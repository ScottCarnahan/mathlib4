name: Compute transitive imports

on:
  pull_request:

jobs:
  build:
    runs-on: ubuntu-latest

    steps:
    - name: Checkout code
      uses: actions/checkout@v4
      with:
        fetch-depth: 0

    - name: Set up Python
      uses: actions/setup-python@v5
      with:
        python-version: 3.12

    - name: Install dependencies
      run: |
        python -m pip install --upgrade pip
        sudo apt-get install -y jq
        # If you have additional dependencies, install them here

    - name: Get changed files
      run: |
        git fetch origin ${{ github.base_ref }}  # fetch the base branch
        git diff --name-only origin/${{ github.base_ref }}... > changed_files.txt  # get the list of changed files

    - name: Compute transitive imports
      run: |
        # the checkout dance, to avoid a detached head
        git checkout master
        git checkout -
        currentHash="$(git rev-parse HEAD)"

        # Compute the counts for the HEAD of the PR
        python ./scripts/count-trans-deps.py "Mathlib/" > head.json

        # Checkout the merge base
        git checkout "$(git merge-base master ${{ github.sha }})"
        # git checkout origin/master scripts/count-trans-deps.py scripts/import-graph-report.py
        # get the files that we need from the current PR
<<<<<<< HEAD
        # ***switch*** to `origin/master`, when merging or right after
        git checkout origin/adomani/move_decls_autocomment_dev scripts/update_PR_comment.sh
=======
        git checkout origin/master scripts/count-trans-deps.py scripts/import-graph-report.py
>>>>>>> dd36c71c

        # Compute the counts for the merge base
        python ./scripts/count-trans-deps.py "Mathlib/" > base.json

        # switch back to the current branch: the `no_lost_declarations` script should be here
        git checkout "${currentHash}"
    - name: Compare results and comment
      env:
        GITHUB_TOKEN: ${{ secrets.GITHUB_TOKEN }}
      run: |
        PR="${{ github.event.pull_request.number }}"
        title="### PR summary"

        ## Import count comment
        importCount=$(python ./scripts/import-graph-report.py base.json head.json changed_files.txt)

        ## Declarations' diff comment
        declDiff=$(./scripts/no_lost_declarations.sh short)

        message="$(printf '%s\n\n%s\n\n---\n\n%s\n' "${title}" "${importCount}" "${declDiff}")"

        ./scripts/update_PR_comment.sh "${message}" "${title}" "${PR}"<|MERGE_RESOLUTION|>--- conflicted
+++ resolved
@@ -43,12 +43,8 @@
         git checkout "$(git merge-base master ${{ github.sha }})"
         # git checkout origin/master scripts/count-trans-deps.py scripts/import-graph-report.py
         # get the files that we need from the current PR
-<<<<<<< HEAD
         # ***switch*** to `origin/master`, when merging or right after
-        git checkout origin/adomani/move_decls_autocomment_dev scripts/update_PR_comment.sh
-=======
-        git checkout origin/master scripts/count-trans-deps.py scripts/import-graph-report.py
->>>>>>> dd36c71c
+        git checkout origin/adomani/move_decls_autocomment scripts/update_PR_comment.sh
 
         # Compute the counts for the merge base
         python ./scripts/count-trans-deps.py "Mathlib/" > base.json
