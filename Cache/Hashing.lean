--- conflicted
+++ resolved
@@ -66,14 +66,8 @@
 
 /--
 Read the imports from the raw file `content` and return an array of tuples
-<<<<<<< HEAD
-`(module name, source file)`.
-
-Note: `mod` is the name of the parsed module and is only used for displaying an error
-=======
 `(module name, source file)`, one per import.
 Note: `mod` is the name of module the `content` comes from and is only used for displaying an error
->>>>>>> ff7c8601
 message if the parsing fails.
 -/
 def getFileImports (content : String) (mod : Name := default) :
@@ -133,19 +127,8 @@
       IO.println s!"Warning: {sourceFile} not found. Skipping all files that depend on it."
       modify fun stt => { stt with cache := stt.cache.insert mod none }
       return none
-<<<<<<< HEAD
     let content ← IO.FS.readFile sourceFile
     let fileImports ← getFileImports content mod
-=======
-    let content ← IO.FS.readFile fixedPath
-    let fileImports' ← getFileImports content -- TODO: add `mod` for better error message
-    -- TODO: This line is only here for backwards compatibility: cache still takes
-    -- keys of the form `Mathlib/Init.lean`, `Aesop/Build.lean` instead of module
-    -- names: `Mathlib.Init`, `Aesop.Build`, but `getFileImports` has been changed
-    -- to return the latter, in preparation for the switch
-    let fileImports := fileImports'.map fun (key, _) =>
-      mkFilePath (key.components.map toString) |>.withExtension "lean"
->>>>>>> ff7c8601
     let mut importHashes := #[]
     for importHash? in ← fileImports.mapM (fun imp => getHash imp.1 imp.2 visitedNew) do
       match importHash? with
