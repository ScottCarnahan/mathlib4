/-
Copyright (c) 2023 Arthur Paulino. All rights reserved.
Released under Apache 2.0 license as described in the file LICENSE.
Authors: Arthur Paulino, Jon Eugster
-/

import Cache.IO
import Lean.Elab.ParseImportsFast

namespace Cache.Hashing

open Lean IO
open System hiding SearchPath

/--
The `HashMemo` contains all information `Cache` needs about the modules:
* the name
* its imports
* the file's hash (in `hashMap` and `cache`)

additionally, it contains the `rootHash` which reflects changes to Mathlib's
Lake project settings.
-/
structure HashMemo where
  /-- Hash of mathlib's lake project settings. -/
  rootHash : UInt64
  /-- Maps the `.lean` file of a module to the `.lean` files of its imports. -/
  depsMap  : Std.HashMap Name (Array Name) := ∅
  /--
  For files with a valid hash (usually Mathlib and upstream),
  this contains the same information as `hashMap`.
  Other files have `none` here and do not appear in `hashMap`
  (e.g. `.lean` source could not be found, imports a file without valid hash).
  -/
  cache    : Std.HashMap Name (Option UInt64) := ∅
  /-- Stores the hash of the module's content for modules in Mathlib or upstream. -/
  hashMap  : ModuleHashMap := ∅
  deriving Inhabited

partial def insertDeps (hashMap : ModuleHashMap) (mod : Name) (hashMemo : HashMemo) :
    ModuleHashMap :=
  if hashMap.contains mod then hashMap else
  match (hashMemo.depsMap[mod]?, hashMemo.hashMap[mod]?) with
  | (some deps, some hash) => deps.foldl (insertDeps · · hashMemo) (hashMap.insert mod hash)
  | _ => hashMap

/--
Filters the `hashMap` of a `HashMemo` so that it only contains key/value pairs such that every key:
* Belongs to the given list of module names or
* Corresponds to a module that's imported (transitively or not) by
  some module in the list module names
-/
def HashMemo.filterByRootModules (hashMemo : HashMemo) (modules : List Name) :
    IO ModuleHashMap := do
  let mut hashMap := ∅
  for mod in modules do
    if hashMemo.hashMap.contains mod then
      hashMap := insertDeps hashMap mod hashMemo
    else IO.println s!"{mod} is not covered by the olean cache."
  return hashMap

/-- We cache the hash of each file and their dependencies for later lookup -/
abbrev HashM := StateT HashMemo CacheM

/--
Read the imports from the raw file `content` and return an array of tuples
`(module name, source file)`, one per import.

Note: `fileName` is a string which is purely used for displaying an error message if
parsing imports from `content` should fail. It is intended to be the file's name.
-/
def getFileImports (content : String) (fileName : String := "") :
    CacheM <| Array (Name × FilePath) := do
  let sp := (← read).srcSearchPath
  let fileImports : Array Import ← Lean.parseImports' content fileName
  let out ← fileImports
    -- Lean core files can never be modified and therefore we do not need to process these
    -- moreover, it seems that `Lean.findLean` fails on these.
    |>.filter (! isInLeanCore ·.module)
    |>.mapM fun imp => do
      let impSourceFile ← Lean.findLean sp imp.module
      pure (imp.module, impSourceFile)
  pure out

/-- Computes a canonical hash of a file's contents. -/
def hashFileContents (contents : String) : UInt64 :=
  -- revert potential file transformation by git's `autocrlf`
  hash contents.crlfToLf

/--
Computes the root hash, which mixes the hashes of the content of:
* `lakefile.lean`
* `lean-toolchain`
* `lake-manifest.json`
and the hash of `Lean.githash`.

(We hash `Lean.githash` in case the toolchain changes even though `lean-toolchain` hasn't.
This happens with the `lean-pr-testing-NNNN` toolchains when Lean 4 PRs are updated.)
-/
def getRootHash : CacheM UInt64 := do
  let mathlibDepPath := (← read).mathlibDepPath
  let rootFiles : List FilePath := [
    mathlibDepPath / "lakefile.lean",
    mathlibDepPath / "lean-toolchain",
    mathlibDepPath / "lake-manifest.json"]
  let hashes ← rootFiles.mapM fun path =>
    hashFileContents <$> IO.FS.readFile path
  return hash (hash Lean.githash :: hashes)

/--
Computes the hash of a file, which mixes:
* The root hash
* The hash of its relative path (inside its package directory)
* The hash of its content
* The hashes of the imported files that are part of `Mathlib`

Note: we pass `sourceFile` along to avoid searching for it twice
-/
partial def getHash (mod : Name) (sourceFile : FilePath) (visited : Std.HashSet Name := ∅) :
    HashM <| Option UInt64 := do
  if visited.contains mod then
    throw <| IO.userError s!"dependency loop found involving {mod}!"
  let visitedₙ := visited.insert mod
  match (← get).cache[mod]? with
  | some hash? => return hash?
  | none =>
    if !(← sourceFile.pathExists) then
      IO.println s!"Warning: {sourceFile} not found. Skipping all files that depend on it."
      modify fun stt => { stt with cache := stt.cache.insert mod none }
      return none
    let content ← IO.FS.readFile sourceFile
    let fileImports ← getFileImports content mod.toString
    let mut importHashes := #[]
    for importHash? in
        ← fileImports.mapM (fun (modₙ, sourceFileₙ) => getHash modₙ sourceFileₙ visitedₙ) do
      match importHash? with
      | some importHash => importHashes := importHashes.push importHash
      | none =>
<<<<<<< HEAD
        -- one import did not have a hash --> invalidate hash of this module
=======
        -- one import did not have a hash: invalidate hash of this module
>>>>>>> 9cb6b37a
        modify fun stt => { stt with cache := stt.cache.insert mod none }
        return none
    /-
    TODO: Currently, the cache uses the hash of the unresolved file name
    (e.g. `Mathlib/Init.lean`) which is reconstructed from the module name
    (e.g. `Mathlib.Init`) in `path`. It could, however, directly use `hash mod` instead.

    We can change this at any time causing a one-time cache invalidation, just as
    a toolchain-bump would.
    -/
    let filePath := mkFilePath (mod.components.map toString) |>.withExtension "lean"

    let rootHash := (← get).rootHash
    let pathHash := hash filePath.components -- TODO: change to `hash mod`
    let fileHash := hash <| rootHash :: pathHash :: hashFileContents content :: importHashes.toList
    if isPartOfMathlibCache mod then
      -- mathlib/upstream: add hash to `hashMap`
      modifyGet fun stt =>
        (some fileHash, { stt with
          depsMap := stt.depsMap.insert mod (fileImports.map (·.1))
          cache   := stt.cache.insert   mod (some fileHash)
          hashMap := stt.hashMap.insert mod fileHash })
    else
      -- downstream: add `none` to `cache` and do not add hash to `hashMap`
      modifyGet fun stt =>
        (none, { stt with
          depsMap := stt.depsMap.insert mod (fileImports.map (·.1))
          cache   := stt.cache.insert   mod none
          hashMap := stt.hashMap })

/-- Files to start hashing from. -/
def roots : CacheM <| Array <| Name × FilePath := do
  let mathlibDepPath := (← read).mathlibDepPath
  return #[(`Mathlib, (mathlibDepPath / "Mathlib.lean"))]

/-- Main API to retrieve the hashes of the Lean files -/
def getHashMemo (roots : Std.HashMap Name FilePath) : CacheM HashMemo := do
  -- TODO: `Std.HashMap.mapM` seems not to exist yet, so we got via `.toArray`.
  return (← StateT.run (roots.toArray.mapM fun ⟨key, val⟩ => getHash key val)
    {rootHash := ← getRootHash}).2

end Cache.Hashing<|MERGE_RESOLUTION|>--- conflicted
+++ resolved
@@ -136,11 +136,7 @@
       match importHash? with
       | some importHash => importHashes := importHashes.push importHash
       | none =>
-<<<<<<< HEAD
-        -- one import did not have a hash --> invalidate hash of this module
-=======
         -- one import did not have a hash: invalidate hash of this module
->>>>>>> 9cb6b37a
         modify fun stt => { stt with cache := stt.cache.insert mod none }
         return none
     /-
