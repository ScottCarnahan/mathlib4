--- conflicted
+++ resolved
@@ -134,11 +134,7 @@
   return sp.map fun x => ⟨if x = pwd then "." else x.toString.stripPrefix pwd'⟩
 
 private def CacheM.getContext : IO CacheM.Context := do
-<<<<<<< HEAD
-  let sp ← (← initSrcSearchPath).relativize
-=======
   let sp ← (← getSrcSearchPath).relativize
->>>>>>> b4367811
   let mathlibSource ← CacheM.mathlibDepPath sp
   return {
     mathlibDepPath := mathlibSource,
