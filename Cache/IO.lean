--- conflicted
+++ resolved
@@ -114,10 +114,6 @@
     | throw <| IO.userError s!"Mathlib not found in dependencies"
   return mathlibSource
 
-<<<<<<< HEAD
-@[inherit_doc CacheM.Context]
-=======
->>>>>>> 0e30eff5
 private def CacheM.getContext : IO CacheM.Context := do
   let sp ← initSrcSearchPath
   let mathlibSource ← CacheM.mathlibDepPath sp
