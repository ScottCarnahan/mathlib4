/-
Copyright (c) 2023 Arthur Paulino. All rights reserved.
Released under Apache 2.0 license as described in the file LICENSE.
Authors: Arthur Paulino, Jon Eugster
-/

import Cache.Lean

variable {α : Type}

open Lean

namespace Cache.IO

open System (FilePath)

/-- Target directory for build files -/
def LIBDIR : FilePath :=
  ".lake" / "build" / "lib"

/-- Target directory for IR files -/
def IRDIR : FilePath :=
  ".lake" / "build" / "ir"

/--
TODO: is there a better test to see if a module is part of Lean core?
-/
def isInLeanCore (mod : Name) := #[
  `Init,
  `Lean,
  `Std,
  `Lake ].contains mod.getRoot

/--
TODO: write a better test which modules are part of the mathlib cache
-/
def isPartOfMathlibCache (mod : Name) := #[
  `Mathlib,
  `Batteries,
  `Aesop,
  `Cli,
  `ImportGraph,
  `LeanSearchClient,
  `Plausible,
  `Qq,
  `ProofWidgets,
  `Archive,
  `Counterexamples,
  `MathlibTest ].contains mod.getRoot

/-- Target directory for caching -/
initialize CACHEDIR : FilePath ← do
  match ← IO.getEnv "MATHLIB_CACHE_DIR" with
  | some path => return path
  | none =>
    match ← IO.getEnv "XDG_CACHE_HOME" with
    | some path => return path / "mathlib"
    | none =>
      let home ← if System.Platform.isWindows then
        let drive ← IO.getEnv "HOMEDRIVE"
        let path ← IO.getEnv "HOMEPATH"
        pure <| return (← drive) ++ (← path)
      else IO.getEnv "HOME"
      match home with
      | some path => return path / ".cache" / "mathlib"
      | none => pure ⟨".cache"⟩

/-- Target file path for `curl` configurations -/
def CURLCFG :=
  IO.CACHEDIR / "curl.cfg"

/-- curl version at https://github.com/leanprover-community/static-curl -/
def CURLVERSION :=
  "7.88.1"

def CURLBIN :=
  -- change file name if we ever need a more recent version to trigger re-download
  IO.CACHEDIR / s!"curl-{CURLVERSION}"

/-- leantar version at https://github.com/digama0/leangz -/
def LEANTARVERSION :=
  "0.1.14"

def EXE := if System.Platform.isWindows then ".exe" else ""

def LEANTARBIN :=
  -- change file name if we ever need a more recent version to trigger re-download
  IO.CACHEDIR / s!"leantar-{LEANTARVERSION}{EXE}"

def LAKEPACKAGESDIR : FilePath :=
  ".lake" / "packages"

def getCurl : IO String := do
  return if (← CURLBIN.pathExists) then CURLBIN.toString else "curl"

def getLeanTar : IO String := do
  return if (← LEANTARBIN.pathExists) then LEANTARBIN.toString else "leantar"

/--
`CacheM` stores the following information:
* the source directory where `Mathlib.lean` lies
* the Lean search path. This contains
  paths to the source directory of each imported package. The build files (e.g. `.olean`)
  of a package should then be in a `.lake`-folder inside this root directory
  (see `LIBDIR` and `IRDIR`).
* the build directory for proofwidgets
-/
structure CacheM.Context where
  /-- source directory for mathlib files -/
  mathlibDepPath : FilePath
  /-- the Lean source search path -/
  srcSearchPath : SearchPath
  /-- build directory for proofwidgets -/
  proofWidgetsBuildDir : FilePath

@[inherit_doc CacheM.Context]
abbrev CacheM := ReaderT CacheM.Context IO

/-- Whether this is running on Mathlib repo or not -/
def isMathlibRoot : IO Bool :=
  FilePath.mk "Mathlib" |>.pathExists

section

/-- Find path to `Mathlib` source directory -/
private def CacheM.mathlibDepPath (sp : SearchPath) : IO FilePath := do
  let mathlibSourceFile ← Lean.findLean sp `Mathlib
  let some mathlibSource ← pure mathlibSourceFile.parent
    | throw <| IO.userError s!"Mathlib not found in dependencies"
  return mathlibSource

private def CacheM.getContext : IO CacheM.Context := do
  let sp ← initSrcSearchPath
  let mathlibSource ← CacheM.mathlibDepPath sp
  return {
    mathlibDepPath := mathlibSource
    srcSearchPath := sp
    proofWidgetsBuildDir := LAKEPACKAGESDIR / "proofwidgets" / ".lake" / "build" }

/-- Run a `CacheM` in `IO` by loading the context from `LEAN_SRC_PATH`. -/
def CacheM.run (f : CacheM α) : IO α := do ReaderT.run f (← getContext)

end

<<<<<<< HEAD
/--
Find the package directory of a module.
-/
=======
>>>>>>> 74eb8c9a
def getPackageDir (mod : Name) : CacheM FilePath := do
  let sp := (← read).srcSearchPath
  let packageDir? ← sp.findWithExtBase "lean" mod
  match packageDir? with
  | some dir => return dir
  | none => throw <| IO.userError s!"Unknown package directory for {mod}\nsearch paths: {sp}"

/-- Runs a terminal command and retrieves its output, passing the lines to `processLine` -/
partial def runCurlStreaming (args : Array String) (init : α)
    (processLine : α → String → IO α) : IO α := do
  let child ← IO.Process.spawn { cmd := ← getCurl, args, stdout := .piped, stderr := .piped }
  loop child.stdout init
where
  loop (h : IO.FS.Handle) (a : α) : IO α := do
    let line ← h.getLine
    if line.isEmpty then
      return a
    else
      loop h (← processLine a line)

/-- Runs a terminal command and retrieves its output -/
def runCmd (cmd : String) (args : Array String) (throwFailure stderrAsErr := true) : IO String := do
  let out ← IO.Process.output { cmd := cmd, args := args }
  if (out.exitCode != 0 || stderrAsErr && !out.stderr.isEmpty) && throwFailure then
    throw <| IO.userError s!"failure in {cmd} {args}:\n{out.stderr}"
  else if !out.stderr.isEmpty then
    IO.eprintln out.stderr
  return out.stdout

def runCurl (args : Array String) (throwFailure stderrAsErr := true) : IO String := do
  runCmd (← getCurl) (#["--no-progress-meter"] ++ args) throwFailure stderrAsErr

def validateCurl : IO Bool := do
  if (← CURLBIN.pathExists) then return true
  match (← runCmd "curl" #["--version"]).splitOn " " with
  | "curl" :: v :: _ => match v.splitOn "." with
    | maj :: min :: _ =>
      let version := (maj.toNat!, min.toNat!)
      let _ := @lexOrd
      let _ := @leOfOrd
      if version >= (7, 81) then return true
      -- TODO: support more platforms if the need arises
      let arch ← (·.trim) <$> runCmd "uname" #["-m"] false
      let kernel ← (·.trim) <$> runCmd "uname" #["-s"] false
      if kernel == "Linux" && arch ∈ ["x86_64", "aarch64"] then
        IO.println s!"curl is too old; downloading more recent version"
        IO.FS.createDirAll IO.CACHEDIR
        let _ ← runCmd "curl" (stderrAsErr := false) #[
          s!"https://github.com/leanprover-community/static-curl/releases/download/v{CURLVERSION}/curl-{arch}-linux-static",
          "-L", "-o", CURLBIN.toString]
        let _ ← runCmd "chmod" #["u+x", CURLBIN.toString]
        return true
      if version >= (7, 70) then
        IO.println s!"Warning: recommended `curl` version ≥7.81. Found {v}"
        return true
      else
        IO.println s!"Warning: recommended `curl` version ≥7.70. Found {v}. Can't use `--parallel`."
        return false
    | _ => throw <| IO.userError "Invalidly formatted version of `curl`"
  | _ => throw <| IO.userError "Invalidly formatted response from `curl --version`"

def Version := Nat × Nat × Nat
  deriving Inhabited, DecidableEq

instance : Ord Version := let _ := @lexOrd; lexOrd
instance : LE Version := leOfOrd

def parseVersion (s : String) : Option Version := do
  let [maj, min, patch] := s.splitOn "." | none
  some (maj.toNat!, min.toNat!, patch.toNat!)

def validateLeanTar : IO Unit := do
  if (← LEANTARBIN.pathExists) then return
  if let some version ← some <$> runCmd "leantar" #["--version"] <|> pure none then
    let "leantar" :: v :: _ := version.splitOn " "
      | throw <| IO.userError "Invalidly formatted response from `leantar --version`"
    let some v := parseVersion v | throw <| IO.userError "Invalidly formatted version of `leantar`"
    -- currently we need exactly one version of leantar, change this to reflect compatibility
    if v = (parseVersion LEANTARVERSION).get! then return
  let win := System.Platform.getIsWindows ()
  let target ← if win then
    pure "x86_64-pc-windows-msvc"
  else
    let mut arch ← (·.trim) <$> runCmd "uname" #["-m"] false
    if arch = "arm64" then arch := "aarch64"
    unless arch ∈ ["x86_64", "aarch64"] do
      throw <| IO.userError s!"unsupported architecture {arch}"
    pure <|
      if System.Platform.getIsOSX () then s!"{arch}-apple-darwin"
      else s!"{arch}-unknown-linux-musl"
  IO.println s!"installing leantar {LEANTARVERSION}"
  IO.FS.createDirAll IO.CACHEDIR
  let ext := if win then "zip" else "tar.gz"
  let _ ← runCmd "curl" (stderrAsErr := false) #[
    s!"https://github.com/digama0/leangz/releases/download/v{LEANTARVERSION}/leantar-v{LEANTARVERSION}-{target}.{ext}",
    "-L", "-o", s!"{LEANTARBIN}.{ext}"]
  let _ ← runCmd "tar" #["-xf", s!"{LEANTARBIN}.{ext}",
    "-C", IO.CACHEDIR.toString, "--strip-components=1"]
  IO.FS.rename (IO.CACHEDIR / s!"leantar{EXE}").toString LEANTARBIN.toString

/-- Recursively gets all files from a directory with a certain extension -/
partial def getFilesWithExtension
  (fp : FilePath) (extension : String) (acc : Array FilePath := #[]) :
    IO <| Array FilePath := do
  if ← fp.isDir then
    (← fp.readDir).foldlM (fun acc dir => getFilesWithExtension dir.path extension acc) acc
  else return if fp.extension == some extension then acc.push fp else acc

/--
The Hash map of the cache.
-/
abbrev ModuleHashMap := Std.HashMap Name UInt64

namespace ModuleHashMap

/-- Filter the hashmap by whether the entries exist as files in the cache directory.

If `keep` is true, the result will contain the entries that do exist;
if `keep` is false, the result will contain the entries that do not exist.
-/
def filterExists (hashMap : ModuleHashMap) (keep : Bool) : IO ModuleHashMap :=
  hashMap.foldM (init := ∅) fun acc mod hash => do
    let exist ← (CACHEDIR / hash.asLTar).pathExists
    let add := if keep then exist else !exist
    if add then return acc.insert mod hash else return acc

def hashes (hashMap : ModuleHashMap) : Lean.RBTree UInt64 compare :=
  hashMap.fold (init := ∅) fun acc _ hash => acc.insert hash

end ModuleHashMap

/--
Given a path to a Lean file, concatenates the paths to its build files.
Each build file also has a `Bool` indicating whether that file is required for caching to proceed.
-/
def mkBuildPaths (mod : Name) : CacheM <| List (FilePath × Bool) := do
  let packageDir ← getPackageDir mod
  let path := (System.mkFilePath <| mod.components.map toString)
  return [
    -- Note that `packCache` below requires that the `.trace` file is first in this list.
    (packageDir / LIBDIR / path.withExtension "trace", true),
    (packageDir / LIBDIR / path.withExtension "olean", true),
    (packageDir / LIBDIR / path.withExtension "olean.hash", true),
    (packageDir / LIBDIR / path.withExtension "ilean", true),
    (packageDir / LIBDIR / path.withExtension "ilean.hash", true),
    (packageDir / IRDIR  / path.withExtension "c", true),
    (packageDir / IRDIR  / path.withExtension "c.hash", true),
    (packageDir / LIBDIR / path.withExtension "extra", false)]

/-- Check that all required build files exist. -/
def allExist (paths : List (FilePath × Bool)) : IO Bool := do
  for (path, required) in paths do
    if required then if !(← path.pathExists) then return false
  pure true

/-- Compresses build files into the local cache and returns an array with the compressed files -/
def packCache (hashMap : ModuleHashMap) (overwrite verbose unpackedOnly : Bool)
    (comment : Option String := none) :
    CacheM <| Array String := do
  IO.FS.createDirAll CACHEDIR
  IO.println "Compressing cache"
  let sp := (← read).srcSearchPath
  let mut acc := #[]
  let mut tasks := #[]
  for (mod, hash) in hashMap.toList do
    let sourceFile ← Lean.findLean sp mod
    let zip := hash.asLTar
    let zipPath := CACHEDIR / zip
    let buildPaths ← mkBuildPaths mod
    if ← allExist buildPaths then
      if overwrite || !(← zipPath.pathExists) then
        acc := acc.push (sourceFile, zip)
        tasks := tasks.push <| ← IO.asTask do
          -- Note here we require that the `.trace` file is first
          -- in the list generated by `mkBuildPaths`.
          let trace :: args := (← buildPaths.filterM (·.1.pathExists)) |>.map (·.1.toString)
            | unreachable!
          runCmd (← getLeanTar) <| #[zipPath.toString, trace] ++
            (if let some c := comment then #["-c", s!"git=mathlib4@{c}"] else #[]) ++ args
      else if !unpackedOnly then
        acc := acc.push (sourceFile, zip)
  for task in tasks do
    _ ← IO.ofExcept task.get
  acc := acc.qsort (·.1.1 < ·.1.1)
  if verbose then
    for (path, zip) in acc do
      println! "packing {path} as {zip}"
  return acc.map (·.2)

/-- Gets the set of all cached files -/
def getLocalCacheSet : IO <| Lean.RBTree String compare := do
  let paths ← getFilesWithExtension CACHEDIR "ltar"
  return .fromList (paths.toList.map (·.withoutParent CACHEDIR |>.toString)) _

<<<<<<< HEAD
=======
def isFromMathlib (mod : Name) : Bool :=
  mod.getRoot == `Mathlib

>>>>>>> 74eb8c9a
/-- Decompresses build files into their respective folders -/
def unpackCache (hashMap : ModuleHashMap) (force : Bool) : CacheM Unit := do
  let hashMap ← hashMap.filterExists true
  let size := hashMap.size
  if size > 0 then
    let now ← IO.monoMsNow
    IO.println s!"Decompressing {size} file(s)"
    let args := (if force then #["-f"] else #[]) ++ #["-x", "--delete-corrupted", "-j", "-"]
    let child ← IO.Process.spawn { cmd := ← getLeanTar, args, stdin := .piped }
    let (stdin, child) ← child.takeStdin
<<<<<<< HEAD
    let config : Array Lean.Json ← hashMap.foldM (init := #[]) fun config mod hash => do
      let pathStr := s!"{CACHEDIR / hash.asLTar}"
      /-
      TODO: we don't need the following `if-then-else`, it is only here
      for backwards compatibility.

      See https://github.com/leanprover-community/mathlib4/pull/8767#discussion_r1422077498

      We could do this with `packageDir` for all modules, not only ones in mathlib.
      This would be more flexible and allow cached dependencies to live somewhere else (locally).
      However, this change invalidates existing .ltar files, so it needs
      to be accompanied with some hash change.
      In practice, cached local mathlib dependencies would lead to a new `rootHash` anyways
      (mathllib lakefile/manifest would need to reflect this) and therefore would
      invalidate cache anyways, therefore we leave it as is.
      -/
      -- TODO: does this mess with `lean-tar` as the base might not be cleaned?
      if mod.getRoot == `Mathlib then
        -- only mathlib files, when not in the mathlib4 repo, need to be redirected
        let packageDir := (← getPackageDir mod).toString
        pure <| config.push <| .mkObj [("file", pathStr), ("base", packageDir)]
      else
        pure <| config.push <| .str pathStr
=======
    let mathlibDepPath := (← read).mathlibDepPath.toString
    let config : Array Lean.Json := hashMap.fold (init := #[]) fun config mod hash =>
      let pathStr := s!"{CACHEDIR / hash.asLTar}"
      if isMathlibRoot || !isFromMathlib mod then
        config.push <| .str pathStr
      else -- only mathlib files, when not in the mathlib4 repo, need to be redirected
        config.push <| .mkObj [("file", pathStr), ("base", mathlibDepPath)]
>>>>>>> 74eb8c9a
    stdin.putStr <| Lean.Json.compress <| .arr config
    let exitCode ← child.wait
    if exitCode != 0 then throw <| IO.userError s!"leantar failed with error code {exitCode}"
    IO.println s!"Unpacked in {(← IO.monoMsNow) - now} ms"
    IO.println "Completed successfully!"
  else IO.println "No cache files to decompress"

instance : Ord FilePath where
  compare x y := compare x.toString y.toString

/-- Removes all cache files except for what's in the `keep` set -/
def cleanCache (keep : Lean.RBTree FilePath compare := ∅) : IO Unit := do
  for path in ← getFilesWithExtension CACHEDIR "ltar" do
    if !keep.contains path then IO.FS.removeFile path

/-- Prints the LTAR file and embedded comments (in particular, the mathlib commit that built the
<<<<<<< HEAD
file) regarding the files with specified paths. -/
=======
file) regarding the specified modules. -/
>>>>>>> 74eb8c9a
def lookup (hashMap : ModuleHashMap) (modules : List Name) : IO Unit := do
  let mut err := false
  for mod in modules do
    let some hash := hashMap[mod]? | err := true
    let ltar := CACHEDIR / hash.asLTar
    IO.println s!"{mod}: {ltar}"
    for line in (← runCmd (← getLeanTar) #["-k", ltar.toString]).splitOn "\n" |>.dropLast do
      println! "  comment: {line}"
  if err then IO.Process.exit 1

/--
Parse command line arguments.
Position `0` (i.e. the command `get`, `clean`, etc.) is ignored.
The remaining arguments take one of the following forms:
1. `Mathlib.Algebra.Fields.Basic`: there exists such a Lean file
2. `Mathlib.Algebra.Fields`: no Lean file exists but a folder
3. `Mathlib/Algebra/Fields/Basic.lean`: the file exists (note potentially `\` on Windows)
4. `Mathlib/Algebra/Fields/`: the folder exists
5. (`Aesop/Builder.lean`: the file does not exist, it's
    actually somewhere in `.lake`. (not supported currently!))

An argument like `Archive` is treated as module, not a path.
-/
def parseArgs (args : List String) : CacheM <| Std.HashMap Name FilePath := do
  match args with
  | [] => pure ∅
  | _ :: args₀ =>
    let sp := (← read).srcSearchPath
    args₀.foldlM (init := ∅) fun acc (argₛ : String) => do
      let arg : FilePath := argₛ
      let mod : Name := arg.withExtension "" |>.components.foldl .str .anonymous
      let packageDir ← getPackageDir mod
      if arg.components.length > 1 || arg.extension == "lean" then
        -- provided file name of a Lean file
        if !(← arg.pathExists) then
          IO.eprintln s!"Invalid argument: non-existing path {arg}"
          IO.Process.exit 1
        if arg.extension == "lean" then
          -- provided existing `.lean` file
          pure <| acc.insert mod argₛ
        else
          -- provided existing directory: walk it
          IO.println s!"Searching directory {arg} for .lean files"
          let leanModulesInFolder ← walkDir arg packageDir
          pure <| acc.insertMany leanModulesInFolder
      else
        -- provided a module
        let mod := argₛ.toName
        let sourceFile ← Lean.findLean sp mod
        if ← sourceFile.pathExists then
          -- provided valid module
          pure <| acc.insert mod sourceFile
        else
          -- provided "pseudo-module" like `Mathlib.Data` which
          -- does not correspond to a Lean file, but to an existing folder
          -- `Mathlib/Data/`
          let folder := sourceFile.withExtension ""
          IO.println s!"Searching directory {folder} for .lean files"
          if ← folder.pathExists then
            -- case 2: "module name" of an existing folder: walk dir
            let leanModulesInFolder ← walkDir folder packageDir
            pure <| acc.insertMany leanModulesInFolder
          else
            IO.eprintln s!"Invalid argument: non-existing module {mod}"
            IO.Process.exit 1
where
  /-- assumes the folder exists -/
  walkDir (folder : FilePath) (packageDir : FilePath) : CacheM <| Array (Name × FilePath) := do
    -- find all Lean files in the folder, skipping hidden folders/files
    let files ← folder.walkDir fun p => match p.fileName with
      | some s => pure <| !(s.startsWith ".")
      | none => pure false
    let leanFiles := files.filter (·.extension == some "lean")
    let mut leanModulesInFolder : Array (Name × FilePath) := #[]
    for file in leanFiles do
      let path := file.withoutParent packageDir
      let mod : Name := path.withExtension "" |>.components.foldl .str .anonymous
      leanModulesInFolder := leanModulesInFolder.push (mod, file)
    pure leanModulesInFolder

end Cache.IO<|MERGE_RESOLUTION|>--- conflicted
+++ resolved
@@ -142,12 +142,9 @@
 
 end
 
-<<<<<<< HEAD
 /--
 Find the package directory of a module.
 -/
-=======
->>>>>>> 74eb8c9a
 def getPackageDir (mod : Name) : CacheM FilePath := do
   let sp := (← read).srcSearchPath
   let packageDir? ← sp.findWithExtBase "lean" mod
@@ -342,12 +339,6 @@
   let paths ← getFilesWithExtension CACHEDIR "ltar"
   return .fromList (paths.toList.map (·.withoutParent CACHEDIR |>.toString)) _
 
-<<<<<<< HEAD
-=======
-def isFromMathlib (mod : Name) : Bool :=
-  mod.getRoot == `Mathlib
-
->>>>>>> 74eb8c9a
 /-- Decompresses build files into their respective folders -/
 def unpackCache (hashMap : ModuleHashMap) (force : Bool) : CacheM Unit := do
   let hashMap ← hashMap.filterExists true
@@ -358,7 +349,6 @@
     let args := (if force then #["-f"] else #[]) ++ #["-x", "--delete-corrupted", "-j", "-"]
     let child ← IO.Process.spawn { cmd := ← getLeanTar, args, stdin := .piped }
     let (stdin, child) ← child.takeStdin
-<<<<<<< HEAD
     let config : Array Lean.Json ← hashMap.foldM (init := #[]) fun config mod hash => do
       let pathStr := s!"{CACHEDIR / hash.asLTar}"
       /-
@@ -382,15 +372,6 @@
         pure <| config.push <| .mkObj [("file", pathStr), ("base", packageDir)]
       else
         pure <| config.push <| .str pathStr
-=======
-    let mathlibDepPath := (← read).mathlibDepPath.toString
-    let config : Array Lean.Json := hashMap.fold (init := #[]) fun config mod hash =>
-      let pathStr := s!"{CACHEDIR / hash.asLTar}"
-      if isMathlibRoot || !isFromMathlib mod then
-        config.push <| .str pathStr
-      else -- only mathlib files, when not in the mathlib4 repo, need to be redirected
-        config.push <| .mkObj [("file", pathStr), ("base", mathlibDepPath)]
->>>>>>> 74eb8c9a
     stdin.putStr <| Lean.Json.compress <| .arr config
     let exitCode ← child.wait
     if exitCode != 0 then throw <| IO.userError s!"leantar failed with error code {exitCode}"
@@ -407,11 +388,7 @@
     if !keep.contains path then IO.FS.removeFile path
 
 /-- Prints the LTAR file and embedded comments (in particular, the mathlib commit that built the
-<<<<<<< HEAD
-file) regarding the files with specified paths. -/
-=======
 file) regarding the specified modules. -/
->>>>>>> 74eb8c9a
 def lookup (hashMap : ModuleHashMap) (modules : List Name) : IO Unit := do
   let mut err := false
   for mod in modules do
