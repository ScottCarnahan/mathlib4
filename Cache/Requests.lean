--- conflicted
+++ resolved
@@ -75,26 +75,16 @@
 
 /-- Call `curl` to download files from the server to `CACHEDIR` (`.cache`).
 Exit the process with exit code 1 if any files failed to download. -/
-<<<<<<< HEAD
-def downloadAndUnpack (hashMap : IO.HashMap) (force : Bool) (parallel : Bool) (unpackMap? : Option <| Std.HashMap String String := none) : IO Unit := do
+def downloadAndUnpack (hashMap : IO.ModuleHashMap) (force : Bool) (parallel : Bool) (unpackMap? : Option <| Std.HashMap String String := none) : IO Unit := do
   let toDownload ← if force then pure hashMap else hashMap.filterExists false
   let size := toDownload.size
   if size > 0 then
-    IO.mkDir IO.CACHEDIR
+    IO.FS.createDirAll IO.CACHEDIR
     IO.println <| "Attempting to download " ++
       (if unpackMap?.isSome then "and unpack " else "") ++
       s!"{size} file" ++
       (if size == 1 then "" else "s")
 
-=======
-def downloadFiles (hashMap : IO.ModuleHashMap) (forceDownload : Bool) (parallel : Bool) :
-    IO Unit := do
-  let hashMap ← if forceDownload then pure hashMap else hashMap.filterExists false
-  let size := hashMap.size
-  if size > 0 then
-    IO.FS.createDirAll IO.CACHEDIR
-    IO.println s!"Attempting to download {size} file(s)"
->>>>>>> 7929b9a6
     let failed ← if parallel then
       IO.FS.writeFile IO.CURLCFG (← mkGetConfigContent toDownload)
       let args := #["--request", "GET", "--parallel", "--fail", "--silent",
@@ -212,11 +202,7 @@
     throw <| IO.userError s!"Failed to prune ProofWidgets cloud release: {e}"
 
 /-- Downloads missing files, and unpacks files. -/
-<<<<<<< HEAD
-def getFiles (hashMap : IO.HashMap) (pathMap : Std.HashMap Lean.Name FilePath) (force parallel decompress : Bool) :
-=======
-def getFiles (hashMap : IO.ModuleHashMap) (forceDownload forceUnpack parallel decompress : Bool) :
->>>>>>> 7929b9a6
+def getFiles (hashMap : IO.ModuleHashMap) (pathMap : Std.HashMap Lean.Name FilePath) (force parallel decompress : Bool) :
     IO.CacheM Unit := do
   let isMathlibRoot ← IO.isMathlibRoot
   unless isMathlibRoot do checkForToolchainMismatch
@@ -227,7 +213,6 @@
 
   let toDownload ← if force then pure hashMap else hashMap.filterExists false
   if decompress then
-<<<<<<< HEAD
     let unpackMap : Std.HashMap String String ←
       hashMap.foldM (init := ∅) fun acc mod hash => do
         let some sourceFile ← pure pathMap[mod]?
@@ -241,11 +226,8 @@
 
   if decompress then
     let toUnpack ← if force then pure ∅ else hashMap.filterExists true
-    IO.unpackCache toUnpack pathMap force
+    IO.unpackCache toUnpack force
     IO.println "Completed successfully!"
-=======
-    IO.unpackCache hashMap forceUnpack
->>>>>>> 7929b9a6
   else
     IO.println "Downloaded all files successfully!"
 
