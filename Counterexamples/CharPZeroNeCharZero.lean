/-
Copyright (c) 2022 Damiano Testa. All rights reserved.
Released under Apache 2.0 license as described in the file LICENSE.
Authors: Damiano Testa, Eric Wieser
-/
import Mathlib.Algebra.CharP.Basic
import Mathlib.Algebra.PUnitInstances.Algebra

/-! # `CharP R 0` and `CharZero R` need not coincide for semirings

For rings, the two notions coincide.

In fact, `CharP.ofCharZero` shows that `CharZero R` implies `CharP R 0` for any `CharZero`
`AddMonoid R` with `1`.
The reverse implication holds for any `AddLeftCancelMonoid R` with `1`, by `charP_to_charZero`.

This file shows that there are semirings `R` for which `CharP R 0` holds and `CharZero R` does not.

The example is `{0, 1}` with saturating addition.
-/


namespace Counterexample

@[simp]
theorem add_one_eq_one (x : WithZero Unit) : x + 1 = 1 :=
  WithZero.cases_on x (by rfl) fun h => by rfl

theorem withZero_unit_charP_zero : CharP (WithZero Unit) 0 :=
  ⟨fun x => by cases x <;> simp⟩

theorem withZero_unit_not_charZero : ¬CharZero (WithZero Unit) := fun ⟨h⟩ =>
  h.ne (by simp : 1 + 1 ≠ 0 + 1) (by set_option simprocs false in simp)
<<<<<<< HEAD
#align counterexample.with_zero_unit_not_char_zero Counterexample.withZero_unit_not_charZero
=======
>>>>>>> 7e5b9c79

end Counterexample<|MERGE_RESOLUTION|>--- conflicted
+++ resolved
@@ -31,9 +31,6 @@
 
 theorem withZero_unit_not_charZero : ¬CharZero (WithZero Unit) := fun ⟨h⟩ =>
   h.ne (by simp : 1 + 1 ≠ 0 + 1) (by set_option simprocs false in simp)
-<<<<<<< HEAD
 #align counterexample.with_zero_unit_not_char_zero Counterexample.withZero_unit_not_charZero
-=======
->>>>>>> 7e5b9c79
 
 end Counterexample