/-
Copyright (c) 2018 Kenny Lau. All rights reserved.
Released under Apache 2.0 license as described in the file LICENSE.
Authors: Kenny Lau, Yury Kudryashov
-/
import Mathlib.Algebra.Algebra.Equiv
<<<<<<< HEAD
=======
import Mathlib.Algebra.Algebra.Hom
>>>>>>> 82462926
import Mathlib.Algebra.Module.Prod

/-!
# The R-algebra structure on products of R-algebras

The R-algebra structure on `(i : I) → A i` when each `A i` is an R-algebra.

## Main definitions

* `Prod.algebra`
* `AlgHom.fst`
* `AlgHom.snd`
* `AlgHom.prod`
* `AlgEquiv.prodUnique` and `AlgEquiv.uniqueProd`
-/


variable {R A B C : Type*}
variable [CommSemiring R]
variable [Semiring A] [Algebra R A] [Semiring B] [Algebra R B] [Semiring C] [Algebra R C]

namespace Prod

variable (R A B)

open Algebra

instance algebra : Algebra R (A × B) where
  algebraMap := RingHom.prod (algebraMap R A) (algebraMap R B)
  commutes' := by
    rintro r ⟨a, b⟩
    dsimp
    rw [commutes r a, commutes r b]
  smul_def' := by
    rintro r ⟨a, b⟩
    dsimp
    rw [Algebra.smul_def r a, Algebra.smul_def r b]

variable {R A B}

@[simp]
theorem algebraMap_apply (r : R) : algebraMap R (A × B) r = (algebraMap R A r, algebraMap R B r) :=
  rfl

end Prod

namespace AlgHom

variable (R A B)

/-- First projection as `AlgHom`. -/
def fst : A × B →ₐ[R] A :=
  { RingHom.fst A B with commutes' := fun _r => rfl }

/-- Second projection as `AlgHom`. -/
def snd : A × B →ₐ[R] B :=
  { RingHom.snd A B with commutes' := fun _r => rfl }

variable {A B}

@[simp]
theorem fst_apply (a) : fst R A B a = a.1 := rfl

@[simp]
theorem snd_apply (a) : snd R A B a = a.2 := rfl

variable {R}

/-- The `Pi.prod` of two morphisms is a morphism. -/
@[simps!]
def prod (f : A →ₐ[R] B) (g : A →ₐ[R] C) : A →ₐ[R] B × C :=
  { f.toRingHom.prod g.toRingHom with
    commutes' := fun r => by
      simp only [toRingHom_eq_coe, RingHom.toFun_eq_coe, RingHom.prod_apply, coe_toRingHom,
        commutes, Prod.algebraMap_apply] }

theorem coe_prod (f : A →ₐ[R] B) (g : A →ₐ[R] C) : ⇑(f.prod g) = Pi.prod f g :=
  rfl

@[simp]
theorem fst_prod (f : A →ₐ[R] B) (g : A →ₐ[R] C) : (fst R B C).comp (prod f g) = f := by ext; rfl

@[simp]
theorem snd_prod (f : A →ₐ[R] B) (g : A →ₐ[R] C) : (snd R B C).comp (prod f g) = g := by ext; rfl

@[simp]
theorem prod_fst_snd : prod (fst R A B) (snd R A B) = AlgHom.id R _ := rfl

theorem prod_comp {C' : Type*} [Semiring C'] [Algebra R C']
    (f : A →ₐ[R] B) (g : B →ₐ[R] C) (g' : B →ₐ[R] C') :
    (g.prod g').comp f = (g.comp f).prod (g'.comp f) := rfl

/-- Taking the product of two maps with the same domain is equivalent to taking the product of
their codomains. -/
@[simps]
def prodEquiv : (A →ₐ[R] B) × (A →ₐ[R] C) ≃ (A →ₐ[R] B × C) where
  toFun f := f.1.prod f.2
  invFun f := ((fst _ _ _).comp f, (snd _ _ _).comp f)
  left_inv f := by ext <;> rfl
  right_inv f := by ext <;> rfl

/-- `Prod.map` of two algebra homomorphisms. -/
def prodMap {D : Type*} [Semiring D] [Algebra R D] (f : A →ₐ[R] B) (g : C →ₐ[R] D) :
    A × C →ₐ[R] B × D :=
  { toRingHom := f.toRingHom.prodMap g.toRingHom
    commutes' := fun r => by simp [commutes] }

end AlgHom

namespace AlgEquiv

<<<<<<< HEAD
section

variable {S T A B : Type*} [Semiring A] [Semiring B]
  [Semiring S] [Semiring T] [Algebra R S] [Algebra R T] [Algebra R A] [Algebra R B]

/-- Product of algebra isomorphisms. -/
@[simps! apply_fst apply_snd]
def prodCongr (l : S ≃ₐ[R] A) (r : T ≃ₐ[R] B) : (S × T) ≃ₐ[R] A × B :=
  .ofRingEquiv (f := RingEquiv.prodCongr l r) <| by simp

variable (l : S ≃ₐ[R] A) (r : T ≃ₐ[R] B)

@[simp]
lemma prodCongr_symm_apply_fst (x : A × B) : ((prodCongr l r).symm x).fst = l.symm x.fst := rfl

@[simp]
lemma prodCongr_symm_apply_snd (x : A × B) : ((prodCongr l r).symm x).snd = r.symm x.snd := rfl

end
=======
/-- Multiplying by the trivial algebra from the right does not change the structure.
This is the `AlgEquiv` version of `LinearEquiv.prodUnique` and `RingEquiv.prodZeroRing.symm`. -/
@[simps!]
def prodUnique [Unique B] : (A × B) ≃ₐ[R] A where
  toFun := Prod.fst
  invFun x := (x, 0)
  __ := (RingEquiv.prodZeroRing A B).symm
  commutes' _ := rfl

/-- Multiplying by the trivial algebra from the left does not change the structure.
This is the `AlgEquiv` version of `LinearEquiv.uniqueProd` and `RingEquiv.zeroRingProd.symm`.
-/
@[simps!]
def uniqueProd [Unique B] : (B × A) ≃ₐ[R] A where
  toFun := Prod.snd
  invFun x := (0, x)
  __ := (RingEquiv.zeroRingProd A B).symm
  commutes' _ := rfl
>>>>>>> 82462926

end AlgEquiv<|MERGE_RESOLUTION|>--- conflicted
+++ resolved
@@ -4,10 +4,7 @@
 Authors: Kenny Lau, Yury Kudryashov
 -/
 import Mathlib.Algebra.Algebra.Equiv
-<<<<<<< HEAD
-=======
 import Mathlib.Algebra.Algebra.Hom
->>>>>>> 82462926
 import Mathlib.Algebra.Module.Prod
 
 /-!
@@ -119,7 +116,6 @@
 
 namespace AlgEquiv
 
-<<<<<<< HEAD
 section
 
 variable {S T A B : Type*} [Semiring A] [Semiring B]
@@ -139,7 +135,7 @@
 lemma prodCongr_symm_apply_snd (x : A × B) : ((prodCongr l r).symm x).snd = r.symm x.snd := rfl
 
 end
-=======
+
 /-- Multiplying by the trivial algebra from the right does not change the structure.
 This is the `AlgEquiv` version of `LinearEquiv.prodUnique` and `RingEquiv.prodZeroRing.symm`. -/
 @[simps!]
@@ -158,6 +154,5 @@
   invFun x := (0, x)
   __ := (RingEquiv.zeroRingProd A B).symm
   commutes' _ := rfl
->>>>>>> 82462926
 
 end AlgEquiv