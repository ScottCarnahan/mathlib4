--- conflicted
+++ resolved
@@ -106,11 +106,6 @@
   simp only [← map_add_right_Ico, prod_map, addRightEmbedding_apply, add_tsub_cancel_right]
 
 @[to_additive]
-theorem prod_Ico_eq_add_sub
-    (f : ℕ → M) (a b c : ℕ) : (∏ x ∈ Ico a b, f x) = ∏ x ∈ Ico (a + c) (b + c), f (x - c) := by
-  simp only [← map_add_right_Ico, prod_map, addRightEmbedding_apply, add_tsub_cancel_right]
-
-@[to_additive]
 theorem prod_Ico_succ_top {a b : ℕ} (hab : a ≤ b) (f : ℕ → M) :
     (∏ k ∈ Ico a (b + 1), f k) = (∏ k ∈ Ico a b, f k) * f b := by
   rw [Nat.Ico_succ_right_eq_insert_Ico hab, prod_insert right_not_mem_Ico, mul_comm]
@@ -150,11 +145,7 @@
   Nat.Ico_zero_eq_range ▸ Nat.Ico_zero_eq_range ▸ prod_Ico_consecutive f m.zero_le h
 
 @[to_additive]
-<<<<<<< HEAD
-theorem prod_range_eq_add_Ico (f : ℕ → M) {n : ℕ} (hn : 0 < n) :
-=======
 theorem prod_range_eq_mul_Ico (f : ℕ → M) {n : ℕ} (hn : 0 < n) :
->>>>>>> 7e58ec94
     ∏ x ∈ Finset.range n, f x = f 0 * ∏ x ∈ Ico 1 n, f x :=
   Finset.range_eq_Ico ▸ Finset.prod_eq_prod_Ico_succ_bot hn f
 
