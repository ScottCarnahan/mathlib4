/-
Copyright (c) 2021 Kim Morrison. All rights reserved.
Released under Apache 2.0 license as described in the file LICENSE.
Authors: Kim Morrison, Johan Commelin
-/
import Mathlib.Algebra.Category.ModuleCat.Monoidal.Basic
import Mathlib.CategoryTheory.Monoidal.Functorial
import Mathlib.CategoryTheory.Monoidal.Types.Basic
import Mathlib.LinearAlgebra.DirectSum.Finsupp
import Mathlib.CategoryTheory.Linear.LinearFunctor

/-!
The functor of forming finitely supported functions on a type with values in a `[Ring R]`
is the left adjoint of
the forgetful functor from `R`-modules to types.
-/


noncomputable section

open CategoryTheory

namespace ModuleCat

universe u

variable (R : Type u)

section

variable [Ring R]

/-- The free functor `Type u ⥤ ModuleCat R` sending a type `X` to the
free `R`-module with generators `x : X`, implemented as the type `X →₀ R`.
-/
def free : Type u ⥤ ModuleCat R where
  obj X := ModuleCat.of R (X →₀ R)
  map {_ _} f := Finsupp.lmapDomain _ _ f
  map_id := by intros; exact Finsupp.lmapDomain_id _ _
  map_comp := by intros; exact Finsupp.lmapDomain_comp _ _ _ _

variable {R}

/-- Constructor for elements in the module `(free R).obj X`. -/
noncomputable def freeMk {X : Type u} (x : X) : (free R).obj X := Finsupp.single x 1

@[ext 1200]
lemma free_hom_ext {X : Type u} {M : ModuleCat.{u} R} {f g : (free R).obj X ⟶ M}
    (h : ∀ (x : X), f (freeMk x) = g (freeMk x)) :
    f = g :=
  (Finsupp.lhom_ext' (fun x ↦ LinearMap.ext_ring (h x)))

/-- The morphism of modules `(free R).obj X ⟶ M` corresponding
to a map `f : X ⟶ M`. -/
noncomputable def freeDesc {X : Type u} {M : ModuleCat.{u} R} (f : X ⟶ M) :
    (free R).obj X ⟶ M :=
  Finsupp.lift M R X f

@[simp]
lemma freeDesc_apply {X : Type u} {M : ModuleCat.{u} R} (f : X ⟶ M) (x : X) :
    freeDesc f (freeMk x) = f x := by
  dsimp [freeDesc]
  erw [Finsupp.lift_apply, Finsupp.sum_single_index]
  all_goals simp

@[simp]
lemma free_map_apply {X Y : Type u} (f : X → Y) (x : X) :
    (free R).map f (freeMk x) = freeMk (f x) := by
  apply Finsupp.mapDomain_single

/-- The bijection `((free R).obj X ⟶ M) ≃ (X → M)` when `X` is a type and `M` a module. -/
@[simps]
def freeHomEquiv {X : Type u} {M : ModuleCat.{u} R} :
    ((free R).obj X ⟶ M) ≃ (X ⟶ M) where
  toFun φ x := φ (freeMk x)
  invFun ψ := freeDesc ψ
  left_inv _ := by ext; simp
  right_inv _ := by ext; simp

variable (R)

/-- The free-forgetful adjunction for R-modules.
-/
def adj : free R ⊣ forget (ModuleCat.{u} R) :=
  Adjunction.mkOfHomEquiv
<<<<<<< HEAD
    { homEquiv := fun _ _ => freeHomEquiv
      homEquiv_naturality_left_symm := fun {X Y M} f g ↦ by ext; simp [freeHomEquiv] }

@[simp]
lemma adj_homEquiv (X : Type u) (M : ModuleCat.{u} R) :
    (adj R).homEquiv X M = freeHomEquiv := by
  simp only [adj, Adjunction.mkOfHomEquiv_homEquiv]
=======
    { homEquiv := fun X M => (Finsupp.lift M R X).toEquiv.symm
      homEquiv_naturality_left_symm := fun {_ _} M _ g =>
        Finsupp.lhom_ext' fun _ =>
          LinearMap.ext_ring
            (Finsupp.sum_mapDomain_index_addMonoidHom fun y => (smulAddHom R M).flip (g y)).symm }
>>>>>>> fee48cc3

instance : (forget (ModuleCat.{u} R)).IsRightAdjoint  :=
  (adj R).isRightAdjoint

end

namespace Free

open MonoidalCategory

variable [CommRing R]

attribute [local ext] TensorProduct.ext

/-- (Implementation detail) The unitor for `Free R`. -/
def ε : 𝟙_ (ModuleCat.{u} R) ⟶ (free R).obj (𝟙_ (Type u)) :=
  Finsupp.lsingle PUnit.unit

-- This lemma has always been bad, but lean4#2644 made `simp` start noticing
@[simp, nolint simpNF]
theorem ε_apply (r : R) : ε R r = Finsupp.single PUnit.unit r :=
  rfl

/-- (Implementation detail) The tensorator for `Free R`. -/
def μ (α β : Type u) : (free R).obj α ⊗ (free R).obj β ≅ (free R).obj (α ⊗ β) :=
  (finsuppTensorFinsupp' R α β).toModuleIso

theorem μ_natural {X Y X' Y' : Type u} (f : X ⟶ Y) (g : X' ⟶ Y') :
    ((free R).map f ⊗ (free R).map g) ≫ (μ R Y Y').hom = (μ R X X').hom ≫ (free R).map (f ⊗ g) := by
  -- Porting note (#11041): broken ext
  apply TensorProduct.ext
  apply Finsupp.lhom_ext'
  intro x
  apply LinearMap.ext_ring
  apply Finsupp.lhom_ext'
  intro x'
  apply LinearMap.ext_ring
  apply Finsupp.ext
  intro ⟨y, y'⟩
  -- Porting note (#10934): used to be dsimp [μ]
  change (finsuppTensorFinsupp' R Y Y')
    (Finsupp.mapDomain f (Finsupp.single x 1) ⊗ₜ[R] Finsupp.mapDomain g (Finsupp.single x' 1)) _
    = (Finsupp.mapDomain (f ⊗ g) (finsuppTensorFinsupp' R X X'
    (Finsupp.single x 1 ⊗ₜ[R] Finsupp.single x' 1))) _

  -- extra `rfl` after leanprover/lean4#2466
  simp_rw [Finsupp.mapDomain_single, finsuppTensorFinsupp'_single_tmul_single, mul_one,
    Finsupp.mapDomain_single, CategoryTheory.tensor_apply]; rfl

theorem left_unitality (X : Type u) :
    (λ_ ((free R).obj X)).hom =
      (ε R ⊗ 𝟙 ((free R).obj X)) ≫ (μ R (𝟙_ (Type u)) X).hom ≫ map (free R).obj (λ_ X).hom := by
  -- Porting note (#11041): broken ext
  apply TensorProduct.ext
  apply LinearMap.ext_ring
  apply Finsupp.lhom_ext'
  intro x
  apply LinearMap.ext_ring
  apply Finsupp.ext
  intro x'
  -- Porting note (#10934): used to be dsimp [ε, μ]
  let q : X →₀ R := ((λ_ (of R (X →₀ R))).hom) (1 ⊗ₜ[R] Finsupp.single x 1)
  change q x' = Finsupp.mapDomain (λ_ X).hom (finsuppTensorFinsupp' R (𝟙_ (Type u)) X
    (Finsupp.single PUnit.unit 1 ⊗ₜ[R] Finsupp.single x 1)) x'
  simp_rw [q, finsuppTensorFinsupp'_single_tmul_single,
    ModuleCat.MonoidalCategory.leftUnitor_hom_apply, mul_one,
    Finsupp.mapDomain_single, CategoryTheory.leftUnitor_hom_apply, one_smul]

theorem right_unitality (X : Type u) :
    (ρ_ ((free R).obj X)).hom =
      (𝟙 ((free R).obj X) ⊗ ε R) ≫ (μ R X (𝟙_ (Type u))).hom ≫ map (free R).obj (ρ_ X).hom := by
  -- Porting note (#11041): broken ext
  apply TensorProduct.ext
  apply Finsupp.lhom_ext'
  intro x
  apply LinearMap.ext_ring
  apply LinearMap.ext_ring
  apply Finsupp.ext
  intro x'
  -- Porting note (#10934): used to be dsimp [ε, μ]
  let q : X →₀ R := ((ρ_ (of R (X →₀ R))).hom) (Finsupp.single x 1 ⊗ₜ[R] 1)
  change q x' = Finsupp.mapDomain (ρ_ X).hom (finsuppTensorFinsupp' R X (𝟙_ (Type u))
    (Finsupp.single x 1 ⊗ₜ[R] Finsupp.single PUnit.unit 1)) x'
  simp_rw [q, finsuppTensorFinsupp'_single_tmul_single,
    ModuleCat.MonoidalCategory.rightUnitor_hom_apply, mul_one,
    Finsupp.mapDomain_single, CategoryTheory.rightUnitor_hom_apply, one_smul]

theorem associativity (X Y Z : Type u) :
    ((μ R X Y).hom ⊗ 𝟙 ((free R).obj Z)) ≫ (μ R (X ⊗ Y) Z).hom ≫ map (free R).obj (α_ X Y Z).hom =
      (α_ ((free R).obj X) ((free R).obj Y) ((free R).obj Z)).hom ≫
        (𝟙 ((free R).obj X) ⊗ (μ R Y Z).hom) ≫ (μ R X (Y ⊗ Z)).hom := by
  -- Porting note (#11041): broken ext
  apply TensorProduct.ext
  apply TensorProduct.ext
  apply Finsupp.lhom_ext'
  intro x
  apply LinearMap.ext_ring
  apply Finsupp.lhom_ext'
  intro y
  apply LinearMap.ext_ring
  apply Finsupp.lhom_ext'
  intro z
  apply LinearMap.ext_ring
  apply Finsupp.ext
  intro a
  -- Porting note (#10934): used to be dsimp [μ]
  change Finsupp.mapDomain (α_ X Y Z).hom (finsuppTensorFinsupp' R (X ⊗ Y) Z
    (finsuppTensorFinsupp' R X Y
    (Finsupp.single x 1 ⊗ₜ[R] Finsupp.single y 1) ⊗ₜ[R] Finsupp.single z 1)) a =
    finsuppTensorFinsupp' R X (Y ⊗ Z)
    (Finsupp.single x 1 ⊗ₜ[R]
      finsuppTensorFinsupp' R Y Z (Finsupp.single y 1 ⊗ₜ[R] Finsupp.single z 1)) a
  -- extra `rfl` after leanprover/lean4#2466
  simp_rw [finsuppTensorFinsupp'_single_tmul_single, Finsupp.mapDomain_single, mul_one,
    CategoryTheory.associator_hom_apply]; rfl

-- In fact, it's strong monoidal, but we don't yet have a typeclass for that.
/-- The free R-module functor is lax monoidal. -/
@[simps]
instance : LaxMonoidal.{u} (free R).obj := .ofTensorHom
  -- Send `R` to `PUnit →₀ R`
  (ε := ε R)
  -- Send `(α →₀ R) ⊗ (β →₀ R)` to `α × β →₀ R`
  (μ := fun X Y => (μ R X Y).hom)
  (μ_natural := fun {_} {_} {_} {_} f g ↦ μ_natural R f g)
  (left_unitality := left_unitality R)
  (right_unitality := right_unitality R)
  (associativity := associativity R)

instance : IsIso (@LaxMonoidal.ε _ _ _ _ _ _ (free R).obj _ _) := by
  refine ⟨⟨Finsupp.lapply PUnit.unit, ⟨?_, ?_⟩⟩⟩
  · -- Porting note (#11041): broken ext
    apply LinearMap.ext_ring
    -- Porting note (#10959): simp used to be able to close this goal
    dsimp
    erw [ModuleCat.comp_def, LinearMap.comp_apply, ε_apply, Finsupp.lapply_apply,
      Finsupp.single_eq_same, id_apply]
  · -- Porting note (#11041): broken ext
    apply Finsupp.lhom_ext'
    intro ⟨⟩
    apply LinearMap.ext_ring
    apply Finsupp.ext
    intro ⟨⟩
    -- Porting note (#10959): simp used to be able to close this goal
    dsimp
    erw [ModuleCat.comp_def, LinearMap.comp_apply, ε_apply, Finsupp.lapply_apply,
      Finsupp.single_eq_same]

end Free

open MonoidalCategory

variable [CommRing R]

/-- The free functor `Type u ⥤ ModuleCat R`, as a monoidal functor. -/
def monoidalFree : MonoidalFunctor (Type u) (ModuleCat.{u} R) :=
  { LaxMonoidalFunctor.of (free R).obj with
    -- Porting note (#10934): used to be dsimp
    ε_isIso := (by infer_instance : IsIso (@LaxMonoidal.ε _ _ _ _ _ _ (free R).obj _ _))
    μ_isIso := fun X Y => by dsimp; infer_instance }

example (X Y : Type u) : (free R).obj (X × Y) ≅ (free R).obj X ⊗ (free R).obj Y :=
  ((monoidalFree R).μIso X Y).symm

end ModuleCat

namespace CategoryTheory

universe v u

/-- `Free R C` is a type synonym for `C`, which, given `[CommRing R]` and `[Category C]`,
we will equip with a category structure where the morphisms are formal `R`-linear combinations
of the morphisms in `C`.
-/
-- Porting note(#5171): Removed has_nonempty_instance nolint; linter not ported yet
@[nolint unusedArguments]
def Free (_ : Type*) (C : Type u) :=
  C

/-- Consider an object of `C` as an object of the `R`-linear completion.

It may be preferable to use `(Free.embedding R C).obj X` instead;
this functor can also be used to lift morphisms.
-/
def Free.of (R : Type*) {C : Type u} (X : C) : Free R C :=
  X

variable (R : Type*) [CommRing R] (C : Type u) [Category.{v} C]

open Finsupp

-- Conceptually, it would be nice to construct this via "transport of enrichment",
-- using the fact that `ModuleCat.Free R : Type ⥤ ModuleCat R` and `ModuleCat.forget` are both lax
-- monoidal. This still seems difficult, so we just do it by hand.
instance categoryFree : Category (Free R C) where
  Hom := fun X Y : C => (X ⟶ Y) →₀ R
  id := fun X : C => Finsupp.single (𝟙 X) 1
  comp {X _ Z : C} f g :=
    (f.sum (fun f' s => g.sum (fun g' t => Finsupp.single (f' ≫ g') (s * t))) : (X ⟶ Z) →₀ R)
  assoc {W X Y Z} f g h := by
    dsimp
    -- This imitates the proof of associativity for `MonoidAlgebra`.
    simp only [sum_sum_index, sum_single_index, single_zero, single_add, eq_self_iff_true,
      forall_true_iff, forall₃_true_iff, add_mul, mul_add, Category.assoc, mul_assoc,
      zero_mul, mul_zero, sum_zero, sum_add]

namespace Free

section

-- Porting note: removed local reducible attribute for categoryFree, adjusted dsimp invocations
-- accordingly

instance : Preadditive (Free R C) where
  homGroup _ _ := Finsupp.instAddCommGroup
  add_comp X Y Z f f' g := by
    dsimp [CategoryTheory.categoryFree]
    rw [Finsupp.sum_add_index'] <;> · simp [add_mul]
  comp_add X Y Z f g g' := by
    dsimp [CategoryTheory.categoryFree]
    rw [← Finsupp.sum_add]
    congr; ext r h
    rw [Finsupp.sum_add_index'] <;> · simp [mul_add]

instance : Linear R (Free R C) where
  homModule _ _ := Finsupp.module _ R
  smul_comp X Y Z r f g := by
    dsimp [CategoryTheory.categoryFree]
    rw [Finsupp.sum_smul_index] <;> simp [Finsupp.smul_sum, mul_assoc]
  comp_smul X Y Z f r g := by
    dsimp [CategoryTheory.categoryFree]
    simp_rw [Finsupp.smul_sum]
    congr; ext h s
    rw [Finsupp.sum_smul_index] <;> simp [Finsupp.smul_sum, mul_left_comm]

theorem single_comp_single {X Y Z : C} (f : X ⟶ Y) (g : Y ⟶ Z) (r s : R) :
    (single f r ≫ single g s : Free.of R X ⟶ Free.of R Z) = single (f ≫ g) (r * s) := by
  dsimp [CategoryTheory.categoryFree]; simp

end

attribute [local simp] single_comp_single

/-- A category embeds into its `R`-linear completion.
-/
@[simps]
def embedding : C ⥤ Free R C where
  obj X := X
  map {_ _} f := Finsupp.single f 1
  map_id _ := rfl
  map_comp {X Y Z} f g := by
    -- Porting note (#10959): simp used to be able to close this goal
    dsimp only []
    rw [single_comp_single, one_mul]

variable {C} {D : Type u} [Category.{v} D] [Preadditive D] [Linear R D]

open Preadditive Linear

/-- A functor to an `R`-linear category lifts to a functor from its `R`-linear completion.
-/
@[simps]
def lift (F : C ⥤ D) : Free R C ⥤ D where
  obj X := F.obj X
  map {_ _} f := f.sum fun f' r => r • F.map f'
  map_id := by dsimp [CategoryTheory.categoryFree]; simp
  map_comp {X Y Z} f g := by
    apply Finsupp.induction_linear f
    · simp
    · intro f₁ f₂ w₁ w₂
      rw [add_comp]
      dsimp at *
      rw [Finsupp.sum_add_index', Finsupp.sum_add_index']
      · simp only [w₁, w₂, add_comp]
      · intros; rw [zero_smul]
      · intros; simp only [add_smul]
      · intros; rw [zero_smul]
      · intros; simp only [add_smul]
    · intro f' r
      apply Finsupp.induction_linear g
      · simp
      · intro f₁ f₂ w₁ w₂
        rw [comp_add]
        dsimp at *
        rw [Finsupp.sum_add_index', Finsupp.sum_add_index']
        · simp only [w₁, w₂, comp_add]
        · intros; rw [zero_smul]
        · intros; simp only [add_smul]
        · intros; rw [zero_smul]
        · intros; simp only [add_smul]
      · intro g' s
        rw [single_comp_single _ _ f' g' r s]
        simp [mul_comm r s, mul_smul]

theorem lift_map_single (F : C ⥤ D) {X Y : C} (f : X ⟶ Y) (r : R) :
    (lift R F).map (single f r) = r • F.map f := by simp

instance lift_additive (F : C ⥤ D) : (lift R F).Additive where
  map_add {X Y} f g := by
    dsimp
    rw [Finsupp.sum_add_index'] <;> simp [add_smul]

instance lift_linear (F : C ⥤ D) : (lift R F).Linear R where
  map_smul {X Y} f r := by
    dsimp
    rw [Finsupp.sum_smul_index] <;> simp [Finsupp.smul_sum, mul_smul]

/-- The embedding into the `R`-linear completion, followed by the lift,
is isomorphic to the original functor.
-/
def embeddingLiftIso (F : C ⥤ D) : embedding R C ⋙ lift R F ≅ F :=
  NatIso.ofComponents fun _ => Iso.refl _

/-- Two `R`-linear functors out of the `R`-linear completion are isomorphic iff their
compositions with the embedding functor are isomorphic.
-/
def ext {F G : Free R C ⥤ D} [F.Additive] [F.Linear R] [G.Additive] [G.Linear R]
    (α : embedding R C ⋙ F ≅ embedding R C ⋙ G) : F ≅ G :=
  NatIso.ofComponents (fun X => α.app X)
    (by
      intro X Y f
      apply Finsupp.induction_linear f
      · simp
      · intro f₁ f₂ w₁ w₂
        -- Porting note: Using rw instead of simp
        rw [Functor.map_add, add_comp, w₁, w₂, Functor.map_add, comp_add]
      · intro f' r
        rw [Iso.app_hom, Iso.app_hom, ← smul_single_one, F.map_smul, G.map_smul, smul_comp,
          comp_smul]
        change r • (embedding R C ⋙ F).map f' ≫ _ = r • _ ≫ (embedding R C ⋙ G).map f'
        rw [α.hom.naturality f'])

/-- `Free.lift` is unique amongst `R`-linear functors `Free R C ⥤ D`
which compose with `embedding ℤ C` to give the original functor.
-/
def liftUnique (F : C ⥤ D) (L : Free R C ⥤ D) [L.Additive] [L.Linear R]
    (α : embedding R C ⋙ L ≅ F) : L ≅ lift R F :=
  ext R (α.trans (embeddingLiftIso R F).symm)

end Free
end CategoryTheory<|MERGE_RESOLUTION|>--- conflicted
+++ resolved
@@ -83,7 +83,6 @@
 -/
 def adj : free R ⊣ forget (ModuleCat.{u} R) :=
   Adjunction.mkOfHomEquiv
-<<<<<<< HEAD
     { homEquiv := fun _ _ => freeHomEquiv
       homEquiv_naturality_left_symm := fun {X Y M} f g ↦ by ext; simp [freeHomEquiv] }
 
@@ -91,13 +90,6 @@
 lemma adj_homEquiv (X : Type u) (M : ModuleCat.{u} R) :
     (adj R).homEquiv X M = freeHomEquiv := by
   simp only [adj, Adjunction.mkOfHomEquiv_homEquiv]
-=======
-    { homEquiv := fun X M => (Finsupp.lift M R X).toEquiv.symm
-      homEquiv_naturality_left_symm := fun {_ _} M _ g =>
-        Finsupp.lhom_ext' fun _ =>
-          LinearMap.ext_ring
-            (Finsupp.sum_mapDomain_index_addMonoidHom fun y => (smulAddHom R M).flip (g y)).symm }
->>>>>>> fee48cc3
 
 instance : (forget (ModuleCat.{u} R)).IsRightAdjoint  :=
   (adj R).isRightAdjoint
