--- conflicted
+++ resolved
@@ -73,52 +73,7 @@
   apply dest_injective
   simp
 
-<<<<<<< HEAD
 #noalign generalized_continued_fraction.int_fract_pair.succ_nth_stream_eq_none_iff
-=======
-/-- The stream of `IntFractPair`s of an integer stops after the first term.
--/
-theorem stream_succ_of_int (a : ℤ) (n : ℕ) : IntFractPair.stream (a : K) (n + 1) = none := by
-  induction' n with n ih
-  · refine IntFractPair.stream_eq_none_of_fr_eq_zero (IntFractPair.stream_zero (a : K)) ?_
-    simp only [IntFractPair.of, Int.fract_intCast]
-  · exact IntFractPair.succ_nth_stream_eq_none_iff.mpr (Or.inl ih)
-#align generalized_continued_fraction.int_fract_pair.stream_succ_of_int GeneralizedContinuedFraction.IntFractPair.stream_succ_of_int
-
-theorem exists_succ_nth_stream_of_fr_zero {ifp_succ_n : IntFractPair K}
-    (stream_succ_nth_eq : IntFractPair.stream v (n + 1) = some ifp_succ_n)
-    (succ_nth_fr_eq_zero : ifp_succ_n.fr = 0) :
-    ∃ ifp_n : IntFractPair K, IntFractPair.stream v n = some ifp_n ∧ ifp_n.fr⁻¹ = ⌊ifp_n.fr⁻¹⌋ := by
-  -- get the witness from `succ_nth_stream_eq_some_iff` and prove that it has the additional
-  -- properties
-  rcases succ_nth_stream_eq_some_iff.mp stream_succ_nth_eq with
-    ⟨ifp_n, seq_nth_eq, _, rfl⟩
-  refine ⟨ifp_n, seq_nth_eq, ?_⟩
-  simpa only [IntFractPair.of, Int.fract, sub_eq_zero] using succ_nth_fr_eq_zero
-#align generalized_continued_fraction.int_fract_pair.exists_succ_nth_stream_of_fr_zero GeneralizedContinuedFraction.IntFractPair.exists_succ_nth_stream_of_fr_zero
-
-/-- A recurrence relation that expresses the `(n+1)`th term of the stream of `IntFractPair`s
-of `v` for non-integer `v` in terms of the `n`th term of the stream associated to
-the inverse of the fractional part of `v`.
--/
-theorem stream_succ (h : Int.fract v ≠ 0) (n : ℕ) :
-    IntFractPair.stream v (n + 1) = IntFractPair.stream (Int.fract v)⁻¹ n := by
-  induction' n with n ih
-  · have H : (IntFractPair.of v).fr = Int.fract v := rfl
-    rw [stream_zero, stream_succ_of_some (stream_zero v) (ne_of_eq_of_ne H h), H]
-  · rcases eq_or_ne (IntFractPair.stream (Int.fract v)⁻¹ n) none with hnone | hsome
-    · rw [hnone] at ih
-      rw [succ_nth_stream_eq_none_iff.mpr (Or.inl hnone),
-        succ_nth_stream_eq_none_iff.mpr (Or.inl ih)]
-    · obtain ⟨p, hp⟩ := Option.ne_none_iff_exists'.mp hsome
-      rw [hp] at ih
-      rcases eq_or_ne p.fr 0 with hz | hnz
-      · rw [stream_eq_none_of_fr_eq_zero hp hz, stream_eq_none_of_fr_eq_zero ih hz]
-      · rw [stream_succ_of_some hp hnz, stream_succ_of_some ih hnz]
-#align generalized_continued_fraction.int_fract_pair.stream_succ GeneralizedContinuedFraction.IntFractPair.stream_succ
-
-end IntFractPair
->>>>>>> a32c8957
 
 #noalign generalized_continued_fraction.int_fract_pair.succ_nth_stream_eq_some_iff
 
@@ -241,7 +196,6 @@
 -/
 @[simp]
 theorem of_s_succ (n : ℕ) : (of v).s.get? (n + 1) = (of (fract v)⁻¹).s.get? n := by
-<<<<<<< HEAD
   simp [get?_succ]
 #align generalized_continued_fraction.of_s_succ CF.of_s_succ
 
@@ -256,30 +210,6 @@
     (of v).s.TerminatedAt n ↔ (fractParts v).TerminatedAt n := by
   simpa using congr_arg (fun s : Seq' ℕ => s.TerminatedAt n)
     (map_coe_of_s_eq_map_nat_floor_comp_inv_fractParts v)
-=======
-  rcases eq_or_ne (fract v) 0 with h | h
-  · obtain ⟨a, rfl⟩ : ∃ a : ℤ, v = a := ⟨⌊v⌋, eq_of_sub_eq_zero h⟩
-    rw [fract_intCast, inv_zero, of_s_of_int, ← cast_zero, of_s_of_int,
-      Stream'.Seq.get?_nil, Stream'.Seq.get?_nil]
-  rcases eq_or_ne ((of (fract v)⁻¹).s.get? n) none with h₁ | h₁
-  · rwa [h₁, ← terminatedAt_iff_s_none,
-      of_terminatedAt_n_iff_succ_nth_intFractPair_stream_eq_none, stream_succ h, ←
-      of_terminatedAt_n_iff_succ_nth_intFractPair_stream_eq_none, terminatedAt_iff_s_none]
-  · obtain ⟨p, hp⟩ := Option.ne_none_iff_exists'.mp h₁
-    obtain ⟨p', hp'₁, _⟩ := exists_succ_get?_stream_of_gcf_of_get?_eq_some hp
-    have Hp := get?_of_eq_some_of_succ_get?_intFractPair_stream hp'₁
-    rw [← stream_succ h] at hp'₁
-    rw [Hp, get?_of_eq_some_of_succ_get?_intFractPair_stream hp'₁]
-#align generalized_continued_fraction.of_s_succ GeneralizedContinuedFraction.of_s_succ
-
-/-- This expresses the tail of the coefficient sequence of the `GeneralizedContinuedFraction.of`
-an element `v` of `K` as the coefficient sequence of that of the inverse of the
-fractional part of `v`.
--/
-theorem of_s_tail : (of v).s.tail = (of (fract v)⁻¹).s :=
-  Stream'.Seq.ext fun n => Stream'.Seq.get?_tail (of v).s n ▸ of_s_succ v n
-#align generalized_continued_fraction.of_s_tail GeneralizedContinuedFraction.of_s_tail
->>>>>>> a32c8957
 
 variable (K) (n)
 
@@ -296,7 +226,6 @@
 /-- The recurrence relation for the `convergents` of the continued fraction expansion
 of an element `v` of `K` in terms of the convergents of the inverse of its fractional part.
 -/
-<<<<<<< HEAD
 theorem convergents_succ :
     (of v).convergents (n + 1) = ⌊v⌋ + 1 / (of (fract v)⁻¹).convergents n := by
   by_cases hv : fract v = 0
@@ -317,19 +246,8 @@
     rcases hn₂ with ⟨_, ⟨hv₂, rfl⟩, -⟩
     conv_rhs => rw [← Option.some_inj, ← FCF.eval?_toFGCF, FGCF.eval?_eq_evalF?, eq_comm]
     simp [hv₂, FGCF.evalF?, hw₁]
-    symm; apply Nat.cast_floor_eq_cast_int_floor; simp
+    symm; apply natCast_floor_eq_intCast_floor; simp
 #align generalized_continued_fraction.convergents'_succ CF.convergents_succ
-=======
-theorem convergents'_succ :
-    (of v).convergents' (n + 1) = ⌊v⌋ + 1 / (of (fract v)⁻¹).convergents' n := by
-  rcases eq_or_ne (fract v) 0 with h | h
-  · obtain ⟨a, rfl⟩ : ∃ a : ℤ, v = a := ⟨⌊v⌋, eq_of_sub_eq_zero h⟩
-    rw [convergents'_of_int, fract_intCast, inv_zero, ← cast_zero, convergents'_of_int, cast_zero,
-      div_zero, add_zero, floor_intCast]
-  · rw [convergents', of_h_eq_floor, add_right_inj, convergents'Aux_succ_some (of_s_head h)]
-    exact congr_arg (1 / ·) (by rw [convergents', of_h_eq_floor, add_right_inj, of_s_tail])
-#align generalized_continued_fraction.convergents'_succ GeneralizedContinuedFraction.convergents'_succ
->>>>>>> a32c8957
 
 end Values
 
