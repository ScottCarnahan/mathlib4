--- conflicted
+++ resolved
@@ -64,24 +64,14 @@
 
 theorem exists_s_a_of_partNum {a : α} (nth_partNum_eq : g.partNums.get? n = some a) :
     ∃ gp, g.s.get? n = some gp ∧ gp.a = a := by
-<<<<<<< HEAD
-  simpa [partialNumerators, Seq'.map_get?] using nth_part_num_eq
-#align generalized_continued_fraction.exists_s_a_of_part_num GeneralizedContinuedFraction.exists_s_a_of_part_num
-=======
-  simpa [partNums, Stream'.Seq.map_get?] using nth_partNum_eq
+  simpa [partNums, Seq'.map_get?] using nth_partNum_eq
 #align generalized_continued_fraction.exists_s_a_of_part_num GenContFract.exists_s_a_of_partNum
->>>>>>> 90e41c5a
 
 theorem exists_s_b_of_partDen {b : α}
     (nth_partDen_eq : g.partDens.get? n = some b) :
     ∃ gp, g.s.get? n = some gp ∧ gp.b = b := by
-<<<<<<< HEAD
-  simpa [partialDenominators, Seq'.map_get?] using nth_part_denom_eq
-#align generalized_continued_fraction.exists_s_b_of_part_denom GeneralizedContinuedFraction.exists_s_b_of_part_denom
-=======
-  simpa [partDens, Stream'.Seq.map_get?] using nth_partDen_eq
+  simpa [partDens, Seq'.map_get?] using nth_partDen_eq
 #align generalized_continued_fraction.exists_s_b_of_part_denom GenContFract.exists_s_b_of_partDen
->>>>>>> 90e41c5a
 
 end General
 
@@ -177,13 +167,8 @@
 #align generalized_continued_fraction.first_denominator_eq GenContFract.first_den_eq
 
 @[simp]
-<<<<<<< HEAD
-theorem zeroth_convergent'_aux_eq_zero {s : Seq' <| Pair K} :
-    convergents'Aux s 0 = (0 : K) :=
-=======
-theorem zeroth_conv'Aux_eq_zero {s : Stream'.Seq <| Pair K} :
+theorem zeroth_conv'Aux_eq_zero {s : Seq' <| Pair K} :
     convs'Aux s 0 = (0 : K) :=
->>>>>>> 90e41c5a
   rfl
 #align generalized_continued_fraction.zeroth_convergent'_aux_eq_zero GenContFract.zeroth_conv'Aux_eq_zero
 
@@ -191,25 +176,14 @@
 theorem zeroth_conv'_eq_h : g.convs' 0 = g.h := by simp [convs']
 #align generalized_continued_fraction.zeroth_convergent'_eq_h GenContFract.zeroth_conv'_eq_h
 
-<<<<<<< HEAD
-theorem convergents'Aux_succ_none {s : Seq' (Pair K)} (h : s.head = none) (n : ℕ) :
-    convergents'Aux s (n + 1) = 0 := by simp [convergents'Aux, h, convergents'Aux.match_1]
-#align generalized_continued_fraction.convergents'_aux_succ_none GeneralizedContinuedFraction.convergents'Aux_succ_none
-
-theorem convergents'Aux_succ_some {s : Seq' (Pair K)} {p : Pair K} (h : s.head = some p)
-    (n : ℕ) : convergents'Aux s (n + 1) = p.a / (p.b + convergents'Aux s.tail n) := by
-  simp [convergents'Aux, h, convergents'Aux.match_1]
-#align generalized_continued_fraction.convergents'_aux_succ_some GeneralizedContinuedFraction.convergents'Aux_succ_some
-=======
-theorem convs'Aux_succ_none {s : Stream'.Seq (Pair K)} (h : s.head = none) (n : ℕ) :
+theorem convs'Aux_succ_none {s : Seq' (Pair K)} (h : s.head = none) (n : ℕ) :
     convs'Aux s (n + 1) = 0 := by simp [convs'Aux, h]
 #align generalized_continued_fraction.convergents'_aux_succ_none GenContFract.convs'Aux_succ_none
 
-theorem convs'Aux_succ_some {s : Stream'.Seq (Pair K)} {p : Pair K} (h : s.head = some p)
+theorem convs'Aux_succ_some {s : Seq' (Pair K)} {p : Pair K} (h : s.head = some p)
     (n : ℕ) : convs'Aux s (n + 1) = p.a / (p.b + convs'Aux s.tail n) := by
   simp [convs'Aux, h]
 #align generalized_continued_fraction.convergents'_aux_succ_some GenContFract.convs'Aux_succ_some
->>>>>>> 90e41c5a
 
 end WithDivisionRing
 
