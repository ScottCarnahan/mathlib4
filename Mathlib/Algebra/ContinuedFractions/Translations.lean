--- conflicted
+++ resolved
@@ -54,22 +54,12 @@
 
 theorem exists_s_a_of_partNum {a : α} (nth_partNum_eq : g.partNums.get? n = some a) :
     ∃ gp, g.s.get? n = some gp ∧ gp.a = a := by
-<<<<<<< HEAD
   simpa [partNums, Seq'.map_get?] using nth_partNum_eq
-#align generalized_continued_fraction.exists_s_a_of_part_num GenContFract.exists_s_a_of_partNum
-=======
-  simpa [partNums, Stream'.Seq.map_get?] using nth_partNum_eq
->>>>>>> e64157db
 
 theorem exists_s_b_of_partDen {b : α}
     (nth_partDen_eq : g.partDens.get? n = some b) :
     ∃ gp, g.s.get? n = some gp ∧ gp.b = b := by
-<<<<<<< HEAD
   simpa [partDens, Seq'.map_get?] using nth_partDen_eq
-#align generalized_continued_fraction.exists_s_b_of_part_denom GenContFract.exists_s_b_of_partDen
-=======
-  simpa [partDens, Stream'.Seq.map_get?] using nth_partDen_eq
->>>>>>> e64157db
 
 end General
 
