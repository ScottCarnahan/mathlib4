/-
Copyright (c) 2021 Eric Wieser. All rights reserved.
Released under Apache 2.0 license as described in the file LICENSE.
Authors: Eric Wieser
-/
import Mathlib.Algebra.Group.Hom.End
import Mathlib.Algebra.Group.Submonoid.Membership
import Mathlib.Algebra.Order.BigOperators.Group.List
import Mathlib.Data.Set.Pointwise.SMul
import Mathlib.Order.WellFoundedSet

/-! # Pointwise instances on `Submonoid`s and `AddSubmonoid`s

This file provides:

* `Submonoid.inv`
* `AddSubmonoid.neg`

and the actions

* `Submonoid.pointwiseMulAction`
* `AddSubmonoid.pointwiseMulAction`

which matches the action of `Set.mulActionSet`.

`SMul (AddSubmonoid R) (AddSubmonoid A)` is also provided given `DistribSMul R A`,
and when `R = A` it is definitionally equal to the multiplication on `AddSubmonoid R`.

These are all available in the `Pointwise` locale.

Additionally, it provides various degrees of monoid structure:
* `AddSubmonoid.one`
* `AddSubmonoid.mul`
* `AddSubmonoid.mulOneClass`
* `AddSubmonoid.semigroup`
* `AddSubmonoid.monoid`
which is available globally to match the monoid structure implied by `Submodule.idemSemiring`.

## Implementation notes

Most of the lemmas in this file are direct copies of lemmas from `Algebra/Pointwise.lean`.
While the statements of these lemmas are defeq, we repeat them here due to them not being
syntactically equal. Before adding new lemmas here, consider if they would also apply to the action
on `Set`s.

Many results about multiplication is derived from the corresponding results about
scalar multiplication, but results requiring right distributivity do not have
SMul versions, due to the lack of a suitable typeclass (unless one goes all the
way to `Module`).

-/


open Set Pointwise

variable {α : Type*} {G : Type*} {M : Type*} {R : Type*} {A : Type*}
variable [Monoid M] [AddMonoid A]

/-! Some lemmas about pointwise multiplication and submonoids. Ideally we put these in
  `GroupTheory.Submonoid.Basic`, but currently we cannot because that file is imported by this. -/

namespace Submonoid

variable {s t u : Set M}

@[to_additive]
theorem mul_subset {S : Submonoid M} (hs : s ⊆ S) (ht : t ⊆ S) : s * t ⊆ S :=
  mul_subset_iff.2 fun _x hx _y hy ↦ mul_mem (hs hx) (ht hy)

@[to_additive]
theorem mul_subset_closure (hs : s ⊆ u) (ht : t ⊆ u) : s * t ⊆ Submonoid.closure u :=
  mul_subset (Subset.trans hs Submonoid.subset_closure) (Subset.trans ht Submonoid.subset_closure)

@[to_additive]
theorem coe_mul_self_eq (s : Submonoid M) : (s : Set M) * s = s := by
  ext x
  refine ⟨?_, fun h => ⟨x, h, 1, s.one_mem, mul_one x⟩⟩
  rintro ⟨a, ha, b, hb, rfl⟩
  exact s.mul_mem ha hb

@[to_additive]
theorem closure_mul_le (S T : Set M) : closure (S * T) ≤ closure S ⊔ closure T :=
  sInf_le fun _x ⟨_s, hs, _t, ht, hx⟩ => hx ▸
    (closure S ⊔ closure T).mul_mem (SetLike.le_def.mp le_sup_left <| subset_closure hs)
      (SetLike.le_def.mp le_sup_right <| subset_closure ht)

@[to_additive]
theorem sup_eq_closure_mul (H K : Submonoid M) : H ⊔ K = closure ((H : Set M) * (K : Set M)) :=
  le_antisymm
    (sup_le (fun h hh => subset_closure ⟨h, hh, 1, K.one_mem, mul_one h⟩) fun k hk =>
      subset_closure ⟨1, H.one_mem, k, hk, one_mul k⟩)
    ((closure_mul_le _ _).trans <| by rw [closure_eq, closure_eq])

@[to_additive]
theorem pow_smul_mem_closure_smul {N : Type*} [CommMonoid N] [MulAction M N] [IsScalarTower M N N]
    (r : M) (s : Set N) {x : N} (hx : x ∈ closure s) : ∃ n : ℕ, r ^ n • x ∈ closure (r • s) := by
  induction hx using closure_induction with
  | mem x hx => exact ⟨1, subset_closure ⟨_, hx, by rw [pow_one]⟩⟩
  | one => exact ⟨0, by simpa using one_mem _⟩
  | mul x y _ _ hx hy =>
    obtain ⟨⟨nx, hx⟩, ⟨ny, hy⟩⟩ := And.intro hx hy
    use ny + nx
    rw [pow_add, mul_smul, ← smul_mul_assoc, mul_comm, ← smul_mul_assoc]
    exact mul_mem hy hx

variable [Group G]

/-- The submonoid with every element inverted. -/
@[to_additive " The additive submonoid with every element negated. "]
protected def inv : Inv (Submonoid G) where
  inv S :=
    { carrier := (S : Set G)⁻¹
      mul_mem' := fun ha hb => by rw [mem_inv, mul_inv_rev]; exact mul_mem hb ha
      one_mem' := mem_inv.2 <| by rw [inv_one]; exact S.one_mem' }

scoped[Pointwise] attribute [instance] Submonoid.inv AddSubmonoid.neg

@[to_additive (attr := simp)]
theorem coe_inv (S : Submonoid G) : ↑S⁻¹ = (S : Set G)⁻¹ :=
  rfl

@[to_additive (attr := simp)]
theorem mem_inv {g : G} {S : Submonoid G} : g ∈ S⁻¹ ↔ g⁻¹ ∈ S :=
  Iff.rfl

/-- Inversion is involutive on submonoids. -/
@[to_additive "Inversion is involutive on additive submonoids."]
def involutiveInv : InvolutiveInv (Submonoid G) :=
  SetLike.coe_injective.involutiveInv _ fun _ => rfl

scoped[Pointwise] attribute [instance] Submonoid.involutiveInv AddSubmonoid.involutiveNeg

@[to_additive (attr := simp)]
theorem inv_le_inv (S T : Submonoid G) : S⁻¹ ≤ T⁻¹ ↔ S ≤ T :=
  SetLike.coe_subset_coe.symm.trans Set.inv_subset_inv

@[to_additive]
theorem inv_le (S T : Submonoid G) : S⁻¹ ≤ T ↔ S ≤ T⁻¹ :=
  SetLike.coe_subset_coe.symm.trans Set.inv_subset

/-- Pointwise inversion of submonoids as an order isomorphism. -/
@[to_additive (attr := simps!) "Pointwise negation of additive submonoids as an order isomorphism"]
def invOrderIso : Submonoid G ≃o Submonoid G where
  toEquiv := Equiv.inv _
  map_rel_iff' := inv_le_inv _ _

@[to_additive]
theorem closure_inv (s : Set G) : closure s⁻¹ = (closure s)⁻¹ := by
  apply le_antisymm
  · rw [closure_le, coe_inv, ← Set.inv_subset, inv_inv]
    exact subset_closure
  · rw [inv_le, closure_le, coe_inv, ← Set.inv_subset]
    exact subset_closure

@[to_additive (attr := simp)]
theorem inv_inf (S T : Submonoid G) : (S ⊓ T)⁻¹ = S⁻¹ ⊓ T⁻¹ :=
  SetLike.coe_injective Set.inter_inv

@[to_additive (attr := simp)]
theorem inv_sup (S T : Submonoid G) : (S ⊔ T)⁻¹ = S⁻¹ ⊔ T⁻¹ :=
  (invOrderIso : Submonoid G ≃o Submonoid G).map_sup S T

@[to_additive (attr := simp)]
theorem inv_bot : (⊥ : Submonoid G)⁻¹ = ⊥ :=
  SetLike.coe_injective <| (Set.inv_singleton 1).trans <| congr_arg _ inv_one

@[to_additive (attr := simp)]
theorem inv_top : (⊤ : Submonoid G)⁻¹ = ⊤ :=
  SetLike.coe_injective <| Set.inv_univ

@[to_additive (attr := simp)]
theorem inv_iInf {ι : Sort*} (S : ι → Submonoid G) : (⨅ i, S i)⁻¹ = ⨅ i, (S i)⁻¹ :=
  (invOrderIso : Submonoid G ≃o Submonoid G).map_iInf _

@[to_additive (attr := simp)]
theorem inv_iSup {ι : Sort*} (S : ι → Submonoid G) : (⨆ i, S i)⁻¹ = ⨆ i, (S i)⁻¹ :=
  (invOrderIso : Submonoid G ≃o Submonoid G).map_iSup _

end Submonoid

namespace Submonoid

section Monoid

variable [Monoid α] [MulDistribMulAction α M]

-- todo: add `to_additive`?
/-- The action on a submonoid corresponding to applying the action to every element.

This is available as an instance in the `Pointwise` locale. -/
protected def pointwiseMulAction : MulAction α (Submonoid M) where
  smul a S := S.map (MulDistribMulAction.toMonoidEnd _ M a)
  one_smul S := by
    change S.map _ = S
    simpa only [map_one] using S.map_id
  mul_smul _ _ S :=
    (congr_arg (fun f : Monoid.End M => S.map f) (MonoidHom.map_mul _ _ _)).trans
      (S.map_map _ _).symm

scoped[Pointwise] attribute [instance] Submonoid.pointwiseMulAction

@[simp]
theorem coe_pointwise_smul (a : α) (S : Submonoid M) : ↑(a • S) = a • (S : Set M) :=
  rfl

theorem smul_mem_pointwise_smul (m : M) (a : α) (S : Submonoid M) : m ∈ S → a • m ∈ a • S :=
  (Set.smul_mem_smul_set : _ → _ ∈ a • (S : Set M))

instance : CovariantClass α (Submonoid M) HSMul.hSMul LE.le :=
  ⟨fun _ _ => image_subset _⟩

theorem mem_smul_pointwise_iff_exists (m : M) (a : α) (S : Submonoid M) :
    m ∈ a • S ↔ ∃ s : M, s ∈ S ∧ a • s = m :=
  (Set.mem_smul_set : m ∈ a • (S : Set M) ↔ _)

@[simp]
theorem smul_bot (a : α) : a • (⊥ : Submonoid M) = ⊥ :=
  map_bot _

theorem smul_sup (a : α) (S T : Submonoid M) : a • (S ⊔ T) = a • S ⊔ a • T :=
  map_sup _ _ _

theorem smul_closure (a : α) (s : Set M) : a • closure s = closure (a • s) :=
  MonoidHom.map_mclosure _ _

lemma pointwise_isCentralScalar [MulDistribMulAction αᵐᵒᵖ M] [IsCentralScalar α M] :
    IsCentralScalar α (Submonoid M) :=
  ⟨fun _ S => (congr_arg fun f : Monoid.End M => S.map f) <| MonoidHom.ext <| op_smul_eq_smul _⟩

scoped[Pointwise] attribute [instance] Submonoid.pointwise_isCentralScalar

end Monoid

section Group

variable [Group α] [MulDistribMulAction α M]

@[simp]
theorem smul_mem_pointwise_smul_iff {a : α} {S : Submonoid M} {x : M} : a • x ∈ a • S ↔ x ∈ S :=
  smul_mem_smul_set_iff

theorem mem_pointwise_smul_iff_inv_smul_mem {a : α} {S : Submonoid M} {x : M} :
    x ∈ a • S ↔ a⁻¹ • x ∈ S :=
  mem_smul_set_iff_inv_smul_mem

theorem mem_inv_pointwise_smul_iff {a : α} {S : Submonoid M} {x : M} : x ∈ a⁻¹ • S ↔ a • x ∈ S :=
  mem_inv_smul_set_iff

@[simp]
theorem pointwise_smul_le_pointwise_smul_iff {a : α} {S T : Submonoid M} : a • S ≤ a • T ↔ S ≤ T :=
  set_smul_subset_set_smul_iff

theorem pointwise_smul_subset_iff {a : α} {S T : Submonoid M} : a • S ≤ T ↔ S ≤ a⁻¹ • T :=
  set_smul_subset_iff

theorem subset_pointwise_smul_iff {a : α} {S T : Submonoid M} : S ≤ a • T ↔ a⁻¹ • S ≤ T :=
  subset_set_smul_iff

end Group

section GroupWithZero

variable [GroupWithZero α] [MulDistribMulAction α M]

@[simp]
theorem smul_mem_pointwise_smul_iff₀ {a : α} (ha : a ≠ 0) (S : Submonoid M) (x : M) :
    a • x ∈ a • S ↔ x ∈ S :=
  smul_mem_smul_set_iff₀ ha (S : Set M) x

theorem mem_pointwise_smul_iff_inv_smul_mem₀ {a : α} (ha : a ≠ 0) (S : Submonoid M) (x : M) :
    x ∈ a • S ↔ a⁻¹ • x ∈ S :=
  mem_smul_set_iff_inv_smul_mem₀ ha (S : Set M) x

theorem mem_inv_pointwise_smul_iff₀ {a : α} (ha : a ≠ 0) (S : Submonoid M) (x : M) :
    x ∈ a⁻¹ • S ↔ a • x ∈ S :=
  mem_inv_smul_set_iff₀ ha (S : Set M) x

@[simp]
theorem pointwise_smul_le_pointwise_smul_iff₀ {a : α} (ha : a ≠ 0) {S T : Submonoid M} :
    a • S ≤ a • T ↔ S ≤ T :=
  set_smul_subset_set_smul_iff₀ ha

theorem pointwise_smul_le_iff₀ {a : α} (ha : a ≠ 0) {S T : Submonoid M} : a • S ≤ T ↔ S ≤ a⁻¹ • T :=
  set_smul_subset_iff₀ ha

theorem le_pointwise_smul_iff₀ {a : α} (ha : a ≠ 0) {S T : Submonoid M} : S ≤ a • T ↔ a⁻¹ • S ≤ T :=
  subset_set_smul_iff₀ ha

end GroupWithZero

@[to_additive]
theorem mem_closure_inv {G : Type*} [Group G] (S : Set G) (x : G) :
    x ∈ Submonoid.closure S⁻¹ ↔ x⁻¹ ∈ Submonoid.closure S := by rw [closure_inv, mem_inv]

end Submonoid

namespace AddSubmonoid

section Monoid

variable [Monoid α] [DistribMulAction α A]

/-- The action on an additive submonoid corresponding to applying the action to every element.

This is available as an instance in the `Pointwise` locale. -/
protected def pointwiseMulAction : MulAction α (AddSubmonoid A) where
  smul a S := S.map (DistribMulAction.toAddMonoidEnd _ A a)
  one_smul S :=
    (congr_arg (fun f : AddMonoid.End A => S.map f) (MonoidHom.map_one _)).trans S.map_id
  mul_smul _ _ S :=
    (congr_arg (fun f : AddMonoid.End A => S.map f) (MonoidHom.map_mul _ _ _)).trans
      (S.map_map _ _).symm

scoped[Pointwise] attribute [instance] AddSubmonoid.pointwiseMulAction

@[simp]
theorem coe_pointwise_smul (a : α) (S : AddSubmonoid A) : ↑(a • S) = a • (S : Set A) :=
  rfl

theorem smul_mem_pointwise_smul (m : A) (a : α) (S : AddSubmonoid A) : m ∈ S → a • m ∈ a • S :=
  (Set.smul_mem_smul_set : _ → _ ∈ a • (S : Set A))

theorem mem_smul_pointwise_iff_exists (m : A) (a : α) (S : AddSubmonoid A) :
    m ∈ a • S ↔ ∃ s : A, s ∈ S ∧ a • s = m :=
  (Set.mem_smul_set : m ∈ a • (S : Set A) ↔ _)

@[simp]
theorem smul_bot (a : α) : a • (⊥ : AddSubmonoid A) = ⊥ :=
  map_bot _

theorem smul_sup (a : α) (S T : AddSubmonoid A) : a • (S ⊔ T) = a • S ⊔ a • T :=
  map_sup _ _ _

@[simp]
theorem smul_closure (a : α) (s : Set A) : a • closure s = closure (a • s) :=
  AddMonoidHom.map_mclosure _ _

lemma pointwise_isCentralScalar [DistribMulAction αᵐᵒᵖ A] [IsCentralScalar α A] :
    IsCentralScalar α (AddSubmonoid A) :=
  ⟨fun _ S =>
    (congr_arg fun f : AddMonoid.End A => S.map f) <| AddMonoidHom.ext <| op_smul_eq_smul _⟩

scoped[Pointwise] attribute [instance] AddSubmonoid.pointwise_isCentralScalar

end Monoid

section Group

variable [Group α] [DistribMulAction α A]

@[simp]
theorem smul_mem_pointwise_smul_iff {a : α} {S : AddSubmonoid A} {x : A} : a • x ∈ a • S ↔ x ∈ S :=
  smul_mem_smul_set_iff

theorem mem_pointwise_smul_iff_inv_smul_mem {a : α} {S : AddSubmonoid A} {x : A} :
    x ∈ a • S ↔ a⁻¹ • x ∈ S :=
  mem_smul_set_iff_inv_smul_mem

theorem mem_inv_pointwise_smul_iff {a : α} {S : AddSubmonoid A} {x : A} : x ∈ a⁻¹ • S ↔ a • x ∈ S :=
  mem_inv_smul_set_iff

@[simp]
theorem pointwise_smul_le_pointwise_smul_iff {a : α} {S T : AddSubmonoid A} :
    a • S ≤ a • T ↔ S ≤ T :=
  set_smul_subset_set_smul_iff

theorem pointwise_smul_le_iff {a : α} {S T : AddSubmonoid A} : a • S ≤ T ↔ S ≤ a⁻¹ • T :=
  set_smul_subset_iff

theorem le_pointwise_smul_iff {a : α} {S T : AddSubmonoid A} : S ≤ a • T ↔ a⁻¹ • S ≤ T :=
  subset_set_smul_iff

end Group

section GroupWithZero

variable [GroupWithZero α] [DistribMulAction α A]

@[simp]
theorem smul_mem_pointwise_smul_iff₀ {a : α} (ha : a ≠ 0) (S : AddSubmonoid A) (x : A) :
    a • x ∈ a • S ↔ x ∈ S :=
  smul_mem_smul_set_iff₀ ha (S : Set A) x

theorem mem_pointwise_smul_iff_inv_smul_mem₀ {a : α} (ha : a ≠ 0) (S : AddSubmonoid A) (x : A) :
    x ∈ a • S ↔ a⁻¹ • x ∈ S :=
  mem_smul_set_iff_inv_smul_mem₀ ha (S : Set A) x

theorem mem_inv_pointwise_smul_iff₀ {a : α} (ha : a ≠ 0) (S : AddSubmonoid A) (x : A) :
    x ∈ a⁻¹ • S ↔ a • x ∈ S :=
  mem_inv_smul_set_iff₀ ha (S : Set A) x

@[simp]
theorem pointwise_smul_le_pointwise_smul_iff₀ {a : α} (ha : a ≠ 0) {S T : AddSubmonoid A} :
    a • S ≤ a • T ↔ S ≤ T :=
  set_smul_subset_set_smul_iff₀ ha

theorem pointwise_smul_le_iff₀ {a : α} (ha : a ≠ 0) {S T : AddSubmonoid A} :
    a • S ≤ T ↔ S ≤ a⁻¹ • T :=
  set_smul_subset_iff₀ ha

theorem le_pointwise_smul_iff₀ {a : α} (ha : a ≠ 0) {S T : AddSubmonoid A} :
    S ≤ a • T ↔ a⁻¹ • S ≤ T :=
  subset_set_smul_iff₀ ha

end GroupWithZero

end AddSubmonoid

/-! ### Elementwise monoid structure of additive submonoids

These definitions are a cut-down versions of the ones around `Submodule.mul`, as that API is
usually more useful. -/

namespace AddSubmonoid

section AddMonoidWithOne

variable [AddMonoidWithOne R]

/-- If `R` is an additive monoid with one (e.g., a semiring), then `1 : AddSubmonoid R` is the range
of `Nat.cast : ℕ → R`. -/
protected def one : One (AddSubmonoid R) :=
  ⟨AddMonoidHom.mrange (Nat.castAddMonoidHom R)⟩
scoped[Pointwise] attribute [instance] AddSubmonoid.one

theorem one_eq_mrange : (1 : AddSubmonoid R) = AddMonoidHom.mrange (Nat.castAddMonoidHom R) :=
  rfl

theorem natCast_mem_one (n : ℕ) : (n : R) ∈ (1 : AddSubmonoid R) :=
  ⟨_, rfl⟩

@[simp]
theorem mem_one {x : R} : x ∈ (1 : AddSubmonoid R) ↔ ∃ n : ℕ, ↑n = x :=
  Iff.rfl

theorem one_eq_closure : (1 : AddSubmonoid R) = closure {1} := by
  rw [closure_singleton_eq, one_eq_mrange]
  congr 1
  ext
  simp

theorem one_eq_closure_one_set : (1 : AddSubmonoid R) = closure 1 :=
  one_eq_closure

end AddMonoidWithOne

section SMul

variable [AddMonoid R] [DistribSMul R A]

/-- For `M : Submonoid R` and `N : AddSubmonoid A`, `M • N` is the additive submonoid
generated by all `m • n` where `m ∈ M` and `n ∈ N`. -/
protected def smul : SMul (AddSubmonoid R) (AddSubmonoid A) where
  smul M N := ⨆ s : M, N.map (DistribSMul.toAddMonoidHom A s.1)

scoped[Pointwise] attribute [instance] AddSubmonoid.smul

variable {M M' : AddSubmonoid R} {N P : AddSubmonoid A} {m : R} {n : A}

theorem smul_mem_smul (hm : m ∈ M) (hn : n ∈ N) : m • n ∈ M • N :=
  (le_iSup _ ⟨m, hm⟩ : _ ≤ M • N) ⟨n, hn, by rfl⟩

theorem smul_le : M • N ≤ P ↔ ∀ m ∈ M, ∀ n ∈ N, m • n ∈ P :=
  ⟨fun H _m hm _n hn => H <| smul_mem_smul hm hn, fun H =>
    iSup_le fun ⟨m, hm⟩ => map_le_iff_le_comap.2 fun n hn => H m hm n hn⟩

@[elab_as_elim]
protected theorem smul_induction_on {C : A → Prop} {a : A} (ha : a ∈ M • N)
    (hm : ∀ m ∈ M, ∀ n ∈ N, C (m • n)) (hadd : ∀ x y, C x → C y → C (x + y)) : C a :=
  (@smul_le _ _ _ _ _ _ _ ⟨⟨setOf C, hadd _ _⟩, by
    simpa only [smul_zero] using hm _ (zero_mem _) _ (zero_mem _)⟩).2 hm ha

@[simp]
theorem addSubmonoid_smul_bot (S : AddSubmonoid R) : S • (⊥ : AddSubmonoid A) = ⊥ :=
  eq_bot_iff.2 <| smul_le.2 fun m _ n hn => by
    rw [AddSubmonoid.mem_bot] at hn ⊢; rw [hn, smul_zero]

theorem smul_le_smul (h : M ≤ M') (hnp : N ≤ P) : M • N ≤ M' • P :=
  smul_le.2 fun _m hm _n hn => smul_mem_smul (h hm) (hnp hn)

theorem smul_le_smul_left (h : M ≤ M') : M • P ≤ M' • P :=
  smul_le_smul h le_rfl

theorem smul_le_smul_right (h : N ≤ P) : M • N ≤ M • P :=
  smul_le_smul le_rfl h

theorem smul_subset_smul : (↑M : Set R) • (↑N : Set A) ⊆ (↑(M • N) : Set A) :=
  smul_subset_iff.2 fun _i hi _j hj ↦ smul_mem_smul hi hj

theorem addSubmonoid_smul_sup : M • (N ⊔ P) = M • N ⊔ M • P :=
  le_antisymm (smul_le.mpr fun m hm np hnp ↦ by
    refine closure_induction (p := (fun _ ↦ _ • · ∈ _)) ?_ ?_ ?_ (sup_eq_closure N P ▸ hnp)
    · rintro x (hx | hx)
      exacts [le_sup_left (a := M • N) (smul_mem_smul hm hx),
        le_sup_right (a := M • N) (smul_mem_smul hm hx)]
    · apply (smul_zero (A := A) m).symm ▸ (M • N ⊔ M • P).zero_mem
    · intros _ _ _ _ h1 h2; rw [smul_add]; exact add_mem h1 h2)
  (sup_le (smul_le_smul_right le_sup_left) <| smul_le_smul_right le_sup_right)

variable {ι : Sort*}

theorem smul_iSup (T : AddSubmonoid R) (S : ι → AddSubmonoid A) : (T • ⨆ i, S i) = ⨆ i, T • S i :=
  le_antisymm (smul_le.mpr fun t ht s hs ↦ iSup_induction _ (C := (t • · ∈ _)) hs
    (fun i s hs ↦ mem_iSup_of_mem i <| smul_mem_smul ht hs)
    (by simp_rw [smul_zero]; apply zero_mem) fun x y ↦ by simp_rw [smul_add]; apply add_mem)
  (iSup_le fun i ↦ smul_le_smul_right <| le_iSup _ i)

end SMul

section NonUnitalNonAssocSemiring

variable [NonUnitalNonAssocSemiring R]

/-- Multiplication of additive submonoids of a semiring R. The additive submonoid `S * T` is the
smallest R-submodule of `R` containing the elements `s * t` for `s ∈ S` and `t ∈ T`. -/
protected def mul : Mul (AddSubmonoid R) :=
  ⟨fun M N => ⨆ s : M, N.map (AddMonoidHom.mul s.1)⟩
scoped[Pointwise] attribute [instance] AddSubmonoid.mul

theorem mul_mem_mul {M N : AddSubmonoid R} {m n : R} (hm : m ∈ M) (hn : n ∈ N) : m * n ∈ M * N :=
  smul_mem_smul hm hn

theorem mul_le {M N P : AddSubmonoid R} : M * N ≤ P ↔ ∀ m ∈ M, ∀ n ∈ N, m * n ∈ P :=
  smul_le

@[elab_as_elim]
protected theorem mul_induction_on {M N : AddSubmonoid R} {C : R → Prop} {r : R} (hr : r ∈ M * N)
    (hm : ∀ m ∈ M, ∀ n ∈ N, C (m * n)) (ha : ∀ x y, C x → C y → C (x + y)) : C r :=
  AddSubmonoid.smul_induction_on hr hm ha

-- this proof is copied directly from `Submodule.span_mul_span`
-- Porting note: proof rewritten
-- need `add_smul` to generalize to `SMul`
theorem closure_mul_closure (S T : Set R) : closure S * closure T = closure (S * T) := by
  apply le_antisymm
  · refine mul_le.2 fun a ha b hb => ?_
    rw [← AddMonoidHom.mulRight_apply, ← AddSubmonoid.mem_comap]
    refine (closure_le.2 fun a' ha' => ?_) ha
    change b ∈ (closure (S * T)).comap (AddMonoidHom.mulLeft a')
    refine (closure_le.2 fun b' hb' => ?_) hb
    change a' * b' ∈ closure (S * T)
    exact subset_closure (Set.mul_mem_mul ha' hb')
  · rw [closure_le]
    rintro _ ⟨a, ha, b, hb, rfl⟩
    exact mul_mem_mul (subset_closure ha) (subset_closure hb)

theorem mul_eq_closure_mul_set (M N : AddSubmonoid R) :
    M * N = closure ((M : Set R) * (N : Set R)) := by
  rw [← closure_mul_closure, closure_eq, closure_eq]

@[simp]
theorem mul_bot (S : AddSubmonoid R) : S * ⊥ = ⊥ :=
  addSubmonoid_smul_bot S

-- need `zero_smul` to generalize to `SMul`
@[simp]
theorem bot_mul (S : AddSubmonoid R) : ⊥ * S = ⊥ :=
  eq_bot_iff.2 <| mul_le.2 fun m hm n _ => by
    rw [AddSubmonoid.mem_bot] at hm ⊢; rw [hm, zero_mul]

variable {M N P Q : AddSubmonoid R}

@[mono]
theorem mul_le_mul (hmp : M ≤ P) (hnq : N ≤ Q) : M * N ≤ P * Q :=
<<<<<<< HEAD
  mul_le.2 fun _m hm _n hn => mul_mem_mul (hmp hm) (hnq hn)

theorem mul_le_mul_left (h : M ≤ N) : M * P ≤ N * P :=
  mul_le_mul h (le_refl P)

theorem mul_le_mul_right (h : N ≤ P) : M * N ≤ M * P :=
  mul_le_mul (le_refl M) h

theorem mul_subset_mul : (↑M : Set R) * (↑N : Set R) ⊆ (↑(M * N) : Set R) :=
  mul_subset_iff.2 fun _i hi _j hj ↦ mul_mem_mul hi hj
=======
  smul_le_smul hmp hnq

theorem mul_le_mul_left (h : M ≤ N) : M * P ≤ N * P :=
  smul_le_smul_left h

theorem mul_le_mul_right (h : N ≤ P) : M * N ≤ M * P :=
  smul_le_smul_right h

theorem mul_subset_mul : (↑M : Set R) * (↑N : Set R) ⊆ (↑(M * N) : Set R) :=
  smul_subset_smul

theorem mul_sup : M * (N ⊔ P) = M * N ⊔ M * P :=
  addSubmonoid_smul_sup

-- need `zero_smul` and `add_smul` to generalize to `SMul`
theorem sup_mul : (M ⊔ N) * P = M * P ⊔ N * P :=
  le_antisymm (mul_le.mpr fun mn hmn p hp ↦ by
    obtain ⟨m, hm, n, hn, rfl⟩ := mem_sup.mp hmn
    rw [right_distrib]; exact add_mem_sup (mul_mem_mul hm hp) <| mul_mem_mul hn hp)
    (sup_le (mul_le_mul_left le_sup_left) <| mul_le_mul_left le_sup_right)

variable {ι : Sort*}

-- need `zero_smul` and `add_smul` to generalize to `SMul`
theorem iSup_mul (S : ι → AddSubmonoid R) (T : AddSubmonoid R) : (⨆ i, S i) * T = ⨆ i, S i * T :=
  le_antisymm (mul_le.mpr fun s hs t ht ↦ iSup_induction _ (C := (· * t ∈ _)) hs
      (fun i s hs ↦ mem_iSup_of_mem i <| mul_mem_mul hs ht) (by simp_rw [zero_mul]; apply zero_mem)
      fun _ _ ↦ by simp_rw [right_distrib]; apply add_mem) <|
    iSup_le fun i ↦ mul_le_mul_left (le_iSup _ i)

theorem mul_iSup (T : AddSubmonoid R) (S : ι → AddSubmonoid R) : (T * ⨆ i, S i) = ⨆ i, T * S i :=
  smul_iSup T S
>>>>>>> 94ba4cbb

theorem mul_sup : M * (N ⊔ P) = M * N ⊔ M * P :=
  le_antisymm (mul_le.mpr fun m hm np hnp ↦ by
    obtain ⟨n, hn, p, hp, rfl⟩ := mem_sup.mp hnp
    rw [left_distrib]; exact add_mem_sup (mul_mem_mul hm hn) <| mul_mem_mul hm hp)
    (sup_le (mul_le_mul_right le_sup_left) <| mul_le_mul_right le_sup_right)

theorem sup_mul : (M ⊔ N) * P = M * P ⊔ N * P :=
  le_antisymm (mul_le.mpr fun mn hmn p hp ↦ by
    obtain ⟨m, hm, n, hn, rfl⟩ := mem_sup.mp hmn
    rw [right_distrib]; exact add_mem_sup (mul_mem_mul hm hp) <| mul_mem_mul hn hp)
    (sup_le (mul_le_mul_left le_sup_left) <| mul_le_mul_left le_sup_right)

variable {ι : Sort*}

theorem iSup_mul (S : ι → AddSubmonoid R) (T : AddSubmonoid R) : (⨆ i, S i) * T = ⨆ i, S i * T :=
  le_antisymm (mul_le.mpr fun s hs t ht ↦ iSup_induction _ (C := (· * t ∈ _)) hs
      (fun i s hs ↦ mem_iSup_of_mem i <| mul_mem_mul hs ht) (by simp_rw [zero_mul]; apply zero_mem)
      fun _ _ ↦ by simp_rw [right_distrib]; apply add_mem) <|
    iSup_le fun i ↦ mul_le_mul_left (le_iSup _ i)

theorem mul_iSup (T : AddSubmonoid R) (S : ι → AddSubmonoid R) : (T * ⨆ i, S i) = ⨆ i, T * S i :=
  le_antisymm (mul_le.mpr fun t ht s hs ↦ iSup_induction _ (C := (t * · ∈ _)) hs
      (fun i s hs ↦ mem_iSup_of_mem i <| mul_mem_mul ht hs) (by simp_rw [mul_zero]; apply zero_mem)
      fun _ _ ↦ by simp_rw [left_distrib]; apply add_mem) <|
    iSup_le fun i ↦ mul_le_mul_right (le_iSup _ i)

end NonUnitalNonAssocSemiring

section NonUnitalNonAssocRing

variable [NonUnitalNonAssocRing R]

/-- `AddSubmonoid.neg` distributes over multiplication.

This is available as an instance in the `Pointwise` locale. -/
protected def hasDistribNeg : HasDistribNeg (AddSubmonoid R) :=
  { AddSubmonoid.involutiveNeg with
    neg_mul := fun x y => by
      refine
          le_antisymm (mul_le.2 fun m hm n hn => ?_)
            ((AddSubmonoid.neg_le _ _).2 <| mul_le.2 fun m hm n hn => ?_) <;>
        simp only [AddSubmonoid.mem_neg, ← neg_mul] at *
      · exact mul_mem_mul hm hn
      · exact mul_mem_mul (neg_mem_neg.2 hm) hn
    mul_neg := fun x y => by
      refine
          le_antisymm (mul_le.2 fun m hm n hn => ?_)
            ((AddSubmonoid.neg_le _ _).2 <| mul_le.2 fun m hm n hn => ?_) <;>
        simp only [AddSubmonoid.mem_neg, ← mul_neg] at *
      · exact mul_mem_mul hm hn
      · exact mul_mem_mul hm (neg_mem_neg.2 hn) }

scoped[Pointwise] attribute [instance] AddSubmonoid.hasDistribNeg

end NonUnitalNonAssocRing

section NonAssocSemiring

variable [NonAssocSemiring R]

/-- A `MulOneClass` structure on additive submonoids of a (possibly, non-associative) semiring. -/
protected def mulOneClass : MulOneClass (AddSubmonoid R) where
  one := 1
  mul := (· * ·)
  one_mul M := by rw [one_eq_closure_one_set, ← closure_eq M, closure_mul_closure, one_mul]
  mul_one M := by rw [one_eq_closure_one_set, ← closure_eq M, closure_mul_closure, mul_one]
scoped[Pointwise] attribute [instance] AddSubmonoid.mulOneClass

end NonAssocSemiring

section NonUnitalSemiring

variable [NonUnitalSemiring R]

/-- Semigroup structure on additive submonoids of a (possibly, non-unital) semiring. -/
protected def semigroup : Semigroup (AddSubmonoid R) where
  mul := (· * ·)
  mul_assoc _M _N _P :=
    le_antisymm
      (mul_le.2 fun _mn hmn p hp => AddSubmonoid.mul_induction_on hmn
        (fun m hm n hn ↦ mul_assoc m n p ▸ mul_mem_mul hm <| mul_mem_mul hn hp)
        fun x y ↦ (add_mul x y p).symm ▸ add_mem)
      (mul_le.2 fun m hm _np hnp => AddSubmonoid.mul_induction_on hnp
        (fun n hn p hp ↦ mul_assoc m n p ▸ mul_mem_mul (mul_mem_mul hm hn) hp)
        fun x y ↦ (mul_add m x y) ▸ add_mem)
scoped[Pointwise] attribute [instance] AddSubmonoid.semigroup
end NonUnitalSemiring

section Semiring

variable [Semiring R]

/-- Monoid structure on additive submonoids of a semiring. -/
protected def monoid : Monoid (AddSubmonoid R) :=
  { AddSubmonoid.semigroup, AddSubmonoid.mulOneClass with }
scoped[Pointwise] attribute [instance] AddSubmonoid.monoid

theorem closure_pow (s : Set R) : ∀ n : ℕ, closure s ^ n = closure (s ^ n)
  | 0 => by rw [pow_zero, pow_zero, one_eq_closure_one_set]
  | n + 1 => by rw [pow_succ, pow_succ, closure_pow s n, closure_mul_closure]

theorem pow_eq_closure_pow_set (s : AddSubmonoid R) (n : ℕ) :
    s ^ n = closure ((s : Set R) ^ n) := by
  rw [← closure_pow, closure_eq]

theorem pow_subset_pow {s : AddSubmonoid R} {n : ℕ} : (↑s : Set R) ^ n ⊆ ↑(s ^ n) :=
  (pow_eq_closure_pow_set s n).symm ▸ subset_closure

end Semiring

section SMul

variable [AddMonoid R] [DistribSMul R A]

instance : SMul (AddSubmonoid R) (AddSubmonoid A) where
  smul M N := ⨆ s : M, N.map (DistribSMul.toAddMonoidHom A s.1)

variable {M M' : AddSubmonoid R} {N P : AddSubmonoid A} {m : R} {n : A}

theorem smul_mem_smul (hm : m ∈ M) (hn : n ∈ N) : m • n ∈ M • N :=
  (le_iSup _ ⟨m, hm⟩ : _ ≤ M • N) ⟨n, hn, by rfl⟩

theorem smul_le : M • N ≤ P ↔ ∀ m ∈ M, ∀ n ∈ N, m • n ∈ P :=
  ⟨fun H _m hm _n hn => H <| smul_mem_smul hm hn, fun H =>
    iSup_le fun ⟨m, hm⟩ => map_le_iff_le_comap.2 fun n hn => H m hm n hn⟩

@[elab_as_elim]
protected theorem smul_induction_on {C : A → Prop} {a : A} (ha : a ∈ M • N)
    (hm : ∀ m ∈ M, ∀ n ∈ N, C (m • n)) (hadd : ∀ x y, C x → C y → C (x + y)) : C a :=
  (@smul_le _ _ _ _ _ _ _ ⟨⟨setOf C, hadd _ _⟩, by
    simpa only [smul_zero] using hm _ (zero_mem _) _ (zero_mem _)⟩).2 hm ha

theorem smul_le_smul (h : M ≤ M') (hnp : N ≤ P) : M • N ≤ M' • P :=
  smul_le.2 fun _m hm _n hn => smul_mem_smul (h hm) (hnp hn)

end SMul

end AddSubmonoid

namespace Set.IsPWO

variable [OrderedCancelCommMonoid α] {s : Set α}

@[to_additive]
theorem submonoid_closure (hpos : ∀ x : α, x ∈ s → 1 ≤ x) (h : s.IsPWO) :
    IsPWO (Submonoid.closure s : Set α) := by
  rw [Submonoid.closure_eq_image_prod]
  refine (h.partiallyWellOrderedOn_sublistForall₂ (· ≤ ·)).image_of_monotone_on ?_
  exact fun l1 _ l2 hl2 h12 => h12.prod_le_prod' fun x hx => hpos x <| hl2 x hx

end Set.IsPWO<|MERGE_RESOLUTION|>--- conflicted
+++ resolved
@@ -562,18 +562,6 @@
 
 @[mono]
 theorem mul_le_mul (hmp : M ≤ P) (hnq : N ≤ Q) : M * N ≤ P * Q :=
-<<<<<<< HEAD
-  mul_le.2 fun _m hm _n hn => mul_mem_mul (hmp hm) (hnq hn)
-
-theorem mul_le_mul_left (h : M ≤ N) : M * P ≤ N * P :=
-  mul_le_mul h (le_refl P)
-
-theorem mul_le_mul_right (h : N ≤ P) : M * N ≤ M * P :=
-  mul_le_mul (le_refl M) h
-
-theorem mul_subset_mul : (↑M : Set R) * (↑N : Set R) ⊆ (↑(M * N) : Set R) :=
-  mul_subset_iff.2 fun _i hi _j hj ↦ mul_mem_mul hi hj
-=======
   smul_le_smul hmp hnq
 
 theorem mul_le_mul_left (h : M ≤ N) : M * P ≤ N * P :=
@@ -606,7 +594,6 @@
 
 theorem mul_iSup (T : AddSubmonoid R) (S : ι → AddSubmonoid R) : (T * ⨆ i, S i) = ⨆ i, T * S i :=
   smul_iSup T S
->>>>>>> 94ba4cbb
 
 theorem mul_sup : M * (N ⊔ P) = M * N ⊔ M * P :=
   le_antisymm (mul_le.mpr fun m hm np hnp ↦ by
