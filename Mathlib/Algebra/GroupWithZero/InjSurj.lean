--- conflicted
+++ resolved
@@ -50,11 +50,7 @@
 
 /-- Pull back a `NoZeroDivisors` instance along an injective function. -/
 protected theorem Function.Injective.noZeroDivisors [NoZeroDivisors M₀'] : NoZeroDivisors M₀ :=
-<<<<<<< HEAD
-  { eq_zero_or_eq_zero_of_mul_eq_zero := @fun a b H =>
-=======
   { eq_zero_or_eq_zero_of_mul_eq_zero := fun {a b} H ↦
->>>>>>> bd42e7c9
       have : f a * f b = 0 := by rw [← mul, H, zero]
       (eq_zero_or_eq_zero_of_mul_eq_zero this).imp
         (fun H => hf <| by rwa [zero]) fun H => hf <| by rwa [zero] }
