--- conflicted
+++ resolved
@@ -29,45 +29,27 @@
 `M₀` to `WithZero (M₀ˣ × N₀ˣ)`, which is the group with zero that can be identified
 as their product. -/
 def inl [DecidablePred fun x : M₀ ↦ x = 0] : M₀ →*₀ WithZero (M₀ˣ × N₀ˣ) :=
-<<<<<<< HEAD
-  (WithZero.map' (MonoidHom.inl _ _)).comp
-    (MonoidWithZeroHomClass.toMonoidWithZeroHom (WithZero.withZeroUnitsEquiv.symm))
-=======
   (WithZero.map' (.inl _ _)).comp
     (MonoidWithZeroHomClass.toMonoidWithZeroHom WithZero.withZeroUnitsEquiv.symm)
->>>>>>> c6e0c287
 
 /-- Given groups with zero `M₀`, `N₀`, the natural inclusion ordered homomorphism from
 `N₀` to `WithZero (M₀ˣ × N₀ˣ)`, which is the group with zero that can be identified
 as their product. -/
 def inr [DecidablePred fun x : N₀ ↦ x = 0] : N₀ →*₀ WithZero (M₀ˣ × N₀ˣ) :=
-<<<<<<< HEAD
-  (WithZero.map' (MonoidHom.inr _ _)).comp
-    (MonoidWithZeroHomClass.toMonoidWithZeroHom (WithZero.withZeroUnitsEquiv.symm))
-=======
   (WithZero.map' (.inr _ _)).comp
     (MonoidWithZeroHomClass.toMonoidWithZeroHom WithZero.withZeroUnitsEquiv.symm)
->>>>>>> c6e0c287
 
 /-- Given groups with zero `M₀`, `N₀`, the natural projection homomorphism from
 `WithZero (M₀ˣ × N₀ˣ)` to `M₀`, which is the group with zero that can be identified
 as their product. -/
 def fst : WithZero (M₀ˣ × N₀ˣ) →*₀ M₀ :=
-<<<<<<< HEAD
-  WithZero.lift' ((Units.coeHom _).comp (MonoidHom.fst ..))
-=======
   WithZero.lift' ((Units.coeHom _).comp (.fst ..))
->>>>>>> c6e0c287
 
 /-- Given groups with zero `M₀`, `N₀`, the natural projection homomorphism from
 `WithZero (M₀ˣ × N₀ˣ)` to `N₀`, which is the group with zero that can be identified
 as their product. -/
 def snd : WithZero (M₀ˣ × N₀ˣ) →*₀ N₀ :=
-<<<<<<< HEAD
-  WithZero.lift' ((Units.coeHom _).comp (MonoidHom.snd ..))
-=======
   WithZero.lift' ((Units.coeHom _).comp (.snd ..))
->>>>>>> c6e0c287
 
 variable {M₀ N₀}
 
@@ -75,28 +57,14 @@
 lemma inl_apply_unit [DecidablePred fun x : M₀ ↦ x = 0] (x : M₀ˣ) :
     inl M₀ N₀ x = ((x, (1 : N₀ˣ)) : WithZero (M₀ˣ × N₀ˣ)) := by
   simp [inl]
-<<<<<<< HEAD
-=======
 
->>>>>>> c6e0c287
 @[simp]
 lemma inr_apply_unit [DecidablePred fun x : N₀ ↦ x = 0] (x : N₀ˣ) :
     inr M₀ N₀ x = (((1 : M₀ˣ), x) : WithZero (M₀ˣ × N₀ˣ)) := by
   simp [inr]
-<<<<<<< HEAD
-@[simp]
-lemma fst_apply_coe (x : M₀ˣ × N₀ˣ) :
-    fst M₀ N₀ x = x.fst := by
-  rfl
-@[simp]
-lemma snd_apply_coe (x : M₀ˣ × N₀ˣ) :
-    snd M₀ N₀ x = x.snd := by
-  rfl
-=======
 
 @[simp] lemma fst_apply_coe (x : M₀ˣ × N₀ˣ) : fst M₀ N₀ x = x.fst := by rfl
 @[simp] lemma snd_apply_coe (x : M₀ˣ × N₀ˣ) : snd M₀ N₀ x = x.snd := by rfl
->>>>>>> c6e0c287
 
 @[simp]
 theorem fst_inl [DecidablePred fun x : M₀ ↦ x = 0] (x : M₀) :
@@ -159,10 +127,6 @@
 lemma fst_eq_zero_iff (x : WithZero (M₀ˣ × N₀ˣ)) :
     fst M₀ N₀ x = 0 ↔ x = 0 := by
   cases x <;> simp
-<<<<<<< HEAD
-=======
-
->>>>>>> c6e0c287
 @[simp]
 lemma snd_eq_zero_iff (x : WithZero (M₀ˣ × N₀ˣ)) :
     snd M₀ N₀ x = 0 ↔ x = 0 := by
