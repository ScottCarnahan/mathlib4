--- conflicted
+++ resolved
@@ -194,14 +194,6 @@
     HomotopyEquiv (K⟦(1 : ℤ)⟧) (mappingCone (inr φ)) where
   hom := lift (inr φ) (-(Cocycle.ofHom φ).leftShift 1 1 (zero_add 1))
     (-(inl φ).leftShift 1 0 (neg_add_cancel 1)) (by
-<<<<<<< HEAD
-      simp? [Cochain.δ_leftShift _ 1 0 1 (neg_add_cancel 1) 0 (zero_add 1)] says
-        simp only [Int.reduceNeg, δ_neg,
-          Cochain.δ_leftShift _ 1 0 1 (neg_add_cancel 1) 0 (zero_add 1),
-          Int.negOnePow_one, δ_inl, Cochain.ofHom_comp, Cochain.leftShift_comp_zero_cochain,
-          Units.neg_smul, one_smul, neg_neg, Cocycle.coe_neg, Cocycle.leftShift_coe,
-          Cocycle.ofHom_coe, Cochain.neg_comp, add_neg_cancel])
-=======
       -- the following list of lemmas has been obtained by doing
       -- simp? [Cochain.δ_leftShift _ 1 0 1 (neg_add_cancel 1) 0 (zero_add 1)]
       simp only [Int.reduceNeg, δ_neg,
@@ -209,7 +201,6 @@
         Int.negOnePow_one, δ_inl, Cochain.ofHom_comp, Cochain.leftShift_comp_zero_cochain,
         Units.neg_smul, one_smul, neg_neg, Cocycle.coe_neg, Cocycle.leftShift_coe,
         Cocycle.ofHom_coe, Cochain.neg_comp, add_neg_cancel])
->>>>>>> d0df76bd
   inv := desc (inr φ) 0 (triangle φ).mor₃
     (by simp only [δ_zero, inr_triangleδ, Cochain.ofHom_zero])
   homotopyHomInvId := Homotopy.ofEq (by
@@ -228,34 +219,6 @@
   homotopyInvHomId := (Cochain.equivHomotopy _ _).symm
     ⟨-(snd (inr φ)).comp ((snd φ).comp (inl (inr φ)) (zero_add (-1))) (zero_add (-1)), by
       ext n
-<<<<<<< HEAD
-      simp? [ext_to_iff _ _ (n + 1) rfl, ext_from_iff _ (n + 1) _ rfl,
-        δ_zero_cochain_comp _ _ _ (neg_add_cancel 1),
-        (inl φ).leftShift_v 1 0 (neg_add_cancel 1) n n (add_zero n) (n + 1) (by omega),
-        (Cochain.ofHom φ).leftShift_v 1 1 (zero_add 1) n (n + 1) rfl (n + 1) (by omega),
-        Cochain.comp_v _ _ (add_neg_cancel 1) n (n + 1) n rfl (by omega)] says
-        simp only [Int.reduceNeg, Cochain.ofHom_comp, ofHom_desc, ofHom_lift, Cocycle.coe_neg,
-          Cocycle.leftShift_coe, Cocycle.ofHom_coe, Cochain.comp_zero_cochain_v,
-          shiftFunctor_obj_X', δ_neg, δ_zero_cochain_comp _ _ _ (neg_add_cancel 1), δ_inl,
-          Int.negOnePow_neg, Int.negOnePow_one, δ_snd, Cochain.neg_comp,
-          Cochain.comp_assoc_of_second_is_zero_cochain, smul_neg, Units.neg_smul, one_smul,
-          neg_neg, Cochain.comp_add, inr_snd_assoc, neg_add_rev, Cochain.add_v, Cochain.neg_v,
-          Cochain.comp_v _ _ (add_neg_cancel 1) n (n + 1) n rfl (by omega),
-          Cochain.zero_cochain_comp_v, Cochain.ofHom_v, HomologicalComplex.id_f,
-          ext_to_iff _ _ (n + 1) rfl, assoc, liftCochain_v_fst_v,
-          (Cochain.ofHom φ).leftShift_v 1 1 (zero_add 1) n (n + 1) rfl (n + 1) (by omega),
-          shiftFunctor_obj_X, mul_one, sub_self, mul_zero, Int.zero_ediv, add_zero,
-          shiftFunctorObjXIso, HomologicalComplex.XIsoOfEq_rfl, Iso.refl_hom, id_comp,
-          Preadditive.add_comp, Preadditive.neg_comp, inl_v_fst_v, comp_id, inr_f_fst_v, comp_zero,
-          neg_zero, neg_add_cancel_comm, ext_from_iff _ (n + 1) _ rfl, inl_v_descCochain_v_assoc,
-          Cochain.zero_v, zero_comp, Preadditive.comp_neg, inl_v_snd_v_assoc,
-          inr_f_descCochain_v_assoc, inr_f_snd_v_assoc, inl_v_triangle_mor₃_f_assoc, triangle_obj₁,
-          Iso.refl_inv, inl_v_fst_v_assoc, inr_f_triangle_mor₃_f_assoc, inr_f_fst_v_assoc, and_self,
-          liftCochain_v_snd_v,
-          (inl φ).leftShift_v 1 0 (neg_add_cancel 1) n n (add_zero n) (n + 1) (by omega),
-          Int.negOnePow_zero, inl_v_snd_v, inr_f_snd_v, zero_add, inl_v_descCochain_v,
-          inr_f_descCochain_v, inl_v_triangle_mor₃_f, inr_f_triangle_mor₃_f, neg_add_cancel]⟩
-=======
       -- the following list of lemmas has been obtained by doing
       -- simp? [ext_to_iff _ _ (n + 1) rfl, ext_from_iff _ (n + 1) _ rfl,
       --   δ_zero_cochain_comp _ _ _ (neg_add_cancel 1),
@@ -283,7 +246,6 @@
         (inl φ).leftShift_v 1 0 (neg_add_cancel 1) n n (add_zero n) (n + 1) (by omega),
         Int.negOnePow_zero, inl_v_snd_v, inr_f_snd_v, zero_add, inl_v_descCochain_v,
         inr_f_descCochain_v, inl_v_triangle_mor₃_f, inr_f_triangle_mor₃_f, neg_add_cancel]⟩
->>>>>>> d0df76bd
 
 /-- Auxiliary definition for `rotateTrianglehIso`. -/
 noncomputable def rotateHomotopyEquivComm₂Homotopy :
@@ -292,13 +254,6 @@
       ⟨-(snd φ).comp (inl (inr φ)) (zero_add (-1)), by
         ext p
         dsimp [rotateHomotopyEquiv]
-<<<<<<< HEAD
-        simp [ext_from_iff _ _ _ rfl, ext_to_iff _ _ _ rfl,
-          (inl φ).leftShift_v 1 0 (neg_add_cancel 1) p p (add_zero p) (p + 1) (by omega),
-          δ_zero_cochain_comp _ _ _ (neg_add_cancel 1),
-          Cochain.comp_v _ _ (add_neg_cancel 1) p (p + 1) p rfl (by omega),
-          (Cochain.ofHom φ).leftShift_v 1 1 (zero_add 1) p (p + 1) rfl (p + 1) (by omega)]⟩
-=======
         -- the following list of lemmas has been obtained by doing
         -- simp? [ext_from_iff _ _ _ rfl, ext_to_iff _ _ _ rfl,
         --  (inl φ).leftShift_v 1 0 (neg_add_cancel 1) p p (add_zero p) (p + 1) (by omega),
@@ -323,7 +278,6 @@
           (inl φ).leftShift_v 1 0 (neg_add_cancel 1) p p (add_zero p) (p + 1) (by omega),
           Int.negOnePow_zero, inl_v_snd_v, inr_f_snd_v, zero_add, and_self,
           inr_f_triangle_mor₃_f_assoc, inr_f_fst_v_assoc, inr_f_snd_v_assoc, neg_add_cancel]⟩
->>>>>>> d0df76bd
 
 @[reassoc (attr := simp)]
 lemma rotateHomotopyEquiv_comm₂ :
