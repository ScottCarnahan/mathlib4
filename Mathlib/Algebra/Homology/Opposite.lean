/-
Copyright (c) 2022 Amelia Livingston. All rights reserved.
Released under Apache 2.0 license as described in the file LICENSE.
Authors: Johan Commelin, Amelia Livingston, Joël Riou
-/
import Mathlib.CategoryTheory.Abelian.Opposite
import Mathlib.Algebra.Homology.Additive
import Mathlib.Algebra.Homology.ImageToKernel
import Mathlib.Algebra.Homology.ShortComplex.HomologicalComplex
import Mathlib.Algebra.Homology.QuasiIso

/-!
# Opposite categories of complexes
Given a preadditive category `V`, the opposite of its category of chain complexes is equivalent to
the category of cochain complexes of objects in `Vᵒᵖ`. We define this equivalence, and another
analogous equivalence (for a general category of homological complexes with a general
complex shape).

We then show that when `V` is abelian, if `C` is a homological complex, then the homology of
`op(C)` is isomorphic to `op` of the homology of `C` (and the analogous result for `unop`).

## Implementation notes
It is convenient to define both `op` and `opSymm`; this is because given a complex shape `c`,
`c.symm.symm` is not defeq to `c`.

## Tags
opposite, chain complex, cochain complex, homology, cohomology, homological complex
-/


noncomputable section

open Opposite CategoryTheory CategoryTheory.Limits

section

variable {V : Type*} [Category V] [Abelian V]

theorem imageToKernel_op {X Y Z : V} (f : X ⟶ Y) (g : Y ⟶ Z) (w : f ≫ g = 0) :
    imageToKernel g.op f.op (by rw [← op_comp, w, op_zero]) =
      (imageSubobjectIso _ ≪≫ (imageOpOp _).symm).hom ≫
        (cokernel.desc f (factorThruImage g)
              (by rw [← cancel_mono (image.ι g), Category.assoc, image.fac, w, zero_comp])).op ≫
          (kernelSubobjectIso _ ≪≫ kernelOpOp _).inv := by
  ext
  simp only [Iso.trans_hom, Iso.symm_hom, Iso.trans_inv, kernelOpOp_inv, Category.assoc,
    imageToKernel_arrow, kernelSubobject_arrow', kernel.lift_ι, ← op_comp, cokernel.π_desc,
    ← imageSubobject_arrow, ← imageUnopOp_inv_comp_op_factorThruImage g.op]
  rfl

theorem imageToKernel_unop {X Y Z : Vᵒᵖ} (f : X ⟶ Y) (g : Y ⟶ Z) (w : f ≫ g = 0) :
    imageToKernel g.unop f.unop (by rw [← unop_comp, w, unop_zero]) =
      (imageSubobjectIso _ ≪≫ (imageUnopUnop _).symm).hom ≫
        (cokernel.desc f (factorThruImage g)
              (by rw [← cancel_mono (image.ι g), Category.assoc, image.fac, w, zero_comp])).unop ≫
          (kernelSubobjectIso _ ≪≫ kernelUnopUnop _).inv := by
  ext
  dsimp only [imageUnopUnop]
  simp only [Iso.trans_hom, Iso.symm_hom, Iso.trans_inv, kernelUnopUnop_inv, Category.assoc,
    imageToKernel_arrow, kernelSubobject_arrow', kernel.lift_ι, cokernel.π_desc, Iso.unop_inv,
    ← unop_comp, factorThruImage_comp_imageUnopOp_inv, Quiver.Hom.unop_op, imageSubobject_arrow]

end

namespace HomologicalComplex

variable {ι V : Type*} [Category V] {c : ComplexShape ι}

section

variable [HasZeroMorphisms V]

/-- Sends a complex `X` with objects in `V` to the corresponding complex with objects in `Vᵒᵖ`. -/
@[simps]
protected def op (X : HomologicalComplex V c) : HomologicalComplex Vᵒᵖ c.symm where
  X i := op (X.X i)
  d i j := (X.d j i).op
  shape i j hij := by simp only; rw [X.shape j i hij, op_zero]
  d_comp_d' _ _ _ _ _ := by rw [← op_comp, X.d_comp_d, op_zero]

/-- Sends a complex `X` with objects in `V` to the corresponding complex with objects in `Vᵒᵖ`. -/
@[simps]
protected def opSymm (X : HomologicalComplex V c.symm) : HomologicalComplex Vᵒᵖ c where
  X i := op (X.X i)
  d i j := (X.d j i).op
  shape i j hij := by simp only; rw [X.shape j i hij, op_zero]
  d_comp_d' _ _ _ _ _ := by rw [← op_comp, X.d_comp_d, op_zero]

/-- Sends a complex `X` with objects in `Vᵒᵖ` to the corresponding complex with objects in `V`. -/
@[simps]
protected def unop (X : HomologicalComplex Vᵒᵖ c) : HomologicalComplex V c.symm where
  X i := unop (X.X i)
  d i j := (X.d j i).unop
  shape i j hij := by simp only; rw [X.shape j i hij, unop_zero]
  d_comp_d' _ _ _ _ _ := by rw [← unop_comp, X.d_comp_d, unop_zero]

/-- Sends a complex `X` with objects in `Vᵒᵖ` to the corresponding complex with objects in `V`. -/
@[simps]
protected def unopSymm (X : HomologicalComplex Vᵒᵖ c.symm) : HomologicalComplex V c where
  X i := unop (X.X i)
  d i j := (X.d j i).unop
  shape i j hij := by simp only; rw [X.shape j i hij, unop_zero]
  d_comp_d' _ _ _ _ _ := by rw [← unop_comp, X.d_comp_d, unop_zero]

variable (V c)

/-- Auxiliary definition for `opEquivalence`. -/
@[simps]
def opFunctor : (HomologicalComplex V c)ᵒᵖ ⥤ HomologicalComplex Vᵒᵖ c.symm where
  obj X := (unop X).op
  map f :=
    { f := fun i => (f.unop.f i).op
      comm' := fun i j _ => by simp only [op_d, ← op_comp, f.unop.comm] }

/-- Auxiliary definition for `opEquivalence`. -/
@[simps]
def opInverse : HomologicalComplex Vᵒᵖ c.symm ⥤ (HomologicalComplex V c)ᵒᵖ where
  obj X := op X.unopSymm
  map f := Quiver.Hom.op
    { f := fun i => (f.f i).unop
      comm' := fun i j _ => by simp only [unopSymm_d, ← unop_comp, f.comm] }

/-- Auxiliary definition for `opEquivalence`. -/
def opUnitIso : 𝟭 (HomologicalComplex V c)ᵒᵖ ≅ opFunctor V c ⋙ opInverse V c :=
  NatIso.ofComponents
    (fun X =>
      (HomologicalComplex.Hom.isoOfComponents (fun _ => Iso.refl _) fun i j _ => by
            simp only [Iso.refl_hom, Category.id_comp, unopSymm_d, op_d, Quiver.Hom.unop_op,
              Category.comp_id] :
          (Opposite.unop X).op.unopSymm ≅ unop X).op)
    (by
      intro X Y f
      refine Quiver.Hom.unop_inj ?_
      ext x
      simp)

/-- Auxiliary definition for `opEquivalence`. -/
def opCounitIso : opInverse V c ⋙ opFunctor V c ≅ 𝟭 (HomologicalComplex Vᵒᵖ c.symm) :=
  NatIso.ofComponents
    fun X => HomologicalComplex.Hom.isoOfComponents fun _ => Iso.refl _

/-- Given a category of complexes with objects in `V`, there is a natural equivalence between its
opposite category and a category of complexes with objects in `Vᵒᵖ`. -/
@[simps]
def opEquivalence : (HomologicalComplex V c)ᵒᵖ ≌ HomologicalComplex Vᵒᵖ c.symm where
  functor := opFunctor V c
  inverse := opInverse V c
  unitIso := opUnitIso V c
  counitIso := opCounitIso V c
  functor_unitIso_comp X := by
    ext
    simp only [opUnitIso, opCounitIso, NatIso.ofComponents_hom_app, Iso.op_hom, comp_f,
      opFunctor_map_f, Quiver.Hom.unop_op, Hom.isoOfComponents_hom_f]
    exact Category.comp_id _

/-- Auxiliary definition for `unopEquivalence`. -/
@[simps]
def unopFunctor : (HomologicalComplex Vᵒᵖ c)ᵒᵖ ⥤ HomologicalComplex V c.symm where
  obj X := (unop X).unop
  map f :=
    { f := fun i => (f.unop.f i).unop
      comm' := fun i j _ => by simp only [unop_d, ← unop_comp, f.unop.comm] }

/-- Auxiliary definition for `unopEquivalence`. -/
@[simps]
def unopInverse : HomologicalComplex V c.symm ⥤ (HomologicalComplex Vᵒᵖ c)ᵒᵖ where
  obj X := op X.opSymm
  map f := Quiver.Hom.op
    { f := fun i => (f.f i).op
      comm' := fun i j _ => by simp only [opSymm_d, ← op_comp, f.comm] }

/-- Auxiliary definition for `unopEquivalence`. -/
def unopUnitIso : 𝟭 (HomologicalComplex Vᵒᵖ c)ᵒᵖ ≅ unopFunctor V c ⋙ unopInverse V c :=
  NatIso.ofComponents
    (fun X =>
      (HomologicalComplex.Hom.isoOfComponents (fun _ => Iso.refl _) fun i j _ => by
            simp only [Iso.refl_hom, Category.id_comp, unopSymm_d, op_d, Quiver.Hom.unop_op,
              Category.comp_id] :
          (Opposite.unop X).op.unopSymm ≅ unop X).op)
    (by
      intro X Y f
      refine Quiver.Hom.unop_inj ?_
      ext x
      simp)

/-- Auxiliary definition for `unopEquivalence`. -/
def unopCounitIso : unopInverse V c ⋙ unopFunctor V c ≅ 𝟭 (HomologicalComplex V c.symm) :=
  NatIso.ofComponents
    fun X => HomologicalComplex.Hom.isoOfComponents fun _ => Iso.refl _

/-- Given a category of complexes with objects in `Vᵒᵖ`, there is a natural equivalence between its
opposite category and a category of complexes with objects in `V`. -/
@[simps]
def unopEquivalence : (HomologicalComplex Vᵒᵖ c)ᵒᵖ ≌ HomologicalComplex V c.symm where
  functor := unopFunctor V c
  inverse := unopInverse V c
  unitIso := unopUnitIso V c
  counitIso := unopCounitIso V c
  functor_unitIso_comp X := by
    ext
    simp only [opUnitIso, opCounitIso, NatIso.ofComponents_hom_app, Iso.op_hom, comp_f,
      opFunctor_map_f, Quiver.Hom.unop_op, Hom.isoOfComponents_hom_f]
    exact Category.comp_id _

instance (K : HomologicalComplex V c) (i : ι) [K.HasHomology i] :
    K.op.HasHomology i :=
  (inferInstance : (K.sc i).op.HasHomology)

instance (K : HomologicalComplex Vᵒᵖ c) (i : ι) [K.HasHomology i] :
    K.unop.HasHomology i :=
  (inferInstance : (K.sc i).unop.HasHomology)

instance (K : HomologicalComplex V c) (i : ι) [K.HasHomology i] :
    ((opFunctor _ _).obj (op K)).HasHomology i := by
  dsimp
  infer_instance

instance (K : HomologicalComplex Vᵒᵖ c) (i : ι) [K.HasHomology i] :
    ((unopFunctor _ _).obj (op K)).HasHomology i := by
  dsimp
  infer_instance

variable {V c}

lemma quasiIsoAt_opFunctor_map_iff
    {K L : HomologicalComplex V c} (φ : K ⟶ L) (i : ι)
    [K.HasHomology i] [L.HasHomology i] :
    QuasiIsoAt ((opFunctor _ _).map φ.op) i ↔ QuasiIsoAt φ i := by
  simp only [quasiIsoAt_iff]
  exact ShortComplex.quasiIso_opMap_iff ((shortComplexFunctor V c i).map φ)

lemma quasiIsoAt_unopFunctor_map_iff
    {K L : HomologicalComplex Vᵒᵖ c} (φ : K ⟶ L) (i : ι)
    [K.HasHomology i] [L.HasHomology i] :
    QuasiIsoAt ((unopFunctor _ _).map φ.op) i ↔ QuasiIsoAt φ i := by
  rw [← quasiIsoAt_opFunctor_map_iff]
  rfl

instance {K L : HomologicalComplex V c} (φ : K ⟶ L) (i : ι)
    [K.HasHomology i] [L.HasHomology i] [QuasiIsoAt φ i] :
    QuasiIsoAt ((opFunctor _ _).map φ.op) i := by
  rw [quasiIsoAt_opFunctor_map_iff]
  infer_instance

instance {K L : HomologicalComplex Vᵒᵖ c} (φ : K ⟶ L) (i : ι)
    [K.HasHomology i] [L.HasHomology i] [QuasiIsoAt φ i] :
    QuasiIsoAt ((unopFunctor _ _).map φ.op) i := by
  rw [quasiIsoAt_unopFunctor_map_iff]
  infer_instance

lemma quasiIso_opFunctor_map_iff
    {K L : HomologicalComplex V c} (φ : K ⟶ L)
    [∀ i, K.HasHomology i] [∀ i, L.HasHomology i] :
    QuasiIso ((opFunctor _ _).map φ.op) ↔ QuasiIso φ := by
  simp only [quasiIso_iff, quasiIsoAt_opFunctor_map_iff]

lemma quasiIso_unopFunctor_map_iff
    {K L : HomologicalComplex Vᵒᵖ c} (φ : K ⟶ L)
    [∀ i, K.HasHomology i] [∀ i, L.HasHomology i] :
    QuasiIso ((unopFunctor _ _).map φ.op) ↔ QuasiIso φ := by
  simp only [quasiIso_iff, quasiIsoAt_unopFunctor_map_iff]

instance {K L : HomologicalComplex V c} (φ : K ⟶ L)
    [∀ i, K.HasHomology i] [∀ i, L.HasHomology i] [QuasiIso φ] :
    QuasiIso ((opFunctor _ _).map φ.op) := by
  rw [quasiIso_opFunctor_map_iff]
  infer_instance

instance {K L : HomologicalComplex Vᵒᵖ c} (φ : K ⟶ L)
    [∀ i, K.HasHomology i] [∀ i, L.HasHomology i] [QuasiIso φ] :
    QuasiIso ((unopFunctor _ _).map φ.op) := by
  rw [quasiIso_unopFunctor_map_iff]
  infer_instance

lemma ExactAt.op {K : HomologicalComplex V c} {i : ι} (h : K.ExactAt i) :
    K.op.ExactAt i :=
  ShortComplex.Exact.op h

lemma ExactAt.unop {K : HomologicalComplex Vᵒᵖ c} {i : ι} (h : K.ExactAt i) :
    K.unop.ExactAt i :=
  ShortComplex.Exact.unop h

lemma exactAt_op_iff (K : HomologicalComplex V c) {i : ι} :
    K.op.ExactAt i ↔ K.ExactAt i :=
  ⟨fun h ↦ h.unop, fun h ↦ h.op⟩

lemma Acyclic.op {K : HomologicalComplex V c} (h : K.Acyclic) :
    K.op.Acyclic :=
  fun i ↦ (h i).op

lemma Acyclic.unop {K : HomologicalComplex Vᵒᵖ c} (h : K.Acyclic) :
    K.unop.Acyclic :=
  fun i ↦ (h i).unop

lemma acyclic_op_iff (K : HomologicalComplex V c) :
    K.op.Acyclic ↔ K.Acyclic :=
  ⟨fun h ↦ h.unop, fun h ↦ h.op⟩

/-- If `K` is a homological complex, then the homology of `K.op` identifies to
the opposite of the homology of `K`. -/
def homologyOp (K : HomologicalComplex V c) (i : ι) [K.HasHomology i] :
    K.op.homology i ≅ op (K.homology i) :=
  (K.sc i).homologyOpIso

/-- If `K` is a homological complex in the opposite category,
then the homology of `K.unop` identifies to the opposite of the homology of `K`. -/
def homologyUnop (K : HomologicalComplex Vᵒᵖ c) (i : ι) [K.HasHomology i] :
    K.unop.homology i ≅ unop (K.homology i) :=
  (K.unop.homologyOp i).unop

section

variable (K : HomologicalComplex V c) (i : ι) [K.HasHomology i]

/-- The canonical isomorphism `K.op.cycles i ≅ op (K.opcycles i)`. -/
def cyclesOpIso : K.op.cycles i ≅ op (K.opcycles i) :=
  (K.sc i).cyclesOpIso

/-- The canonical isomorphism `K.op.opcycles i ≅ op (K.cycles i)`. -/
def opcyclesOpIso : K.op.opcycles i ≅ op (K.cycles i) :=
  (K.sc i).opcyclesOpIso

variable (j : ι)

@[reassoc (attr := simp)]
lemma opcyclesOpIso_hom_toCycles_op :
    (K.opcyclesOpIso i).hom ≫ (K.toCycles j i).op = K.op.fromOpcycles i j := by
  by_cases hij : c.Rel j i
  · obtain rfl := c.prev_eq' hij
    exact (K.sc i).opcyclesOpIso_hom_toCycles_op
  · rw [K.toCycles_eq_zero hij, K.op.fromOpcycles_eq_zero hij, op_zero, comp_zero]

@[reassoc (attr := simp)]
lemma fromOpcycles_op_cyclesOpIso_inv :
    (K.fromOpcycles i j).op ≫ (K.cyclesOpIso i).inv = K.op.toCycles j i := by
  by_cases hij : c.Rel i j
  · obtain rfl := c.next_eq' hij
    exact (K.sc i).fromOpcycles_op_cyclesOpIso_inv
  · rw [K.op.toCycles_eq_zero hij, K.fromOpcycles_eq_zero hij, op_zero, zero_comp]

end

section

variable {K L : HomologicalComplex V c} (φ : K ⟶ L) (i : ι)
  [K.HasHomology i] [L.HasHomology i]

@[reassoc]
<<<<<<< HEAD
lemma opcyclesOpIso_hom_naturality :
    (L.opcyclesOpIso i).hom ≫ (cyclesMap φ i).op =
      opcyclesMap ((opFunctor _ _).map φ.op) _ ≫ (K.opcyclesOpIso i).hom :=
  ShortComplex.opcyclesOpIso_hom_naturality ((shortComplexFunctor V c i).map φ)

@[reassoc]
=======
lemma homologyOp_hom_naturality :
    homologyMap ((opFunctor _ _).map φ.op) _ ≫ (K.homologyOp i).hom =
      (L.homologyOp i).hom ≫ (homologyMap φ i).op :=
  ShortComplex.homologyOpIso_hom_naturality ((shortComplexFunctor V c i).map φ)

@[reassoc]
lemma opcyclesOpIso_hom_naturality :
    opcyclesMap ((opFunctor _ _).map φ.op) _ ≫ (K.opcyclesOpIso i).hom =
      (L.opcyclesOpIso i).hom ≫ (cyclesMap φ i).op :=
  ShortComplex.opcyclesOpIso_hom_naturality ((shortComplexFunctor V c i).map φ)

@[reassoc]
lemma opcyclesOpIso_inv_naturality :
    (cyclesMap φ i).op ≫ (K.opcyclesOpIso i).inv =
      (L.opcyclesOpIso i).inv ≫ opcyclesMap ((opFunctor _ _).map φ.op) _ :=
  ShortComplex.opcyclesOpIso_inv_naturality ((shortComplexFunctor V c i).map φ)

@[reassoc]
lemma cyclesOpIso_hom_naturality :
    cyclesMap ((opFunctor _ _).map φ.op) _ ≫ (K.cyclesOpIso i).hom =
      (L.cyclesOpIso i).hom ≫ (opcyclesMap φ i).op :=
  ShortComplex.cyclesOpIso_hom_naturality ((shortComplexFunctor V c i).map φ)

@[reassoc]
>>>>>>> 5c614dad
lemma cyclesOpIso_inv_naturality :
    (opcyclesMap φ i).op ≫ (K.cyclesOpIso i).inv =
      (L.cyclesOpIso i).inv ≫ cyclesMap ((opFunctor _ _).map φ.op) _ :=
  ShortComplex.cyclesOpIso_inv_naturality ((shortComplexFunctor V c i).map φ)

end

<<<<<<< HEAD
=======
section

variable (V c) [CategoryWithHomology V] (i : ι)

/-- The natural isomorphism `K.op.cycles i ≅ op (K.opcycles i)`. -/
@[simps!]
def cyclesOpNatIso :
    opFunctor V c ⋙ cyclesFunctor Vᵒᵖ c.symm i ≅ (opcyclesFunctor V c i).op :=
  NatIso.ofComponents (fun K ↦ (unop K).cyclesOpIso i)
    (fun _ ↦ cyclesOpIso_hom_naturality _ _)

/-- The natural isomorphism `K.op.opcycles i ≅ op (K.cycles i)`. -/
def opcyclesOpNatIso :
    opFunctor V c ⋙ opcyclesFunctor Vᵒᵖ c.symm i ≅ (cyclesFunctor V c i).op :=
  NatIso.ofComponents (fun K ↦ (unop K).opcyclesOpIso i)
    (fun _ ↦ opcyclesOpIso_hom_naturality _ _)

/-- The natural isomorphism `K.op.homology i ≅ op (K.homology i)`. -/
def homologyOpNatIso :
    opFunctor V c ⋙ homologyFunctor Vᵒᵖ c.symm i ≅ (homologyFunctor V c i).op :=
  NatIso.ofComponents (fun K ↦ (unop K).homologyOp i)
    (fun _ ↦ homologyOp_hom_naturality _ _)

end

>>>>>>> 5c614dad
end

section

variable [Preadditive V]

instance opFunctor_additive : (@opFunctor ι V _ c _).Additive where

instance unopFunctor_additive : (@unopFunctor ι V _ c _).Additive where

end

end HomologicalComplex<|MERGE_RESOLUTION|>--- conflicted
+++ resolved
@@ -346,14 +346,6 @@
   [K.HasHomology i] [L.HasHomology i]
 
 @[reassoc]
-<<<<<<< HEAD
-lemma opcyclesOpIso_hom_naturality :
-    (L.opcyclesOpIso i).hom ≫ (cyclesMap φ i).op =
-      opcyclesMap ((opFunctor _ _).map φ.op) _ ≫ (K.opcyclesOpIso i).hom :=
-  ShortComplex.opcyclesOpIso_hom_naturality ((shortComplexFunctor V c i).map φ)
-
-@[reassoc]
-=======
 lemma homologyOp_hom_naturality :
     homologyMap ((opFunctor _ _).map φ.op) _ ≫ (K.homologyOp i).hom =
       (L.homologyOp i).hom ≫ (homologyMap φ i).op :=
@@ -378,7 +370,6 @@
   ShortComplex.cyclesOpIso_hom_naturality ((shortComplexFunctor V c i).map φ)
 
 @[reassoc]
->>>>>>> 5c614dad
 lemma cyclesOpIso_inv_naturality :
     (opcyclesMap φ i).op ≫ (K.cyclesOpIso i).inv =
       (L.cyclesOpIso i).inv ≫ cyclesMap ((opFunctor _ _).map φ.op) _ :=
@@ -386,8 +377,6 @@
 
 end
 
-<<<<<<< HEAD
-=======
 section
 
 variable (V c) [CategoryWithHomology V] (i : ι)
@@ -413,7 +402,6 @@
 
 end
 
->>>>>>> 5c614dad
 end
 
 section
