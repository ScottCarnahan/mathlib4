--- conflicted
+++ resolved
@@ -720,11 +720,8 @@
 
 attribute [simp] rightHomologyMap_comp opcyclesMap_comp
 
-<<<<<<< HEAD
-=======
 /-- An isomorphism of short complexes `S₁ ≅ S₂` induces an isomorphism on the `H` fields
 of right homology data of `S₁` and `S₂`. -/
->>>>>>> origin/shortcomplex_righthomology6
 @[simps]
 def rightHomologyMapIso' (e : S₁ ≅ S₂) (h₁ : S₁.RightHomologyData)
     (h₂ : S₂.RightHomologyData) : h₁.H ≅ h₂.H where
@@ -738,17 +735,11 @@
     IsIso (rightHomologyMap' φ h₁ h₂) :=
   (inferInstance : IsIso (rightHomologyMapIso' (asIso φ) h₁ h₂).hom)
 
-<<<<<<< HEAD
-@[simps]
-def opcyclesMapIso' (e : S₁ ≅ S₂) (h₁ : S₁.RightHomologyData)
-  (h₂ : S₂.RightHomologyData) : h₁.Q ≅ h₂.Q where
-=======
 /-- An isomorphism of short complexes `S₁ ≅ S₂` induces an isomorphism on the `Q` fields
 of right homology data of `S₁` and `S₂`. -/
 @[simps]
 def opcyclesMapIso' (e : S₁ ≅ S₂) (h₁ : S₁.RightHomologyData)
     (h₂ : S₂.RightHomologyData) : h₁.Q ≅ h₂.Q where
->>>>>>> origin/shortcomplex_righthomology6
   hom := opcyclesMap' e.hom h₁ h₂
   inv := opcyclesMap' e.inv h₂ h₁
   hom_inv_id := by rw [← opcyclesMap'_comp, e.hom_inv_id, opcyclesMap'_id]
@@ -759,17 +750,11 @@
     IsIso (opcyclesMap' φ h₁ h₂) :=
   (inferInstance : IsIso (opcyclesMapIso' (asIso φ) h₁ h₂).hom)
 
-<<<<<<< HEAD
-@[simps]
-noncomputable def rightHomologyMapIso (e : S₁ ≅ S₂) [S₁.HasRightHomology]
-  [S₂.HasRightHomology] : S₁.rightHomology ≅ S₂.rightHomology where
-=======
 /-- The isomorphism `S₁.rightHomology ≅ S₂.rightHomology` induced by an isomorphism of
 short complexes `S₁ ≅ S₂`. -/
 @[simps]
 noncomputable def rightHomologyMapIso (e : S₁ ≅ S₂) [S₁.HasRightHomology]
     [S₂.HasRightHomology] : S₁.rightHomology ≅ S₂.rightHomology where
->>>>>>> origin/shortcomplex_righthomology6
   hom := rightHomologyMap e.hom
   inv := rightHomologyMap e.inv
   hom_inv_id := by rw [← rightHomologyMap_comp, e.hom_inv_id, rightHomologyMap_id]
@@ -780,11 +765,8 @@
     IsIso (rightHomologyMap φ) :=
   (inferInstance : IsIso (rightHomologyMapIso (asIso φ)).hom)
 
-<<<<<<< HEAD
-=======
 /-- The isomorphism `S₁.cycles ≅ S₂.cycles` induced by an isomorphism
 of short complexes `S₁ ≅ S₂`. -/
->>>>>>> origin/shortcomplex_righthomology6
 @[simps]
 noncomputable def opcyclesMapIso (e : S₁ ≅ S₂) [S₁.HasRightHomology]
     [S₂.HasRightHomology] : S₁.opcycles ≅ S₂.opcycles where
@@ -799,17 +781,6 @@
 
 variable {S}
 
-<<<<<<< HEAD
-noncomputable def RightHomologyData.rightHomologyIso (h : S.RightHomologyData) [S.HasRightHomology] :
-  S.rightHomology ≅ h.H := rightHomologyMapIso' (Iso.refl _) _ _
-
-noncomputable def RightHomologyData.opcyclesIso (h : S.RightHomologyData) [S.HasRightHomology] :
-  S.opcycles ≅ h.Q := opcyclesMapIso' (Iso.refl _) _ _
-
-@[reassoc (attr := simp)]
-lemma RightHomologyData.p_comp_opcyclesIso_inv (h : S.RightHomologyData) [S.HasRightHomology] :
-    h.p ≫ h.opcyclesIso.inv = S.pOpcycles := by
-=======
 namespace RightHomologyData
 
 variable (h : S.RightHomologyData) [S.HasRightHomology]
@@ -826,17 +797,10 @@
 
 @[reassoc (attr := simp)]
 lemma p_comp_opcyclesIso_inv : h.p ≫ h.opcyclesIso.inv = S.pOpcycles := by
->>>>>>> origin/shortcomplex_righthomology6
   dsimp [pOpcycles, RightHomologyData.opcyclesIso]
   simp only [p_opcyclesMap', id_τ₂, id_comp]
 
 @[reassoc (attr := simp)]
-<<<<<<< HEAD
-lemma RightHomologyData.pOpcycles_comp_opcyclesIso_hom (h : S.RightHomologyData)
-    [S.HasRightHomology] : S.pOpcycles ≫ h.opcyclesIso.hom = h.p := by
-  simp only [← h.p_comp_opcyclesIso_inv, assoc, Iso.inv_hom_id, comp_id]
-
-=======
 lemma pOpcycles_comp_opcyclesIso_hom : S.pOpcycles ≫ h.opcyclesIso.hom = h.p := by
   simp only [← h.p_comp_opcyclesIso_inv, assoc, Iso.inv_hom_id, comp_id]
 
@@ -855,7 +819,6 @@
 
 end RightHomologyData
 
->>>>>>> origin/shortcomplex_righthomology6
 namespace RightHomologyMapData
 
 variable {φ : S₁ ⟶ S₂} {h₁ : S₁.RightHomologyData} {h₂ : S₂.RightHomologyData}
@@ -889,52 +852,37 @@
 variable (C)
 variable [HasKernels C] [HasCokernels C]
 
-<<<<<<< HEAD
-=======
 /-- The right homology functor `ShortComplex C ⥤ C`, where the right homology of a
 short complex `S` is understood as a kernel of the obvious map `S.fromOpcycles : S.opcycles ⟶ S.X₃`
 where `S.opcycles` is a cokernel of `S.f : S.X₁ ⟶ S.X₂`. -/
->>>>>>> origin/shortcomplex_righthomology6
 @[simps]
 noncomputable def rightHomologyFunctor :
     ShortComplex C ⥤ C where
   obj S := S.rightHomology
   map := rightHomologyMap
 
-<<<<<<< HEAD
-=======
 /-- The opcycles functor `ShortComplex C ⥤ C` which sends a short complex `S` to `S.opcycles`
 which is a cokernel of `S.f : S.X₁ ⟶ S.X₂`. -/
->>>>>>> origin/shortcomplex_righthomology6
 @[simps]
 noncomputable def opcyclesFunctor :
     ShortComplex C ⥤ C where
   obj S := S.opcycles
   map := opcyclesMap
 
-<<<<<<< HEAD
-=======
 /-- The natural transformation `S.rightHomology ⟶ S.opcycles` for all short complexes `S`. -/
->>>>>>> origin/shortcomplex_righthomology6
 @[simps]
 noncomputable def rightHomologyιNatTrans :
     rightHomologyFunctor C ⟶ opcyclesFunctor C where
   app S := rightHomologyι S
   naturality := fun _ _ φ => rightHomologyι_naturality φ
 
-<<<<<<< HEAD
-=======
 /-- The natural transformation `S.X₂ ⟶ S.opcycles` for all short complexes `S`. -/
->>>>>>> origin/shortcomplex_righthomology6
 @[simps]
 noncomputable def pOpcyclesNatTrans :
     ShortComplex.π₂ ⟶ opcyclesFunctor C where
   app S := S.pOpcycles
 
-<<<<<<< HEAD
-=======
 /-- The natural transformation `S.opcycles ⟶ S.X₃` for all short complexes `S`. -/
->>>>>>> origin/shortcomplex_righthomology6
 @[simps]
 noncomputable def fromOpcyclesNatTrans :
     opcyclesFunctor C ⟶ π₃ where
@@ -943,11 +891,8 @@
 
 end
 
-<<<<<<< HEAD
-=======
 /-- A left homology map data for a morphism of short complexes induces
 a right homology map data in the opposite category. -/
->>>>>>> origin/shortcomplex_righthomology6
 @[simps]
 def LeftHomologyMapData.op {S₁ S₂ : ShortComplex C} {φ : S₁ ⟶ S₂}
     {h₁ : S₁.LeftHomologyData} {h₂ : S₂.LeftHomologyData}
@@ -958,11 +903,8 @@
   commg' := Quiver.Hom.unop_inj (by simp)
   commι := Quiver.Hom.unop_inj (by simp)
 
-<<<<<<< HEAD
-=======
 /-- A left homology map data for a morphism of short complexes in the opposite category
 induces a right homology map data in the original category. -/
->>>>>>> origin/shortcomplex_righthomology6
 @[simps]
 def LeftHomologyMapData.unop {S₁ S₂ : ShortComplex Cᵒᵖ} {φ : S₁ ⟶ S₂}
     {h₁ : S₁.LeftHomologyData} {h₂ : S₂.LeftHomologyData}
@@ -973,11 +915,8 @@
   commg' := Quiver.Hom.op_inj (by simp)
   commι := Quiver.Hom.op_inj (by simp)
 
-<<<<<<< HEAD
-=======
 /-- A right homology map data for a morphism of short complexes induces
 a left homology map data in the opposite category. -/
->>>>>>> origin/shortcomplex_righthomology6
 @[simps]
 def RightHomologyMapData.op {S₁ S₂ : ShortComplex C} {φ : S₁ ⟶ S₂}
     {h₁ : S₁.RightHomologyData} {h₂ : S₂.RightHomologyData}
@@ -988,11 +927,8 @@
   commf' := Quiver.Hom.unop_inj (by simp)
   commπ := Quiver.Hom.unop_inj (by simp)
 
-<<<<<<< HEAD
-=======
 /-- A right homology map data for a morphism of short complexes in the opposite category
 induces a left homology map data in the original category. -/
->>>>>>> origin/shortcomplex_righthomology6
 @[simps]
 def RightHomologyMapData.unop {S₁ S₂ : ShortComplex Cᵒᵖ} {φ : S₁ ⟶ S₂}
     {h₁ : S₁.RightHomologyData} {h₂ : S₂.RightHomologyData}
@@ -1005,38 +941,26 @@
 
 variable (S)
 
-<<<<<<< HEAD
-=======
 /-- The right homology in the opposite category of the opposite of a short complex identifies
 to the left homology of this short complex. -/
->>>>>>> origin/shortcomplex_righthomology6
 noncomputable def rightHomologyOpIso [S.HasLeftHomology] :
     S.op.rightHomology ≅ Opposite.op S.leftHomology :=
   S.leftHomologyData.op.rightHomologyIso
 
-<<<<<<< HEAD
-=======
 /-- The left homology in the opposite category of the opposite of a short complex identifies
 to the right homology of this short complex. -/
->>>>>>> origin/shortcomplex_righthomology6
 noncomputable def leftHomologyOpIso [S.HasRightHomology] :
     S.op.leftHomology ≅ Opposite.op S.rightHomology :=
   S.rightHomologyData.op.leftHomologyIso
 
-<<<<<<< HEAD
-=======
 /-- The opcycles in the opposite category of the opposite of a short complex identifies
 to the cycles of this short complex. -/
->>>>>>> origin/shortcomplex_righthomology6
 noncomputable def opcyclesOpIso [S.HasLeftHomology] :
     S.op.opcycles ≅ Opposite.op S.cycles :=
   S.leftHomologyData.op.opcyclesIso
 
-<<<<<<< HEAD
-=======
 /-- The cycles in the opposite category of the opposite of a short complex identifies
 to the opcycles of this short complex. -/
->>>>>>> origin/shortcomplex_righthomology6
 noncomputable def cyclesOpIso [S.HasRightHomology] :
     S.op.cycles ≅ Opposite.op S.opcycles :=
   S.rightHomologyData.op.cyclesIso
@@ -1079,12 +1003,6 @@
 
 variable (φ : S₁ ⟶ S₂) (h : RightHomologyData S₁) [Epi φ.τ₁] [IsIso φ.τ₂] [Mono φ.τ₃]
 
-<<<<<<< HEAD
-noncomputable def ofEpiOfIsIsoOfMono : RightHomologyData S₂ := by
-  haveI : Epi (opMap φ).τ₁ := by dsimp ; infer_instance
-  haveI : IsIso (opMap φ).τ₂ := by dsimp ; infer_instance
-  haveI : Mono (opMap φ).τ₃ := by dsimp ; infer_instance
-=======
 /-- If `φ : S₁ ⟶ S₂` is a morphism of short complexes such that `φ.τ₁` is epi, `φ.τ₂` is an iso
 and `φ.τ₃` is mono, then a right homology data for `S₁` induces a right homology data for `S₂` with
 the same `Q` and `H` fields. This is obtained by dualising `LeftHomologyData.ofEpiOfIsIsoOfMono'`.
@@ -1093,7 +1011,6 @@
   haveI : Epi (opMap φ).τ₁ := by dsimp; infer_instance
   haveI : IsIso (opMap φ).τ₂ := by dsimp; infer_instance
   haveI : Mono (opMap φ).τ₃ := by dsimp; infer_instance
->>>>>>> origin/shortcomplex_righthomology6
   exact (LeftHomologyData.ofEpiOfIsIsoOfMono' (opMap φ) h.op).unop
 
 @[simp] lemma ofEpiOfIsIsoOfMono_Q : (ofEpiOfIsIsoOfMono φ h).Q = h.Q := rfl
@@ -1114,12 +1031,6 @@
 
 variable (φ : S₁ ⟶ S₂) (h : RightHomologyData S₂) [Epi φ.τ₁] [IsIso φ.τ₂] [Mono φ.τ₃]
 
-<<<<<<< HEAD
-noncomputable def ofEpiOfIsIsoOfMono' : RightHomologyData S₁ := by
-  haveI : Epi (opMap φ).τ₁ := by dsimp ; infer_instance
-  haveI : IsIso (opMap φ).τ₂ := by dsimp ; infer_instance
-  haveI : Mono (opMap φ).τ₃ := by dsimp ; infer_instance
-=======
 /-- If `φ : S₁ ⟶ S₂` is a morphism of short complexes such that `φ.τ₁` is epi, `φ.τ₂` is an iso
 and `φ.τ₃` is mono, then a right homology data for `S₂` induces a right homology data for `S₁` with
 the same `Q` and `H` fields. This is obtained by dualising `LeftHomologyData.ofEpiOfIsIsoOfMono`.
@@ -1128,7 +1039,6 @@
   haveI : Epi (opMap φ).τ₁ := by dsimp; infer_instance
   haveI : IsIso (opMap φ).τ₂ := by dsimp; infer_instance
   haveI : Mono (opMap φ).τ₃ := by dsimp; infer_instance
->>>>>>> origin/shortcomplex_righthomology6
   exact (LeftHomologyData.ofEpiOfIsIsoOfMono (opMap φ) h.op).unop
 
 @[simp] lemma ofEpiOfIsIsoOfMono'_Q : (ofEpiOfIsIsoOfMono' φ h).Q = h.Q := rfl
@@ -1146,11 +1056,8 @@
 
 end
 
-<<<<<<< HEAD
-=======
 /-- If `e : S₁ ≅ S₂` is an isomorphism of short complexes and `h₁ : RightomologyData S₁`,
 this is the right homology data for `S₂` deduced from the isomorphism. -/
->>>>>>> origin/shortcomplex_righthomology6
 noncomputable def ofIso (e : S₁ ≅ S₂) (h₁ : RightHomologyData S₁) : RightHomologyData S₂ :=
   h₁.ofEpiOfIsIsoOfMono e.hom
 
@@ -1170,11 +1077,8 @@
 
 namespace RightHomologyMapData
 
-<<<<<<< HEAD
-=======
 /-- This right homology map data expresses compatibilities of the right homology data
 constructed by `RightHomologyData.ofEpiOfIsIsoOfMono` -/
->>>>>>> origin/shortcomplex_righthomology6
 @[simps]
 def ofEpiOfIsIsoOfMono (φ : S₁ ⟶ S₂) (h : RightHomologyData S₁)
     [Epi φ.τ₁] [IsIso φ.τ₂] [Mono φ.τ₃] :
@@ -1182,14 +1086,6 @@
   φQ := 𝟙 _
   φH := 𝟙 _
 
-<<<<<<< HEAD
-@[simps]
-noncomputable def ofEpiOfIsIsoOfMono' (φ : S₁ ⟶ S₂) (h : RightHomologyData S₂)
-  [Epi φ.τ₁] [IsIso φ.τ₂] [Mono φ.τ₃] :
-    RightHomologyMapData φ (RightHomologyData.ofEpiOfIsIsoOfMono' φ h) h :=
-{ φQ := 𝟙 _,
-  φH := 𝟙 _, }
-=======
 /-- This right homology map data expresses compatibilities of the right homology data
 constructed by `RightHomologyData.ofEpiOfIsIsoOfMono'` -/
 @[simps]
@@ -1198,7 +1094,6 @@
     RightHomologyMapData φ (RightHomologyData.ofEpiOfIsIsoOfMono' φ h) h where
   φQ := 𝟙 _
   φH := 𝟙 _
->>>>>>> origin/shortcomplex_righthomology6
 
 end RightHomologyMapData
 
@@ -1215,11 +1110,8 @@
   rw [eq]
   infer_instance
 
-<<<<<<< HEAD
-=======
 /-- If a morphism of short complexes `φ : S₁ ⟶ S₂` is such that `φ.τ₁` is epi, `φ.τ₂` is an iso,
 and `φ.τ₃` is mono, then the induced morphism on right homology is an isomorphism. -/
->>>>>>> origin/shortcomplex_righthomology6
 instance (φ : S₁ ⟶ S₂) [S₁.HasRightHomology] [S₂.HasRightHomology]
     [Epi φ.τ₁] [IsIso φ.τ₂] [Mono φ.τ₃] :
     IsIso (rightHomologyMap φ) := by
@@ -1231,20 +1123,14 @@
 section
 
 variable [HasKernels C] [HasCokernels C] [HasKernels Cᵒᵖ] [HasCokernels Cᵒᵖ]
-<<<<<<< HEAD
-=======
 
 /-- The opposite of the right homology functor is the left homology functor. -/
->>>>>>> origin/shortcomplex_righthomology6
 @[simps!]
 noncomputable def rightHomologyFunctorOpNatIso :
   (rightHomologyFunctor C).op ≅ opFunctor C ⋙ leftHomologyFunctor Cᵒᵖ :=
     NatIso.ofComponents (fun S => (leftHomologyOpIso S.unop).symm) (by simp)
 
-<<<<<<< HEAD
-=======
 /-- The opposite of the left homology functor is the right homology functor. -/
->>>>>>> origin/shortcomplex_righthomology6
 @[simps!]
 noncomputable def leftHomologyFunctorOpNatIso :
   (leftHomologyFunctor C).op ≅ opFunctor C ⋙ rightHomologyFunctor Cᵒᵖ :=
@@ -1254,18 +1140,11 @@
 
 section
 
-<<<<<<< HEAD
-variable {S C}
-variable (h : RightHomologyData S)
-  {A : C} (k : S.X₂ ⟶ A) (hk : S.f ≫ k = 0) [HasRightHomology S]
-
-=======
 variable {C}
 variable (h : RightHomologyData S) {A : C}
   (k : S.X₂ ⟶ A) (hk : S.f ≫ k = 0) [HasRightHomology S]
 
 /-- A morphism `k : S.X₂ ⟶ A` such that `S.f ≫ k = 0` descends to a morphism `S.opcycles ⟶ A`. -/
->>>>>>> origin/shortcomplex_righthomology6
 noncomputable def descOpcycles : S.opcycles ⟶ A :=
   S.rightHomologyData.descQ k hk
 
@@ -1278,41 +1157,20 @@
     S.descOpcycles k hk ≫ α = S.descOpcycles (k ≫ α) (by rw [reassoc_of% hk, zero_comp]) := by
   simp only [← cancel_epi S.pOpcycles, p_descOpcycles_assoc, p_descOpcycles]
 
-<<<<<<< HEAD
-variable (S)
-
-=======
 /-- Via `S.pOpcycles : S.X₂ ⟶ S.opcycles`, the object `S.opcycles` identifies to the
 cokernel of `S.f : S.X₁ ⟶ S.X₂`. -/
->>>>>>> origin/shortcomplex_righthomology6
 noncomputable def opcyclesIsCokernel :
     IsColimit (CokernelCofork.ofπ S.pOpcycles S.f_pOpcycles) :=
   S.rightHomologyData.hp
 
-<<<<<<< HEAD
-lemma isIso_pOpcycles (hf : S.f = 0) : IsIso (S.pOpcycles) :=
-  CokernelCofork.IsColimit.isIso_π _ S.opcyclesIsCokernel hf
-
-=======
 /-- The canonical isomorphism `S.opcycles ≅ cokernel S.f`. -/
->>>>>>> origin/shortcomplex_righthomology6
 @[simps]
 noncomputable def opcyclesIsoCokernel [HasCokernel S.f] : S.opcycles ≅ cokernel S.f where
   hom := S.descOpcycles (cokernel.π S.f) (by simp)
   inv := cokernel.desc S.f S.pOpcycles (by simp)
-<<<<<<< HEAD
-  hom_inv_id := by simp only [← cancel_epi S.pOpcycles, p_descOpcycles_assoc,
-    cokernel.π_desc, comp_id]
-  inv_hom_id := by simp only [← cancel_epi (cokernel.π S.f), cokernel.π_desc_assoc,
-    p_descOpcycles, comp_id]
-
-variable {S}
-
-=======
 
 /-- The morphism `S.rightHomology ⟶ A` obtained from a morphism `k : S.X₂ ⟶ A`
 such that `S.f ≫ k = 0.` -/
->>>>>>> origin/shortcomplex_righthomology6
 @[simp]
 noncomputable def descRightHomology : S.rightHomology ⟶ A :=
   S.rightHomologyι ≫ S.descOpcycles k hk
@@ -1322,21 +1180,13 @@
     S.rightHomologyι ≫ S.descOpcycles k (by rw [hx, S.zero_assoc, zero_comp]) = 0 :=
   RightHomologyData.ι_descQ_eq_zero_of_boundary _ k x hx
 
-<<<<<<< HEAD
-variable (S)
-
-=======
->>>>>>> origin/shortcomplex_righthomology6
 @[reassoc (attr := simp)]
 lemma rightHomologyι_comp_fromOpcycles :
     S.rightHomologyι ≫ S.fromOpcycles = 0 :=
   S.rightHomologyι_descOpcycles_π_eq_zero_of_boundary S.g (𝟙 _) (by rw [comp_id])
 
-<<<<<<< HEAD
-=======
 /-- Via `S.rightHomologyι : S.rightHomology ⟶ S.opcycles`, the object `S.rightHomology` identifies
 to the kernel of `S.fromOpcycles : S.opcycles ⟶ S.X₃`. -/
->>>>>>> origin/shortcomplex_righthomology6
 noncomputable def rightHomologyIsKernel :
     IsLimit (KernelFork.ofι S.rightHomologyι S.rightHomologyι_comp_fromOpcycles) :=
   S.rightHomologyData.hι
@@ -1350,21 +1200,6 @@
   simp only [← cancel_epi (S₁.pOpcycles), p_opcyclesMap_assoc, p_descOpcycles]
 
 @[reassoc (attr := simp)]
-<<<<<<< HEAD
-lemma RightHomologyData.rightHomologyIso_inv_comp_rightHomologyι :
-    h.rightHomologyIso.inv ≫ S.rightHomologyι = h.ι ≫ h.opcyclesIso.inv := by
-  dsimp only [rightHomologyι, rightHomologyIso, opcyclesIso, rightHomologyMapIso']
-  simp only [Iso.refl_inv, rightHomologyι_naturality', opcyclesMapIso'_inv]
-
-@[reassoc (attr := simp)]
-lemma RightHomologyData.rightHomologyIso_hom_comp_ι :
-    h.rightHomologyIso.hom ≫ h.ι = S.rightHomologyι ≫ h.opcyclesIso.hom := by
-  simp only [← cancel_epi h.rightHomologyIso.inv, ← cancel_mono h.opcyclesIso.inv, assoc,
-    Iso.inv_hom_id_assoc, Iso.hom_inv_id, comp_id, rightHomologyIso_inv_comp_rightHomologyι]
-
-@[reassoc (attr := simp)]
-=======
->>>>>>> origin/shortcomplex_righthomology6
 lemma RightHomologyData.opcyclesIso_inv_comp_descOpcycles :
     h.opcyclesIso.inv ≫ S.descOpcycles k hk = h.descQ k hk := by
   simp only [← cancel_epi h.p, p_comp_opcyclesIso_inv_assoc, p_descOpcycles, p_descQ]
@@ -1381,11 +1216,7 @@
 namespace HasRightHomology
 
 lemma hasCokernel [S.HasRightHomology] : HasCokernel S.f :=
-<<<<<<< HEAD
-⟨⟨⟨_, S.rightHomologyData.hp⟩⟩⟩
-=======
   ⟨⟨⟨_, S.rightHomologyData.hp⟩⟩⟩
->>>>>>> origin/shortcomplex_righthomology6
 
 lemma hasKernel [S.HasRightHomology] [HasCokernel S.f] :
     HasKernel (cokernel.desc S.f S.g S.zero) := by
@@ -1398,44 +1229,13 @@
 
 end HasRightHomology
 
-<<<<<<< HEAD
-=======
 /-- The right homology of a short complex `S` identifies to the kernel of the canonical
 morphism `cokernel S.f ⟶ S.X₃`. -/
->>>>>>> origin/shortcomplex_righthomology6
 noncomputable def rightHomologyIsoKernelDesc [S.HasRightHomology] [HasCokernel S.f]
     [HasKernel (cokernel.desc S.f S.g S.zero)] :
     S.rightHomology ≅ kernel (cokernel.desc S.f S.g S.zero) :=
   (RightHomologyData.ofHasCokernelOfHasKernel S).rightHomologyIso
 
-<<<<<<< HEAD
-<<<<<<< HEAD
-lemma isIso_rightHomologyι (hg : S.g = 0) [S.HasRightHomology] :
-    IsIso S.rightHomologyι := RightHomologyData.isIso_ι _ hg
-
-@[simps! hom]
-noncomputable def asIsoRightHomologyι (hg : S.g = 0) [S.HasRightHomology] :
-    S.rightHomology ≅ S.opcycles := by
-  have := S.isIso_rightHomologyι hg
-  exact asIso S.rightHomologyι
-
-lemma isIso_opcyclesMap'_of_isIso_of_epi' (φ : S₁ ⟶ S₂) (h₂ : IsIso φ.τ₂) (h₁ : Epi φ.τ₁)
-    (h₁ : S₁.RightHomologyData) (h₂ : S₂.RightHomologyData) :
-    IsIso (opcyclesMap' φ h₁ h₂) := by
-  refine' ⟨h₂.descQ (inv φ.τ₂ ≫ h₁.p) _, _, _⟩
-  . simp only [← cancel_epi φ.τ₁, comp_zero, φ.comm₁₂_assoc, IsIso.hom_inv_id_assoc, h₁.wp]
-  . simp only [← cancel_epi h₁.p, p_opcyclesMap'_assoc, h₂.p_descQ,
-      IsIso.hom_inv_id_assoc, comp_id]
-  . simp only [← cancel_epi h₂.p, h₂.p_descQ_assoc, assoc, p_opcyclesMap',
-      IsIso.inv_hom_id_assoc, comp_id]
-
-lemma isIso_opcyclesMap_of_isIso_of_epi' (φ : S₁ ⟶ S₂) (h₂ : IsIso φ.τ₂) (h₃ : Epi φ.τ₁)
-    [S₁.HasRightHomology] [S₂.HasRightHomology] :
-    IsIso (opcyclesMap φ) :=
-  isIso_opcyclesMap'_of_isIso_of_epi' φ h₂ h₃ _ _
-
-instance isIso_cyclesMap_of_isIso_of_epi (φ : S₁ ⟶ S₂) [IsIso φ.τ₂] [Epi φ.τ₁]
-=======
 /- The following lemmas and instance gives a sufficient condition for a morphism
 of short complexes to induce an isomorphism on opcycles. -/
 
@@ -1455,17 +1255,10 @@
   isIso_opcyclesMap'_of_isIso_of_epi φ h₂ h₁ _ _
 
 instance isIso_opcyclesMap_of_isIso_of_epi (φ : S₁ ⟶ S₂) [IsIso φ.τ₂] [Epi φ.τ₁]
->>>>>>> 0dfe53c1
     [S₁.HasRightHomology] [S₂.HasRightHomology] :
     IsIso (opcyclesMap φ) :=
   isIso_opcyclesMap_of_isIso_of_epi' φ inferInstance inferInstance
 
-<<<<<<< HEAD
-
-=======
->>>>>>> origin/shortcomplex_righthomology6
-=======
->>>>>>> 0dfe53c1
 end ShortComplex
 
 end CategoryTheory