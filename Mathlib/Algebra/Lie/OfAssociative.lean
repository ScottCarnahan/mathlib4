/-
Copyright (c) 2021 Oliver Nash. All rights reserved.
Released under Apache 2.0 license as described in the file LICENSE.
Authors: Oliver Nash
-/
import Mathlib.Algebra.Lie.Basic
import Mathlib.Algebra.Lie.Subalgebra
import Mathlib.Algebra.Lie.Submodule
import Mathlib.Algebra.Algebra.Subalgebra.Basic

/-!
# Lie algebras of associative algebras

This file defines the Lie algebra structure that arises on an associative algebra via the ring
commutator.

Since the linear endomorphisms of a Lie algebra form an associative algebra, one can define the
adjoint action as a morphism of Lie algebras from a Lie algebra to its linear endomorphisms. We
make such a definition in this file.

## Main definitions

* `LieAlgebra.ofAssociativeAlgebra`
* `LieAlgebra.ofAssociativeAlgebraHom`
* `LieModule.toEnd`
* `LieAlgebra.ad`
* `LinearEquiv.lieConj`
* `AlgEquiv.toLieEquiv`

## Tags

lie algebra, ring commutator, adjoint action
-/


universe u v w w₁ w₂

section OfAssociative

variable {A : Type v} [Ring A]

namespace LieRing

/-- An associative ring gives rise to a Lie ring by taking the bracket to be the ring commutator. -/
instance (priority := 100) ofAssociativeRing : LieRing A where
  add_lie _ _ _ := by simp only [Ring.lie_def, right_distrib, left_distrib]; abel
  lie_add _ _ _ := by simp only [Ring.lie_def, right_distrib, left_distrib]; abel
  lie_self := by simp only [Ring.lie_def, forall_const, sub_self]
  leibniz_lie _ _ _ := by
    simp only [Ring.lie_def, mul_sub_left_distrib, mul_sub_right_distrib, mul_assoc]; abel

theorem of_associative_ring_bracket (x y : A) : ⁅x, y⁆ = x * y - y * x :=
  rfl

@[simp]
theorem lie_apply {α : Type*} (f g : α → A) (a : α) : ⁅f, g⁆ a = ⁅f a, g a⁆ :=
  rfl

end LieRing

section AssociativeModule

variable {M : Type w} [AddCommGroup M] [Module A M]

/-- We can regard a module over an associative ring `A` as a Lie ring module over `A` with Lie
bracket equal to its ring commutator.

Note that this cannot be a global instance because it would create a diamond when `M = A`,
specifically we can build two mathematically-different `bracket A A`s:
 1. `@Ring.bracket A _` which says `⁅a, b⁆ = a * b - b * a`
 2. `(@LieRingModule.ofAssociativeModule A _ A _ _).toBracket` which says `⁅a, b⁆ = a • b`
    (and thus `⁅a, b⁆ = a * b`)

See note [reducible non-instances] -/
abbrev LieRingModule.ofAssociativeModule : LieRingModule A M where
  bracket := (· • ·)
  add_lie := add_smul
  lie_add := smul_add
  leibniz_lie := by simp [LieRing.of_associative_ring_bracket, sub_smul, mul_smul, sub_add_cancel]

attribute [local instance] LieRingModule.ofAssociativeModule

theorem lie_eq_smul (a : A) (m : M) : ⁅a, m⁆ = a • m :=
  rfl

end AssociativeModule

section LieAlgebra

variable {R : Type u} [CommRing R] [Algebra R A]

/-- An associative algebra gives rise to a Lie algebra by taking the bracket to be the ring
commutator. -/
instance (priority := 100) LieAlgebra.ofAssociativeAlgebra : LieAlgebra R A where
  lie_smul t x y := by
    rw [LieRing.of_associative_ring_bracket, LieRing.of_associative_ring_bracket,
      Algebra.mul_smul_comm, Algebra.smul_mul_assoc, smul_sub]

attribute [local instance] LieRingModule.ofAssociativeModule

section AssociativeRepresentation

variable {M : Type w} [AddCommGroup M] [Module R M] [Module A M] [IsScalarTower R A M]

/-- A representation of an associative algebra `A` is also a representation of `A`, regarded as a
Lie algebra via the ring commutator.

See the comment at `LieRingModule.ofAssociativeModule` for why the possibility `M = A` means
this cannot be a global instance. -/
theorem LieModule.ofAssociativeModule : LieModule R A M where
  smul_lie := smul_assoc
  lie_smul := smul_algebra_smul_comm

instance Module.End.instLieRingModule : LieRingModule (Module.End R M) M :=
  LieRingModule.ofAssociativeModule

instance Module.End.instLieModule : LieModule R (Module.End R M) M :=
  LieModule.ofAssociativeModule

@[simp] lemma Module.End.lie_apply (f : Module.End R M) (m : M) : ⁅f, m⁆ = f m := rfl

end AssociativeRepresentation

namespace AlgHom

variable {B : Type w} {C : Type w₁} [Ring B] [Ring C] [Algebra R B] [Algebra R C]
variable (f : A →ₐ[R] B) (g : B →ₐ[R] C)

/-- The map `ofAssociativeAlgebra` associating a Lie algebra to an associative algebra is
functorial. -/
def toLieHom : A →ₗ⁅R⁆ B :=
  { f.toLinearMap with
    map_lie' := fun {_ _} => by simp [LieRing.of_associative_ring_bracket] }

instance : Coe (A →ₐ[R] B) (A →ₗ⁅R⁆ B) :=
  ⟨toLieHom⟩

@[simp]
theorem coe_toLieHom : ((f : A →ₗ⁅R⁆ B) : A → B) = f :=
  rfl

theorem toLieHom_apply (x : A) : f.toLieHom x = f x :=
  rfl

@[simp]
theorem toLieHom_id : (AlgHom.id R A : A →ₗ⁅R⁆ A) = LieHom.id :=
  rfl

@[simp]
theorem toLieHom_comp : (g.comp f : A →ₗ⁅R⁆ C) = (g : B →ₗ⁅R⁆ C).comp (f : A →ₗ⁅R⁆ B) :=
  rfl

theorem toLieHom_injective {f g : A →ₐ[R] B} (h : (f : A →ₗ⁅R⁆ B) = (g : A →ₗ⁅R⁆ B)) : f = g := by
  ext a; exact LieHom.congr_fun h a

end AlgHom

end LieAlgebra

end OfAssociative

section AdjointAction

variable (R : Type u) (L : Type v) (M : Type w)
variable [CommRing R] [LieRing L] [LieAlgebra R L] [AddCommGroup M] [Module R M]
variable [LieRingModule L M] [LieModule R L M]

/-- A Lie module yields a Lie algebra morphism into the linear endomorphisms of the module.

See also `LieModule.toModuleHom`. -/
@[simps]
def LieModule.toEnd : L →ₗ⁅R⁆ Module.End R M where
  toFun x :=
    { toFun := fun m => ⁅x, m⁆
      map_add' := lie_add x
      map_smul' := fun t => lie_smul t x }
  map_add' x y := by ext m; apply add_lie
  map_smul' t x := by ext m; apply smul_lie
  map_lie' {x y} := by ext m; apply lie_lie

/-- The adjoint action of a Lie algebra on itself. -/
def LieAlgebra.ad : L →ₗ⁅R⁆ Module.End R L :=
  LieModule.toEnd R L L

@[simp]
theorem LieAlgebra.ad_apply (x y : L) : LieAlgebra.ad R L x y = ⁅x, y⁆ :=
  rfl

@[simp]
theorem LieModule.toEnd_module_end :
    LieModule.toEnd R (Module.End R M) M = LieHom.id := by ext g m; simp [lie_eq_smul]

theorem LieSubalgebra.toEnd_eq (K : LieSubalgebra R L) {x : K} :
    LieModule.toEnd R K M x = LieModule.toEnd R L M x :=
  rfl

@[simp]
theorem LieSubalgebra.toEnd_mk (K : LieSubalgebra R L) {x : L} (hx : x ∈ K) :
    LieModule.toEnd R K M ⟨x, hx⟩ = LieModule.toEnd R L M x :=
  rfl

section IsFaithful

open Function

namespace LieModule

/-- A Lie module is *faithful* if the associated map `L → End M` is injective. -/
@[mk_iff]
class IsFaithful : Prop where
  injective_toEnd : Injective <| toEnd R L M

@[simp]
lemma toEnd_eq_iff [IsFaithful R L M] {x y : L} :
    toEnd R L M x = toEnd R L M y ↔ x = y :=
  IsFaithful.injective_toEnd.eq_iff

variable {R L} in
lemma ext_of_isFaithful [IsFaithful R L M] {x y : L} (h : ∀ m : M, ⁅x, m⁆ = ⁅y, m⁆) :
    x = y :=
  (toEnd_eq_iff R L M).mp <| LinearMap.ext h

@[simp]
lemma toEnd_eq_zero_iff [IsFaithful R L M] {x : L} :
    toEnd R L M x = 0 ↔ x = 0 := by
<<<<<<< HEAD
  rw [← map_zero (toEnd R L M)]
=======
  rw [← (toEnd R L M).toLinearMap.map_zero]
>>>>>>> 8a1a1e3f
  exact toEnd_eq_iff R L M

lemma isFaithful_iff' : IsFaithful R L M ↔ ∀ x : L, (∀ m : M, ⁅x, m⁆ = 0) → x = 0 := by
  refine ⟨fun h x hx ↦ ?_, fun h ↦ ⟨fun x y hxy ↦ ?_⟩⟩
  · replace hx : toEnd R L M x = 0 := by ext m; simpa using hx m
    simpa using hx
  · rw [← sub_eq_zero]
    refine h _ fun m ↦ ?_
    rw [sub_lie, sub_eq_zero, ← toEnd_apply_apply R, ← toEnd_apply_apply R, hxy]

instance [IsFaithful R L M] {L' : LieSubalgebra R L} :
    IsFaithful R L' M := by
  refine ⟨(?_ : Injective (toEnd R L M ∘ ((↑) : L' → L)))⟩
  exact IsFaithful.injective_toEnd.comp Subtype.val_injective

instance : IsFaithful R (Module.End R M) M where
  injective_toEnd := by simpa using injective_id

end LieModule

end IsFaithful


section

open LieAlgebra LieModule

lemma LieSubmodule.coe_toEnd (N : LieSubmodule R L M) (x : L) (y : N) :
    (toEnd R L N x y : M) = toEnd R L M x y := rfl

lemma LieSubmodule.coe_toEnd_pow (N : LieSubmodule R L M) (x : L) (y : N) (n : ℕ) :
    ((toEnd R L N x ^ n) y : M) = (toEnd R L M x ^ n) y := by
  induction n generalizing y with
  | zero => rfl
  | succ n ih => simp only [pow_succ', Module.End.mul_apply, ih, LieSubmodule.coe_toEnd]

lemma LieSubalgebra.coe_ad (H : LieSubalgebra R L) (x y : H) :
    (ad R H x y : L) = ad R L x y := rfl

lemma LieSubalgebra.coe_ad_pow (H : LieSubalgebra R L) (x y : H) (n : ℕ) :
    ((ad R H x ^ n) y : L) = (ad R L x ^ n) y :=
  LieSubmodule.coe_toEnd_pow R H L H.toLieSubmodule x y n

variable {L M}

local notation "φ" => LieModule.toEnd R L M

lemma LieModule.toEnd_lie (x y : L) (z : M) :
    (φ x) ⁅y, z⁆ = ⁅ad R L x y, z⁆ + ⁅y, φ x z⁆ := by
  simp

lemma LieAlgebra.ad_lie (x y z : L) :
    (ad R L x) ⁅y, z⁆ = ⁅ad R L x y, z⁆ + ⁅y, ad R L x z⁆ :=
  toEnd_lie _ x y z

open Finset in
lemma LieModule.toEnd_pow_lie (x y : L) (z : M) (n : ℕ) :
    ((φ x) ^ n) ⁅y, z⁆ =
      ∑ ij ∈ antidiagonal n, n.choose ij.1 • ⁅((ad R L x) ^ ij.1) y, ((φ x) ^ ij.2) z⁆ := by
  induction n with
  | zero => simp
  | succ n ih =>
    rw [Finset.sum_antidiagonal_choose_succ_nsmul
      (fun i j ↦ ⁅((ad R L x) ^ i) y, ((φ x) ^ j) z⁆) n]
    simp only [pow_succ', Module.End.mul_apply, ih, map_sum, map_nsmul,
      toEnd_lie, nsmul_add, sum_add_distrib]
    rw [add_comm, add_left_cancel_iff, sum_congr rfl]
    rintro ⟨i, j⟩ hij
    rw [mem_antidiagonal] at hij
    rw [Nat.choose_symm_of_eq_add hij.symm]

open Finset in
lemma LieAlgebra.ad_pow_lie (x y z : L) (n : ℕ) :
    ((ad R L x) ^ n) ⁅y, z⁆ =
      ∑ ij ∈ antidiagonal n, n.choose ij.1 • ⁅((ad R L x) ^ ij.1) y, ((ad R L x) ^ ij.2) z⁆ :=
  toEnd_pow_lie _ x y z n

end

variable {R L M}

namespace LieModule

variable {M₂ : Type w₁} [AddCommGroup M₂] [Module R M₂] [LieRingModule L M₂] [LieModule R L M₂]
  (f : M →ₗ⁅R,L⁆ M₂) (k : ℕ) (x : L)

lemma toEnd_pow_comp_lieHom :
    (toEnd R L M₂ x ^ k) ∘ₗ f = f ∘ₗ toEnd R L M x ^ k := by
  apply Module.End.commute_pow_left_of_commute
  ext
  simp

lemma toEnd_pow_apply_map (m : M) :
    (toEnd R L M₂ x ^ k) (f m) = f ((toEnd R L M x ^ k) m) :=
  LinearMap.congr_fun (toEnd_pow_comp_lieHom f k x) m

end LieModule

namespace LieSubmodule

open LieModule Set

variable {N : LieSubmodule R L M} {x : L}

theorem coe_map_toEnd_le :
    (N : Submodule R M).map (LieModule.toEnd R L M x) ≤ N := by
  rintro n ⟨m, hm, rfl⟩
  exact N.lie_mem hm

variable (N x)

theorem toEnd_comp_subtype_mem (m : M) (hm : m ∈ (N : Submodule R M)) :
    (toEnd R L M x).comp (N : Submodule R M).subtype ⟨m, hm⟩ ∈ (N : Submodule R M) := by
  simpa using N.lie_mem hm

@[simp]
theorem toEnd_restrict_eq_toEnd (h := N.toEnd_comp_subtype_mem x) :
    (toEnd R L M x).restrict h = toEnd R L N x := by
  rfl

lemma mapsTo_pow_toEnd_sub_algebraMap {φ : R} {k : ℕ} {x : L} :
    MapsTo ((toEnd R L M x - algebraMap R (Module.End R M) φ) ^ k) N N := by
  rw [Module.End.coe_pow]
  exact MapsTo.iterate (fun m hm ↦ N.sub_mem (N.lie_mem hm) (N.smul_mem _ hm)) k

end LieSubmodule

open LieAlgebra

theorem LieAlgebra.ad_eq_lmul_left_sub_lmul_right (A : Type v) [Ring A] [Algebra R A] :
    (ad R A : A → Module.End R A) = LinearMap.mulLeft R - LinearMap.mulRight R := by
  ext a b; simp [LieRing.of_associative_ring_bracket]

theorem LieSubalgebra.ad_comp_incl_eq (K : LieSubalgebra R L) (x : K) :
    (ad R L ↑x).comp (K.incl : K →ₗ[R] L) = (K.incl : K →ₗ[R] L).comp (ad R K x) := by
  ext y
  simp only [ad_apply, LieHom.coe_toLinearMap, LieSubalgebra.coe_incl, LinearMap.coe_comp,
    LieSubalgebra.coe_bracket, Function.comp_apply]

end AdjointAction

/-- A subalgebra of an associative algebra is a Lie subalgebra of the associated Lie algebra. -/
def lieSubalgebraOfSubalgebra (R : Type u) [CommRing R] (A : Type v) [Ring A] [Algebra R A]
    (A' : Subalgebra R A) : LieSubalgebra R A :=
  { Subalgebra.toSubmodule A' with
    lie_mem' := fun {x y} hx hy => by
      change ⁅x, y⁆ ∈ A'; change x ∈ A' at hx; change y ∈ A' at hy
      rw [LieRing.of_associative_ring_bracket]
      have hxy := A'.mul_mem hx hy
      have hyx := A'.mul_mem hy hx
      exact Submodule.sub_mem (Subalgebra.toSubmodule A') hxy hyx }

namespace LinearEquiv

variable {R : Type u} {M₁ : Type v} {M₂ : Type w}
variable [CommRing R] [AddCommGroup M₁] [Module R M₁] [AddCommGroup M₂] [Module R M₂]
variable (e : M₁ ≃ₗ[R] M₂)

/-- A linear equivalence of two modules induces a Lie algebra equivalence of their endomorphisms. -/
def lieConj : Module.End R M₁ ≃ₗ⁅R⁆ Module.End R M₂ :=
  { e.conj with
    map_lie' := fun {f g} =>
      show e.conj ⁅f, g⁆ = ⁅e.conj f, e.conj g⁆ by
        simp only [LieRing.of_associative_ring_bracket, Module.End.mul_eq_comp, e.conj_comp,
          map_sub] }

@[simp]
theorem lieConj_apply (f : Module.End R M₁) : e.lieConj f = e.conj f :=
  rfl

@[simp]
theorem lieConj_symm : e.lieConj.symm = e.symm.lieConj :=
  rfl

end LinearEquiv

namespace AlgEquiv

variable {R : Type u} {A₁ : Type v} {A₂ : Type w}
variable [CommRing R] [Ring A₁] [Ring A₂] [Algebra R A₁] [Algebra R A₂]
variable (e : A₁ ≃ₐ[R] A₂)

/-- An equivalence of associative algebras is an equivalence of associated Lie algebras. -/
def toLieEquiv : A₁ ≃ₗ⁅R⁆ A₂ :=
  { e.toLinearEquiv with
    toFun := e.toFun
    map_lie' := fun {x y} => by
      have : e.toEquiv.toFun = e := rfl
      simp_rw [LieRing.of_associative_ring_bracket, this, map_sub, map_mul] }

@[simp]
theorem toLieEquiv_apply (x : A₁) : e.toLieEquiv x = e x :=
  rfl

@[simp]
theorem toLieEquiv_symm_apply (x : A₂) : e.toLieEquiv.symm x = e.symm x :=
  rfl

end AlgEquiv

namespace LieAlgebra

variable {R L L' : Type*} [CommRing R]
  [LieRing L] [LieAlgebra R L]
  [LieRing L'] [LieAlgebra R L']

open LieEquiv

/-- Given an equivalence `e` of Lie algebras from `L` to `L'`, and an element `x : L`, the conjugate
of the endomorphism `ad(x)` of `L` by `e` is the endomorphism `ad(e x)` of `L'`. -/
@[simp]
lemma conj_ad_apply (e : L ≃ₗ⁅R⁆ L') (x : L) : e.toLinearEquiv.conj (ad R L x) = ad R L' (e x) := by
  ext y'
  rw [LinearEquiv.conj_apply_apply, ad_apply, ad_apply, coe_toLinearEquiv, map_lie,
    ← coe_toLinearEquiv, LinearEquiv.apply_symm_apply]

end LieAlgebra<|MERGE_RESOLUTION|>--- conflicted
+++ resolved
@@ -223,11 +223,7 @@
 @[simp]
 lemma toEnd_eq_zero_iff [IsFaithful R L M] {x : L} :
     toEnd R L M x = 0 ↔ x = 0 := by
-<<<<<<< HEAD
-  rw [← map_zero (toEnd R L M)]
-=======
   rw [← (toEnd R L M).toLinearMap.map_zero]
->>>>>>> 8a1a1e3f
   exact toEnd_eq_iff R L M
 
 lemma isFaithful_iff' : IsFaithful R L M ↔ ∀ x : L, (∀ m : M, ⁅x, m⁆ = 0) → x = 0 := by
