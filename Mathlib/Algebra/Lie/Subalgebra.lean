--- conflicted
+++ resolved
@@ -535,7 +535,6 @@
   add_zero _ := sup_bot_eq
   add_comm _ _ := sup_comm
 
-<<<<<<< HEAD
 instance : OrderedAddCommMonoid (LieSubalgebra R L) where
   add_le_add_left _ _ := sup_le_sup_left
 
@@ -543,14 +542,6 @@
   exists_add_of_le {_a b} h := ⟨b, (sup_eq_right.2 h).symm⟩
   le_self_add _ _ := le_sup_left
   le_add_self _ _ := le_sup_right
-=======
-instance : CanonicallyOrderedAddCommMonoid (LieSubalgebra R L) :=
-  { LieSubalgebra.addCommMonoid,
-    LieSubalgebra.completeLattice with
-    add_le_add_left := fun _a _b ↦ sup_le_sup_left
-    exists_add_of_le := @fun _a b h ↦ ⟨b, (sup_eq_right.2 h).symm⟩
-    le_self_add := fun _a _b ↦ le_sup_left }
->>>>>>> 08a8af0b
 
 @[simp]
 theorem add_eq_sup : K + K' = K ⊔ K' :=
