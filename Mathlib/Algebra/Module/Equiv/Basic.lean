--- conflicted
+++ resolved
@@ -6,10 +6,7 @@
 -/
 import Mathlib.Algebra.Field.Defs
 import Mathlib.Algebra.GroupWithZero.Action.Basic
-<<<<<<< HEAD
-=======
 import Mathlib.Algebra.GroupWithZero.Action.Units
->>>>>>> d0df76bd
 import Mathlib.Algebra.Module.Equiv.Defs
 import Mathlib.Algebra.Module.Hom
 import Mathlib.Algebra.Module.LinearMap.End
@@ -79,15 +76,9 @@
   mul f g := g.trans f
   one := LinearEquiv.refl R M
   inv f := f.symm
-<<<<<<< HEAD
-  mul_assoc f g h := rfl
-  mul_one f := ext fun x ↦ rfl
-  one_mul f := ext fun x ↦ rfl
-=======
   mul_assoc _ _ _ := rfl
   mul_one _ := ext fun _ ↦ rfl
   one_mul _ := ext fun _ ↦ rfl
->>>>>>> d0df76bd
   inv_mul_cancel f := ext <| f.left_inv
 
 @[simp]
