/-
Copyright (c) 2020 Anne Baanen. All rights reserved.
Released under Apache 2.0 license as described in the file LICENSE.
Authors: Nathaniel Thomas, Jeremy Avigad, Johannes Hölzl, Mario Carneiro, Anne Baanen,
  Frédéric Dupuis, Heather Macbeth
-/
import Mathlib.Algebra.Module.Defs
import Mathlib.Algebra.Ring.CompTypeclasses
import Mathlib.GroupTheory.GroupAction.Hom

/-!
# (Semi)linear maps

In this file we define

* `LinearMap σ M M₂`, `M →ₛₗ[σ] M₂` : a semilinear map between two `Module`s. Here,
  `σ` is a `RingHom` from `R` to `R₂` and an `f : M →ₛₗ[σ] M₂` satisfies
  `f (c • x) = (σ c) • (f x)`. We recover plain linear maps by choosing `σ` to be `RingHom.id R`.
  This is denoted by `M →ₗ[R] M₂`. We also add the notation `M →ₗ⋆[R] M₂` for star-linear maps.

* `IsLinearMap R f` : predicate saying that `f : M → M₂` is a linear map. (Note that this
  was not generalized to semilinear maps.)

We then provide `LinearMap` with the following instances:

* `LinearMap.addCommMonoid` and `LinearMap.addCommGroup`: the elementwise addition structures
  corresponding to addition in the codomain
* `LinearMap.distribMulAction` and `LinearMap.module`: the elementwise scalar action structures
  corresponding to applying the action in the codomain.

## Implementation notes

To ensure that composition works smoothly for semilinear maps, we use the typeclasses
`RingHomCompTriple`, `RingHomInvPair` and `RingHomSurjective` from
`Mathlib.Algebra.Ring.CompTypeclasses`.

## Notation

* Throughout the file, we denote regular linear maps by `fₗ`, `gₗ`, etc, and semilinear maps
  by `f`, `g`, etc.

## TODO

* Parts of this file have not yet been generalized to semilinear maps (i.e. `CompatibleSMul`)

## Tags

linear map
-/


assert_not_exists Star
assert_not_exists DomMulAct
assert_not_exists Pi.module
assert_not_exists WCovBy
assert_not_exists Field

open Function

universe u u' v w x y z

variable {R R₁ R₂ R₃ k S S₃ T M M₁ M₂ M₃ N₁ N₂ N₃ ι : Type*}

/-- A map `f` between modules over a semiring is linear if it satisfies the two properties
`f (x + y) = f x + f y` and `f (c • x) = c • f x`. The predicate `IsLinearMap R f` asserts this
property. A bundled version is available with `LinearMap`, and should be favored over
`IsLinearMap` most of the time. -/
structure IsLinearMap (R : Type u) {M : Type v} {M₂ : Type w} [Semiring R] [AddCommMonoid M]
  [AddCommMonoid M₂] [Module R M] [Module R M₂] (f : M → M₂) : Prop where
  /-- A linear map preserves addition. -/
  map_add : ∀ x y, f (x + y) = f x + f y
  /-- A linear map preserves scalar multiplication. -/
  map_smul : ∀ (c : R) (x), f (c • x) = c • f x

section

/-- A map `f` between an `R`-module and an `S`-module over a ring homomorphism `σ : R →+* S`
is semilinear if it satisfies the two properties `f (x + y) = f x + f y` and
`f (c • x) = (σ c) • f x`. Elements of `LinearMap σ M M₂` (available under the notation
`M →ₛₗ[σ] M₂`) are bundled versions of such maps. For plain linear maps (i.e. for which
`σ = RingHom.id R`), the notation `M →ₗ[R] M₂` is available. An unbundled version of plain linear
maps is available with the predicate `IsLinearMap`, but it should be avoided most of the time. -/
structure LinearMap {R S : Type*} [Semiring R] [Semiring S] (σ : R →+* S) (M : Type*)
    (M₂ : Type*) [AddCommMonoid M] [AddCommMonoid M₂] [Module R M] [Module S M₂] extends
    AddHom M M₂, MulActionHom σ M M₂

/-- The `MulActionHom` underlying a `LinearMap`. -/
add_decl_doc LinearMap.toMulActionHom

/-- The `AddHom` underlying a `LinearMap`. -/
add_decl_doc LinearMap.toAddHom

/-- `M →ₛₗ[σ] N` is the type of `σ`-semilinear maps from `M` to `N`. -/
notation:25 M " →ₛₗ[" σ:25 "] " M₂:0 => LinearMap σ M M₂

/-- `M →ₗ[R] N` is the type of `R`-linear maps from `M` to `N`. -/
notation:25 M " →ₗ[" R:25 "] " M₂:0 => LinearMap (RingHom.id R) M M₂

/-- `SemilinearMapClass F σ M M₂` asserts `F` is a type of bundled `σ`-semilinear maps `M → M₂`.

See also `LinearMapClass F R M M₂` for the case where `σ` is the identity map on `R`.

A map `f` between an `R`-module and an `S`-module over a ring homomorphism `σ : R →+* S`
is semilinear if it satisfies the two properties `f (x + y) = f x + f y` and
`f (c • x) = (σ c) • f x`. -/
class SemilinearMapClass (F : Type*) {R S : outParam Type*} [Semiring R] [Semiring S]
  (σ : outParam (R →+* S)) (M M₂ : outParam Type*) [AddCommMonoid M] [AddCommMonoid M₂]
    [Module R M] [Module S M₂] [FunLike F M M₂]
    extends AddHomClass F M M₂, MulActionSemiHomClass F σ M M₂ : Prop

end

-- Porting note: `dangerousInstance` linter has become smarter about `outParam`s
-- `σ` becomes a metavariable but that's fine because it's an `outParam`
-- attribute [nolint dangerousInstance] SemilinearMapClass.toAddHomClass

-- `map_smulₛₗ` should be `@[simp]` but doesn't fire due to `lean4#3701`.
-- attribute [simp] map_smulₛₗ

/-- `LinearMapClass F R M M₂` asserts `F` is a type of bundled `R`-linear maps `M → M₂`.

This is an abbreviation for `SemilinearMapClass F (RingHom.id R) M M₂`.
-/
abbrev LinearMapClass (F : Type*) (R : outParam Type*) (M M₂ : Type*)
    [Semiring R] [AddCommMonoid M] [AddCommMonoid M₂] [Module R M] [Module R M₂]
    [FunLike F M M₂] :=
  SemilinearMapClass F (RingHom.id R) M M₂

@[simp high]
protected lemma LinearMapClass.map_smul {R M M₂ : outParam Type*} [Semiring R] [AddCommMonoid M]
    [AddCommMonoid M₂] [Module R M] [Module R M₂]
    {F : Type*} [FunLike F M M₂] [LinearMapClass F R M M₂] (f : F) (r : R) (x : M) :
    f (r • x) = r • f x := by rw [_root_.map_smul]

namespace SemilinearMapClass

variable (F : Type*)
variable [Semiring R] [Semiring S]
variable [AddCommMonoid M] [AddCommMonoid M₁] [AddCommMonoid M₂] [AddCommMonoid M₃]
variable [Module R M] [Module R M₂] [Module S M₃]
variable {σ : R →+* S}

-- Porting note: the `dangerousInstance` linter has become smarter about `outParam`s
instance (priority := 100) instAddMonoidHomClass [FunLike F M M₃] [SemilinearMapClass F σ M M₃] :
    AddMonoidHomClass F M M₃ :=
  { SemilinearMapClass.toAddHomClass with
    map_zero := fun f ↦
      show f 0 = 0 by
        rw [← zero_smul R (0 : M), map_smulₛₗ]
        simp }

instance (priority := 100) distribMulActionSemiHomClass
    [FunLike F M M₃] [SemilinearMapClass F σ M M₃] :
    DistribMulActionSemiHomClass F σ M M₃ :=
  { SemilinearMapClass.toAddHomClass with
    map_smulₛₗ := fun f c x ↦ by rw [map_smulₛₗ] }

variable {F} (f : F) [FunLike F M M₃] [SemilinearMapClass F σ M M₃]

theorem map_smul_inv {σ' : S →+* R} [RingHomInvPair σ σ'] (c : S) (x : M) :
    c • f x = f (σ' c • x) := by simp [map_smulₛₗ _]

/-- Reinterpret an element of a type of semilinear maps as a semilinear map. -/
@[coe]
def semilinearMap : M →ₛₗ[σ] M₃ where
  toFun := f
  map_add' := map_add f
  map_smul' := map_smulₛₗ f

/-- Reinterpret an element of a type of semilinear maps as a semilinear map. -/
instance instCoeToSemilinearMap : CoeHead F (M →ₛₗ[σ] M₃) where
  coe f := semilinearMap f

end SemilinearMapClass

namespace LinearMapClass
variable {F : Type*} [Semiring R] [AddCommMonoid M₁] [AddCommMonoid M₂] [Module R M₁] [Module R M₂]
  (f : F) [FunLike F M₁ M₂] [LinearMapClass F R M₁ M₂]

/-- Reinterpret an element of a type of linear maps as a linear map. -/
abbrev linearMap : M₁ →ₗ[R] M₂ := SemilinearMapClass.semilinearMap f

/-- Reinterpret an element of a type of linear maps as a linear map. -/
instance instCoeToLinearMap : CoeHead F (M₁ →ₗ[R] M₂) where
  coe f := SemilinearMapClass.semilinearMap f

end LinearMapClass

namespace LinearMap

section AddCommMonoid

variable [Semiring R] [Semiring S]

section

variable [AddCommMonoid M] [AddCommMonoid M₁] [AddCommMonoid M₂] [AddCommMonoid M₃]
variable [AddCommMonoid N₁] [AddCommMonoid N₂] [AddCommMonoid N₃]
variable [Module R M] [Module R M₂] [Module S M₃]
variable {σ : R →+* S}

instance instFunLike : FunLike (M →ₛₗ[σ] M₃) M M₃ where
  coe f := f.toFun
  coe_injective' f g h := by
    cases f
    cases g
    congr
    apply DFunLike.coe_injective'
    exact h

instance semilinearMapClass : SemilinearMapClass (M →ₛₗ[σ] M₃) σ M M₃ where
  map_add f := f.map_add'
  map_smulₛₗ := LinearMap.map_smul'

@[simp, norm_cast]
lemma coe_coe {F : Type*} [FunLike F M M₃] [SemilinearMapClass F σ M M₃] {f : F} :
    ⇑(f : M →ₛₗ[σ] M₃) = f :=
  rfl

-- Porting note: we don't port specialized `CoeFun` instances if there is `DFunLike` instead

/-- The `DistribMulActionHom` underlying a `LinearMap`. -/
def toDistribMulActionHom (f : M →ₛₗ[σ] M₃) : DistribMulActionHom σ.toMonoidHom M M₃ :=
  { f with map_zero' := show f 0 = 0 from map_zero f }

@[simp]
theorem coe_toAddHom (f : M →ₛₗ[σ] M₃) : ⇑f.toAddHom = f := rfl

-- Porting note: no longer a `simp`
theorem toFun_eq_coe {f : M →ₛₗ[σ] M₃} : f.toFun = (f : M → M₃) := rfl

@[ext]
theorem ext {f g : M →ₛₗ[σ] M₃} (h : ∀ x, f x = g x) : f = g :=
  DFunLike.ext f g h

/-- Copy of a `LinearMap` with a new `toFun` equal to the old one. Useful to fix definitional
equalities. -/
protected def copy (f : M →ₛₗ[σ] M₃) (f' : M → M₃) (h : f' = ⇑f) : M →ₛₗ[σ] M₃ where
  toFun := f'
  map_add' := h.symm ▸ f.map_add'
  map_smul' := h.symm ▸ f.map_smul'

@[simp]
theorem coe_copy (f : M →ₛₗ[σ] M₃) (f' : M → M₃) (h : f' = ⇑f) : ⇑(f.copy f' h) = f' :=
  rfl

theorem copy_eq (f : M →ₛₗ[σ] M₃) (f' : M → M₃) (h : f' = ⇑f) : f.copy f' h = f :=
  DFunLike.ext' h

initialize_simps_projections LinearMap (toFun → apply)

@[simp]
theorem coe_mk {σ : R →+* S} (f : AddHom M M₃) (h) :
    ((LinearMap.mk f h : M →ₛₗ[σ] M₃) : M → M₃) = f :=
  rfl

-- Porting note: This theorem is new.
@[simp]
theorem coe_addHom_mk {σ : R →+* S} (f : AddHom M M₃) (h) :
    ((LinearMap.mk f h : M →ₛₗ[σ] M₃) : AddHom M M₃) = f :=
  rfl

theorem coe_semilinearMap {F : Type*} [FunLike F M M₃] [SemilinearMapClass F σ M M₃] (f : F) :
    ((f : M →ₛₗ[σ] M₃) : M → M₃) = f :=
  rfl

theorem toLinearMap_injective {F : Type*} [FunLike F M M₃] [SemilinearMapClass F σ M M₃]
    {f g : F} (h : (f : M →ₛₗ[σ] M₃) = (g : M →ₛₗ[σ] M₃)) :
    f = g := by
  apply DFunLike.ext
  intro m
  exact DFunLike.congr_fun h m

/-- Identity map as a `LinearMap` -/
def id : M →ₗ[R] M :=
  { DistribMulActionHom.id R with toFun := _root_.id }

theorem id_apply (x : M) : @id R M _ _ _ x = x :=
  rfl

@[simp, norm_cast]
theorem id_coe : ((LinearMap.id : M →ₗ[R] M) : M → M) = _root_.id :=
  rfl

/-- A generalisation of `LinearMap.id` that constructs the identity function
as a `σ`-semilinear map for any ring homomorphism `σ` which we know is the identity. -/
@[simps]
def id' {σ : R →+* R} [RingHomId σ] : M →ₛₗ[σ] M where
  toFun x := x
  map_add' x y := rfl
  map_smul' r x := by
    have := (RingHomId.eq_id : σ = _)
    subst this
    rfl

@[simp, norm_cast]
theorem id'_coe {σ : R →+* R} [RingHomId σ] : ((id' : M →ₛₗ[σ] M) : M → M) = _root_.id :=
  rfl

end

section

variable [AddCommMonoid M] [AddCommMonoid M₁] [AddCommMonoid M₂] [AddCommMonoid M₃]
variable [AddCommMonoid N₁] [AddCommMonoid N₂] [AddCommMonoid N₃]
variable [Module R M] [Module R M₂] [Module S M₃]
variable (σ : R →+* S)
variable (fₗ gₗ : M →ₗ[R] M₂) (f g : M →ₛₗ[σ] M₃)

theorem isLinear : IsLinearMap R fₗ :=
  ⟨fₗ.map_add', fₗ.map_smul'⟩

variable {fₗ gₗ f g σ}

theorem coe_injective : Injective (DFunLike.coe : (M →ₛₗ[σ] M₃) → _) :=
  DFunLike.coe_injective

protected theorem congr_arg {x x' : M} : x = x' → f x = f x' :=
  DFunLike.congr_arg f

/-- If two linear maps are equal, they are equal at each point. -/
protected theorem congr_fun (h : f = g) (x : M) : f x = g x :=
  DFunLike.congr_fun h x

@[simp]
theorem mk_coe (f : M →ₛₗ[σ] M₃) (h) : (LinearMap.mk f h : M →ₛₗ[σ] M₃) = f :=
  ext fun _ ↦ rfl

variable (fₗ gₗ f g)

protected theorem map_add (x y : M) : f (x + y) = f x + f y :=
  map_add f x y

protected theorem map_zero : f 0 = 0 :=
  map_zero f

-- Porting note: `simp` wasn't picking up `map_smulₛₗ` for `LinearMap`s without specifying
-- `map_smulₛₗ f`, so we marked this as `@[simp]` in Mathlib3.
-- For Mathlib4, let's try without the `@[simp]` attribute and hope it won't need to be re-enabled.
-- This has to be re-tagged as `@[simp]` in #8386 (see also leanprover/lean4#3107).
@[simp]
protected theorem map_smulₛₗ (c : R) (x : M) : f (c • x) = σ c • f x :=
  map_smulₛₗ f c x

protected theorem map_smul (c : R) (x : M) : fₗ (c • x) = c • fₗ x :=
  map_smul fₗ c x

protected theorem map_smul_inv {σ' : S →+* R} [RingHomInvPair σ σ'] (c : S) (x : M) :
    c • f x = f (σ' c • x) := by simp

@[simp]
theorem map_eq_zero_iff (h : Function.Injective f) {x : M} : f x = 0 ↔ x = 0 :=
  _root_.map_eq_zero_iff f h

variable (M M₂)

/-- A typeclass for `SMul` structures which can be moved through a `LinearMap`.
This typeclass is generated automatically from an `IsScalarTower` instance, but exists so that
we can also add an instance for `AddCommGroup.intModule`, allowing `z •` to be moved even if
`S` does not support negation.
-/
class CompatibleSMul (R S : Type*) [Semiring S] [SMul R M] [Module S M] [SMul R M₂]
  [Module S M₂] : Prop where
  /-- Scalar multiplication by `R` of `M` can be moved through linear maps. -/
  map_smul : ∀ (fₗ : M →ₗ[S] M₂) (c : R) (x : M), fₗ (c • x) = c • fₗ x

variable {M M₂}

section

variable {R S : Type*} [Semiring S] [SMul R M] [Module S M] [SMul R M₂] [Module S M₂]

instance (priority := 100) IsScalarTower.compatibleSMul [SMul R S]
    [IsScalarTower R S M] [IsScalarTower R S M₂] :
    CompatibleSMul M M₂ R S :=
  ⟨fun fₗ c x ↦ by rw [← smul_one_smul S c x, ← smul_one_smul S c (fₗ x), map_smul]⟩

instance IsScalarTower.compatibleSMul' [SMul R S] [IsScalarTower R S M] :
    CompatibleSMul S M R S where
  map_smul := (IsScalarTower.smulHomClass R S M (S →ₗ[S] M)).map_smulₛₗ

@[simp]
theorem map_smul_of_tower [CompatibleSMul M M₂ R S] (fₗ : M →ₗ[S] M₂) (c : R) (x : M) :
    fₗ (c • x) = c • fₗ x :=
  CompatibleSMul.map_smul fₗ c x

variable (R R) in
theorem isScalarTower_of_injective [SMul R S] [CompatibleSMul M M₂ R S] [IsScalarTower R S M₂]
    (f : M →ₗ[S] M₂) (hf : Function.Injective f) : IsScalarTower R S M where
  smul_assoc r s _ := hf <| by rw [f.map_smul_of_tower r, map_smul, map_smul, smul_assoc]

end

variable (R) in
theorem isLinearMap_of_compatibleSMul [Module S M] [Module S M₂] [CompatibleSMul M M₂ R S]
    (f : M →ₗ[S] M₂) : IsLinearMap R f where
  map_add := map_add f
  map_smul := map_smul_of_tower f

/-- convert a linear map to an additive map -/
def toAddMonoidHom : M →+ M₃ where
  toFun := f
  map_zero' := f.map_zero
  map_add' := f.map_add

@[simp]
theorem toAddMonoidHom_coe : ⇑f.toAddMonoidHom = f :=
  rfl

section RestrictScalars

variable (R)
variable [Module S M] [Module S M₂] [CompatibleSMul M M₂ R S]

/-- If `M` and `M₂` are both `R`-modules and `S`-modules and `R`-module structures
are defined by an action of `R` on `S` (formally, we have two scalar towers), then any `S`-linear
map from `M` to `M₂` is `R`-linear.

See also `LinearMap.map_smul_of_tower`. -/
@[coe] def restrictScalars (fₗ : M →ₗ[S] M₂) : M →ₗ[R] M₂ where
  toFun := fₗ
  map_add' := fₗ.map_add
  map_smul' := fₗ.map_smul_of_tower

-- Porting note: generalized from `Algebra` to `CompatibleSMul`
instance coeIsScalarTower : CoeHTCT (M →ₗ[S] M₂) (M →ₗ[R] M₂) :=
  ⟨restrictScalars R⟩

@[simp, norm_cast]
theorem coe_restrictScalars (f : M →ₗ[S] M₂) : ((f : M →ₗ[R] M₂) : M → M₂) = f :=
  rfl

theorem restrictScalars_apply (fₗ : M →ₗ[S] M₂) (x) : restrictScalars R fₗ x = fₗ x :=
  rfl

theorem restrictScalars_injective :
    Function.Injective (restrictScalars R : (M →ₗ[S] M₂) → M →ₗ[R] M₂) := fun _ _ h ↦
  ext (LinearMap.congr_fun h : _)

@[simp]
theorem restrictScalars_inj (fₗ gₗ : M →ₗ[S] M₂) :
    fₗ.restrictScalars R = gₗ.restrictScalars R ↔ fₗ = gₗ :=
  (restrictScalars_injective R).eq_iff

end RestrictScalars

theorem toAddMonoidHom_injective :
    Function.Injective (toAddMonoidHom : (M →ₛₗ[σ] M₃) → M →+ M₃) := fun fₗ gₗ h ↦
  ext <| (DFunLike.congr_fun h : ∀ x, fₗ.toAddMonoidHom x = gₗ.toAddMonoidHom x)

/-- If two `σ`-linear maps from `R` are equal on `1`, then they are equal. -/
@[ext high]
theorem ext_ring {f g : R →ₛₗ[σ] M₃} (h : f 1 = g 1) : f = g :=
  ext fun x ↦ by rw [← mul_one x, ← smul_eq_mul, f.map_smulₛₗ, g.map_smulₛₗ, h]

@[ext high]
theorem ext_ring_op {σ : Rᵐᵒᵖ →+* S} {f g : R →ₛₗ[σ] M₃} (h : f (1 : R) = g (1 : R)) :
    f = g :=
  ext fun x ↦ by
    -- Porting note: replaced the oneliner `rw` proof with a partially term-mode proof
    -- because `rw` was giving "motive is type incorrect" errors
    rw [← one_mul x, ← op_smul_eq_mul]
    refine (f.map_smulₛₗ (MulOpposite.op x) 1).trans ?_
    rw [h]
    exact (g.map_smulₛₗ (MulOpposite.op x) 1).symm

end

/-- Interpret a `RingHom` `f` as an `f`-semilinear map. -/
@[simps]
def _root_.RingHom.toSemilinearMap (f : R →+* S) : R →ₛₗ[f] S :=
  { f with
    map_smul' := f.map_mul }

section

variable [Semiring R₁] [Semiring R₂] [Semiring R₃]
variable [AddCommMonoid M] [AddCommMonoid M₁] [AddCommMonoid M₂] [AddCommMonoid M₃]
variable {module_M₁ : Module R₁ M₁} {module_M₂ : Module R₂ M₂} {module_M₃ : Module R₃ M₃}
variable {σ₁₂ : R₁ →+* R₂} {σ₂₃ : R₂ →+* R₃} {σ₁₃ : R₁ →+* R₃}

/-- Composition of two linear maps is a linear map -/
<<<<<<< HEAD
def comp [RingHomCompTriple σ₁₂ σ₂₃ σ₁₃] : M₁ →ₛₗ[σ₁₃] M₃ where
=======
def comp [RingHomCompTriple σ₁₂ σ₂₃ σ₁₃] (f : M₂ →ₛₗ[σ₂₃] M₃) (g : M₁ →ₛₗ[σ₁₂] M₂) :
    M₁ →ₛₗ[σ₁₃] M₃ where
>>>>>>> 33f9e463
  toFun := f ∘ g
  map_add' := by simp only [map_add, forall_const, Function.comp_apply]
  -- Note that #8386 changed `map_smulₛₗ` to `map_smulₛₗ _`
  map_smul' r x := by simp only [Function.comp_apply, map_smulₛₗ _, RingHomCompTriple.comp_apply]

variable [RingHomCompTriple σ₁₂ σ₂₃ σ₁₃]
variable (f : M₂ →ₛₗ[σ₂₃] M₃) (g : M₁ →ₛₗ[σ₁₂] M₂)

/-- `∘ₗ` is notation for composition of two linear (not semilinear!) maps into a linear map.
This is useful when Lean is struggling to infer the `RingHomCompTriple` instance. -/
notation3:80 (name := compNotation) f:81 " ∘ₗ " g:80 =>
  LinearMap.comp (σ₁₂ := RingHom.id _) (σ₂₃ := RingHom.id _) (σ₁₃ := RingHom.id _) f g

theorem comp_apply (x : M₁) : f.comp g x = f (g x) :=
  rfl

@[simp, norm_cast]
theorem coe_comp : (f.comp g : M₁ → M₃) = f ∘ g :=
  rfl

@[simp]
theorem comp_id : f.comp id = f :=
  LinearMap.ext fun _ ↦ rfl

@[simp]
theorem id_comp : id.comp f = f :=
  LinearMap.ext fun _ ↦ rfl

theorem comp_assoc
    {R₄ M₄ : Type*} [Semiring R₄] [AddCommMonoid M₄] [Module R₄ M₄]
    {σ₃₄ : R₃ →+* R₄} {σ₂₄ : R₂ →+* R₄} {σ₁₄ : R₁ →+* R₄}
    [RingHomCompTriple σ₂₃ σ₃₄ σ₂₄] [RingHomCompTriple σ₁₃ σ₃₄ σ₁₄] [RingHomCompTriple σ₁₂ σ₂₄ σ₁₄]
    (f : M₁ →ₛₗ[σ₁₂] M₂) (g : M₂ →ₛₗ[σ₂₃] M₃) (h : M₃ →ₛₗ[σ₃₄] M₄) :
    ((h.comp g : M₂ →ₛₗ[σ₂₄] M₄).comp f : M₁ →ₛₗ[σ₁₄] M₄) = h.comp (g.comp f : M₁ →ₛₗ[σ₁₃] M₃) :=
  rfl

variable {f g} {f' : M₂ →ₛₗ[σ₂₃] M₃} {g' : M₁ →ₛₗ[σ₁₂] M₂}

/-- The linear map version of `Function.Surjective.injective_comp_right` -/
lemma _root_.Function.Surjective.injective_linearMapComp_right (hg : Surjective g) :
    Injective fun f : M₂ →ₛₗ[σ₂₃] M₃ ↦ f.comp g :=
  fun _ _ h ↦ ext <| hg.forall.2 (LinearMap.ext_iff.1 h)

@[simp]
theorem cancel_right (hg : Surjective g) : f.comp g = f'.comp g ↔ f = f' :=
  hg.injective_linearMapComp_right.eq_iff

/-- The linear map version of `Function.Injective.comp_left` -/
lemma _root_.Function.Injective.injective_linearMapComp_left (hf : Injective f) :
    Injective fun g : M₁ →ₛₗ[σ₁₂] M₂ ↦ f.comp g :=
  fun g₁ g₂ (h : f.comp g₁ = f.comp g₂) ↦ ext fun x ↦ hf <| by rw [← comp_apply, h, comp_apply]

@[simp]
theorem cancel_left (hf : Injective f) : f.comp g = f.comp g' ↔ g = g' :=
  hf.injective_linearMapComp_left.eq_iff

end

variable [AddCommMonoid M] [AddCommMonoid M₁] [AddCommMonoid M₂] [AddCommMonoid M₃]

/-- If a function `g` is a left and right inverse of a linear map `f`, then `g` is linear itself. -/
def inverse [Module R M] [Module S M₂] {σ : R →+* S} {σ' : S →+* R} [RingHomInvPair σ σ']
    (f : M →ₛₗ[σ] M₂) (g : M₂ → M) (h₁ : LeftInverse g f) (h₂ : RightInverse g f) :
    M₂ →ₛₗ[σ'] M := by
  dsimp [LeftInverse, Function.RightInverse] at h₁ h₂
  exact
    { toFun := g
      map_add' := fun x y ↦ by rw [← h₁ (g (x + y)), ← h₁ (g x + g y)]; simp [h₂]
      map_smul' := fun a b ↦ by
        dsimp only
        rw [← h₁ (g (a • b)), ← h₁ (σ' a • g b)]
        simp [h₂] }

end AddCommMonoid

section AddCommGroup

variable [Semiring R] [Semiring S] [AddCommGroup M] [AddCommGroup M₂]
variable {module_M : Module R M} {module_M₂ : Module S M₂} {σ : R →+* S}
variable (f : M →ₛₗ[σ] M₂)

protected theorem map_neg (x : M) : f (-x) = -f x :=
  map_neg f x

protected theorem map_sub (x y : M) : f (x - y) = f x - f y :=
  map_sub f x y

instance CompatibleSMul.intModule {S : Type*} [Semiring S] [Module S M] [Module S M₂] :
    CompatibleSMul M M₂ ℤ S :=
  ⟨fun fₗ c x ↦ by
    induction c using Int.induction_on with
    | hz => simp
    | hp n ih => simp [add_smul, ih]
    | hn n ih => simp [sub_smul, ih]⟩

instance CompatibleSMul.units {R S : Type*} [Monoid R] [MulAction R M] [MulAction R M₂]
    [Semiring S] [Module S M] [Module S M₂] [CompatibleSMul M M₂ R S] : CompatibleSMul M M₂ Rˣ S :=
  ⟨fun fₗ c x ↦ (CompatibleSMul.map_smul fₗ (c : R) x : _)⟩

end AddCommGroup

end LinearMap

namespace Module

/-- `g : R →+* S` is `R`-linear when the module structure on `S` is `Module.compHom S g` . -/
@[simps]
def compHom.toLinearMap {R S : Type*} [Semiring R] [Semiring S] (g : R →+* S) :
    letI := compHom S g; R →ₗ[R] S :=
  letI := compHom S g
  { toFun := (g : R → S)
    map_add' := g.map_add
    map_smul' := g.map_mul }

end Module

namespace DistribMulActionHom

variable [AddCommMonoid M] [AddCommMonoid M₂] [AddCommMonoid M₃]
variable [Semiring R] [Module R M] [Semiring S] [Module S M₂] [Module R M₃]
variable {σ : R →+* S}

/-- A `DistribMulActionHom` between two modules is a linear map. -/
@[coe]
def toSemilinearMap (fₗ : M →ₑ+[σ.toMonoidHom] M₂) : M →ₛₗ[σ] M₂ :=
  { fₗ with }

instance : SemilinearMapClass (M →ₑ+[σ.toMonoidHom] M₂) σ M M₂ where

instance instCoeTCSemilinearMap : CoeTC (M →ₑ+[σ.toMonoidHom] M₂) (M →ₛₗ[σ] M₂) :=
  ⟨toSemilinearMap⟩

/-- A `DistribMulActionHom` between two modules is a linear map. -/
def toLinearMap (fₗ : M →+[R] M₃) : M →ₗ[R] M₃ :=
  { fₗ with }

instance instCoeTCLinearMap : CoeTC (M →+[R] M₃) (M →ₗ[R] M₃) :=
  ⟨toLinearMap⟩

/-- A `DistribMulActionHom` between two modules is a linear map. -/
instance : LinearMapClass (M →+[R] M₃) R M M₃ where

-- Porting note: because coercions get unfolded, there is no need for this rewrite

-- Porting note: removed @[norm_cast] attribute due to error:
-- norm_cast: badly shaped lemma, rhs can't start with coe
@[simp]
theorem coe_toLinearMap (f : M →ₑ+[σ.toMonoidHom] M₂) : ((f : M →ₛₗ[σ] M₂) : M → M₂) = f :=
  rfl

theorem toLinearMap_injective {f g : M →ₑ+[σ.toMonoidHom] M₂}
    (h : (f : M →ₛₗ[σ] M₂) = (g : M →ₛₗ[σ] M₂)) :
    f = g := by
  ext m
  exact LinearMap.congr_fun h m

end DistribMulActionHom

namespace IsLinearMap

section AddCommMonoid

variable [Semiring R] [AddCommMonoid M] [AddCommMonoid M₂]
variable [Module R M] [Module R M₂]

/-- Convert an `IsLinearMap` predicate to a `LinearMap` -/
def mk' (f : M → M₂) (H : IsLinearMap R f) : M →ₗ[R] M₂ where
  toFun := f
  map_add' := H.1
  map_smul' := H.2

@[simp]
theorem mk'_apply {f : M → M₂} (H : IsLinearMap R f) (x : M) : mk' f H x = f x :=
  rfl

theorem isLinearMap_smul {R M : Type*} [CommSemiring R] [AddCommMonoid M] [Module R M] (c : R) :
    IsLinearMap R fun z : M ↦ c • z := by
  refine IsLinearMap.mk (smul_add c) ?_
  intro _ _
  simp only [smul_smul, mul_comm]

theorem isLinearMap_smul' {R M : Type*} [Semiring R] [AddCommMonoid M] [Module R M] (a : M) :
    IsLinearMap R fun c : R ↦ c • a :=
  IsLinearMap.mk (fun x y ↦ add_smul x y a) fun x y ↦ mul_smul x y a

variable {f : M → M₂} (lin : IsLinearMap R f)

theorem map_zero : f (0 : M) = (0 : M₂) :=
  (lin.mk' f).map_zero

end AddCommMonoid

section AddCommGroup

variable [Semiring R] [AddCommGroup M] [AddCommGroup M₂]
variable [Module R M] [Module R M₂]

theorem isLinearMap_neg : IsLinearMap R fun z : M ↦ -z :=
  IsLinearMap.mk neg_add fun x y ↦ (smul_neg x y).symm

variable {f : M → M₂} (lin : IsLinearMap R f)

theorem map_neg (x : M) : f (-x) = -f x :=
  (lin.mk' f).map_neg x

theorem map_sub (x y) : f (x - y) = f x - f y :=
  (lin.mk' f).map_sub x y

end AddCommGroup

end IsLinearMap

/-- Reinterpret an additive homomorphism as an `ℕ`-linear map. -/
def AddMonoidHom.toNatLinearMap [AddCommMonoid M] [AddCommMonoid M₂] (f : M →+ M₂) :
    M →ₗ[ℕ] M₂ where
  toFun := f
  map_add' := f.map_add
  map_smul' := map_nsmul f

theorem AddMonoidHom.toNatLinearMap_injective [AddCommMonoid M] [AddCommMonoid M₂] :
    Function.Injective (@AddMonoidHom.toNatLinearMap M M₂ _ _) := by
  intro f g h
  ext x
  exact LinearMap.congr_fun h x

/-- Reinterpret an additive homomorphism as a `ℤ`-linear map. -/
def AddMonoidHom.toIntLinearMap [AddCommGroup M] [AddCommGroup M₂] (f : M →+ M₂) : M →ₗ[ℤ] M₂ where
  toFun := f
  map_add' := f.map_add
  map_smul' := map_zsmul f

theorem AddMonoidHom.toIntLinearMap_injective [AddCommGroup M] [AddCommGroup M₂] :
    Function.Injective (@AddMonoidHom.toIntLinearMap M M₂ _ _) := by
  intro f g h
  ext x
  exact LinearMap.congr_fun h x

@[simp]
theorem AddMonoidHom.coe_toIntLinearMap [AddCommGroup M] [AddCommGroup M₂] (f : M →+ M₂) :
    ⇑f.toIntLinearMap = f :=
  rfl

namespace LinearMap

section SMul

variable [Semiring R] [Semiring R₂] [Semiring R₃]
variable [AddCommMonoid M] [AddCommMonoid M₂] [AddCommMonoid M₃]
variable [Module R M] [Module R₂ M₂] [Module R₃ M₃]
variable {σ₁₂ : R →+* R₂} {σ₂₃ : R₂ →+* R₃} {σ₁₃ : R →+* R₃} [RingHomCompTriple σ₁₂ σ₂₃ σ₁₃]
variable [Monoid S] [DistribMulAction S M₂] [SMulCommClass R₂ S M₂]
variable [Monoid S₃] [DistribMulAction S₃ M₃] [SMulCommClass R₃ S₃ M₃]
variable [Monoid T] [DistribMulAction T M₂] [SMulCommClass R₂ T M₂]

instance : SMul S (M →ₛₗ[σ₁₂] M₂) :=
  ⟨fun a f ↦
    { toFun := a • (f : M → M₂)
      map_add' := fun x y ↦ by simp only [Pi.smul_apply, f.map_add, smul_add]
      map_smul' := fun c x ↦ by simp [Pi.smul_apply, smul_comm] }⟩

@[simp]
theorem smul_apply (a : S) (f : M →ₛₗ[σ₁₂] M₂) (x : M) : (a • f) x = a • f x :=
  rfl

theorem coe_smul (a : S) (f : M →ₛₗ[σ₁₂] M₂) : (a • f : M →ₛₗ[σ₁₂] M₂) = a • (f : M → M₂) :=
  rfl

instance [SMulCommClass S T M₂] : SMulCommClass S T (M →ₛₗ[σ₁₂] M₂) :=
  ⟨fun _ _ _ ↦ ext fun _ ↦ smul_comm _ _ _⟩

-- example application of this instance: if S -> T -> R are homomorphisms of commutative rings and
-- M and M₂ are R-modules then the S-module and T-module structures on Hom_R(M,M₂) are compatible.
instance [SMul S T] [IsScalarTower S T M₂] : IsScalarTower S T (M →ₛₗ[σ₁₂] M₂) where
  smul_assoc _ _ _ := ext fun _ ↦ smul_assoc _ _ _

instance [DistribMulAction Sᵐᵒᵖ M₂] [SMulCommClass R₂ Sᵐᵒᵖ M₂] [IsCentralScalar S M₂] :
    IsCentralScalar S (M →ₛₗ[σ₁₂] M₂) where
  op_smul_eq_smul _ _ := ext fun _ ↦ op_smul_eq_smul _ _

end SMul

/-! ### Arithmetic on the codomain -/

section Arithmetic

variable [Semiring R₁] [Semiring R₂] [Semiring R₃]
variable [AddCommMonoid M] [AddCommMonoid M₂] [AddCommMonoid M₃]
variable [AddCommGroup N₁] [AddCommGroup N₂] [AddCommGroup N₃]
variable [Module R₁ M] [Module R₂ M₂] [Module R₃ M₃]
variable [Module R₁ N₁] [Module R₂ N₂] [Module R₃ N₃]
variable {σ₁₂ : R₁ →+* R₂} {σ₂₃ : R₂ →+* R₃} {σ₁₃ : R₁ →+* R₃} [RingHomCompTriple σ₁₂ σ₂₃ σ₁₃]

/-- The constant 0 map is linear. -/
instance : Zero (M →ₛₗ[σ₁₂] M₂) :=
  ⟨{  toFun := 0
      map_add' := by simp
      map_smul' := by simp }⟩

@[simp]
theorem zero_apply (x : M) : (0 : M →ₛₗ[σ₁₂] M₂) x = 0 :=
  rfl

@[simp]
theorem comp_zero (g : M₂ →ₛₗ[σ₂₃] M₃) : (g.comp (0 : M →ₛₗ[σ₁₂] M₂) : M →ₛₗ[σ₁₃] M₃) = 0 :=
  ext fun c ↦ by rw [comp_apply, zero_apply, zero_apply, g.map_zero]

@[simp]
theorem zero_comp (f : M →ₛₗ[σ₁₂] M₂) : ((0 : M₂ →ₛₗ[σ₂₃] M₃).comp f : M →ₛₗ[σ₁₃] M₃) = 0 :=
  rfl

instance : Inhabited (M →ₛₗ[σ₁₂] M₂) :=
  ⟨0⟩

@[simp]
theorem default_def : (default : M →ₛₗ[σ₁₂] M₂) = 0 :=
  rfl

instance uniqueOfLeft [Subsingleton M] : Unique (M →ₛₗ[σ₁₂] M₂) :=
  { inferInstanceAs (Inhabited (M →ₛₗ[σ₁₂] M₂)) with
    uniq := fun f => ext fun x => by rw [Subsingleton.elim x 0, map_zero, map_zero] }

instance uniqueOfRight [Subsingleton M₂] : Unique (M →ₛₗ[σ₁₂] M₂) :=
  coe_injective.unique

/-- The sum of two linear maps is linear. -/
instance : Add (M →ₛₗ[σ₁₂] M₂) :=
  ⟨fun f g ↦
    { toFun := f + g
      map_add' := by simp [add_comm, add_left_comm]
      map_smul' := by simp [smul_add] }⟩

@[simp]
theorem add_apply (f g : M →ₛₗ[σ₁₂] M₂) (x : M) : (f + g) x = f x + g x :=
  rfl

theorem add_comp (f : M →ₛₗ[σ₁₂] M₂) (g h : M₂ →ₛₗ[σ₂₃] M₃) :
    ((h + g).comp f : M →ₛₗ[σ₁₃] M₃) = h.comp f + g.comp f :=
  rfl

theorem comp_add (f g : M →ₛₗ[σ₁₂] M₂) (h : M₂ →ₛₗ[σ₂₃] M₃) :
    (h.comp (f + g) : M →ₛₗ[σ₁₃] M₃) = h.comp f + h.comp g :=
  ext fun _ ↦ h.map_add _ _

/-- The type of linear maps is an additive monoid. -/
instance addCommMonoid : AddCommMonoid (M →ₛₗ[σ₁₂] M₂) :=
  DFunLike.coe_injective.addCommMonoid _ rfl (fun _ _ ↦ rfl) fun _ _ ↦ rfl

/-- The negation of a linear map is linear. -/
instance : Neg (M →ₛₗ[σ₁₂] N₂) :=
  ⟨fun f ↦
    { toFun := -f
      map_add' := by simp [add_comm]
      map_smul' := by simp }⟩

@[simp]
theorem neg_apply (f : M →ₛₗ[σ₁₂] N₂) (x : M) : (-f) x = -f x :=
  rfl

@[simp]
theorem neg_comp (f : M →ₛₗ[σ₁₂] M₂) (g : M₂ →ₛₗ[σ₂₃] N₃) : (-g).comp f = -g.comp f :=
  rfl

@[simp]
theorem comp_neg (f : M →ₛₗ[σ₁₂] N₂) (g : N₂ →ₛₗ[σ₂₃] N₃) : g.comp (-f) = -g.comp f :=
  ext fun _ ↦ g.map_neg _

/-- The subtraction of two linear maps is linear. -/
instance : Sub (M →ₛₗ[σ₁₂] N₂) :=
  ⟨fun f g ↦
    { toFun := f - g
      map_add' := fun x y ↦ by simp only [Pi.sub_apply, map_add, add_sub_add_comm]
      map_smul' := fun r x ↦ by simp [Pi.sub_apply, map_smul, smul_sub] }⟩

@[simp]
theorem sub_apply (f g : M →ₛₗ[σ₁₂] N₂) (x : M) : (f - g) x = f x - g x :=
  rfl

theorem sub_comp (f : M →ₛₗ[σ₁₂] M₂) (g h : M₂ →ₛₗ[σ₂₃] N₃) :
    (g - h).comp f = g.comp f - h.comp f :=
  rfl

theorem comp_sub (f g : M →ₛₗ[σ₁₂] N₂) (h : N₂ →ₛₗ[σ₂₃] N₃) :
    h.comp (g - f) = h.comp g - h.comp f :=
  ext fun _ ↦ h.map_sub _ _

/-- The type of linear maps is an additive group. -/
instance addCommGroup : AddCommGroup (M →ₛₗ[σ₁₂] N₂) :=
  DFunLike.coe_injective.addCommGroup _ rfl (fun _ _ ↦ rfl) (fun _ ↦ rfl) (fun _ _ ↦ rfl)
    (fun _ _ ↦ rfl) fun _ _ ↦ rfl

/-- Evaluation of a `σ₁₂`-linear map at a fixed `a`, as an `AddMonoidHom`. -/
@[simps]
def evalAddMonoidHom (a : M) : (M →ₛₗ[σ₁₂] M₂) →+ M₂ where
  toFun f := f a
  map_add' f g := LinearMap.add_apply f g a
  map_zero' := rfl

/-- `LinearMap.toAddMonoidHom` promoted to an `AddMonoidHom`. -/
@[simps]
def toAddMonoidHom' : (M →ₛₗ[σ₁₂] M₂) →+ M →+ M₂ where
  toFun := toAddMonoidHom
  map_zero' := by ext; rfl
  map_add' := by intros; ext; rfl

/-- If `M` is the zero module, then  the identity map of `M` is the zero map. -/
@[simp]
theorem identityMapOfZeroModuleIsZero [Subsingleton M] : id (R := R₁) (M := M) = 0 :=
  Subsingleton.eq_zero id

end Arithmetic

section Actions

variable [Semiring R] [Semiring R₂] [Semiring R₃]
variable [AddCommMonoid M] [AddCommMonoid M₂] [AddCommMonoid M₃]
variable [Module R M] [Module R₂ M₂] [Module R₃ M₃]
variable {σ₁₂ : R →+* R₂} {σ₂₃ : R₂ →+* R₃} {σ₁₃ : R →+* R₃} [RingHomCompTriple σ₁₂ σ₂₃ σ₁₃]

section SMul

variable [Monoid S] [DistribMulAction S M₂] [SMulCommClass R₂ S M₂]
variable [Monoid S₃] [DistribMulAction S₃ M₃] [SMulCommClass R₃ S₃ M₃]
variable [Monoid T] [DistribMulAction T M₂] [SMulCommClass R₂ T M₂]

instance : DistribMulAction S (M →ₛₗ[σ₁₂] M₂) where
  one_smul _ := ext fun _ ↦ one_smul _ _
  mul_smul _ _ _ := ext fun _ ↦ mul_smul _ _ _
  smul_add _ _ _ := ext fun _ ↦ smul_add _ _ _
  smul_zero _ := ext fun _ ↦ smul_zero _

theorem smul_comp (a : S₃) (g : M₂ →ₛₗ[σ₂₃] M₃) (f : M →ₛₗ[σ₁₂] M₂) :
    (a • g).comp f = a • g.comp f :=
  rfl

-- TODO: generalize this to semilinear maps
theorem comp_smul [Module R M₂] [Module R M₃] [SMulCommClass R S M₂] [DistribMulAction S M₃]
    [SMulCommClass R S M₃] [CompatibleSMul M₃ M₂ S R] (g : M₃ →ₗ[R] M₂) (a : S) (f : M →ₗ[R] M₃) :
    g.comp (a • f) = a • g.comp f :=
  ext fun _ ↦ g.map_smul_of_tower _ _

end SMul

section Module

variable [Semiring S] [Module S M] [Module S M₂] [SMulCommClass R₂ S M₂]

instance module : Module S (M →ₛₗ[σ₁₂] M₂) where
  add_smul _ _ _ := ext fun _ ↦ add_smul _ _ _
  zero_smul _ := ext fun _ ↦ zero_smul _ _

end Module

end Actions

section RestrictScalarsAsLinearMap

variable {R S M N : Type*} [Semiring R] [Semiring S] [AddCommGroup M] [AddCommGroup N] [Module R M]
   [Module R N] [Module S M] [Module S N]
  [LinearMap.CompatibleSMul M N R S]

variable (R S M N) in
@[simp]
lemma restrictScalars_zero : (0 : M →ₗ[S] N).restrictScalars R = 0 :=
  rfl

@[simp]
theorem restrictScalars_add (f g : M →ₗ[S] N) :
    (f + g).restrictScalars R = f.restrictScalars R + g.restrictScalars R :=
  rfl

@[simp]
theorem restrictScalars_neg (f : M →ₗ[S] N) : (-f).restrictScalars R = -f.restrictScalars R :=
  rfl

variable {R₁ : Type*} [Semiring R₁] [Module R₁ N] [SMulCommClass S R₁ N] [SMulCommClass R R₁ N]

@[simp]
theorem restrictScalars_smul (c : R₁) (f : M →ₗ[S] N) :
    (c • f).restrictScalars R = c • f.restrictScalars R :=
  rfl

variable (S M N R R₁)

/-- `LinearMap.restrictScalars` as a `LinearMap`. -/
@[simps apply]
def restrictScalarsₗ : (M →ₗ[S] N) →ₗ[R₁] M →ₗ[R] N where
  toFun := restrictScalars R
  map_add' := restrictScalars_add
  map_smul' := restrictScalars_smul

end RestrictScalarsAsLinearMap

end LinearMap<|MERGE_RESOLUTION|>--- conflicted
+++ resolved
@@ -480,12 +480,8 @@
 variable {σ₁₂ : R₁ →+* R₂} {σ₂₃ : R₂ →+* R₃} {σ₁₃ : R₁ →+* R₃}
 
 /-- Composition of two linear maps is a linear map -/
-<<<<<<< HEAD
-def comp [RingHomCompTriple σ₁₂ σ₂₃ σ₁₃] : M₁ →ₛₗ[σ₁₃] M₃ where
-=======
 def comp [RingHomCompTriple σ₁₂ σ₂₃ σ₁₃] (f : M₂ →ₛₗ[σ₂₃] M₃) (g : M₁ →ₛₗ[σ₁₂] M₂) :
     M₁ →ₛₗ[σ₁₃] M₃ where
->>>>>>> 33f9e463
   toFun := f ∘ g
   map_add' := by simp only [map_add, forall_const, Function.comp_apply]
   -- Note that #8386 changed `map_smulₛₗ` to `map_smulₛₗ _`
