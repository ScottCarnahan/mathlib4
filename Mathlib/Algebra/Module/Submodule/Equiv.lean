--- conflicted
+++ resolved
@@ -169,28 +169,13 @@
 theorem ofInjective_apply {h} (x : M) : ↑(ofInjective f h x) = f x :=
   rfl
 
-<<<<<<< HEAD
-theorem apply_ofInjective_symm {h} (x : LinearMap.range f) : f ((ofInjective f h).symm x) = x :=
+@[simp]
+theorem ofInjective_symm_apply {h} (x : LinearMap.range f) : f ((ofInjective f h).symm x) = x :=
   congr_arg (·.1) ((ofInjective f h).apply_symm_apply x)
 
 /-- A bijective linear map is a linear equivalence. -/
 noncomputable def ofBijective (hf : Bijective f) : M ≃ₛₗ[σ₁₂] M₂ :=
   (ofInjective f hf.injective).trans (ofTop _ <| LinearMap.range_eq_top.2 hf.surjective)
-=======
-@[simp]
-lemma ofInjective_symm_apply [RingHomInvPair σ₁₂ σ₂₁] [RingHomInvPair σ₂₁ σ₁₂] {h : Injective f}
-    (x : LinearMap.range f) :
-    f ((ofInjective f h).symm x) = x := by
-  obtain ⟨-, ⟨y, rfl⟩⟩ := x
-  have : ⟨f y, LinearMap.mem_range_self f y⟩ = LinearEquiv.ofInjective f h y := rfl
-  simp [this]
-
-/-- A bijective linear map is a linear equivalence. -/
-noncomputable def ofBijective [RingHomInvPair σ₁₂ σ₂₁] [RingHomInvPair σ₂₁ σ₁₂] (hf : Bijective f) :
-    M ≃ₛₗ[σ₁₂] M₂ :=
-  (ofInjective f hf.injective).trans <| ofTop _ <|
-    LinearMap.range_eq_top.2 hf.surjective
->>>>>>> 4bc53297
 
 @[simp]
 theorem ofBijective_apply {hf} (x : M) : ofBijective f hf x = f x :=
