--- conflicted
+++ resolved
@@ -522,10 +522,7 @@
     @IsScalarTower S (R ⧸ I) M _ (IsTorsionBySet.module hM).toSMul _ :=
   -- Porting note: still needed to be fed the Module R / I M instance
   @IsScalarTower.mk S (R ⧸ I) M _ (IsTorsionBySet.module hM).toSMul _
-<<<<<<< HEAD
-    (fun b d x => Quotient.inductionOn d fun c => (smul_assoc b c x : _))
-=======
-    (fun b d x => Quotient.inductionOn' d fun c => (smul_assoc b c x :))
+    (fun b d x => Quotient.inductionOn d fun c => (smul_assoc b c x :))
 
 /-- If a `R`-module `M` is annihilated by a two-sided ideal `I`, then the identity is a semilinear
 map from the `R`-module `M` to the `R ⧸ I`-module `M`. -/
@@ -541,7 +538,6 @@
     IsSemisimpleModule (R ⧸ I) M ↔ IsSemisimpleModule R M :=
   let _ := hM.module
   (hM.semilinearMap.isSemisimpleModule_iff_of_bijective Function.bijective_id).symm
->>>>>>> 2aa907ab
 
 /-- An `(R ⧸ Ideal.span {r})`-module is an `R`-module for which `IsTorsionBy R M r`. -/
 abbrev IsTorsionBy.module [h : (Ideal.span {r}).IsTwoSided] (hM : IsTorsionBy R M r) :
@@ -795,17 +791,10 @@
 @[simp]
 theorem torsion_eq_bot : torsion R (M ⧸ torsion R M) = ⊥ :=
   eq_bot_iff.mpr fun z =>
-<<<<<<< HEAD
     Quotient.inductionOn z fun x ⟨a, hax⟩ => by
       rw [Quotient.mk_eq_mk, ← Quotient.mk_smul, Quotient.mk_eq_zero] at hax
       rw [mem_bot, Quotient.mk_eq_mk, Quotient.mk_eq_zero]
-      cases' hax with b h
-=======
-    Quotient.inductionOn' z fun x ⟨a, hax⟩ => by
-      rw [Quotient.mk''_eq_mk, ← Quotient.mk_smul, Quotient.mk_eq_zero] at hax
-      rw [mem_bot, Quotient.mk''_eq_mk, Quotient.mk_eq_zero]
       obtain ⟨b, h⟩ := hax
->>>>>>> 2aa907ab
       exact ⟨b * a, (mul_smul _ _ _).trans h⟩
 
 instance noZeroSMulDivisors [IsDomain R] : NoZeroSMulDivisors R (M ⧸ torsion R M) :=
