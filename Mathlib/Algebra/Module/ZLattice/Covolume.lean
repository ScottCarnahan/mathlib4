/-
Copyright (c) 2024 Xavier Roblot. All rights reserved.
Released under Apache 2.0 license as described in the file LICENSE.
Authors: Xavier Roblot
-/
import Mathlib.Analysis.BoxIntegral.UnitPartition
import Mathlib.LinearAlgebra.FreeModule.Finite.CardQuotient
import Mathlib.MeasureTheory.Measure.Haar.InnerProductSpace

/-!
# Covolume of ℤ-lattices

Let `E` be a finite dimensional real vector space.

Let `L` be a `ℤ`-lattice `L` defined as a discrete `ℤ`-submodule of `E` that spans `E` over `ℝ`.

## Main definitions and results

* `ZLattice.covolume`: the covolume of `L` defined as the volume of an arbitrary fundamental
domain of `L`.

* `ZLattice.covolume_eq_measure_fundamentalDomain`: the covolume of `L` does not depend on the
choice of the fundamental domain of `L`.

* `ZLattice.covolume_eq_det`: if `L` is a lattice in `ℝ^n`, then its covolume is the absolute
value of the determinant of any `ℤ`-basis of `L`.

* `ZLattice. covolume_div_covolume_eq_relindex`: Let `L₁` be a sub-`ℤ`-lattice of `L₂`. Then the
index of `L₁` inside `L₂` is equal to `covolume L₁ / covolume L₂`.

* `ZLattice.covolume.tendsto_card_div_pow`: Let `s` be a bounded measurable set of `ι → ℝ`, then
the number of points in `s ∩ n⁻¹ • L` divided by `n ^ card ι` tends to `volume s / covolume L`
when `n : ℕ` tends to infinity. See also `ZLattice.covolume.tendsto_card_div_pow'` for a version
for `InnerProductSpace ℝ E` and `ZLattice.covolume.tendsto_card_div_pow''` for the general version.

* `ZLattice.covolume.tendsto_card_le_div`: Let `X` be a cone in `ι → ℝ` and let `F : (ι → ℝ) → ℝ`
be a function such that `F (c • x) = c ^ card ι * F x`. Then the number of points `x ∈ X` such that
`F x ≤ c` divided by `c` tends to `volume {x ∈ X | F x ≤ 1} / covolume L` when `c : ℝ` tends to
infinity. See also `ZLattice.covolume.tendsto_card_le_div'` for a version for
`InnerProductSpace ℝ E` and `ZLattice.covolume.tendsto_card_le_div''` for the general version.

## Naming convention

Some results are true in the case where the ambient finite dimensional real vector space is the
pi-space `ι → ℝ` and in the case where it is an `InnerProductSpace`. We use the following
convention: the plain name is for the pi case, for eg. `volume_image_eq_volume_div_covolume`. For
the same result in the `InnerProductSpace` case, we add a `prime`, for eg.
`volume_image_eq_volume_div_covolume'`. When the same result exists in the
general case, we had two primes, eg. `covolume.tendsto_card_div_pow''`.

-/

noncomputable section

namespace ZLattice

open Submodule MeasureTheory Module MeasureTheory Module ZSpan

section General

variable {E : Type*} [NormedAddCommGroup E] [MeasurableSpace E] (L : Submodule ℤ E)

/-- The covolume of a `ℤ`-lattice is the volume of some fundamental domain; see
`ZLattice.covolume_eq_volume` for the proof that the volume does not depend on the choice of
the fundamental domain. -/
def covolume (μ : Measure E := by volume_tac) : ℝ := (addCovolume L E μ).toReal

end General

section Basic

variable {E : Type*} [NormedAddCommGroup E] [NormedSpace ℝ E] [FiniteDimensional ℝ E]
variable [MeasurableSpace E] [BorelSpace E]
variable (L : Submodule ℤ E) [DiscreteTopology L] [IsZLattice ℝ L]
variable (μ : Measure E := by volume_tac) [Measure.IsAddHaarMeasure μ]

theorem covolume_eq_measure_fundamentalDomain {F : Set E} (h : IsAddFundamentalDomain L F μ) :
    covolume L μ = μ.real F := by
  have : MeasurableVAdd L E := (inferInstance : MeasurableVAdd L.toAddSubgroup E)
  have : VAddInvariantMeasure L E μ := (inferInstance : VAddInvariantMeasure L.toAddSubgroup E μ)
  exact congr_arg ENNReal.toReal (h.covolume_eq_volume μ)

theorem covolume_ne_zero : covolume L μ ≠ 0 := by
  rw [covolume_eq_measure_fundamentalDomain L μ (isAddFundamentalDomain (Free.chooseBasis ℤ L) μ),
    measureReal_ne_zero_iff (ne_of_lt _)]
  · exact measure_fundamentalDomain_ne_zero _
  · exact Bornology.IsBounded.measure_lt_top (fundamentalDomain_isBounded _)

theorem covolume_pos : 0 < covolume L μ :=
  lt_of_le_of_ne ENNReal.toReal_nonneg (covolume_ne_zero L μ).symm

theorem covolume_comap {F : Type*} [NormedAddCommGroup F] [NormedSpace ℝ F] [FiniteDimensional ℝ F]
    [MeasurableSpace F] [BorelSpace F] (ν : Measure F := by volume_tac) [Measure.IsAddHaarMeasure ν]
    {e : F ≃L[ℝ] E} (he : MeasurePreserving e ν μ) :
    covolume (ZLattice.comap ℝ L e.toLinearMap) ν = covolume L μ := by
  rw [covolume_eq_measure_fundamentalDomain _ _ (isAddFundamentalDomain (Free.chooseBasis ℤ L) μ),
    covolume_eq_measure_fundamentalDomain _ _ ((isAddFundamentalDomain
    ((Free.chooseBasis ℤ L).ofZLatticeComap ℝ L e.toLinearEquiv) ν)), ← he.measureReal_preimage
    (fundamentalDomain_measurableSet _).nullMeasurableSet, ← e.image_symm_eq_preimage,
    ← e.symm.coe_toLinearEquiv, map_fundamentalDomain]
  congr!
  ext; simp

theorem covolume_eq_det_mul_measureReal {ι : Type*} [Fintype ι] [DecidableEq ι] (b : Basis ι ℤ L)
    (b₀ : Basis ι ℝ E) :
    covolume L μ = |b₀.det ((↑) ∘ b)| * μ.real (fundamentalDomain b₀) := by
  rw [covolume_eq_measure_fundamentalDomain L μ (isAddFundamentalDomain b μ),
    measureReal_fundamentalDomain _ _ b₀,
    measureReal_congr (fundamentalDomain_ae_parallelepiped b₀ μ)]
  congr
  ext
  exact b.ofZLatticeBasis_apply ℝ L _

@[deprecated (since := "2025-04-19")]
alias covolume_eq_det_mul_measure := covolume_eq_det_mul_measureReal

theorem covolume_eq_det {ι : Type*} [Fintype ι] [DecidableEq ι] (L : Submodule ℤ (ι → ℝ))
    [DiscreteTopology L] [IsZLattice ℝ L] (b : Basis ι ℤ L) :
    covolume L = |(Matrix.of ((↑) ∘ b)).det| := by
  rw [covolume_eq_measure_fundamentalDomain L volume (isAddFundamentalDomain b volume),
    volume_real_fundamentalDomain]
  congr
  ext1
  exact b.ofZLatticeBasis_apply ℝ L _

theorem covolume_eq_det_inv {ι : Type*} [Fintype ι] [DecidableEq ι] (L : Submodule ℤ (ι → ℝ))
    [DiscreteTopology L] [IsZLattice ℝ L] (b : Basis ι ℤ L) :
    covolume L = |(LinearEquiv.det (b.ofZLatticeBasis ℝ L).equivFun : ℝ)|⁻¹ := by
  rw [covolume_eq_det L b, ← Pi.basisFun_det_apply, show (((↑) : L → _) ∘ ⇑b) =
    (b.ofZLatticeBasis ℝ) by ext; simp, ← Basis.det_inv, ← abs_inv, Units.val_inv_eq_inv_val,
    IsUnit.unit_spec, ← Basis.det_basis, LinearEquiv.coe_det]
  rfl

/--
Let `L₁` be a sub-`ℤ`-lattice of `L₂`. Then the index of `L₁` inside `L₂` is equal to
`covolume L₁ / covolume L₂`.
-/
theorem covolume_div_covolume_eq_relindex {ι : Type*} [Fintype ι] [DecidableEq ι]
    (L₁ L₂ : Submodule ℤ (ι → ℝ)) [DiscreteTopology L₁] [IsZLattice ℝ L₁] [DiscreteTopology L₂]
    [IsZLattice ℝ L₂] (h : L₁ ≤ L₂) :
    covolume L₁ / covolume L₂ = L₁.toAddSubgroup.relindex L₂.toAddSubgroup := by
  let b₁ : Basis ι ℤ L₁ := (Free.chooseBasis ℤ L₁).reindex (Fintype.equivOfCardEq
    (by rw [← finrank_eq_card_chooseBasisIndex, ZLattice.rank ℝ, finrank_fintype_fun_eq_card]))
  let b₂ : Basis ι ℤ L₂ := (Free.chooseBasis ℤ L₂).reindex (Fintype.equivOfCardEq
    (by rw [← finrank_eq_card_chooseBasisIndex, ZLattice.rank ℝ, finrank_fintype_fun_eq_card]))
  rw [AddSubgroup.relindex_eq_natAbs_det L₁.toAddSubgroup L₂.toAddSubgroup h b₁ b₂,
    Nat.cast_natAbs, Int.cast_abs]
  trans |(b₂.ofZLatticeBasis ℝ).det (b₁.ofZLatticeBasis ℝ)|
  · rw [← Basis.det_mul _ (Pi.basisFun ℝ ι) _, abs_mul, Pi.basisFun_det_apply,
      ← Basis.det_inv, Units.val_inv_eq_inv_val, IsUnit.unit_spec, Pi.basisFun_det_apply,
      covolume_eq_det _ b₁, covolume_eq_det _ b₂, mul_comm, abs_inv]
    congr <;> ext <;> simp
  · rw [Basis.det_apply, Basis.det_apply, Int.cast_det]
    congr; ext i j
    rw [Matrix.map_apply, Basis.toMatrix_apply, Basis.toMatrix_apply, Basis.ofZLatticeBasis_apply]
    exact (b₂.ofZLatticeBasis_repr_apply ℝ L₂ ⟨b₁ j, h (coe_mem _)⟩ i)

/--
A more general version of `covolume_div_covolume_eq_relindex`;
see the `Naming conventions` section in the introduction.
-/
theorem covolume_div_covolume_eq_relindex' {E : Type*} [NormedAddCommGroup E]
    [InnerProductSpace ℝ E] [FiniteDimensional ℝ E] [MeasurableSpace E] [BorelSpace E]
    (L₁ L₂ : Submodule ℤ E) [DiscreteTopology L₁] [IsZLattice ℝ L₁] [DiscreteTopology L₂]
    [IsZLattice ℝ L₂] (h : L₁ ≤ L₂) :
    covolume L₁ / covolume L₂ = L₁.toAddSubgroup.relindex L₂.toAddSubgroup := by
  classical
  let f := (EuclideanSpace.equiv _ ℝ).symm.trans
    (stdOrthonormalBasis ℝ E).repr.toContinuousLinearEquiv.symm
  have hf : MeasurePreserving f := (stdOrthonormalBasis ℝ E).measurePreserving_repr_symm.comp
    (EuclideanSpace.volume_preserving_measurableEquiv _).symm
  rw [← covolume_comap L₁ volume volume hf, ← covolume_comap L₂ volume volume hf,
    covolume_div_covolume_eq_relindex _ _ (fun _ h' ↦ h h'), ZLattice.comap_toAddSubgroup,
    ZLattice.comap_toAddSubgroup, Nat.cast_inj, LinearEquiv.toAddMonoidHom_commutes,
    AddSubgroup.comap_equiv_eq_map_symm', AddSubgroup.comap_equiv_eq_map_symm',
    AddSubgroup.relindex_map_map_of_injective _ _ f.symm.injective]

theorem volume_image_eq_volume_div_covolume {ι : Type*} [Fintype ι] [DecidableEq ι]
    (L : Submodule ℤ (ι → ℝ)) [DiscreteTopology L] [IsZLattice ℝ L] (b : Basis ι ℤ L)
    {s : Set (ι → ℝ)} :
    volume ((b.ofZLatticeBasis ℝ L).equivFun '' s) = volume s / ENNReal.ofReal (covolume L) := by
  rw [LinearEquiv.image_eq_preimage, Measure.addHaar_preimage_linearEquiv, LinearEquiv.symm_symm,
    covolume_eq_det_inv L b, ENNReal.div_eq_inv_mul, ENNReal.ofReal_inv_of_pos
    (abs_pos.mpr (LinearEquiv.det _).ne_zero), inv_inv, LinearEquiv.coe_det]

/-- A more general version of `ZLattice.volume_image_eq_volume_div_covolume`;
see the `Naming conventions` section in the introduction. -/
theorem volume_image_eq_volume_div_covolume' {E : Type*} [NormedAddCommGroup E]
    [InnerProductSpace ℝ E] [FiniteDimensional ℝ E] [MeasurableSpace E] [BorelSpace E]
    (L : Submodule ℤ E) [DiscreteTopology L] [IsZLattice ℝ L] {ι : Type*} [Fintype ι]
    (b : Basis ι ℤ L) {s : Set E} (hs : NullMeasurableSet s) :
    volume ((b.ofZLatticeBasis ℝ).equivFun '' s) = volume s / ENNReal.ofReal (covolume L) := by
  classical
  let e : Fin (finrank ℝ E) ≃ ι :=
    Fintype.equivOfCardEq (by rw [Fintype.card_fin, finrank_eq_card_basis (b.ofZLatticeBasis ℝ)])
  let f := (EuclideanSpace.equiv ι ℝ).symm.trans
    ((stdOrthonormalBasis ℝ E).reindex e).repr.toContinuousLinearEquiv.symm
  have hf : MeasurePreserving f :=
    ((stdOrthonormalBasis ℝ E).reindex e).measurePreserving_repr_symm.comp
      (EuclideanSpace.volume_preserving_measurableEquiv ι).symm
  rw [← hf.measure_preimage hs, ← (covolume_comap L volume volume hf),
    ← volume_image_eq_volume_div_covolume (ZLattice.comap ℝ L f.toLinearMap)
    (b.ofZLatticeComap ℝ L f.toLinearEquiv), Basis.ofZLatticeBasis_comap,
    ← f.image_symm_eq_preimage, ← Set.image_comp]
  simp only [Basis.equivFun_apply, ContinuousLinearEquiv.symm_toLinearEquiv, Basis.map_equivFun,
    LinearEquiv.symm_symm, Function.comp_apply, LinearEquiv.trans_apply,
    ContinuousLinearEquiv.coe_toLinearEquiv, ContinuousLinearEquiv.apply_symm_apply]

end Basic

namespace covolume

section General

open Filter Fintype Pointwise Topology BoxIntegral Bornology

variable {E : Type*} [NormedAddCommGroup E] [NormedSpace ℝ E]
variable {L : Submodule ℤ E} [DiscreteTopology L] [IsZLattice ℝ L]
variable {ι : Type*} [Fintype ι] (b : Basis ι ℤ L)

/-- A version of `ZLattice.covolume.tendsto_card_div_pow` for the general case;
see the `Naming convention` section in the introduction. -/
theorem tendsto_card_div_pow'' [FiniteDimensional ℝ E] [MeasurableSpace E] [BorelSpace E]
    {s : Set E} (hs₁ : IsBounded s) (hs₂ : MeasurableSet s)
    (hs₃ : volume (frontier ((b.ofZLatticeBasis ℝ).equivFun '' s)) = 0):
    Tendsto (fun n : ℕ ↦ (Nat.card (s ∩ (n : ℝ)⁻¹ • L : Set E) : ℝ) / n ^ card ι)
      atTop (𝓝 (volume.real ((b.ofZLatticeBasis ℝ).equivFun '' s))) := by
  refine Tendsto.congr' ?_
    (tendsto_card_div_pow_atTop_volume ((b.ofZLatticeBasis ℝ).equivFun '' s) ?_ ?_ hs₃)
  · filter_upwards [eventually_gt_atTop 0] with n hn
    congr
    refine Nat.card_congr <| ((b.ofZLatticeBasis ℝ).equivFun.toEquiv.subtypeEquiv fun x ↦ ?_).symm
    simp_rw [Set.mem_inter_iff, ← b.ofZLatticeBasis_span ℝ, LinearEquiv.coe_toEquiv,
      Basis.equivFun_apply, Set.mem_image, DFunLike.coe_fn_eq, EmbeddingLike.apply_eq_iff_eq,
      exists_eq_right, and_congr_right_iff, Set.mem_inv_smul_set_iff₀
      (mod_cast hn.ne' : (n : ℝ) ≠ 0), ← Finsupp.coe_smul, ← LinearEquiv.map_smul, SetLike.mem_coe,
      Basis.mem_span_iff_repr_mem, Pi.basisFun_repr, implies_true]
  · rw [← NormedSpace.isVonNBounded_iff ℝ] at hs₁ ⊢
    exact Bornology.IsVonNBounded.image hs₁ ((b.ofZLatticeBasis ℝ).equivFunL : E →L[ℝ] ι → ℝ)
  · exact (b.ofZLatticeBasis ℝ).equivFunL.toHomeomorph.toMeasurableEquiv.measurableSet_image.mpr hs₂

private theorem tendsto_card_le_div''_aux
    {X : Set E} (hX : ∀ ⦃x⦄ ⦃r : ℝ⦄, x ∈ X → 0 < r → r • x ∈ X)
    {F : E → ℝ} (hF₁ : ∀ x ⦃r : ℝ⦄, 0 ≤ r → F (r • x) = r ^ card ι * (F x)) {c : ℝ} (hc : 0 < c) :
    c • {x ∈ X | F x ≤ 1} = {x ∈ X | F x ≤ c ^ card ι} := by
  ext x
  simp_rw [Set.mem_smul_set_iff_inv_smul_mem₀ hc.ne', Set.mem_setOf_eq, hF₁ _
    (inv_pos_of_pos hc).le, inv_pow, inv_mul_le_iff₀ (pow_pos hc _), mul_one, and_congr_left_iff]
  exact fun _ ↦ ⟨fun h ↦ (smul_inv_smul₀ hc.ne' x) ▸ hX h hc, fun h ↦ hX h (inv_pos_of_pos hc)⟩

/-- A version of `ZLattice.covolume.tendsto_card_le_div` for the general case;
see the `Naming conventions` section in the introduction. -/
theorem tendsto_card_le_div'' [FiniteDimensional ℝ E] [MeasurableSpace E] [BorelSpace E]
    [Nonempty ι] {X : Set E} (hX : ∀ ⦃x⦄ ⦃r : ℝ⦄, x ∈ X → 0 < r → r • x ∈ X)
    {F : E → ℝ} (h₁ : ∀ x ⦃r : ℝ⦄, 0 ≤ r →  F (r • x) = r ^ card ι * (F x))
    (h₂ : IsBounded {x ∈ X | F x ≤ 1}) (h₃ : MeasurableSet {x ∈ X | F x ≤ 1})
    (h₄ : volume (frontier ((b.ofZLatticeBasis ℝ L).equivFun '' {x | x ∈ X ∧ F x ≤ 1})) = 0) :
    Tendsto (fun c : ℝ ↦
      Nat.card ({x ∈ X | F x ≤ c} ∩ L : Set E) / (c : ℝ))
<<<<<<< HEAD
        atTop (𝓝 (volume ((b.ofZLatticeBasis ℝ).equivFun '' {x ∈ X | F x ≤ 1})).toReal) := by
=======
        atTop (𝓝 (volume.real ((b.ofZLatticeBasis ℝ).equivFun '' {x ∈ X | F x ≤ 1}))) := by

>>>>>>> 9062fa84
  refine Tendsto.congr' ?_ <| (tendsto_card_div_pow_atTop_volume'
      ((b.ofZLatticeBasis ℝ).equivFun '' {x ∈ X | F x ≤ 1}) ?_ ?_ h₄ fun x y hx hy ↦ ?_).comp
        (tendsto_rpow_atTop <| inv_pos.mpr
          (Nat.cast_pos.mpr card_pos) : Tendsto (fun x ↦ x ^ (card ι : ℝ)⁻¹) atTop atTop)
  · filter_upwards [eventually_gt_atTop 0] with c hc
    have aux₁ : (card ι : ℝ) ≠ 0 := Nat.cast_ne_zero.mpr card_ne_zero
    have aux₂ : 0 < c ^ (card ι : ℝ)⁻¹ := Real.rpow_pos_of_pos hc _
    have aux₃ : (c ^ (card ι : ℝ)⁻¹)⁻¹ ≠ 0 := inv_ne_zero aux₂.ne'
    have aux₄ : c ^ (-(card ι : ℝ)⁻¹) ≠ 0 := (Real.rpow_pos_of_pos hc _).ne'
    obtain ⟨hc₁, hc₂⟩ := lt_iff_le_and_ne.mp hc
    rw [Function.comp_apply, ← Real.rpow_natCast, Real.rpow_inv_rpow hc₁ aux₁, eq_comm]
    congr
    refine Nat.card_congr <| Equiv.subtypeEquiv ((b.ofZLatticeBasis ℝ).equivFun.toEquiv.trans
          (Equiv.smulRight aux₄)) fun _ ↦ ?_
    rw [Set.mem_inter_iff, Set.mem_inter_iff, Equiv.trans_apply, LinearEquiv.coe_toEquiv,
      Equiv.smulRight_apply, Real.rpow_neg hc₁, Set.smul_mem_smul_set_iff₀ aux₃,
      ← Set.mem_smul_set_iff_inv_smul_mem₀ aux₂.ne', ← image_smul_set,
      tendsto_card_le_div''_aux hX h₁ aux₂, ← Real.rpow_natCast, ← Real.rpow_mul hc₁,
      inv_mul_cancel₀ aux₁, Real.rpow_one]
    simp_rw [SetLike.mem_coe, Set.mem_image, EmbeddingLike.apply_eq_iff_eq, exists_eq_right,
      and_congr_right_iff, ← b.ofZLatticeBasis_span ℝ, Basis.mem_span_iff_repr_mem,
      Pi.basisFun_repr, Basis.equivFun_apply, implies_true]
  · rw [← NormedSpace.isVonNBounded_iff ℝ] at h₂ ⊢
    exact Bornology.IsVonNBounded.image h₂ ((b.ofZLatticeBasis ℝ).equivFunL : E →L[ℝ] ι → ℝ)
  · exact (b.ofZLatticeBasis ℝ).equivFunL.toHomeomorph.toMeasurableEquiv.measurableSet_image.mpr h₃
  · simp_rw [← image_smul_set]
    apply Set.image_mono
    rw [tendsto_card_le_div''_aux hX h₁ hx,
      tendsto_card_le_div''_aux hX h₁ (lt_of_lt_of_le hx hy)]
    exact fun a ⟨ha₁, ha₂⟩ ↦ ⟨ha₁, le_trans ha₂ <| pow_le_pow_left₀ (le_of_lt hx) hy _⟩

end General

section Pi

open Filter Fintype Pointwise Topology Bornology

private theorem frontier_equivFun {E : Type*} [AddCommGroup E] [Module ℝ E] {ι : Type*} [Fintype ι]
    [TopologicalSpace E] [IsTopologicalAddGroup E] [ContinuousSMul ℝ E] [T2Space E]
    (b : Basis ι ℝ E) (s : Set E) :
    frontier (b.equivFun '' s) = b.equivFun '' (frontier s) := by
  rw [LinearEquiv.image_eq_preimage, LinearEquiv.image_eq_preimage]
  exact (Homeomorph.preimage_frontier b.equivFunL.toHomeomorph.symm s).symm

variable {ι : Type*} [Fintype ι]
variable (L : Submodule ℤ (ι → ℝ)) [DiscreteTopology L] [IsZLattice ℝ L]

theorem tendsto_card_div_pow (b : Basis ι ℤ L) {s : Set (ι → ℝ)} (hs₁ : IsBounded s)
    (hs₂ : MeasurableSet s) (hs₃ : volume (frontier s) = 0) :
    Tendsto (fun n : ℕ ↦ (Nat.card (s ∩ (n : ℝ)⁻¹ • L : Set (ι → ℝ)) : ℝ) / n ^ card ι)
      atTop (𝓝 (volume.real s / covolume L)) := by
  classical
  convert tendsto_card_div_pow'' b hs₁ hs₂ ?_
  · simp only [measureReal_def]
    rw [volume_image_eq_volume_div_covolume L b, ENNReal.toReal_div,
      ENNReal.toReal_ofReal (covolume_pos L volume).le]
  · rw [frontier_equivFun, volume_image_eq_volume_div_covolume, hs₃, ENNReal.zero_div]

theorem tendsto_card_le_div {X : Set (ι → ℝ)} (hX : ∀ ⦃x⦄ ⦃r : ℝ⦄, x ∈ X → 0 < r → r • x ∈ X)
    {F : (ι → ℝ) → ℝ} (h₁ : ∀ x ⦃r : ℝ⦄, 0 ≤ r →  F (r • x) = r ^ card ι * (F x))
    (h₂ : IsBounded {x ∈ X | F x ≤ 1}) (h₃ : MeasurableSet {x ∈ X | F x ≤ 1})
    (h₄ : volume (frontier {x | x ∈ X ∧ F x ≤ 1}) = 0) [Nonempty ι] :
    Tendsto (fun c : ℝ ↦
      Nat.card ({x ∈ X | F x ≤ c} ∩ L : Set (ι → ℝ)) / (c : ℝ))
        atTop (𝓝 (volume.real {x ∈ X | F x ≤ 1} / covolume L)) := by
  classical
  let e : Free.ChooseBasisIndex ℤ ↥L ≃ ι := by
    refine Fintype.equivOfCardEq ?_
    rw [← finrank_eq_card_chooseBasisIndex, ZLattice.rank ℝ, finrank_fintype_fun_eq_card]
  let b := (Module.Free.chooseBasis ℤ L).reindex e
  convert tendsto_card_le_div'' b hX h₁ h₂ h₃ ?_
  · simp only [measureReal_def]
    rw [volume_image_eq_volume_div_covolume L b, ENNReal.toReal_div,
      ENNReal.toReal_ofReal (covolume_pos L volume).le]
  · rw [frontier_equivFun, volume_image_eq_volume_div_covolume, h₄, ENNReal.zero_div]

end Pi

section InnerProductSpace

open Filter Pointwise Topology Bornology

variable {E : Type*} [NormedAddCommGroup E] [InnerProductSpace ℝ E] [FiniteDimensional ℝ E]
  [MeasurableSpace E] [BorelSpace E]
variable (L : Submodule ℤ E) [DiscreteTopology L] [IsZLattice ℝ L]

/-- A version of `ZLattice.covolume.tendsto_card_div_pow` for the `InnerProductSpace` case;
see the `Naming convention` section in the introduction. -/
theorem tendsto_card_div_pow' {s : Set E} (hs₁ : IsBounded s) (hs₂ : MeasurableSet s)
    (hs₃ : volume (frontier s) = 0) :
    Tendsto (fun n : ℕ ↦ (Nat.card (s ∩ (n : ℝ)⁻¹ • L : Set E) : ℝ) / n ^ finrank ℝ E)
      atTop (𝓝 (volume.real s / covolume L)) := by
  let b := Module.Free.chooseBasis ℤ L
  convert tendsto_card_div_pow'' b hs₁ hs₂ ?_
  · rw [← finrank_eq_card_chooseBasisIndex, ZLattice.rank ℝ L]
  · simp only [measureReal_def]
    rw [volume_image_eq_volume_div_covolume' L b hs₂.nullMeasurableSet, ENNReal.toReal_div,
      ENNReal.toReal_ofReal (covolume_pos L volume).le]
  · rw [frontier_equivFun, volume_image_eq_volume_div_covolume', hs₃, ENNReal.zero_div]
    exact NullMeasurableSet.of_null hs₃

/-- A version of `ZLattice.covolume.tendsto_card_le_div` for the `InnerProductSpace` case;
see the `Naming convention` section in the introduction. -/
theorem tendsto_card_le_div' [Nontrivial E] {X : Set E} {F : E → ℝ}
    (hX : ∀ ⦃x⦄ ⦃r : ℝ⦄, x ∈ X → 0 < r → r • x ∈ X)
    (h₁ : ∀ x ⦃r : ℝ⦄, 0 ≤ r →  F (r • x) = r ^ finrank ℝ E * (F x))
    (h₂ : IsBounded {x ∈ X | F x ≤ 1}) (h₃ : MeasurableSet {x ∈ X | F x ≤ 1})
    (h₄ : volume (frontier {x ∈ X | F x ≤ 1}) = 0) :
    Tendsto (fun c : ℝ ↦
      Nat.card ({x ∈ X | F x ≤ c} ∩ L : Set E) / (c : ℝ))
        atTop (𝓝 (volume.real {x ∈ X | F x ≤ 1} / covolume L)) := by
  let b := Module.Free.chooseBasis ℤ L
  convert tendsto_card_le_div'' b hX ?_ h₂ h₃ ?_
  · simp only [measureReal_def]
    rw [volume_image_eq_volume_div_covolume' L b h₃.nullMeasurableSet, ENNReal.toReal_div,
      ENNReal.toReal_ofReal (covolume_pos L volume).le]
  · have : Nontrivial L := nontrivial_of_finrank_pos <| (ZLattice.rank ℝ L).symm ▸ finrank_pos
    infer_instance
  · rwa [← finrank_eq_card_chooseBasisIndex, ZLattice.rank ℝ L]
  · rw [frontier_equivFun, volume_image_eq_volume_div_covolume', h₄, ENNReal.zero_div]
    exact NullMeasurableSet.of_null h₄

end InnerProductSpace

end covolume

end ZLattice<|MERGE_RESOLUTION|>--- conflicted
+++ resolved
@@ -257,12 +257,7 @@
     (h₄ : volume (frontier ((b.ofZLatticeBasis ℝ L).equivFun '' {x | x ∈ X ∧ F x ≤ 1})) = 0) :
     Tendsto (fun c : ℝ ↦
       Nat.card ({x ∈ X | F x ≤ c} ∩ L : Set E) / (c : ℝ))
-<<<<<<< HEAD
-        atTop (𝓝 (volume ((b.ofZLatticeBasis ℝ).equivFun '' {x ∈ X | F x ≤ 1})).toReal) := by
-=======
         atTop (𝓝 (volume.real ((b.ofZLatticeBasis ℝ).equivFun '' {x ∈ X | F x ≤ 1}))) := by
-
->>>>>>> 9062fa84
   refine Tendsto.congr' ?_ <| (tendsto_card_div_pow_atTop_volume'
       ((b.ofZLatticeBasis ℝ).equivFun '' {x ∈ X | F x ≤ 1}) ?_ ?_ h₄ fun x y hx hy ↦ ?_).comp
         (tendsto_rpow_atTop <| inv_pos.mpr
