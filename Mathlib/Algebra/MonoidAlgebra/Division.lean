/-
Copyright (c) 2022 Eric Wieser. All rights reserved.
Released under Apache 2.0 license as described in the file LICENSE.
Authors: Eric Wieser
-/
import Mathlib.Algebra.MonoidAlgebra.Basic
import Mathlib.Data.Finsupp.Order
import Mathlib.Data.Finsupp.Antidiagonal

#align_import algebra.monoid_algebra.division from "leanprover-community/mathlib"@"72c366d0475675f1309d3027d3d7d47ee4423951"

/-!
# Division of `AddMonoidAlgebra` by monomials

This file is most important for when `G = ℕ` (polynomials) or `G = σ →₀ ℕ` (multivariate
polynomials).

In order to apply in maximal generality (such as for `LaurentPolynomial`s), this uses
`∃ d, g' = g + d` in many places instead of `g ≤ g'`.

## Main definitions

* `AddMonoidAlgebra.divOf x g`: divides `x` by the monomial `AddMonoidAlgebra.of k G g`
* `AddMonoidAlgebra.modOf x g`: the remainder upon dividing `x` by the monomial
  `AddMonoidAlgebra.of k G g`.

## Main results

* `AddMonoidAlgebra.divOf_add_modOf`, `AddMonoidAlgebra.modOf_add_divOf`: `divOf` and
  `modOf` are well-behaved as quotient and remainder operators.

## Implementation notes

`∃ d, g' = g + d` is used as opposed to some other permutation up to commutativity in order to match
the definition of `semigroupDvd`. The results in this file could be duplicated for
`MonoidAlgebra` by using `g ∣ g'`, but this can't be done automatically, and in any case is not
likely to be very useful.

-/


variable {k k' k'' G : Type*} [Semiring k] [Ring k'] [CommRing k'']

namespace AddMonoidAlgebra

section

variable [AddCancelCommMonoid G]

/-- Divide by `of' k G g`, discarding terms not divisible by this. -/
noncomputable def divOf (x : AddMonoidAlgebra k G) (g : G) : AddMonoidAlgebra k G :=
  -- note: comapping by `+ g` has the effect of subtracting `g` from every element in
  -- the support, and discarding the elements of the support from which `g` can't be subtracted.
  -- If `G` is an additive group, such as `ℤ` when used for `LaurentPolynomial`,
  -- then no discarding occurs.
  @Finsupp.comapDomain.addMonoidHom _ _ _ _ ((· + ·) g) (add_right_injective g) x
#align add_monoid_algebra.div_of AddMonoidAlgebra.divOf

local infixl:70 " /ᵒᶠ " => divOf

@[simp]
theorem divOf_apply (g : G) (x : AddMonoidAlgebra k G) (g' : G) : (x /ᵒᶠ g) g' = x (g + g') :=
  rfl
#align add_monoid_algebra.div_of_apply AddMonoidAlgebra.divOf_apply

@[simp]
theorem support_divOf (g : G) (x : AddMonoidAlgebra k G) :
    (x /ᵒᶠ g).support =
      x.support.preimage ((· + ·) g) (Function.Injective.injOn (add_right_injective g) _) :=
  rfl
#align add_monoid_algebra.support_div_of AddMonoidAlgebra.support_divOf

@[simp]
theorem zero_divOf (g : G) : (0 : AddMonoidAlgebra k G) /ᵒᶠ g = 0 :=
  map_zero _
#align add_monoid_algebra.zero_div_of AddMonoidAlgebra.zero_divOf

lemma neg_divOf (x : AddMonoidAlgebra k' G) (g : G) : (-x) /ᵒᶠ g = - (x /ᵒᶠ g) :=
  Finsupp.ext λ g' ↦ by rw [divOf_apply, Finsupp.neg_apply, Finsupp.neg_apply, divOf_apply]

@[simp]
theorem divOf_zero (x : AddMonoidAlgebra k G) : x /ᵒᶠ 0 = x := by
  refine Finsupp.ext fun _ => ?_  -- porting note: `ext` doesn't work
  simp only [AddMonoidAlgebra.divOf_apply, zero_add]
#align add_monoid_algebra.div_of_zero AddMonoidAlgebra.divOf_zero

theorem add_divOf (x y : AddMonoidAlgebra k G) (g : G) : (x + y) /ᵒᶠ g = x /ᵒᶠ g + y /ᵒᶠ g :=
  map_add _ _ _
#align add_monoid_algebra.add_div_of AddMonoidAlgebra.add_divOf

lemma sub_divOf (x y : AddMonoidAlgebra k' G) (g : G) : (x - y) /ᵒᶠ g = x /ᵒᶠ g - y /ᵒᶠ g := by
  rw [sub_eq_add_neg, add_divOf, neg_divOf, sub_eq_add_neg]

theorem divOf_add (x : AddMonoidAlgebra k G) (a b : G) : x /ᵒᶠ (a + b) = x /ᵒᶠ a /ᵒᶠ b := by
  refine Finsupp.ext fun _ => ?_  -- porting note: `ext` doesn't work
  simp only [AddMonoidAlgebra.divOf_apply, add_assoc]
#align add_monoid_algebra.div_of_add AddMonoidAlgebra.divOf_add

/-- A bundled version of `AddMonoidAlgebra.divOf`. -/
@[simps]
noncomputable def divOfHom : Multiplicative G →* AddMonoid.End (AddMonoidAlgebra k G) where
  toFun g :=
    { toFun := fun x => divOf x (Multiplicative.toAdd g)
      map_zero' := zero_divOf _
      map_add' := fun x y => add_divOf x y (Multiplicative.toAdd g) }
  map_one' := AddMonoidHom.ext divOf_zero
  map_mul' g₁ g₂ :=
    AddMonoidHom.ext fun _x =>
      (congr_arg _ (add_comm (Multiplicative.toAdd g₁) (Multiplicative.toAdd g₂))).trans
        (divOf_add _ _ _)
#align add_monoid_algebra.div_of_hom AddMonoidAlgebra.divOfHom

theorem of'_mul_divOf (a : G) (x : AddMonoidAlgebra k G) : of' k G a * x /ᵒᶠ a = x := by
  refine Finsupp.ext fun _ => ?_  -- porting note: `ext` doesn't work
  rw [AddMonoidAlgebra.divOf_apply, of'_apply, single_mul_apply_aux, one_mul]
  intro c
  exact add_right_inj _
#align add_monoid_algebra.of'_mul_div_of AddMonoidAlgebra.of'_mul_divOf

theorem mul_of'_divOf (x : AddMonoidAlgebra k G) (a : G) : x * of' k G a /ᵒᶠ a = x := by
  refine Finsupp.ext fun _ => ?_  -- porting note: `ext` doesn't work
  rw [AddMonoidAlgebra.divOf_apply, of'_apply, mul_single_apply_aux, mul_one]
  intro c
  rw [add_comm]
  exact add_right_inj _
#align add_monoid_algebra.mul_of'_div_of AddMonoidAlgebra.mul_of'_divOf

theorem of'_divOf (a : G) : of' k G a /ᵒᶠ a = 1 := by
  simpa only [one_mul] using mul_of'_divOf (1 : AddMonoidAlgebra k G) a
#align add_monoid_algebra.of'_div_of AddMonoidAlgebra.of'_divOf

/-- The remainder upon division by `of' k G g`. -/
noncomputable def modOf (x : AddMonoidAlgebra k G) (g : G) : AddMonoidAlgebra k G :=
  x.filter fun g₁ => ¬∃ g₂, g₁ = g + g₂
#align add_monoid_algebra.mod_of AddMonoidAlgebra.modOf

local infixl:70 " %ᵒᶠ " => modOf

@[simp]
theorem modOf_apply_of_not_exists_add (x : AddMonoidAlgebra k G) (g : G) (g' : G)
    (h : ¬∃ d, g' = g + d) : (x %ᵒᶠ g) g' = x g' :=
  Finsupp.filter_apply_pos _ _ h
#align add_monoid_algebra.mod_of_apply_of_not_exists_add AddMonoidAlgebra.modOf_apply_of_not_exists_add

@[simp]
theorem modOf_apply_of_exists_add (x : AddMonoidAlgebra k G) (g : G) (g' : G)
    (h : ∃ d, g' = g + d) : (x %ᵒᶠ g) g' = 0 :=
  Finsupp.filter_apply_neg _ _ <| by rwa [Classical.not_not]
#align add_monoid_algebra.mod_of_apply_of_exists_add AddMonoidAlgebra.modOf_apply_of_exists_add

@[simp]
theorem modOf_apply_add_self (x : AddMonoidAlgebra k G) (g : G) (d : G) : (x %ᵒᶠ g) (d + g) = 0 :=
  modOf_apply_of_exists_add _ _ _ ⟨_, add_comm _ _⟩
#align add_monoid_algebra.mod_of_apply_add_self AddMonoidAlgebra.modOf_apply_add_self

-- @[simp] -- Porting note: simp can prove this
theorem modOf_apply_self_add (x : AddMonoidAlgebra k G) (g : G) (d : G) : (x %ᵒᶠ g) (g + d) = 0 :=
  modOf_apply_of_exists_add _ _ _ ⟨_, rfl⟩
#align add_monoid_algebra.mod_of_apply_self_add AddMonoidAlgebra.modOf_apply_self_add

theorem of'_mul_modOf (g : G) (x : AddMonoidAlgebra k G) : of' k G g * x %ᵒᶠ g = 0 := by
  refine Finsupp.ext fun g' => ?_  -- porting note: `ext g'` doesn't work
  rw [Finsupp.zero_apply]
  obtain ⟨d, rfl⟩ | h := em (∃ d, g' = g + d)
  · rw [modOf_apply_self_add]
  · rw [modOf_apply_of_not_exists_add _ _ _ h, of'_apply, single_mul_apply_of_not_exists_add _ _ h]
#align add_monoid_algebra.of'_mul_mod_of AddMonoidAlgebra.of'_mul_modOf

theorem mul_of'_modOf (x : AddMonoidAlgebra k G) (g : G) : x * of' k G g %ᵒᶠ g = 0 := by
  refine Finsupp.ext fun g' => ?_  -- porting note: `ext g'` doesn't work
  rw [Finsupp.zero_apply]
  obtain ⟨d, rfl⟩ | h := em (∃ d, g' = g + d)
  · rw [modOf_apply_self_add]
  · rw [modOf_apply_of_not_exists_add _ _ _ h, of'_apply, mul_single_apply_of_not_exists_add]
    simpa only [add_comm] using h
#align add_monoid_algebra.mul_of'_mod_of AddMonoidAlgebra.mul_of'_modOf

theorem of'_modOf (g : G) : of' k G g %ᵒᶠ g = 0 := by
  simpa only [one_mul] using mul_of'_modOf (1 : AddMonoidAlgebra k G) g
#align add_monoid_algebra.of'_mod_of AddMonoidAlgebra.of'_modOf

theorem divOf_add_modOf (x : AddMonoidAlgebra k G) (g : G) :
    of' k G g * (x /ᵒᶠ g) + x %ᵒᶠ g = x := by
  refine Finsupp.ext fun g' => ?_  -- porting note: `ext` doesn't work
  rw [Finsupp.add_apply] -- porting note: changed from `simp_rw` which can't see through the type
  obtain ⟨d, rfl⟩ | h := em (∃ d, g' = g + d)
  swap
  · rw [modOf_apply_of_not_exists_add x _ _ h, of'_apply, single_mul_apply_of_not_exists_add _ _ h,
      zero_add]
  · rw [modOf_apply_self_add, add_zero]
    rw [of'_apply, single_mul_apply_aux _ _ _, one_mul, divOf_apply]
    intro a
    exact add_right_inj _
#align add_monoid_algebra.div_of_add_mod_of AddMonoidAlgebra.divOf_add_modOf

theorem modOf_add_divOf (x : AddMonoidAlgebra k G) (g : G) : x %ᵒᶠ g + of' k G g * (x /ᵒᶠ g) = x :=
  by rw [add_comm, divOf_add_modOf]
#align add_monoid_algebra.mod_of_add_div_of AddMonoidAlgebra.modOf_add_divOf

lemma neg_modOf (x : AddMonoidAlgebra k' G) (g : G) : (-x) %ᵒᶠ g = - (x %ᵒᶠ g) := by
  have eq1 : - _ = _ := (congr_arg (- .) $ modOf_add_divOf x g).trans
    (modOf_add_divOf (-x) g).symm
  simp only [neg_add_rev, neg_divOf, mul_neg, add_comm] at eq1
  rwa [add_left_inj, eq_comm] at eq1

<<<<<<< HEAD
lemma add_modOf (x y : AddMonoidAlgebra k' G) (g : G) : (x + y) %ᵒᶠ g = x %ᵒᶠ g + y %ᵒᶠ g := by
  have eq1 : _ + _ = _ + _ := (congr_arg₂ (. + .) (modOf_add_divOf x g) (modOf_add_divOf y g)).trans
    (modOf_add_divOf (x + y) g).symm
  rwa [add_divOf, mul_add, show ∀ (a b c d), a + b + (c + d) = a + c + b + d by intros; abel,
    add_assoc, add_left_inj, eq_comm] at eq1
=======
-- Need `k''` to find commutativity
lemma add_modOf [IsCancelAdd k] (x y : AddMonoidAlgebra k G) (g : G) : (x + y) %ᵒᶠ g = x %ᵒᶠ g + y %ᵒᶠ g := by
  have eq1 : _ + _ = _ + _ := (congr_arg₂ (. + .) (modOf_add_divOf x g) (modOf_add_divOf y g)).trans
    (modOf_add_divOf (x + y) g).symm
  letI missing : IsCancelAdd (G →₀ k) := {
    add_left_cancel := fun a b c h => Finsupp.ext <| fun x => add_left_cancel (FunLike.congr_fun h x)
    add_right_cancel := fun a b c h => Finsupp.ext <| fun x => add_right_cancel (FunLike.congr_fun h x)
  }
  letI also_missing : IsCancelAdd (AddMonoidAlgebra k G) := missing
  rwa [add_divOf, mul_add, add_add_add_comm, add_left_inj, eq_comm] at eq1
>>>>>>> fd1bc46e

lemma sub_modOf (x y : AddMonoidAlgebra k'' G) (g : G) : (x - y) %ᵒᶠ g = x %ᵒᶠ g - y %ᵒᶠ g := by
  rw [sub_eq_add_neg, add_modOf, neg_modOf, sub_eq_add_neg]

lemma modOf_idem (x : AddMonoidAlgebra k'' G) (g : G) : (x %ᵒᶠ g) %ᵒᶠ g = x %ᵒᶠ g := by
  have eq1 : modOf _ g = modOf _ g := congr_arg (modOf . g)
    (sub_eq_iff_eq_add.mpr (divOf_add_modOf x g).symm)
  rwa [sub_modOf, of'_mul_modOf, sub_eq_zero, eq_comm] at eq1

theorem of'_dvd_iff_modOf_eq_zero {x : AddMonoidAlgebra k G} {g : G} :
    of' k G g ∣ x ↔ x %ᵒᶠ g = 0 := by
  constructor
  · rintro ⟨x, rfl⟩
    rw [of'_mul_modOf]
  · intro h
    rw [← divOf_add_modOf x g, h, add_zero]
    exact dvd_mul_right _ _
#align add_monoid_algebra.of'_dvd_iff_mod_of_eq_zero AddMonoidAlgebra.of'_dvd_iff_modOf_eq_zero

lemma mul_divOf (x y : AddMonoidAlgebra k'' G) (g : G) :
    (x * y) /ᵒᶠ g =
    of' k'' G g * (x /ᵒᶠ g) * (y /ᵒᶠ g) +
    (x /ᵒᶠ g) * (y %ᵒᶠ g) +
    (y /ᵒᶠ g) * (x %ᵒᶠ g) +
    ((x %ᵒᶠ g) * (y %ᵒᶠ g)) /ᵒᶠ g := by
  rw [← congr_arg₂ (. * .) (divOf_add_modOf x g) ( divOf_add_modOf y g), add_mul, mul_add, mul_add,
    add_divOf, add_divOf, add_divOf, mul_assoc, of'_mul_divOf, ← mul_assoc, mul_comm _ (of' _ _ g),
    add_assoc, add_assoc, add_assoc, add_right_inj, mul_assoc, of'_mul_divOf, add_right_inj,
    mul_comm, mul_assoc, of'_mul_divOf]

lemma mul_modOf (x y : AddMonoidAlgebra k'' G) (g : G) :
    (x * y) %ᵒᶠ g = ((x %ᵒᶠ g) * (y %ᵒᶠ g)) %ᵒᶠ g := by
  rw [← sub_eq_iff_eq_add.mpr ((divOf_add_modOf (x * y) g).symm.trans (add_comm _ _)), mul_divOf,
    ← congr_arg₂ (. * .) (divOf_add_modOf x g) ( divOf_add_modOf y g)]
  ring_nf
  rw [neg_add_eq_sub, sub_eq_iff_eq_add]
  conv_lhs => rw [← divOf_add_modOf ((x %ᵒᶠ g) * (y %ᵒᶠ g)) g]
  ring

end

end AddMonoidAlgebra<|MERGE_RESOLUTION|>--- conflicted
+++ resolved
@@ -5,7 +5,6 @@
 -/
 import Mathlib.Algebra.MonoidAlgebra.Basic
 import Mathlib.Data.Finsupp.Order
-import Mathlib.Data.Finsupp.Antidiagonal
 
 #align_import algebra.monoid_algebra.division from "leanprover-community/mathlib"@"72c366d0475675f1309d3027d3d7d47ee4423951"
 
@@ -203,29 +202,16 @@
   simp only [neg_add_rev, neg_divOf, mul_neg, add_comm] at eq1
   rwa [add_left_inj, eq_comm] at eq1
 
-<<<<<<< HEAD
-lemma add_modOf (x y : AddMonoidAlgebra k' G) (g : G) : (x + y) %ᵒᶠ g = x %ᵒᶠ g + y %ᵒᶠ g := by
+lemma add_modOf [IsCancelAdd k] (x y : AddMonoidAlgebra k G) (g : G) :
+    (x + y) %ᵒᶠ g = x %ᵒᶠ g + y %ᵒᶠ g := by
   have eq1 : _ + _ = _ + _ := (congr_arg₂ (. + .) (modOf_add_divOf x g) (modOf_add_divOf y g)).trans
     (modOf_add_divOf (x + y) g).symm
-  rwa [add_divOf, mul_add, show ∀ (a b c d), a + b + (c + d) = a + c + b + d by intros; abel,
-    add_assoc, add_left_inj, eq_comm] at eq1
-=======
--- Need `k''` to find commutativity
-lemma add_modOf [IsCancelAdd k] (x y : AddMonoidAlgebra k G) (g : G) : (x + y) %ᵒᶠ g = x %ᵒᶠ g + y %ᵒᶠ g := by
-  have eq1 : _ + _ = _ + _ := (congr_arg₂ (. + .) (modOf_add_divOf x g) (modOf_add_divOf y g)).trans
-    (modOf_add_divOf (x + y) g).symm
-  letI missing : IsCancelAdd (G →₀ k) := {
-    add_left_cancel := fun a b c h => Finsupp.ext <| fun x => add_left_cancel (FunLike.congr_fun h x)
-    add_right_cancel := fun a b c h => Finsupp.ext <| fun x => add_right_cancel (FunLike.congr_fun h x)
-  }
-  letI also_missing : IsCancelAdd (AddMonoidAlgebra k G) := missing
   rwa [add_divOf, mul_add, add_add_add_comm, add_left_inj, eq_comm] at eq1
->>>>>>> fd1bc46e
-
-lemma sub_modOf (x y : AddMonoidAlgebra k'' G) (g : G) : (x - y) %ᵒᶠ g = x %ᵒᶠ g - y %ᵒᶠ g := by
+
+lemma sub_modOf (x y : AddMonoidAlgebra k' G) (g : G) : (x - y) %ᵒᶠ g = x %ᵒᶠ g - y %ᵒᶠ g := by
   rw [sub_eq_add_neg, add_modOf, neg_modOf, sub_eq_add_neg]
 
-lemma modOf_idem (x : AddMonoidAlgebra k'' G) (g : G) : (x %ᵒᶠ g) %ᵒᶠ g = x %ᵒᶠ g := by
+lemma modOf_idem (x : AddMonoidAlgebra k' G) (g : G) : (x %ᵒᶠ g) %ᵒᶠ g = x %ᵒᶠ g := by
   have eq1 : modOf _ g = modOf _ g := congr_arg (modOf . g)
     (sub_eq_iff_eq_add.mpr (divOf_add_modOf x g).symm)
   rwa [sub_modOf, of'_mul_modOf, sub_eq_zero, eq_comm] at eq1
