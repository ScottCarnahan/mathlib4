--- conflicted
+++ resolved
@@ -17,11 +17,9 @@
 groups.
 -/
 
-<<<<<<< HEAD
 open scoped AlgebraOrderInstances
-=======
+
 assert_not_exists MonoidWithZero
->>>>>>> 0d4b02ed
 
 variable {ι α β : Type*}
 
