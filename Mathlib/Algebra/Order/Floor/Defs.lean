/-
Copyright (c) 2018 Mario Carneiro. All rights reserved.
Released under Apache 2.0 license as described in the file LICENSE.
Authors: Mario Carneiro, Kevin Kappelmann
-/
import Mathlib.Tactic.Positivity.Core

/-!
# Floor and ceil

We define the natural- and integer-valued floor and ceil functions on linearly ordered rings.
We also provide `positivity` extensions to handle floor and ceil.

## Main definitions

* `FloorSemiring`: An ordered semiring with natural-valued floor and ceil.
* `Nat.floor a`: Greatest natural `n` such that `n ≤ a`. Equal to `0` if `a < 0`.
* `Nat.ceil a`: Least natural `n` such that `a ≤ n`.

* `FloorRing`: A linearly ordered ring with integer-valued floor and ceil.
* `Int.floor a`: Greatest integer `z` such that `z ≤ a`.
* `Int.ceil a`: Least integer `z` such that `a ≤ z`.
* `Int.fract a`: Fractional part of `a`, defined as `a - floor a`.

## Notations

* `⌊a⌋₊` is `Nat.floor a`.
* `⌈a⌉₊` is `Nat.ceil a`.
* `⌊a⌋` is `Int.floor a`.
* `⌈a⌉` is `Int.ceil a`.

The index `₊` in the notations for `Nat.floor` and `Nat.ceil` is used in analogy to the notation
for `nnnorm`.

## TODO

`LinearOrderedRing`/`LinearOrderedSemiring` can be relaxed to `OrderedRing`/`OrderedSemiring` in
many lemmas.

## Tags

rounding, floor, ceil
-/

assert_not_exists Finset

open Set

variable {F α β : Type*}

/-! ### Floor semiring -/

/-- A `FloorSemiring` is an ordered semiring over `α` with a function
`floor : α → ℕ` satisfying `∀ (n : ℕ) (x : α), n ≤ ⌊x⌋ ↔ (n : α) ≤ x)`.
Note that many lemmas require a `LinearOrder`. Please see the above `TODO`. -/
class FloorSemiring (α) [Semiring α] [PartialOrder α] where
  /-- `FloorSemiring.floor a` computes the greatest natural `n` such that `(n : α) ≤ a`. -/
  floor : α → ℕ
  /-- `FloorSemiring.ceil a` computes the least natural `n` such that `a ≤ (n : α)`. -/
  ceil : α → ℕ
  /-- `FloorSemiring.floor` of a negative element is zero. -/
  floor_of_neg {a : α} (ha : a < 0) : floor a = 0
  /-- A natural number `n` is smaller than `FloorSemiring.floor a` iff its coercion to `α` is
  smaller than `a`. -/
  gc_floor {a : α} {n : ℕ} (ha : 0 ≤ a) : n ≤ floor a ↔ (n : α) ≤ a
  /-- `FloorSemiring.ceil` is the lower adjoint of the coercion `↑ : ℕ → α`. -/
  gc_ceil : GaloisConnection ceil (↑)

instance : FloorSemiring ℕ where
  floor := id
  ceil := id
  floor_of_neg ha := (Nat.not_lt_zero _ ha).elim
  gc_floor _ := by
    rw [Nat.cast_id, id_def]
  gc_ceil n a := by
    rw [Nat.cast_id, id_def]

namespace Nat

section OrderedSemiring

variable [Semiring α] [PartialOrder α] [FloorSemiring α] {a : α} {n : ℕ}

/-- `⌊a⌋₊` is the greatest natural `n` such that `n ≤ a`. If `a` is negative, then `⌊a⌋₊ = 0`. -/
def floor : α → ℕ :=
  FloorSemiring.floor

/-- `⌈a⌉₊` is the least natural `n` such that `a ≤ n` -/
def ceil : α → ℕ :=
  FloorSemiring.ceil

@[simp]
theorem floor_nat : (Nat.floor : ℕ → ℕ) = id :=
  rfl

@[simp]
theorem ceil_nat : (Nat.ceil : ℕ → ℕ) = id :=
  rfl

@[inherit_doc]
notation "⌊" a "⌋₊" => Nat.floor a

@[inherit_doc]
notation "⌈" a "⌉₊" => Nat.ceil a

theorem le_floor_iff (ha : 0 ≤ a) : n ≤ ⌊a⌋₊ ↔ (n : α) ≤ a :=
  FloorSemiring.gc_floor ha

theorem le_floor [IsOrderedRing α] (h : (n : α) ≤ a) : n ≤ ⌊a⌋₊ :=
  (le_floor_iff <| n.cast_nonneg.trans h).2 h

theorem gc_ceil_coe : GaloisConnection (ceil : α → ℕ) (↑) :=
  FloorSemiring.gc_ceil

@[simp]
theorem ceil_le : ⌈a⌉₊ ≤ n ↔ a ≤ n :=
  gc_ceil_coe _ _

end OrderedSemiring

section LinearOrderedSemiring

variable [Semiring α] [LinearOrder α] [FloorSemiring α] {a b : α} {n : ℕ}

theorem lt_ceil : n < ⌈a⌉₊ ↔ (n : α) < a :=
  lt_iff_lt_of_le_iff_le ceil_le

@[simp]
theorem ceil_pos : 0 < ⌈a⌉₊ ↔ 0 < a := by rw [lt_ceil, cast_zero]

end LinearOrderedSemiring

end Nat

/-! ### Floor rings -/

/-- A `FloorRing` is a linear ordered ring over `α` with a function
`floor : α → ℤ` satisfying `∀ (z : ℤ) (a : α), z ≤ floor a ↔ (z : α) ≤ a)`.
-/
class FloorRing (α) [Ring α] [LinearOrder α] where
  /-- `FloorRing.floor a` computes the greatest integer `z` such that `(z : α) ≤ a`. -/
  floor : α → ℤ
  /-- `FloorRing.ceil a` computes the least integer `z` such that `a ≤ (z : α)`. -/
  ceil : α → ℤ
  /-- `FloorRing.ceil` is the upper adjoint of the coercion `↑ : ℤ → α`. -/
  gc_coe_floor : GaloisConnection (↑) floor
  /-- `FloorRing.ceil` is the lower adjoint of the coercion `↑ : ℤ → α`. -/
  gc_ceil_coe : GaloisConnection ceil (↑)

instance : FloorRing ℤ where
  floor := id
  ceil := id
  gc_coe_floor a b := by
    rw [Int.cast_id, id_def]
  gc_ceil_coe a b := by
    rw [Int.cast_id, id_def]

/-- A `FloorRing` constructor from the `floor` function alone. -/
def FloorRing.ofFloor (α) [Ring α] [LinearOrder α] [IsStrictOrderedRing α] (floor : α → ℤ)
    (gc_coe_floor : GaloisConnection (↑) floor) : FloorRing α :=
  { floor
    ceil := fun a => -floor (-a)
    gc_coe_floor
    gc_ceil_coe := fun a z => by rw [neg_le, ← gc_coe_floor, Int.cast_neg, neg_le_neg_iff] }

/-- A `FloorRing` constructor from the `ceil` function alone. -/
def FloorRing.ofCeil (α) [Ring α] [LinearOrder α] [IsStrictOrderedRing α] (ceil : α → ℤ)
    (gc_ceil_coe : GaloisConnection ceil (↑)) : FloorRing α :=
  { floor := fun a => -ceil (-a)
    ceil
    gc_coe_floor := fun a z => by rw [le_neg, gc_ceil_coe, Int.cast_neg, neg_le_neg_iff]
    gc_ceil_coe }

namespace Int

variable [Ring α] [LinearOrder α] [FloorRing α] {z : ℤ} {a b : α}

/-- `Int.floor a` is the greatest integer `z` such that `z ≤ a`. It is denoted with `⌊a⌋`. -/
def floor : α → ℤ :=
  FloorRing.floor

/-- `Int.ceil a` is the smallest integer `z` such that `a ≤ z`. It is denoted with `⌈a⌉`. -/
def ceil : α → ℤ :=
  FloorRing.ceil

/-- `Int.fract a` the fractional part of `a`, is `a` minus its floor. -/
def fract (a : α) : α :=
  a - floor a

@[simp]
theorem floor_int : (Int.floor : ℤ → ℤ) = id :=
  rfl

@[simp]
theorem ceil_int : (Int.ceil : ℤ → ℤ) = id :=
  rfl

@[simp]
theorem fract_int : (Int.fract : ℤ → ℤ) = 0 :=
  funext fun x => by simp [fract]

@[inherit_doc]
notation "⌊" a "⌋" => Int.floor a

@[inherit_doc]
notation "⌈" a "⌉" => Int.ceil a

-- Mathematical notation for `fract a` is usually `{a}`. Let's not even go there.

@[simp]
theorem floorRing_floor_eq : @FloorRing.floor = @Int.floor :=
  rfl

@[simp]
theorem floorRing_ceil_eq : @FloorRing.ceil = @Int.ceil :=
  rfl

/-! #### Floor -/

theorem gc_coe_floor : GaloisConnection ((↑) : ℤ → α) floor :=
  FloorRing.gc_coe_floor

theorem le_floor : z ≤ ⌊a⌋ ↔ (z : α) ≤ a :=
  (gc_coe_floor z a).symm

theorem floor_lt : ⌊a⌋ < z ↔ a < z :=
  lt_iff_lt_of_le_iff_le le_floor

@[bound]
theorem floor_le (a : α) : (⌊a⌋ : α) ≤ a :=
  gc_coe_floor.l_u_le a

theorem floor_nonneg : 0 ≤ ⌊a⌋ ↔ 0 ≤ a := by rw [le_floor, Int.cast_zero]

@[bound]
theorem floor_nonpos [IsStrictOrderedRing α] (ha : a ≤ 0) : ⌊a⌋ ≤ 0 := by
  rw [← @cast_le α, Int.cast_zero]
  exact (floor_le a).trans ha

/-! #### Ceil -/

theorem gc_ceil_coe : GaloisConnection ceil ((↑) : ℤ → α) :=
  FloorRing.gc_ceil_coe

theorem ceil_le : ⌈a⌉ ≤ z ↔ a ≤ z :=
  gc_ceil_coe a z

theorem lt_ceil : z < ⌈a⌉ ↔ (z : α) < a :=
  lt_iff_lt_of_le_iff_le ceil_le

@[bound]
theorem le_ceil (a : α) : a ≤ ⌈a⌉ :=
  gc_ceil_coe.le_u_l a

@[bound]
theorem ceil_nonneg [IsStrictOrderedRing α] (ha : 0 ≤ a) : 0 ≤ ⌈a⌉ := mod_cast ha.trans (le_ceil a)

@[simp]
theorem ceil_pos : 0 < ⌈a⌉ ↔ 0 < a := by rw [lt_ceil, cast_zero]

end Int

section FloorRingToSemiring

variable [Ring α] [LinearOrder α] [IsStrictOrderedRing α] [FloorRing α]

/-! #### A floor ring as a floor semiring -/


-- see Note [lower instance priority]
instance (priority := 100) FloorRing.toFloorSemiring : FloorSemiring α where
  floor a := ⌊a⌋.toNat
  ceil a := ⌈a⌉.toNat
  floor_of_neg {_} ha := Int.toNat_of_nonpos (Int.floor_nonpos ha.le)
  gc_floor {a n} ha := by rw [Int.le_toNat (Int.floor_nonneg.2 ha), Int.le_floor, Int.cast_natCast]
  gc_ceil a n := by rw [Int.toNat_le, Int.ceil_le, Int.cast_natCast]

theorem Int.floor_toNat (a : α) : ⌊a⌋.toNat = ⌊a⌋₊ :=
  rfl

theorem Int.ceil_toNat (a : α) : ⌈a⌉.toNat = ⌈a⌉₊ :=
  rfl

@[simp]
theorem Nat.floor_int : (Nat.floor : ℤ → ℕ) = Int.toNat :=
  rfl

@[simp]
theorem Nat.ceil_int : (Nat.ceil : ℤ → ℕ) = Int.toNat :=
  rfl

end FloorRingToSemiring

namespace Mathlib.Meta.Positivity
open Lean.Meta Qq

private theorem int_floor_nonneg [Ring α] [LinearOrder α] [FloorRing α] {a : α} (ha : 0 ≤ a) :
    0 ≤ ⌊a⌋ :=
  Int.floor_nonneg.2 ha

private theorem int_floor_nonneg_of_pos [Ring α] [LinearOrder α] [FloorRing α] {a : α}
    (ha : 0 < a) :
    0 ≤ ⌊a⌋ :=
  int_floor_nonneg ha.le

/-- Extension for the `positivity` tactic: `Int.floor` is nonnegative if its input is. -/
@[positivity ⌊ _ ⌋]
def evalIntFloor : PositivityExt where eval {u α} _zα _pα e := do
  match u, α, e with
  | 0, ~q(ℤ), ~q(@Int.floor $α' $ir $io $j $a) =>
    match ← core q(inferInstance) q(inferInstance) a with
    | .positive pa =>
        assertInstancesCommute
        pure (.nonnegative q(int_floor_nonneg_of_pos (α := $α') $pa))
    | .nonnegative pa =>
        assertInstancesCommute
        pure (.nonnegative q(int_floor_nonneg (α := $α') $pa))
    | _ => pure .none
  | _, _, _ => throwError "failed to match on Int.floor application"

private theorem nat_ceil_pos [Semiring α] [LinearOrder α] [FloorSemiring α] {a : α} :
    0 < a → 0 < ⌈a⌉₊ :=
  Nat.ceil_pos.2

/-- Extension for the `positivity` tactic: `Nat.ceil` is positive if its input is. -/
@[positivity ⌈ _ ⌉₊]
def evalNatCeil : PositivityExt where eval {u α} _zα _pα e := do
  match u, α, e with
<<<<<<< HEAD
  | 0, ~q(ℕ), ~q(@Nat.ceil $α' $ir $io $j $a) =>
    let _i : Q(LinearOrder $α') ← synthInstanceQ (u := u_1) _
    let _i : Q(IsStrictOrderedRing $α') ← synthInstanceQ (u := 0) _
=======
  | 0, ~q(ℕ), ~q(@Nat.ceil $α' $i $j $a) =>
    let _i ← synthInstanceQ q(LinearOrderedSemiring $α')
>>>>>>> 342f271d
    assertInstancesCommute
    match ← core q(inferInstance) q(inferInstance) a with
    | .positive pa =>
      assertInstancesCommute
      pure (.positive q(nat_ceil_pos (α := $α') $pa))
    | _ => pure .none
  | _, _, _ => throwError "failed to match on Nat.ceil application"

private theorem int_ceil_pos [Ring α] [LinearOrder α] [FloorRing α] {a : α} : 0 < a → 0 < ⌈a⌉ :=
  Int.ceil_pos.2

/-- Extension for the `positivity` tactic: `Int.ceil` is positive/nonnegative if its input is. -/
@[positivity ⌈ _ ⌉]
def evalIntCeil : PositivityExt where eval {u α} _zα _pα e := do
  match u, α, e with
  | 0, ~q(ℤ), ~q(@Int.ceil $α' $ir $io $j $a) =>
    match ← core q(inferInstance) q(inferInstance) a with
    | .positive pa =>
        assertInstancesCommute
        pure (.positive q(int_ceil_pos (α := $α') $pa))
    | .nonnegative pa =>
        let _i : Q(IsStrictOrderedRing $α') ← synthInstanceQ (u := 0) _
        assertInstancesCommute
        pure (.nonnegative q(Int.ceil_nonneg (α := $α') $pa))
    | _ => pure .none
  | _, _, _ => throwError "failed to match on Int.ceil application"

end Mathlib.Meta.Positivity<|MERGE_RESOLUTION|>--- conflicted
+++ resolved
@@ -326,14 +326,9 @@
 @[positivity ⌈ _ ⌉₊]
 def evalNatCeil : PositivityExt where eval {u α} _zα _pα e := do
   match u, α, e with
-<<<<<<< HEAD
   | 0, ~q(ℕ), ~q(@Nat.ceil $α' $ir $io $j $a) =>
-    let _i : Q(LinearOrder $α') ← synthInstanceQ (u := u_1) _
-    let _i : Q(IsStrictOrderedRing $α') ← synthInstanceQ (u := 0) _
-=======
-  | 0, ~q(ℕ), ~q(@Nat.ceil $α' $i $j $a) =>
-    let _i ← synthInstanceQ q(LinearOrderedSemiring $α')
->>>>>>> 342f271d
+    let _i ← synthInstanceQ q(LinearOrder $α')
+    let _i ← synthInstanceQ q(IsStrictOrderedRing $α')
     assertInstancesCommute
     match ← core q(inferInstance) q(inferInstance) a with
     | .positive pa =>
@@ -355,7 +350,7 @@
         assertInstancesCommute
         pure (.positive q(int_ceil_pos (α := $α') $pa))
     | .nonnegative pa =>
-        let _i : Q(IsStrictOrderedRing $α') ← synthInstanceQ (u := 0) _
+        let _i ← synthInstanceQ q(IsStrictOrderedRing $α')
         assertInstancesCommute
         pure (.nonnegative q(Int.ceil_nonneg (α := $α') $pa))
     | _ => pure .none
