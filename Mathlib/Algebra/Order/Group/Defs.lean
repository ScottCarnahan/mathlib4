--- conflicted
+++ resolved
@@ -20,14 +20,12 @@
 The reason is that we did not want to change existing names in the library.
 -/
 
-<<<<<<< HEAD
-open scoped AlgebraOrderInstances
-=======
 /-
 `NeZero` theory should not be needed at this point in the ordered algebraic hierarchy.
 -/
 assert_not_imported Mathlib.Algebra.NeZero
->>>>>>> 0d4b02ed
+
+open scoped AlgebraOrderInstances
 
 open Function
 
@@ -199,52 +197,7 @@
 theorem one_le_inv_of_le_one : a ≤ 1 → 1 ≤ a⁻¹ :=
   one_le_inv'.mpr
 
-<<<<<<< HEAD
-@[to_additive]
-theorem MonotoneOn.inv (hf : MonotoneOn f s) : AntitoneOn (fun x => (f x)⁻¹) s :=
-  fun _ hx _ hy hxy => inv_le_inv_iff.2 (hf hx hy hxy)
-#align monotone_on.inv MonotoneOn.inv
-#align monotone_on.neg MonotoneOn.neg
-
-@[to_additive]
-theorem AntitoneOn.inv (hf : AntitoneOn f s) : MonotoneOn (fun x => (f x)⁻¹) s :=
-  fun _ hx _ hy hxy => inv_le_inv_iff.2 (hf hx hy hxy)
-#align antitone_on.inv AntitoneOn.inv
-#align antitone_on.neg AntitoneOn.neg
-
-end
-
-section
-
-variable {β : Type*} [Group α] [Preorder α] [CovariantClass α α (· * ·) (· < ·)]
-  [CovariantClass α α (swap (· * ·)) (· < ·)] [Preorder β] {f : β → α} {s : Set β}
-
-@[to_additive]
-theorem StrictMono.inv (hf : StrictMono f) : StrictAnti fun x => (f x)⁻¹ := fun _ _ hxy =>
-  inv_lt_inv_iff.2 (hf hxy)
-#align strict_mono.inv StrictMono.inv
-#align strict_mono.neg StrictMono.neg
-
-@[to_additive]
-theorem StrictAnti.inv (hf : StrictAnti f) : StrictMono fun x => (f x)⁻¹ := fun _ _ hxy =>
-  inv_lt_inv_iff.2 (hf hxy)
-#align strict_anti.inv StrictAnti.inv
-#align strict_anti.neg StrictAnti.neg
-
-@[to_additive]
-theorem StrictMonoOn.inv (hf : StrictMonoOn f s) : StrictAntiOn (fun x => (f x)⁻¹) s :=
-  fun _ hx _ hy hxy => inv_lt_inv_iff.2 (hf hx hy hxy)
-#align strict_mono_on.inv StrictMonoOn.inv
-#align strict_mono_on.neg StrictMonoOn.neg
-
-@[to_additive]
-theorem StrictAntiOn.inv (hf : StrictAntiOn f s) : StrictMonoOn (fun x => (f x)⁻¹) s :=
-  fun _ hx _ hy hxy => inv_lt_inv_iff.2 (hf hx hy hxy)
-#align strict_anti_on.inv StrictAntiOn.inv
-#align strict_anti_on.neg StrictAntiOn.neg
-
-end
-
+end NormNumLemmas
 -- lower instance priorities to avoid instance synthesis trying this early
 attribute [instance 50] OrderedAddCommGroup.toAddCommGroup
 attribute [instance 50] OrderedCommGroup.toCommGroup
@@ -255,12 +208,4 @@
 attribute [scoped instance 1000] OrderedAddCommGroup.toAddCommGroup
 attribute [scoped instance 1000] OrderedCommGroup.toCommGroup
 attribute [scoped instance 1000] LinearOrderedAddCommGroupWithTop.toSubNegMonoid
-end AlgebraOrderInstances
-
-/-
-`NeZero` should not be needed at this point in the ordered algebraic hierarchy.
--/
-assert_not_exists NeZero
-=======
-end NormNumLemmas
->>>>>>> 0d4b02ed
+end AlgebraOrderInstances