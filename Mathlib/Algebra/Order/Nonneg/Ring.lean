/-
Copyright (c) 2021 Floris van Doorn. All rights reserved.
Released under Apache 2.0 license as described in the file LICENSE.
Authors: Floris van Doorn
-/
import Mathlib.Data.Nat.Cast.Order
import Mathlib.Algebra.Order.Ring.Defs
import Mathlib.Algebra.Order.Ring.InjSurj
import Mathlib.Algebra.GroupPower.Order
import Mathlib.Order.CompleteLatticeIntervals
import Mathlib.Order.LatticeIntervals

#align_import algebra.order.nonneg.ring from "leanprover-community/mathlib"@"422e70f7ce183d2900c586a8cda8381e788a0c62"

/-!
# The type of nonnegative elements

This file defines instances and prove some properties about the nonnegative elements
`{x : α // 0 ≤ x}` of an arbitrary type `α`.

Currently we only state instances and states some `simp`/`norm_cast` lemmas.

When `α` is `ℝ`, this will give us some properties about `ℝ≥0`.

## Main declarations

* `{x : α // 0 ≤ x}` is a `CanonicallyLinearOrderedAddCommMonoid` if `α` is a `LinearOrderedRing`.

## Implementation Notes

Instead of `{x : α // 0 ≤ x}` we could also use `Set.Ici (0 : α)`, which is definitionally equal.
However, using the explicit subtype has a big advantage: when writing an element explicitly
with a proof of nonnegativity as `⟨x, hx⟩`, the `hx` is expected to have type `0 ≤ x`. If we would
use `Ici 0`, then the type is expected to be `x ∈ Ici 0`. Although these types are definitionally
equal, this often confuses the elaborator. Similar problems arise when doing cases on an element.

The disadvantage is that we have to duplicate some instances about `Set.Ici` to this subtype.
-/

open Set

variable {α : Type*}

namespace Nonneg

/-- This instance uses data fields from `Subtype.partialOrder` to help type-class inference.
The `Set.Ici` data fields are definitionally equal, but that requires unfolding semireducible
definitions, so type-class inference won't see this. -/
instance orderBot [Preorder α] {a : α} : OrderBot { x : α // a ≤ x } :=
  { Set.Ici.orderBot with }
#align nonneg.order_bot Nonneg.orderBot

theorem bot_eq [Preorder α] {a : α} : (⊥ : { x : α // a ≤ x }) = ⟨a, le_rfl⟩ :=
  rfl
#align nonneg.bot_eq Nonneg.bot_eq

instance noMaxOrder [PartialOrder α] [NoMaxOrder α] {a : α} : NoMaxOrder { x : α // a ≤ x } :=
  show NoMaxOrder (Ici a) by infer_instance
#align nonneg.no_max_order Nonneg.noMaxOrder

instance semilatticeSup [SemilatticeSup α] {a : α} : SemilatticeSup { x : α // a ≤ x } :=
  Set.Ici.semilatticeSup
#align nonneg.semilattice_sup Nonneg.semilatticeSup

instance semilatticeInf [SemilatticeInf α] {a : α} : SemilatticeInf { x : α // a ≤ x } :=
  Set.Ici.semilatticeInf
#align nonneg.semilattice_inf Nonneg.semilatticeInf

instance distribLattice [DistribLattice α] {a : α} : DistribLattice { x : α // a ≤ x } :=
  Set.Ici.distribLattice
#align nonneg.distrib_lattice Nonneg.distribLattice

instance densely_ordered [Preorder α] [DenselyOrdered α] {a : α} :
    DenselyOrdered { x : α // a ≤ x } :=
  show DenselyOrdered (Ici a) from Set.instDenselyOrdered
#align nonneg.densely_ordered Nonneg.densely_ordered

/-- If `sSup ∅ ≤ a` then `{x : α // a ≤ x}` is a `ConditionallyCompleteLinearOrder`. -/
@[reducible]
protected noncomputable def conditionallyCompleteLinearOrder [ConditionallyCompleteLinearOrder α]
    {a : α} : ConditionallyCompleteLinearOrder { x : α // a ≤ x } :=
  { @ordConnectedSubsetConditionallyCompleteLinearOrder α (Set.Ici a) _ ⟨⟨a, le_rfl⟩⟩ _ with }
#align nonneg.conditionally_complete_linear_order Nonneg.conditionallyCompleteLinearOrder

/-- If `sSup ∅ ≤ a` then `{x : α // a ≤ x}` is a `ConditionallyCompleteLinearOrderBot`.

This instance uses data fields from `Subtype.linearOrder` to help type-class inference.
The `Set.Ici` data fields are definitionally equal, but that requires unfolding semireducible
definitions, so type-class inference won't see this. -/
@[reducible]
protected noncomputable def conditionallyCompleteLinearOrderBot [ConditionallyCompleteLinearOrder α]
    (a : α) : ConditionallyCompleteLinearOrderBot { x : α // a ≤ x } :=
  { Nonneg.orderBot, Nonneg.conditionallyCompleteLinearOrder with
    csSup_empty := by
      rw [@subset_sSup_def α (Set.Ici a) _ _ ⟨⟨a, le_rfl⟩⟩]; simp [bot_eq] }
#align nonneg.conditionally_complete_linear_order_bot Nonneg.conditionallyCompleteLinearOrderBot

instance inhabited [Preorder α] {a : α} : Inhabited { x : α // a ≤ x } :=
  ⟨⟨a, le_rfl⟩⟩
#align nonneg.inhabited Nonneg.inhabited

instance zero [Zero α] [Preorder α] : Zero { x : α // 0 ≤ x } :=
  ⟨⟨0, le_rfl⟩⟩
#align nonneg.has_zero Nonneg.zero

@[simp, norm_cast]
protected theorem coe_zero [Zero α] [Preorder α] : ((0 : { x : α // 0 ≤ x }) : α) = 0 :=
  rfl
#align nonneg.coe_zero Nonneg.coe_zero

@[simp]
theorem mk_eq_zero [Zero α] [Preorder α] {x : α} (hx : 0 ≤ x) :
    (⟨x, hx⟩ : { x : α // 0 ≤ x }) = 0 ↔ x = 0 :=
  Subtype.ext_iff
#align nonneg.mk_eq_zero Nonneg.mk_eq_zero

instance add [AddZeroClass α] [Preorder α] [CovariantClass α α (· + ·) (· ≤ ·)] :
    Add { x : α // 0 ≤ x } :=
  ⟨fun x y => ⟨x + y, add_nonneg x.2 y.2⟩⟩
#align nonneg.has_add Nonneg.add

@[simp]
theorem mk_add_mk [AddZeroClass α] [Preorder α] [CovariantClass α α (· + ·) (· ≤ ·)] {x y : α}
    (hx : 0 ≤ x) (hy : 0 ≤ y) :
    (⟨x, hx⟩ : { x : α // 0 ≤ x }) + ⟨y, hy⟩ = ⟨x + y, add_nonneg hx hy⟩ :=
  rfl
#align nonneg.mk_add_mk Nonneg.mk_add_mk

@[simp, norm_cast]
protected theorem coe_add [AddZeroClass α] [Preorder α] [CovariantClass α α (· + ·) (· ≤ ·)]
    (a b : { x : α // 0 ≤ x }) : ((a + b : { x : α // 0 ≤ x }) : α) = a + b :=
  rfl
#align nonneg.coe_add Nonneg.coe_add

instance nsmul [AddMonoid α] [Preorder α] [CovariantClass α α (· + ·) (· ≤ ·)] :
    SMul ℕ { x : α // 0 ≤ x } :=
  ⟨fun n x => ⟨n • (x : α), nsmul_nonneg x.prop n⟩⟩
#align nonneg.has_nsmul Nonneg.nsmul

@[simp]
theorem nsmul_mk [AddMonoid α] [Preorder α] [CovariantClass α α (· + ·) (· ≤ ·)] (n : ℕ) {x : α}
    (hx : 0 ≤ x) : (n • (⟨x, hx⟩ : { x : α // 0 ≤ x })) = ⟨n • x, nsmul_nonneg hx n⟩ :=
  rfl
#align nonneg.nsmul_mk Nonneg.nsmul_mk

@[simp, norm_cast]
protected theorem coe_nsmul [AddMonoid α] [Preorder α] [CovariantClass α α (· + ·) (· ≤ ·)]
    (n : ℕ) (a : { x : α // 0 ≤ x }) : ((n • a : { x : α // 0 ≤ x }) : α) = n • (a : α) :=
  rfl
#align nonneg.coe_nsmul Nonneg.coe_nsmul

instance orderedAddCommMonoid [OrderedAddCommMonoid α] : OrderedAddCommMonoid { x : α // 0 ≤ x } :=
  Subtype.coe_injective.orderedAddCommMonoid _ Nonneg.coe_zero (fun _ _ => rfl) fun _ _ => rfl
#align nonneg.ordered_add_comm_monoid Nonneg.orderedAddCommMonoid

instance linearOrderedAddCommMonoid [LinearOrderedAddCommMonoid α] :
    LinearOrderedAddCommMonoid { x : α // 0 ≤ x } :=
  Subtype.coe_injective.linearOrderedAddCommMonoid _ Nonneg.coe_zero
    (fun _ _ => rfl) (fun _ _ => rfl)
    (fun _ _ => rfl) fun _ _ => rfl
#align nonneg.linear_ordered_add_comm_monoid Nonneg.linearOrderedAddCommMonoid

instance orderedCancelAddCommMonoid [OrderedCancelAddCommMonoid α] :
    OrderedCancelAddCommMonoid { x : α // 0 ≤ x } :=
  Subtype.coe_injective.orderedCancelAddCommMonoid _ Nonneg.coe_zero (fun _ _ => rfl) fun _ _ => rfl
#align nonneg.ordered_cancel_add_comm_monoid Nonneg.orderedCancelAddCommMonoid

instance linearOrderedCancelAddCommMonoid [LinearOrderedCancelAddCommMonoid α] :
    LinearOrderedCancelAddCommMonoid { x : α // 0 ≤ x } :=
  Subtype.coe_injective.linearOrderedCancelAddCommMonoid _ Nonneg.coe_zero
    (fun _ _ => rfl) (fun _ _ => rfl)
    (fun _ _ => rfl) fun _ _ => rfl
#align nonneg.linear_ordered_cancel_add_comm_monoid Nonneg.linearOrderedCancelAddCommMonoid

/-- Coercion `{x : α // 0 ≤ x} → α` as an `AddMonoidHom`. -/
def coeAddMonoidHom [OrderedAddCommMonoid α] : { x : α // 0 ≤ x } →+ α :=
  { toFun := ((↑) : { x : α // 0 ≤ x } → α)
    map_zero' := Nonneg.coe_zero
    map_add' := Nonneg.coe_add }
#align nonneg.coe_add_monoid_hom Nonneg.coeAddMonoidHom

@[norm_cast]
theorem nsmul_coe [OrderedAddCommMonoid α] (n : ℕ) (r : { x : α // 0 ≤ x }) :
    ↑(n • r) = n • (r : α) :=
  Nonneg.coeAddMonoidHom.map_nsmul _ _
#align nonneg.nsmul_coe Nonneg.nsmul_coe

instance one [OrderedSemiring α] : One { x : α // 0 ≤ x } where one := ⟨1, zero_le_one⟩
#align nonneg.has_one Nonneg.one

@[simp, norm_cast]
protected theorem coe_one [OrderedSemiring α] : ((1 : { x : α // 0 ≤ x }) : α) = 1 :=
  rfl
#align nonneg.coe_one Nonneg.coe_one

@[simp]
theorem mk_eq_one [OrderedSemiring α] {x : α} (hx : 0 ≤ x) :
    (⟨x, hx⟩ : { x : α // 0 ≤ x }) = 1 ↔ x = 1 :=
  Subtype.ext_iff
#align nonneg.mk_eq_one Nonneg.mk_eq_one

instance mul [OrderedSemiring α] : Mul { x : α // 0 ≤ x } where
  mul x y := ⟨x * y, mul_nonneg x.2 y.2⟩
#align nonneg.has_mul Nonneg.mul

@[simp, norm_cast]
protected theorem coe_mul [OrderedSemiring α] (a b : { x : α // 0 ≤ x }) :
    ((a * b : { x : α // 0 ≤ x }) : α) = a * b :=
  rfl
#align nonneg.coe_mul Nonneg.coe_mul

@[simp]
theorem mk_mul_mk [OrderedSemiring α] {x y : α} (hx : 0 ≤ x) (hy : 0 ≤ y) :
    (⟨x, hx⟩ : { x : α // 0 ≤ x }) * ⟨y, hy⟩ = ⟨x * y, mul_nonneg hx hy⟩ :=
  rfl
#align nonneg.mk_mul_mk Nonneg.mk_mul_mk

instance addMonoidWithOne [OrderedSemiring α] : AddMonoidWithOne { x : α // 0 ≤ x } :=
  { Nonneg.one,
    Nonneg.orderedAddCommMonoid with
    natCast := fun n => ⟨n, Nat.cast_nonneg n⟩
    natCast_zero := by simp
    natCast_succ := fun _ => by simp; rfl }
#align nonneg.add_monoid_with_one Nonneg.addMonoidWithOne

@[simp, norm_cast]
protected theorem coe_nat_cast [OrderedSemiring α] (n : ℕ) : ((↑n : { x : α // 0 ≤ x }) : α) = n :=
  rfl
#align nonneg.coe_nat_cast Nonneg.coe_nat_cast

@[simp]
theorem mk_nat_cast [OrderedSemiring α] (n : ℕ) : (⟨n, n.cast_nonneg⟩ : { x : α // 0 ≤ x }) = n :=
  rfl
#align nonneg.mk_nat_cast Nonneg.mk_nat_cast

instance pow [OrderedSemiring α] : Pow { x : α // 0 ≤ x } ℕ where
  pow x n := ⟨(x : α) ^ n, pow_nonneg x.2 n⟩
#align nonneg.has_pow Nonneg.pow

@[simp, norm_cast]
protected theorem coe_pow [OrderedSemiring α] (a : { x : α // 0 ≤ x }) (n : ℕ) :
    (↑(a ^ n) : α) = (a : α) ^ n :=
  rfl
#align nonneg.coe_pow Nonneg.coe_pow

@[simp]
theorem mk_pow [OrderedSemiring α] {x : α} (hx : 0 ≤ x) (n : ℕ) :
    (⟨x, hx⟩ : { x : α // 0 ≤ x }) ^ n = ⟨x ^ n, pow_nonneg hx n⟩ :=
  rfl
#align nonneg.mk_pow Nonneg.mk_pow

instance orderedSemiring [OrderedSemiring α] : OrderedSemiring { x : α // 0 ≤ x } :=
  Subtype.coe_injective.orderedSemiring _ Nonneg.coe_zero Nonneg.coe_one
    (fun _ _ => rfl) (fun _ _=> rfl) (fun _ _ => rfl)
    (fun _ _ => rfl) fun _ => rfl
#align nonneg.ordered_semiring Nonneg.orderedSemiring

instance strictOrderedSemiring [StrictOrderedSemiring α] :
    StrictOrderedSemiring { x : α // 0 ≤ x } :=
  Subtype.coe_injective.strictOrderedSemiring _ Nonneg.coe_zero Nonneg.coe_one
    (fun _ _ => rfl) (fun _ _ => rfl)
    (fun _ _ => rfl) (fun _ _ => rfl) fun _ => rfl
#align nonneg.strict_ordered_semiring Nonneg.strictOrderedSemiring

instance orderedCommSemiring [OrderedCommSemiring α] : OrderedCommSemiring { x : α // 0 ≤ x } :=
  Subtype.coe_injective.orderedCommSemiring _ Nonneg.coe_zero Nonneg.coe_one
    (fun _ _ => rfl) (fun _ _ => rfl)
    (fun _ _ => rfl) (fun _ _ => rfl) fun _ => rfl
#align nonneg.ordered_comm_semiring Nonneg.orderedCommSemiring

instance strictOrderedCommSemiring [StrictOrderedCommSemiring α] :
    StrictOrderedCommSemiring { x : α // 0 ≤ x } :=
  Subtype.coe_injective.strictOrderedCommSemiring _ Nonneg.coe_zero Nonneg.coe_one
    (fun _ _ => rfl) (fun _ _ => rfl)
    (fun _ _ => rfl) (fun _ _ => rfl) fun _ => rfl
#align nonneg.strict_ordered_comm_semiring Nonneg.strictOrderedCommSemiring

-- These prevent noncomputable instances being found, as it does not require `LinearOrder` which
-- is frequently non-computable.
instance monoidWithZero [OrderedSemiring α] : MonoidWithZero { x : α // 0 ≤ x } := by infer_instance
#align nonneg.monoid_with_zero Nonneg.monoidWithZero

instance commMonoidWithZero [OrderedCommSemiring α] : CommMonoidWithZero { x : α // 0 ≤ x } := by
  infer_instance
#align nonneg.comm_monoid_with_zero Nonneg.commMonoidWithZero

instance semiring [OrderedSemiring α] : Semiring { x : α // 0 ≤ x } :=
  inferInstance
#align nonneg.semiring Nonneg.semiring

instance commSemiring [OrderedCommSemiring α] : CommSemiring { x : α // 0 ≤ x } :=
  inferInstance
#align nonneg.comm_semiring Nonneg.commSemiring

instance nontrivial [LinearOrderedSemiring α] : Nontrivial { x : α // 0 ≤ x } :=
  ⟨⟨0, 1, fun h => zero_ne_one (congr_arg Subtype.val h)⟩⟩
#align nonneg.nontrivial Nonneg.nontrivial

instance linearOrderedSemiring [LinearOrderedSemiring α] :
    LinearOrderedSemiring { x : α // 0 ≤ x } :=
  Subtype.coe_injective.linearOrderedSemiring _ Nonneg.coe_zero Nonneg.coe_one
    (fun _ _ => rfl) (fun _ _ => rfl)
    (fun _ _ => rfl) (fun _ _ => rfl) (fun _ => rfl) (fun _ _ => rfl) fun _ _ => rfl
#align nonneg.linear_ordered_semiring Nonneg.linearOrderedSemiring

instance linearOrderedCommMonoidWithZero [LinearOrderedCommRing α] :
    LinearOrderedCommMonoidWithZero { x : α // 0 ≤ x } :=
  { Nonneg.linearOrderedSemiring, Nonneg.orderedCommSemiring with
    mul_le_mul_left := fun _ _ h c ↦ mul_le_mul_of_nonneg_left h c.prop }
#align nonneg.linear_ordered_comm_monoid_with_zero Nonneg.linearOrderedCommMonoidWithZero

/-- Coercion `{x : α // 0 ≤ x} → α` as a `RingHom`. -/
def coeRingHom [OrderedSemiring α] : { x : α // 0 ≤ x } →+* α :=
  { toFun := ((↑) : { x : α // 0 ≤ x } → α)
    map_one' := Nonneg.coe_one
    map_mul' := Nonneg.coe_mul
    map_zero' := Nonneg.coe_zero,
    map_add' := Nonneg.coe_add }
#align nonneg.coe_ring_hom Nonneg.coeRingHom

<<<<<<< HEAD
instance canonicallyOrderedAdd [OrderedRing α] :
    CanonicallyOrderedAdd { x : α // 0 ≤ x } :=
  { le_self_add := fun _ b => le_add_of_nonneg_right b.2
    le_add_self := fun _ b => le_add_of_nonneg_left b.2
    exists_add_of_le := fun {a b} h =>
      ⟨⟨b - a, sub_nonneg_of_le h⟩, Subtype.ext (add_sub_cancel'_right _ _).symm⟩ }
#align nonneg.canonically_ordered_add_monoid Nonneg.canonicallyOrderedAdd

instance noZeroDivisors [OrderedSemiring α] [NoZeroDivisors α] :
    NoZeroDivisors { x : α // 0 ≤ x } :=
  { eq_zero_or_eq_zero_of_mul_eq_zero := by
      rintro ⟨a, ha⟩ ⟨b, hb⟩
      simp only [mk_mul_mk, mk_eq_zero, mul_eq_zero, imp_self]}
#align nonneg.canonically_ordered_comm_semiring Nonneg.noZeroDivisors
=======
instance canonicallyOrderedAddCommMonoid [OrderedRing α] :
    CanonicallyOrderedAddCommMonoid { x : α // 0 ≤ x } :=
  { Nonneg.orderedAddCommMonoid, Nonneg.orderBot with
    le_self_add := fun _ b => le_add_of_nonneg_right b.2
    exists_add_of_le := fun {a b} h =>
      ⟨⟨b - a, sub_nonneg_of_le h⟩, Subtype.ext (add_sub_cancel'_right _ _).symm⟩ }
#align nonneg.canonically_ordered_add_monoid Nonneg.canonicallyOrderedAddCommMonoid

instance canonicallyOrderedCommSemiring [OrderedCommRing α] [NoZeroDivisors α] :
    CanonicallyOrderedCommSemiring { x : α // 0 ≤ x } :=
  { Nonneg.canonicallyOrderedAddCommMonoid, Nonneg.orderedCommSemiring with
    eq_zero_or_eq_zero_of_mul_eq_zero := by
      rintro ⟨a, ha⟩ ⟨b, hb⟩
      simp only [mk_mul_mk, mk_eq_zero, mul_eq_zero, imp_self]}
#align nonneg.canonically_ordered_comm_semiring Nonneg.canonicallyOrderedCommSemiring

instance canonicallyLinearOrderedAddCommMonoid [LinearOrderedRing α] :
    CanonicallyLinearOrderedAddCommMonoid { x : α // 0 ≤ x } :=
  { Subtype.linearOrder _, Nonneg.canonicallyOrderedAddCommMonoid with }
#align nonneg.canonically_linear_ordered_add_monoid Nonneg.canonicallyLinearOrderedAddCommMonoid
>>>>>>> 08a8af0b

section LinearOrder

variable [Zero α] [LinearOrder α]

/-- The function `a ↦ max a 0` of type `α → {x : α // 0 ≤ x}`. -/
def toNonneg (a : α) : { x : α // 0 ≤ x } :=
  ⟨max a 0, le_max_right _ _⟩
#align nonneg.to_nonneg Nonneg.toNonneg

@[simp]
theorem coe_toNonneg {a : α} : (toNonneg a : α) = max a 0 :=
  rfl
#align nonneg.coe_to_nonneg Nonneg.coe_toNonneg

@[simp]
theorem toNonneg_of_nonneg {a : α} (h : 0 ≤ a) : toNonneg a = ⟨a, h⟩ := by simp [toNonneg, h]
#align nonneg.to_nonneg_of_nonneg Nonneg.toNonneg_of_nonneg

@[simp]
theorem toNonneg_coe {a : { x : α // 0 ≤ x }} : toNonneg (a : α) = a :=
  toNonneg_of_nonneg a.2
#align nonneg.to_nonneg_coe Nonneg.toNonneg_coe

@[simp]
theorem toNonneg_le {a : α} {b : { x : α // 0 ≤ x }} : toNonneg a ≤ b ↔ a ≤ b := by
  cases' b with b hb
  simp [toNonneg, hb]
#align nonneg.to_nonneg_le Nonneg.toNonneg_le

@[simp]
theorem toNonneg_lt {a : { x : α // 0 ≤ x }} {b : α} : a < toNonneg b ↔ ↑a < b := by
  cases' a with a ha
  simp [toNonneg, ha.not_lt]
#align nonneg.to_nonneg_lt Nonneg.toNonneg_lt

instance sub [Sub α] : Sub { x : α // 0 ≤ x } :=
  ⟨fun x y => toNonneg (x - y)⟩
#align nonneg.has_sub Nonneg.sub

@[simp]
theorem mk_sub_mk [Sub α] {x y : α} (hx : 0 ≤ x) (hy : 0 ≤ y) :
    (⟨x, hx⟩ : { x : α // 0 ≤ x }) - ⟨y, hy⟩ = toNonneg (x - y) :=
  rfl
#align nonneg.mk_sub_mk Nonneg.mk_sub_mk

end LinearOrder

instance orderedSub [LinearOrderedRing α] : OrderedSub { x : α // 0 ≤ x } :=
  ⟨by
    rintro ⟨a, ha⟩ ⟨b, hb⟩ ⟨c, hc⟩
    simp only [sub_le_iff_le_add, Subtype.mk_le_mk, mk_sub_mk, mk_add_mk, toNonneg_le,
      Subtype.coe_mk]⟩
#align nonneg.has_ordered_sub Nonneg.orderedSub

end Nonneg<|MERGE_RESOLUTION|>--- conflicted
+++ resolved
@@ -318,7 +318,6 @@
     map_add' := Nonneg.coe_add }
 #align nonneg.coe_ring_hom Nonneg.coeRingHom
 
-<<<<<<< HEAD
 instance canonicallyOrderedAdd [OrderedRing α] :
     CanonicallyOrderedAdd { x : α // 0 ≤ x } :=
   { le_self_add := fun _ b => le_add_of_nonneg_right b.2
@@ -333,28 +332,6 @@
       rintro ⟨a, ha⟩ ⟨b, hb⟩
       simp only [mk_mul_mk, mk_eq_zero, mul_eq_zero, imp_self]}
 #align nonneg.canonically_ordered_comm_semiring Nonneg.noZeroDivisors
-=======
-instance canonicallyOrderedAddCommMonoid [OrderedRing α] :
-    CanonicallyOrderedAddCommMonoid { x : α // 0 ≤ x } :=
-  { Nonneg.orderedAddCommMonoid, Nonneg.orderBot with
-    le_self_add := fun _ b => le_add_of_nonneg_right b.2
-    exists_add_of_le := fun {a b} h =>
-      ⟨⟨b - a, sub_nonneg_of_le h⟩, Subtype.ext (add_sub_cancel'_right _ _).symm⟩ }
-#align nonneg.canonically_ordered_add_monoid Nonneg.canonicallyOrderedAddCommMonoid
-
-instance canonicallyOrderedCommSemiring [OrderedCommRing α] [NoZeroDivisors α] :
-    CanonicallyOrderedCommSemiring { x : α // 0 ≤ x } :=
-  { Nonneg.canonicallyOrderedAddCommMonoid, Nonneg.orderedCommSemiring with
-    eq_zero_or_eq_zero_of_mul_eq_zero := by
-      rintro ⟨a, ha⟩ ⟨b, hb⟩
-      simp only [mk_mul_mk, mk_eq_zero, mul_eq_zero, imp_self]}
-#align nonneg.canonically_ordered_comm_semiring Nonneg.canonicallyOrderedCommSemiring
-
-instance canonicallyLinearOrderedAddCommMonoid [LinearOrderedRing α] :
-    CanonicallyLinearOrderedAddCommMonoid { x : α // 0 ≤ x } :=
-  { Subtype.linearOrder _, Nonneg.canonicallyOrderedAddCommMonoid with }
-#align nonneg.canonically_linear_ordered_add_monoid Nonneg.canonicallyLinearOrderedAddCommMonoid
->>>>>>> 08a8af0b
 
 section LinearOrder
 
