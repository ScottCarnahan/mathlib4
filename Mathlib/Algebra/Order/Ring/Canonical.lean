/-
Copyright (c) 2016 Jeremy Avigad. All rights reserved.
Released under Apache 2.0 license as described in the file LICENSE.
Authors: Jeremy Avigad, Leonardo de Moura, Mario Carneiro
-/
import Mathlib.Algebra.Order.Monoid.Canonical.Defs
import Mathlib.Algebra.Order.Ring.Defs
import Mathlib.Algebra.Order.Sub.Basic
import Mathlib.Algebra.Ring.Parity

/-!
# Canonically ordered rings and semirings.

-/


open Function

universe u

variable {α : Type u} {β : Type*}

<<<<<<< HEAD
-- see Note [lower instance priority]
instance (priority := 10) CanonicallyOrderedAdd.toZeroLEOneClass
    [AddZeroClass α] [One α] [LE α] [CanonicallyOrderedAdd α] : ZeroLEOneClass α where
  zero_le_one := zero_le _
=======
/-- A canonically ordered commutative semiring is an ordered, commutative semiring in which `a ≤ b`
iff there exists `c` with `b = a + c`. This is satisfied by the natural numbers, for example, but
not the integers or other ordered groups. -/
class CanonicallyOrderedCommSemiring (α : Type*) extends CanonicallyOrderedAddCommMonoid α,
    CommSemiring α where
  /-- No zero divisors. -/
  protected eq_zero_or_eq_zero_of_mul_eq_zero : ∀ {a b : α}, a * b = 0 → a = 0 ∨ b = 0

section CanonicallyOrderedCommSemiring
variable [CanonicallyOrderedCommSemiring α] {a b c d : α}
>>>>>>> 875821f5

-- this holds more generally if we refactor `Odd` to use
-- either `2 • t` or `t + t` instead of `2 * t`.
<<<<<<< HEAD
lemma Odd.pos [Semiring α] [PartialOrder α] [CanonicallyOrderedAdd α] [Nontrivial α] {a : α} :
    Odd a → 0 < a := by
  rintro ⟨k, rfl⟩; simp
#align odd.pos Odd.pos

namespace CanonicallyOrderedAdd
=======
lemma Odd.pos [Nontrivial α] : Odd a → 0 < a := by rintro ⟨k, rfl⟩; simp [pos_iff_ne_zero]

namespace CanonicallyOrderedCommSemiring

-- see Note [lower instance priority]
instance (priority := 100) toNoZeroDivisors : NoZeroDivisors α :=
  ⟨CanonicallyOrderedCommSemiring.eq_zero_or_eq_zero_of_mul_eq_zero⟩
>>>>>>> 875821f5

-- see Note [lower instance priority]
instance (priority := 100) toCovariantClassMulLE [NonUnitalNonAssocSemiring α]
    [LE α] [CanonicallyOrderedAdd α] : CovariantClass α α (· * ·) (· ≤ ·) := by
  refine ⟨fun a b c h => ?_⟩
  rcases exists_add_of_le h with ⟨c, rfl⟩
  rw [mul_add]
  apply self_le_add_right
<<<<<<< HEAD
#align canonically_ordered_comm_semiring.to_covariant_mul_le CanonicallyOrderedAdd.toCovariantClassMulLE

variable [CommSemiring α] [PartialOrder α] [CanonicallyOrderedAdd α]

-- see Note [lower instance priority]
instance (priority := 100) toOrderedCommMonoid : OrderedCommMonoid α where
  mul_le_mul_left _ _ := mul_le_mul_left'
#align canonically_ordered_comm_semiring.to_ordered_comm_monoid CanonicallyOrderedAdd.toOrderedCommMonoid

@[nolint docBlame]
abbrev toOrderedCommSemiring : OrderedCommSemiring α where
  mul_comm := mul_comm
  zero_le_one := zero_le _
  add_le_add_left _ _ := add_le_add_left
  mul_le_mul_of_nonneg_left := fun _ _ _ h _ => mul_le_mul_left' h _
  mul_le_mul_of_nonneg_right := fun _ _ _ h _ => mul_le_mul_right' h _
#align canonically_ordered_comm_semiring.to_ordered_comm_semiring CanonicallyOrderedAdd.toOrderedCommSemiring
=======

-- see Note [lower instance priority]
instance (priority := 100) toOrderedCommMonoid : OrderedCommMonoid α where
  mul_le_mul_left := fun _ _ => mul_le_mul_left'

-- see Note [lower instance priority]
instance (priority := 100) toOrderedCommSemiring : OrderedCommSemiring α :=
  { ‹CanonicallyOrderedCommSemiring α› with
    zero_le_one := zero_le _,
    mul_le_mul_of_nonneg_left := fun a b c h _ => mul_le_mul_left' h _,
    mul_le_mul_of_nonneg_right := fun a b c h _ => mul_le_mul_right' h _ }
>>>>>>> 875821f5

@[simp]
protected theorem mul_pos [NoZeroDivisors α] {a b : α} :
    0 < a * b ↔ 0 < a ∧ 0 < b := by
  simp only [pos_iff_ne_zero, ne_eq, mul_eq_zero, not_or]
<<<<<<< HEAD
#align canonically_ordered_comm_semiring.mul_pos CanonicallyOrderedAdd.mul_pos

lemma pow_pos [NoZeroDivisors α] {a : α} (ha : 0 < a) (n : ℕ) : 0 < a ^ n :=
  pos_iff_ne_zero.2 <| pow_ne_zero _ ha.ne'
#align canonically_ordered_comm_semiring.pow_pos CanonicallyOrderedAdd.pow_pos
=======

lemma pow_pos (ha : 0 < a) (n : ℕ) : 0 < a ^ n := pos_iff_ne_zero.2 <| pow_ne_zero _ ha.ne'
>>>>>>> 875821f5

protected lemma mul_lt_mul_of_lt_of_lt
    [PosMulStrictMono α] {a b c d : α} (hab : a < b) (hcd : c < d) :
    a * c < b * d := by
  -- TODO: This should be an instance but it currently times out
  have := posMulStrictMono_iff_mulPosStrictMono.1 ‹_›
  obtain rfl | hc := eq_zero_or_pos c
  · rw [mul_zero]
    exact mul_pos ((zero_le _).trans_lt hab) hcd
  · exact mul_lt_mul_of_pos' hab hcd hc ((zero_le _).trans_lt hab)

end CanonicallyOrderedAdd

section Sub

namespace AddLECancellable

protected theorem mul_tsub [NonUnitalNonAssocSemiring α] [PartialOrder α]
    [CanonicallyOrderedAdd α]
    [Sub α] [OrderedSub α] [IsTotal α (· ≤ ·)] {a b c : α}
    (h : AddLECancellable (a * c)) : a * (b - c) = a * b - a * c := by
  cases' total_of (· ≤ ·) b c with hbc hcb
  · rw [tsub_eq_zero_iff_le.2 hbc, mul_zero, tsub_eq_zero_iff_le.2 (mul_le_mul_left' hbc a)]
  · apply h.eq_tsub_of_add_eq
    rw [← mul_add, tsub_add_cancel_of_le hcb]

<<<<<<< HEAD
protected theorem tsub_mul [NonUnitalNonAssocSemiring α] [PartialOrder α]
    [CanonicallyOrderedAdd α] [CovariantClass α α (swap (· * ·)) (· ≤ ·)]
    [Sub α] [OrderedSub α] [IsTotal α (· ≤ ·)] {a b c : α}
    (h : AddLECancellable (b * c)) : (a - b) * c = a * c - b * c := by
  cases' total_of (· ≤ ·) a b with hab hba
  · rw [tsub_eq_zero_iff_le.2 hab, zero_mul, tsub_eq_zero_iff_le.2 (mul_le_mul_right' hab c)]
  · apply h.eq_tsub_of_add_eq
    rw [← add_mul, tsub_add_cancel_of_le hba]
#align add_le_cancellable.tsub_mul AddLECancellable.tsub_mul
=======
protected theorem tsub_mul (h : AddLECancellable (b * c)) : (a - b) * c = a * c - b * c := by
  simp only [mul_comm _ c] at *
  exact h.mul_tsub
>>>>>>> 875821f5

end AddLECancellable

theorem mul_tsub [NonUnitalNonAssocSemiring α] [PartialOrder α]
    [CanonicallyOrderedAdd α]
    [Sub α] [OrderedSub α] [IsTotal α (· ≤ ·)] [ContravariantClass α α (· + ·) (· ≤ ·)]
    (a b c : α) : a * (b - c) = a * b - a * c :=
  Contravariant.AddLECancellable.mul_tsub

theorem tsub_mul [NonUnitalNonAssocSemiring α] [PartialOrder α]
    [CanonicallyOrderedAdd α] [CovariantClass α α (swap (· * ·)) (· ≤ ·)]
    [Sub α] [OrderedSub α] [IsTotal α (· ≤ ·)] [ContravariantClass α α (· + ·) (· ≤ ·)]
    (a b c : α) : (a - b) * c = a * c - b * c :=
  Contravariant.AddLECancellable.tsub_mul

lemma mul_tsub_one (a b : α) : a * (b - 1) = a * b - a := by rw [mul_tsub, mul_one]
lemma tsub_one_mul (a b : α) : (a - 1) * b = a * b - b := by rw [tsub_mul, one_mul]

/-- The `tsub` version of `mul_self_sub_mul_self`. Notably, this holds for `Nat` and `NNReal`. -/
theorem mul_self_tsub_mul_self (a b : α) : a * a - b * b = (a + b) * (a - b) := by
  rw [mul_tsub, add_mul, add_mul, tsub_add_eq_tsub_tsub, mul_comm b a, add_tsub_cancel_right]

/-- The `tsub` version of `sq_sub_sq`. Notably, this holds for `Nat` and `NNReal`. -/
theorem sq_tsub_sq (a b : α) : a ^ 2 - b ^ 2 = (a + b) * (a - b) := by
  rw [sq, sq, mul_self_tsub_mul_self]

theorem mul_self_tsub_one (a : α) : a * a - 1 = (a + 1) * (a - 1) := by
  rw [← mul_self_tsub_mul_self, mul_one]

end Sub<|MERGE_RESOLUTION|>--- conflicted
+++ resolved
@@ -10,7 +10,6 @@
 
 /-!
 # Canonically ordered rings and semirings.
-
 -/
 
 
@@ -20,59 +19,32 @@
 
 variable {α : Type u} {β : Type*}
 
-<<<<<<< HEAD
 -- see Note [lower instance priority]
 instance (priority := 10) CanonicallyOrderedAdd.toZeroLEOneClass
     [AddZeroClass α] [One α] [LE α] [CanonicallyOrderedAdd α] : ZeroLEOneClass α where
   zero_le_one := zero_le _
-=======
-/-- A canonically ordered commutative semiring is an ordered, commutative semiring in which `a ≤ b`
-iff there exists `c` with `b = a + c`. This is satisfied by the natural numbers, for example, but
-not the integers or other ordered groups. -/
-class CanonicallyOrderedCommSemiring (α : Type*) extends CanonicallyOrderedAddCommMonoid α,
-    CommSemiring α where
-  /-- No zero divisors. -/
-  protected eq_zero_or_eq_zero_of_mul_eq_zero : ∀ {a b : α}, a * b = 0 → a = 0 ∨ b = 0
-
-section CanonicallyOrderedCommSemiring
-variable [CanonicallyOrderedCommSemiring α] {a b c d : α}
->>>>>>> 875821f5
 
 -- this holds more generally if we refactor `Odd` to use
 -- either `2 • t` or `t + t` instead of `2 * t`.
-<<<<<<< HEAD
 lemma Odd.pos [Semiring α] [PartialOrder α] [CanonicallyOrderedAdd α] [Nontrivial α] {a : α} :
     Odd a → 0 < a := by
   rintro ⟨k, rfl⟩; simp
-#align odd.pos Odd.pos
 
 namespace CanonicallyOrderedAdd
-=======
-lemma Odd.pos [Nontrivial α] : Odd a → 0 < a := by rintro ⟨k, rfl⟩; simp [pos_iff_ne_zero]
-
-namespace CanonicallyOrderedCommSemiring
 
 -- see Note [lower instance priority]
-instance (priority := 100) toNoZeroDivisors : NoZeroDivisors α :=
-  ⟨CanonicallyOrderedCommSemiring.eq_zero_or_eq_zero_of_mul_eq_zero⟩
->>>>>>> 875821f5
-
--- see Note [lower instance priority]
-instance (priority := 100) toCovariantClassMulLE [NonUnitalNonAssocSemiring α]
-    [LE α] [CanonicallyOrderedAdd α] : CovariantClass α α (· * ·) (· ≤ ·) := by
+instance (priority := 100) toMulLeftMono [NonUnitalNonAssocSemiring α]
+    [LE α] [CanonicallyOrderedAdd α] : MulLeftMono α := by
   refine ⟨fun a b c h => ?_⟩
   rcases exists_add_of_le h with ⟨c, rfl⟩
   rw [mul_add]
   apply self_le_add_right
-<<<<<<< HEAD
-#align canonically_ordered_comm_semiring.to_covariant_mul_le CanonicallyOrderedAdd.toCovariantClassMulLE
 
 variable [CommSemiring α] [PartialOrder α] [CanonicallyOrderedAdd α]
 
 -- see Note [lower instance priority]
 instance (priority := 100) toOrderedCommMonoid : OrderedCommMonoid α where
   mul_le_mul_left _ _ := mul_le_mul_left'
-#align canonically_ordered_comm_semiring.to_ordered_comm_monoid CanonicallyOrderedAdd.toOrderedCommMonoid
 
 @[nolint docBlame]
 abbrev toOrderedCommSemiring : OrderedCommSemiring α where
@@ -81,35 +53,14 @@
   add_le_add_left _ _ := add_le_add_left
   mul_le_mul_of_nonneg_left := fun _ _ _ h _ => mul_le_mul_left' h _
   mul_le_mul_of_nonneg_right := fun _ _ _ h _ => mul_le_mul_right' h _
-#align canonically_ordered_comm_semiring.to_ordered_comm_semiring CanonicallyOrderedAdd.toOrderedCommSemiring
-=======
-
--- see Note [lower instance priority]
-instance (priority := 100) toOrderedCommMonoid : OrderedCommMonoid α where
-  mul_le_mul_left := fun _ _ => mul_le_mul_left'
-
--- see Note [lower instance priority]
-instance (priority := 100) toOrderedCommSemiring : OrderedCommSemiring α :=
-  { ‹CanonicallyOrderedCommSemiring α› with
-    zero_le_one := zero_le _,
-    mul_le_mul_of_nonneg_left := fun a b c h _ => mul_le_mul_left' h _,
-    mul_le_mul_of_nonneg_right := fun a b c h _ => mul_le_mul_right' h _ }
->>>>>>> 875821f5
 
 @[simp]
 protected theorem mul_pos [NoZeroDivisors α] {a b : α} :
     0 < a * b ↔ 0 < a ∧ 0 < b := by
   simp only [pos_iff_ne_zero, ne_eq, mul_eq_zero, not_or]
-<<<<<<< HEAD
-#align canonically_ordered_comm_semiring.mul_pos CanonicallyOrderedAdd.mul_pos
 
 lemma pow_pos [NoZeroDivisors α] {a : α} (ha : 0 < a) (n : ℕ) : 0 < a ^ n :=
   pos_iff_ne_zero.2 <| pow_ne_zero _ ha.ne'
-#align canonically_ordered_comm_semiring.pow_pos CanonicallyOrderedAdd.pow_pos
-=======
-
-lemma pow_pos (ha : 0 < a) (n : ℕ) : 0 < a ^ n := pos_iff_ne_zero.2 <| pow_ne_zero _ ha.ne'
->>>>>>> 875821f5
 
 protected lemma mul_lt_mul_of_lt_of_lt
     [PosMulStrictMono α] {a b c d : α} (hab : a < b) (hcd : c < d) :
@@ -125,52 +76,59 @@
 
 section Sub
 
+section NonUnitalNonAssocSemiring
+
+variable [NonUnitalNonAssocSemiring α] [PartialOrder α] [CanonicallyOrderedAdd α]
+  [Sub α] [OrderedSub α] [IsTotal α (· ≤ ·)]
+
 namespace AddLECancellable
 
-protected theorem mul_tsub [NonUnitalNonAssocSemiring α] [PartialOrder α]
-    [CanonicallyOrderedAdd α]
-    [Sub α] [OrderedSub α] [IsTotal α (· ≤ ·)] {a b c : α}
+protected theorem mul_tsub {a b c : α}
     (h : AddLECancellable (a * c)) : a * (b - c) = a * b - a * c := by
-  cases' total_of (· ≤ ·) b c with hbc hcb
+  obtain (hbc | hcb) := total_of (· ≤ ·) b c
   · rw [tsub_eq_zero_iff_le.2 hbc, mul_zero, tsub_eq_zero_iff_le.2 (mul_le_mul_left' hbc a)]
   · apply h.eq_tsub_of_add_eq
     rw [← mul_add, tsub_add_cancel_of_le hcb]
 
-<<<<<<< HEAD
-protected theorem tsub_mul [NonUnitalNonAssocSemiring α] [PartialOrder α]
-    [CanonicallyOrderedAdd α] [CovariantClass α α (swap (· * ·)) (· ≤ ·)]
-    [Sub α] [OrderedSub α] [IsTotal α (· ≤ ·)] {a b c : α}
+protected theorem tsub_mul [MulRightMono α] {a b c : α}
     (h : AddLECancellable (b * c)) : (a - b) * c = a * c - b * c := by
-  cases' total_of (· ≤ ·) a b with hab hba
+  obtain (hab | hba) := total_of (· ≤ ·) a b
   · rw [tsub_eq_zero_iff_le.2 hab, zero_mul, tsub_eq_zero_iff_le.2 (mul_le_mul_right' hab c)]
   · apply h.eq_tsub_of_add_eq
     rw [← add_mul, tsub_add_cancel_of_le hba]
-#align add_le_cancellable.tsub_mul AddLECancellable.tsub_mul
-=======
-protected theorem tsub_mul (h : AddLECancellable (b * c)) : (a - b) * c = a * c - b * c := by
-  simp only [mul_comm _ c] at *
-  exact h.mul_tsub
->>>>>>> 875821f5
 
 end AddLECancellable
 
-theorem mul_tsub [NonUnitalNonAssocSemiring α] [PartialOrder α]
-    [CanonicallyOrderedAdd α]
-    [Sub α] [OrderedSub α] [IsTotal α (· ≤ ·)] [ContravariantClass α α (· + ·) (· ≤ ·)]
-    (a b c : α) : a * (b - c) = a * b - a * c :=
+theorem mul_tsub [AddLeftReflectLE α] (a b c : α) :
+    a * (b - c) = a * b - a * c :=
   Contravariant.AddLECancellable.mul_tsub
 
-theorem tsub_mul [NonUnitalNonAssocSemiring α] [PartialOrder α]
-    [CanonicallyOrderedAdd α] [CovariantClass α α (swap (· * ·)) (· ≤ ·)]
-    [Sub α] [OrderedSub α] [IsTotal α (· ≤ ·)] [ContravariantClass α α (· + ·) (· ≤ ·)]
-    (a b c : α) : (a - b) * c = a * c - b * c :=
+theorem tsub_mul [MulRightMono α] [AddLeftReflectLE α] (a b c : α) :
+    (a - b) * c = a * c - b * c :=
   Contravariant.AddLECancellable.tsub_mul
 
-lemma mul_tsub_one (a b : α) : a * (b - 1) = a * b - a := by rw [mul_tsub, mul_one]
-lemma tsub_one_mul (a b : α) : (a - 1) * b = a * b - b := by rw [tsub_mul, one_mul]
+end NonUnitalNonAssocSemiring
+
+section NonAssocSemiring
+
+variable [NonAssocSemiring α] [PartialOrder α] [CanonicallyOrderedAdd α]
+  [Sub α] [OrderedSub α] [IsTotal α (· ≤ ·)]
+
+lemma mul_tsub_one [AddLeftReflectLE α] (a b : α) :
+    a * (b - 1) = a * b - a := by rw [mul_tsub, mul_one]
+lemma tsub_one_mul [MulRightMono α] [AddLeftReflectLE α] (a b : α) :
+    (a - 1) * b = a * b - b := by rw [tsub_mul, one_mul]
+
+end NonAssocSemiring
+
+section CommSemiring
+
+variable [CommSemiring α] [PartialOrder α] [CanonicallyOrderedAdd α]
+  [Sub α] [OrderedSub α] [IsTotal α (· ≤ ·)] [AddLeftReflectLE α]
 
 /-- The `tsub` version of `mul_self_sub_mul_self`. Notably, this holds for `Nat` and `NNReal`. -/
-theorem mul_self_tsub_mul_self (a b : α) : a * a - b * b = (a + b) * (a - b) := by
+theorem mul_self_tsub_mul_self (a b : α) :
+    a * a - b * b = (a + b) * (a - b) := by
   rw [mul_tsub, add_mul, add_mul, tsub_add_eq_tsub_tsub, mul_comm b a, add_tsub_cancel_right]
 
 /-- The `tsub` version of `sq_sub_sq`. Notably, this holds for `Nat` and `NNReal`. -/
@@ -180,4 +138,6 @@
 theorem mul_self_tsub_one (a : α) : a * a - 1 = (a + 1) * (a - 1) := by
   rw [← mul_self_tsub_mul_self, mul_one]
 
+end CommSemiring
+
 end Sub