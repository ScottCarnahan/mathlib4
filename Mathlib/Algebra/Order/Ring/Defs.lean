/-
Copyright (c) 2016 Jeremy Avigad. All rights reserved.
Released under Apache 2.0 license as described in the file LICENSE.
Authors: Jeremy Avigad, Leonardo de Moura, Mario Carneiro, Yaël Dillies, Yuyang Zhao
-/
import Mathlib.Algebra.Order.Ring.Unbundled.Basic
import Mathlib.Algebra.CharZero.Defs
import Mathlib.Algebra.Order.Group.Defs
import Mathlib.Algebra.Order.GroupWithZero.Unbundled
import Mathlib.Algebra.Order.Monoid.NatCast
import Mathlib.Algebra.Order.Monoid.Unbundled.MinMax
import Mathlib.Algebra.Ring.Defs
import Mathlib.Tactic.Tauto
import Mathlib.Algebra.Order.Monoid.Unbundled.ExistsOfLE

/-!
# Ordered rings and semirings

This file develops the basics of ordered (semi)rings.

Each typeclass here comprises
* an algebraic class (`Semiring`, `CommSemiring`, `Ring`, `CommRing`)
* an order class (`PartialOrder`, `LinearOrder`)
* assumptions on how both interact ((strict) monotonicity, canonicity)

For short,
* "`+` respects `≤`" means "monotonicity of addition"
* "`+` respects `<`" means "strict monotonicity of addition"
* "`*` respects `≤`" means "monotonicity of multiplication by a nonnegative number".
* "`*` respects `<`" means "strict monotonicity of multiplication by a positive number".

## Typeclasses

* `OrderedSemiring`: Semiring with a partial order such that `+` and `*` respect `≤`.
* `StrictOrderedSemiring`: Nontrivial semiring with a partial order such that `+` and `*` respects
  `<`.
* `OrderedCommSemiring`: Commutative semiring with a partial order such that `+` and `*` respect
  `≤`.
* `StrictOrderedCommSemiring`: Nontrivial commutative semiring with a partial order such that `+`
  and `*` respect `<`.
* `OrderedRing`: Ring with a partial order such that `+` respects `≤` and `*` respects `<`.
* `OrderedCommRing`: Commutative ring with a partial order such that `+` respects `≤` and
  `*` respects `<`.
* `LinearOrderedSemiring`: Nontrivial semiring with a linear order such that `+` respects `≤` and
  `*` respects `<`.
* `LinearOrderedCommSemiring`: Nontrivial commutative semiring with a linear order such that `+`
  respects `≤` and `*` respects `<`.
* `LinearOrderedRing`: Nontrivial ring with a linear order such that `+` respects `≤` and `*`
  respects `<`.
* `LinearOrderedCommRing`: Nontrivial commutative ring with a linear order such that `+` respects
  `≤` and `*` respects `<`.

## Hierarchy

The hardest part of proving order lemmas might be to figure out the correct generality and its
corresponding typeclass. Here's an attempt at demystifying it. For each typeclass, we list its
immediate predecessors and what conditions are added to each of them.

* `OrderedSemiring`
  - `OrderedAddCommMonoid` & multiplication & `*` respects `≤`
  - `Semiring` & partial order structure & `+` respects `≤` & `*` respects `≤`
* `StrictOrderedSemiring`
  - `OrderedCancelAddCommMonoid` & multiplication & `*` respects `<` & nontriviality
  - `OrderedSemiring` & `+` respects `<` & `*` respects `<` & nontriviality
* `OrderedCommSemiring`
  - `OrderedSemiring` & commutativity of multiplication
  - `CommSemiring` & partial order structure & `+` respects `≤` & `*` respects `<`
* `StrictOrderedCommSemiring`
  - `StrictOrderedSemiring` & commutativity of multiplication
  - `OrderedCommSemiring` & `+` respects `<` & `*` respects `<` & nontriviality
* `OrderedRing`
  - `OrderedSemiring` & additive inverses
  - `OrderedAddCommGroup` & multiplication & `*` respects `<`
  - `Ring` & partial order structure & `+` respects `≤` & `*` respects `<`
* `StrictOrderedRing`
  - `StrictOrderedSemiring` & additive inverses
  - `OrderedSemiring` & `+` respects `<` & `*` respects `<` & nontriviality
* `OrderedCommRing`
  - `OrderedRing` & commutativity of multiplication
  - `OrderedCommSemiring` & additive inverses
  - `CommRing` & partial order structure & `+` respects `≤` & `*` respects `<`
* `StrictOrderedCommRing`
  - `StrictOrderedCommSemiring` & additive inverses
  - `StrictOrderedRing` & commutativity of multiplication
  - `OrderedCommRing` & `+` respects `<` & `*` respects `<` & nontriviality
* `LinearOrderedSemiring`
  - `StrictOrderedSemiring` & totality of the order
  - `LinearOrderedAddCommMonoid` & multiplication & nontriviality & `*` respects `<`
* `LinearOrderedCommSemiring`
  - `StrictOrderedCommSemiring` & totality of the order
  - `LinearOrderedSemiring` & commutativity of multiplication
* `LinearOrderedRing`
  - `StrictOrderedRing` & totality of the order
  - `LinearOrderedSemiring` & additive inverses
  - `LinearOrderedAddCommGroup` & multiplication & `*` respects `<`
  - `Ring` & `IsDomain` & linear order structure
* `LinearOrderedCommRing`
  - `StrictOrderedCommRing` & totality of the order
  - `LinearOrderedRing` & commutativity of multiplication
  - `LinearOrderedCommSemiring` & additive inverses
  - `CommRing` & `IsDomain` & linear order structure
-/

assert_not_exists MonoidHom

open Function

universe u

variable {α : Type u}

-- TODO: assume weaker typeclasses

/-- An ordered semiring is a semiring with a partial order such that addition is monotone and
multiplication by a nonnegative number is monotone. -/
class IsOrderedRing (α : Type*) [Semiring α] [PartialOrder α] extends
    IsOrderedAddMonoid α, ZeroLEOneClass α where
  /-- In an ordered semiring, we can multiply an inequality `a ≤ b` on the left
  by a non-negative element `0 ≤ c` to obtain `c * a ≤ c * b`. -/
  protected mul_le_mul_of_nonneg_left : ∀ a b c : α, a ≤ b → 0 ≤ c → c * a ≤ c * b
  /-- In an ordered semiring, we can multiply an inequality `a ≤ b` on the right
  by a non-negative element `0 ≤ c` to obtain `a * c ≤ b * c`. -/
  protected mul_le_mul_of_nonneg_right : ∀ a b c : α, a ≤ b → 0 ≤ c → a * c ≤ b * c

attribute [instance 100] IsOrderedRing.toZeroLEOneClass

/-- A strict ordered semiring is a nontrivial semiring with a partial order such that addition is
strictly monotone and multiplication by a positive number is strictly monotone. -/
class IsStrictOrderedRing (α : Type*) [Semiring α] [PartialOrder α] extends
    IsOrderedCancelAddMonoid α, ZeroLEOneClass α, Nontrivial α where
  /-- In a strict ordered semiring, we can multiply an inequality `a < b` on the left
  by a positive element `0 < c` to obtain `c * a < c * b`. -/
  protected mul_lt_mul_of_pos_left : ∀ a b c : α, a < b → 0 < c → c * a < c * b
  /-- In a strict ordered semiring, we can multiply an inequality `a < b` on the right
  by a positive element `0 < c` to obtain `a * c < b * c`. -/
  protected mul_lt_mul_of_pos_right : ∀ a b c : α, a < b → 0 < c → a * c < b * c

attribute [instance 100] IsStrictOrderedRing.toZeroLEOneClass
attribute [instance 100] IsStrictOrderedRing.toNontrivial

lemma IsOrderedRing.of_mul_nonneg [Ring α] [PartialOrder α] [IsOrderedAddMonoid α]
    [ZeroLEOneClass α] (mul_nonneg : ∀ a b : α, 0 ≤ a → 0 ≤ b → 0 ≤ a * b) :
    IsOrderedRing α where
  mul_le_mul_of_nonneg_left a b c ab hc := by
    simpa only [mul_sub, sub_nonneg] using mul_nonneg _ _ hc (sub_nonneg.2 ab)
  mul_le_mul_of_nonneg_right a b c ab hc := by
    simpa only [sub_mul, sub_nonneg] using mul_nonneg _ _ (sub_nonneg.2 ab) hc

lemma IsStrictOrderedRing.of_mul_pos [Ring α] [PartialOrder α] [IsOrderedAddMonoid α]
    [ZeroLEOneClass α] [Nontrivial α] (mul_pos : ∀ a b : α, 0 < a → 0 < b → 0 < a * b) :
    IsStrictOrderedRing α where
  mul_lt_mul_of_pos_left a b c ab hc := by
    simpa only [mul_sub, sub_pos] using mul_pos _ _ hc (sub_pos.2 ab)
  mul_lt_mul_of_pos_right a b c ab hc := by
    simpa only [sub_mul, sub_pos] using mul_pos _ _ (sub_pos.2 ab) hc

section IsOrderedRing
variable [Semiring α] [PartialOrder α] [IsOrderedRing α]

-- see Note [lower instance priority]
instance (priority := 200) IsOrderedRing.toPosMulMono : PosMulMono α where
  elim x _ _ h := IsOrderedRing.mul_le_mul_of_nonneg_left _ _ _ h x.2

-- see Note [lower instance priority]
instance (priority := 200) IsOrderedRing.toMulPosMono : MulPosMono α where
  elim x _ _ h := IsOrderedRing.mul_le_mul_of_nonneg_right _ _ _ h x.2

end IsOrderedRing

/-- Turn an ordered domain into a strict ordered ring. -/
lemma IsOrderedRing.toIsStrictOrderedRing (α : Type*)
    [Ring α] [PartialOrder α] [IsOrderedRing α] [NoZeroDivisors α] [Nontrivial α] :
    IsStrictOrderedRing α :=
  .of_mul_pos fun _ _ ap bp ↦ (mul_nonneg ap.le bp.le).lt_of_ne' (mul_ne_zero ap.ne' bp.ne')

section IsStrictOrderedRing
variable [Semiring α] [PartialOrder α] [IsStrictOrderedRing α]

-- see Note [lower instance priority]
instance (priority := 200) IsStrictOrderedRing.toPosMulStrictMono : PosMulStrictMono α where
  elim x _ _ h := IsStrictOrderedRing.mul_lt_mul_of_pos_left _ _ _ h x.prop

-- see Note [lower instance priority]
instance (priority := 200) IsStrictOrderedRing.toMulPosStrictMono : MulPosStrictMono α where
  elim x _ _ h := IsStrictOrderedRing.mul_lt_mul_of_pos_right _ _ _ h x.prop

-- see Note [lower instance priority]
instance (priority := 100) IsStrictOrderedRing.toIsOrderedRing : IsOrderedRing α where
  __ := ‹IsStrictOrderedRing α›
  mul_le_mul_of_nonneg_left _ _ _ := mul_le_mul_of_nonneg_left
  mul_le_mul_of_nonneg_right _ _ _ := mul_le_mul_of_nonneg_right

-- see Note [lower instance priority]
instance (priority := 100) IsStrictOrderedRing.toCharZero :
    CharZero α where
  cast_injective :=
    (strictMono_nat_of_lt_succ fun n ↦ by rw [Nat.cast_succ]; apply lt_add_one).injective

-- see Note [lower instance priority]
instance (priority := 100) IsStrictOrderedRing.toNoMaxOrder : NoMaxOrder α :=
  ⟨fun a => ⟨a + 1, lt_add_of_pos_right _ one_pos⟩⟩

end IsStrictOrderedRing

section LinearOrder

variable [Semiring α] [LinearOrder α] [IsStrictOrderedRing α] [ExistsAddOfLE α]

-- See note [lower instance priority]
instance (priority := 100) IsStrictOrderedRing.noZeroDivisors : NoZeroDivisors α where
  eq_zero_or_eq_zero_of_mul_eq_zero {a b} hab := by
    contrapose! hab
    obtain ha | ha := hab.1.lt_or_lt <;> obtain hb | hb := hab.2.lt_or_lt
    exacts [(mul_pos_of_neg_of_neg ha hb).ne', (mul_neg_of_neg_of_pos ha hb).ne,
      (mul_neg_of_pos_of_neg ha hb).ne, (mul_pos ha hb).ne']

-- Note that we can't use `NoZeroDivisors.to_isDomain` since we are merely in a semiring.
-- See note [lower instance priority]
instance (priority := 100) IsStrictOrderedRing.isDomain : IsDomain α where
  mul_left_cancel_of_ne_zero {a b c} ha h := by
    obtain ha | ha := ha.lt_or_lt
    exacts [(strictAnti_mul_left ha).injective h, (strictMono_mul_left_of_pos ha).injective h]
  mul_right_cancel_of_ne_zero {b a c} ha h := by
    obtain ha | ha := ha.lt_or_lt
    exacts [(strictAnti_mul_right ha).injective h, (strictMono_mul_right_of_pos ha).injective h]

end LinearOrder

/-! Note that `OrderDual` does not satisfy any of the ordered ring typeclasses due to the
`zero_le_one` field. -/

set_option linter.deprecated false in
/-- An `OrderedSemiring` is a semiring with a partial order such that addition is monotone and
multiplication by a nonnegative number is monotone. -/
@[deprecated "Use `[Semiring α] [PartialOrder α] [IsOrderedRing α]` instead."
  (since := "2025-01-05")]
structure OrderedSemiring (α : Type u) extends Semiring α, OrderedAddCommMonoid α where
  /-- `0 ≤ 1` in any ordered semiring. -/
  protected zero_le_one : (0 : α) ≤ 1
  /-- In an ordered semiring, we can multiply an inequality `a ≤ b` on the left
  by a non-negative element `0 ≤ c` to obtain `c * a ≤ c * b`. -/
  protected mul_le_mul_of_nonneg_left : ∀ a b c : α, a ≤ b → 0 ≤ c → c * a ≤ c * b
  /-- In an ordered semiring, we can multiply an inequality `a ≤ b` on the right
  by a non-negative element `0 ≤ c` to obtain `a * c ≤ b * c`. -/
  protected mul_le_mul_of_nonneg_right : ∀ a b c : α, a ≤ b → 0 ≤ c → a * c ≤ b * c

set_option linter.deprecated false in
/-- An `OrderedCommSemiring` is a commutative semiring with a partial order such that addition is
monotone and multiplication by a nonnegative number is monotone. -/
@[deprecated "Use `[CommSemiring α] [PartialOrder α] [IsOrderedRing α]` instead."
  (since := "2025-01-05")]
structure OrderedCommSemiring (α : Type u) extends OrderedSemiring α, CommSemiring α where
  mul_le_mul_of_nonneg_right a b c ha hc :=
    -- parentheses ensure this generates an `optParam` rather than an `autoParam`
    (by simpa only [mul_comm] using mul_le_mul_of_nonneg_left a b c ha hc)

set_option linter.deprecated false in
/-- An `OrderedRing` is a ring with a partial order such that addition is monotone and
multiplication by a nonnegative number is monotone. -/
@[deprecated "Use `[Ring α] [PartialOrder α] [IsOrderedRing α]` instead."
  (since := "2025-01-05")]
structure OrderedRing (α : Type u) extends Ring α, OrderedAddCommGroup α where
  /-- `0 ≤ 1` in any ordered ring. -/
  protected zero_le_one : 0 ≤ (1 : α)
  /-- The product of non-negative elements is non-negative. -/
  protected mul_nonneg : ∀ a b : α, 0 ≤ a → 0 ≤ b → 0 ≤ a * b

set_option linter.deprecated false in
/-- An `OrderedCommRing` is a commutative ring with a partial order such that addition is monotone
and multiplication by a nonnegative number is monotone. -/
@[deprecated "Use `[CommRing α] [PartialOrder α] [IsOrderedRing α]` instead."
  (since := "2025-01-05")]
structure OrderedCommRing (α : Type u) extends OrderedRing α, CommRing α

set_option linter.deprecated false in
/-- A `StrictOrderedSemiring` is a nontrivial semiring with a partial order such that addition is
strictly monotone and multiplication by a positive number is strictly monotone. -/
@[deprecated "Use `[Semiring α] [PartialOrder α] [IsStrictOrderedRing α]` instead."
  (since := "2025-01-05")]
structure StrictOrderedSemiring (α : Type u) extends Semiring α, OrderedCancelAddCommMonoid α,
    Nontrivial α where
  /-- In a strict ordered semiring, `0 ≤ 1`. -/
  protected zero_le_one : (0 : α) ≤ 1
  /-- Left multiplication by a positive element is strictly monotone. -/
  protected mul_lt_mul_of_pos_left : ∀ a b c : α, a < b → 0 < c → c * a < c * b
  /-- Right multiplication by a positive element is strictly monotone. -/
  protected mul_lt_mul_of_pos_right : ∀ a b c : α, a < b → 0 < c → a * c < b * c

set_option linter.deprecated false in
/-- A `StrictOrderedCommSemiring` is a commutative semiring with a partial order such that
addition is strictly monotone and multiplication by a positive number is strictly monotone. -/
@[deprecated "Use `[CommSemiring α] [PartialOrder α] [IsStrictOrderedRing α]` instead."
  (since := "2025-01-05")]
structure StrictOrderedCommSemiring (α : Type u) extends StrictOrderedSemiring α, CommSemiring α

set_option linter.deprecated false in
/-- A `StrictOrderedRing` is a ring with a partial order such that addition is strictly monotone
and multiplication by a positive number is strictly monotone. -/
@[deprecated "Use `[Ring α] [PartialOrder α] [IsStrictOrderedRing α]` instead."
  (since := "2025-01-05")]
structure StrictOrderedRing (α : Type u) extends Ring α, OrderedAddCommGroup α, Nontrivial α where
  /-- In a strict ordered ring, `0 ≤ 1`. -/
  protected zero_le_one : 0 ≤ (1 : α)
  /-- The product of two positive elements is positive. -/
  protected mul_pos : ∀ a b : α, 0 < a → 0 < b → 0 < a * b

set_option linter.deprecated false in
/-- A `StrictOrderedCommRing` is a commutative ring with a partial order such that addition is
strictly monotone and multiplication by a positive number is strictly monotone. -/
@[deprecated "Use `[CommRing α] [PartialOrder α] [IsStrictOrderedRing α]` instead."
  (since := "2025-01-05")]
structure StrictOrderedCommRing (α : Type*) extends StrictOrderedRing α, CommRing α

/- It's not entirely clear we should assume `Nontrivial` at this point; it would be reasonable to
explore changing this, but be warned that the instances involving `Domain` may cause typeclass
search loops. -/
set_option linter.deprecated false in
/-- A `LinearOrderedSemiring` is a nontrivial semiring with a linear order such that
addition is monotone and multiplication by a positive number is strictly monotone. -/
@[deprecated "Use `[Semiring α] [LinearOrder α] [IsStrictOrderedRing α]` instead."
  (since := "2025-01-05")]
structure LinearOrderedSemiring (α : Type u) extends StrictOrderedSemiring α,
  LinearOrderedAddCommMonoid α

set_option linter.deprecated false in
/-- A `LinearOrderedCommSemiring` is a nontrivial commutative semiring with a linear order such
that addition is monotone and multiplication by a positive number is strictly monotone. -/
@[deprecated "Use `[CommSemiring α] [LinearOrder α] [IsStrictOrderedRing α]` instead."
  (since := "2025-01-05")]
structure LinearOrderedCommSemiring (α : Type*) extends StrictOrderedCommSemiring α,
  LinearOrderedSemiring α

set_option linter.deprecated false in
/-- A `LinearOrderedRing` is a ring with a linear order such that addition is monotone and
multiplication by a positive number is strictly monotone. -/
@[deprecated "Use `[Ring α] [LinearOrder α] [IsStrictOrderedRing α]` instead."
  (since := "2025-01-05")]
structure LinearOrderedRing (α : Type u) extends StrictOrderedRing α, LinearOrder α

set_option linter.deprecated false in
/-- A `LinearOrderedCommRing` is a commutative ring with a linear order such that addition is
monotone and multiplication by a positive number is strictly monotone. -/
@[deprecated "Use `[CommRing α] [LinearOrder α] [IsStrictOrderedRing α]` instead."
  (since := "2025-01-05")]
structure LinearOrderedCommRing (α : Type u) extends LinearOrderedRing α, CommMonoid α

attribute [nolint docBlame]
  StrictOrderedSemiring.toOrderedCancelAddCommMonoid
  StrictOrderedCommSemiring.toCommSemiring
  LinearOrderedSemiring.toLinearOrderedAddCommMonoid
  LinearOrderedRing.toLinearOrder
  OrderedSemiring.toOrderedAddCommMonoid
  OrderedCommSemiring.toCommSemiring
  StrictOrderedCommRing.toCommRing
  OrderedRing.toOrderedAddCommGroup
  OrderedCommRing.toCommRing
  StrictOrderedRing.toOrderedAddCommGroup
  LinearOrderedCommSemiring.toLinearOrderedSemiring
  LinearOrderedCommRing.toCommMonoid

section OrderedRing

variable [Ring α] [PartialOrder α] [IsOrderedRing α] {a b c : α}

lemma one_add_le_one_sub_mul_one_add (h : a + b + b * c ≤ c) : 1 + a ≤ (1 - b) * (1 + c) := by
  rw [one_sub_mul, mul_one_add, le_sub_iff_add_le, add_assoc, ← add_assoc a]
  gcongr

lemma one_add_le_one_add_mul_one_sub (h : a + c + b * c ≤ b) : 1 + a ≤ (1 + b) * (1 - c) := by
  rw [mul_one_sub, one_add_mul, le_sub_iff_add_le, add_assoc, ← add_assoc a]
  gcongr

lemma one_sub_le_one_sub_mul_one_add (h : b + b * c ≤ a + c) : 1 - a ≤ (1 - b) * (1 + c) := by
  rw [one_sub_mul, mul_one_add, sub_le_sub_iff, add_assoc, add_comm c]
  gcongr

lemma one_sub_le_one_add_mul_one_sub (h : c + b * c ≤ a + b) : 1 - a ≤ (1 + b) * (1 - c) := by
  rw [mul_one_sub, one_add_mul, sub_le_sub_iff, add_assoc, add_comm b]
  gcongr

<<<<<<< HEAD
end OrderedRing
=======
end OrderedRing

section OrderedRing

variable [OrderedRing α] {a b c : α}

-- see Note [lower instance priority]
instance (priority := 100) OrderedRing.toOrderedSemiring : OrderedSemiring α :=
  { ‹OrderedRing α›, (Ring.toSemiring : Semiring α) with
    mul_le_mul_of_nonneg_left := fun a b c h hc => by
      simpa only [mul_sub, sub_nonneg] using OrderedRing.mul_nonneg _ _ hc (sub_nonneg.2 h),
    mul_le_mul_of_nonneg_right := fun a b c h hc => by
      simpa only [sub_mul, sub_nonneg] using OrderedRing.mul_nonneg _ _ (sub_nonneg.2 h) hc }

end OrderedRing

section OrderedCommRing

variable [OrderedCommRing α]

-- See note [lower instance priority]
instance (priority := 100) OrderedCommRing.toOrderedCommSemiring : OrderedCommSemiring α :=
  { OrderedRing.toOrderedSemiring, ‹OrderedCommRing α› with }

end OrderedCommRing

section StrictOrderedSemiring

variable [StrictOrderedSemiring α]

-- see Note [lower instance priority]
instance StrictOrderedSemiring.toIsStrictOrderedRing : IsStrictOrderedRing α :=
  { ‹StrictOrderedSemiring α› with }

-- See note [reducible non-instances]
/-- A choice-free version of `StrictOrderedSemiring.toOrderedSemiring` to avoid using choice in
basic `Nat` lemmas. -/
abbrev StrictOrderedSemiring.toOrderedSemiring' [DecidableLE α] : OrderedSemiring α :=
  { ‹StrictOrderedSemiring α› with
    mul_le_mul_of_nonneg_left := fun a b c hab hc => by
      obtain rfl | hab := Decidable.eq_or_lt_of_le hab
      · rfl
      obtain rfl | hc := Decidable.eq_or_lt_of_le hc
      · simp
      · exact (mul_lt_mul_of_pos_left hab hc).le,
    mul_le_mul_of_nonneg_right := fun a b c hab hc => by
      obtain rfl | hab := Decidable.eq_or_lt_of_le hab
      · rfl
      obtain rfl | hc := Decidable.eq_or_lt_of_le hc
      · simp
      · exact (mul_lt_mul_of_pos_right hab hc).le }

-- see Note [lower instance priority]
instance (priority := 100) StrictOrderedSemiring.toOrderedSemiring : OrderedSemiring α :=
  { ‹StrictOrderedSemiring α› with
    mul_le_mul_of_nonneg_left := fun _ _ _ =>
      letI := @StrictOrderedSemiring.toOrderedSemiring' α _ (Classical.decRel _)
      mul_le_mul_of_nonneg_left,
    mul_le_mul_of_nonneg_right := fun _ _ _ =>
      letI := @StrictOrderedSemiring.toOrderedSemiring' α _ (Classical.decRel _)
      mul_le_mul_of_nonneg_right }

end StrictOrderedSemiring

section StrictOrderedCommSemiring
variable [StrictOrderedCommSemiring α]

-- See note [reducible non-instances]
/-- A choice-free version of `StrictOrderedCommSemiring.toOrderedCommSemiring'` to avoid using
choice in basic `Nat` lemmas. -/
abbrev StrictOrderedCommSemiring.toOrderedCommSemiring' [DecidableLE α] : OrderedCommSemiring α :=
  { ‹StrictOrderedCommSemiring α›, StrictOrderedSemiring.toOrderedSemiring' with }

-- see Note [lower instance priority]
instance (priority := 100) StrictOrderedCommSemiring.toOrderedCommSemiring :
    OrderedCommSemiring α :=
  { ‹StrictOrderedCommSemiring α›, StrictOrderedSemiring.toOrderedSemiring with }

end StrictOrderedCommSemiring

section StrictOrderedRing
variable [StrictOrderedRing α]

-- see Note [lower instance priority]
instance (priority := 100) StrictOrderedRing.toStrictOrderedSemiring : StrictOrderedSemiring α :=
  { ‹StrictOrderedRing α›, (Ring.toSemiring : Semiring α) with
    le_of_add_le_add_left := @le_of_add_le_add_left α _ _ _,
    mul_lt_mul_of_pos_left := fun a b c h hc => by
      simpa only [mul_sub, sub_pos] using StrictOrderedRing.mul_pos _ _ hc (sub_pos.2 h),
    mul_lt_mul_of_pos_right := fun a b c h hc => by
      simpa only [sub_mul, sub_pos] using StrictOrderedRing.mul_pos _ _ (sub_pos.2 h) hc }

-- See note [reducible non-instances]
/-- A choice-free version of `StrictOrderedRing.toOrderedRing` to avoid using choice in basic
`Int` lemmas. -/
abbrev StrictOrderedRing.toOrderedRing' [DecidableLE α] : OrderedRing α :=
  { ‹StrictOrderedRing α›, (Ring.toSemiring : Semiring α) with
    mul_nonneg := fun a b ha hb => by
      obtain ha | ha := Decidable.eq_or_lt_of_le ha
      · rw [← ha, zero_mul]
      obtain hb | hb := Decidable.eq_or_lt_of_le hb
      · rw [← hb, mul_zero]
      · exact (StrictOrderedRing.mul_pos _ _ ha hb).le }

-- see Note [lower instance priority]
instance (priority := 100) StrictOrderedRing.toOrderedRing : OrderedRing α where
  __ := ‹StrictOrderedRing α›
  mul_nonneg := fun _ _ => mul_nonneg

end StrictOrderedRing

section StrictOrderedCommRing

variable [StrictOrderedCommRing α]

-- See note [reducible non-instances]
/-- A choice-free version of `StrictOrderedCommRing.toOrderedCommRing` to avoid using
choice in basic `Int` lemmas. -/
abbrev StrictOrderedCommRing.toOrderedCommRing' [DecidableLE α] : OrderedCommRing α :=
  { ‹StrictOrderedCommRing α›, StrictOrderedRing.toOrderedRing' with }

-- See note [lower instance priority]
instance (priority := 100) StrictOrderedCommRing.toStrictOrderedCommSemiring :
    StrictOrderedCommSemiring α :=
  { ‹StrictOrderedCommRing α›, StrictOrderedRing.toStrictOrderedSemiring with }

-- See note [lower instance priority]
instance (priority := 100) StrictOrderedCommRing.toOrderedCommRing : OrderedCommRing α :=
  { ‹StrictOrderedCommRing α›, StrictOrderedRing.toOrderedRing with }

end StrictOrderedCommRing

section LinearOrderedSemiring

variable [LinearOrderedSemiring α]

-- See note [lower instance priority]
instance (priority := 100) LinearOrderedSemiring.toLinearOrderedCancelAddCommMonoid :
    LinearOrderedCancelAddCommMonoid α where __ := ‹LinearOrderedSemiring α›

end LinearOrderedSemiring

section LinearOrderedRing
variable [LinearOrderedRing α]

-- see Note [lower instance priority]
instance (priority := 100) LinearOrderedRing.toLinearOrderedSemiring : LinearOrderedSemiring α :=
  { ‹LinearOrderedRing α›, StrictOrderedRing.toStrictOrderedSemiring with }

-- see Note [lower instance priority]
instance (priority := 100) LinearOrderedRing.toLinearOrderedAddCommGroup :
    LinearOrderedAddCommGroup α where __ := ‹LinearOrderedRing α›

end LinearOrderedRing

-- see Note [lower instance priority]
instance (priority := 100) LinearOrderedCommRing.toStrictOrderedCommRing
    [d : LinearOrderedCommRing α] : StrictOrderedCommRing α :=
  { d with }

-- see Note [lower instance priority]
instance (priority := 100) LinearOrderedCommRing.toLinearOrderedCommSemiring
    [d : LinearOrderedCommRing α] : LinearOrderedCommSemiring α :=
  { d, LinearOrderedRing.toLinearOrderedSemiring with }
>>>>>>> d28737c0
<|MERGE_RESOLUTION|>--- conflicted
+++ resolved
@@ -378,171 +378,4 @@
   rw [mul_one_sub, one_add_mul, sub_le_sub_iff, add_assoc, add_comm b]
   gcongr
 
-<<<<<<< HEAD
-end OrderedRing
-=======
-end OrderedRing
-
-section OrderedRing
-
-variable [OrderedRing α] {a b c : α}
-
--- see Note [lower instance priority]
-instance (priority := 100) OrderedRing.toOrderedSemiring : OrderedSemiring α :=
-  { ‹OrderedRing α›, (Ring.toSemiring : Semiring α) with
-    mul_le_mul_of_nonneg_left := fun a b c h hc => by
-      simpa only [mul_sub, sub_nonneg] using OrderedRing.mul_nonneg _ _ hc (sub_nonneg.2 h),
-    mul_le_mul_of_nonneg_right := fun a b c h hc => by
-      simpa only [sub_mul, sub_nonneg] using OrderedRing.mul_nonneg _ _ (sub_nonneg.2 h) hc }
-
-end OrderedRing
-
-section OrderedCommRing
-
-variable [OrderedCommRing α]
-
--- See note [lower instance priority]
-instance (priority := 100) OrderedCommRing.toOrderedCommSemiring : OrderedCommSemiring α :=
-  { OrderedRing.toOrderedSemiring, ‹OrderedCommRing α› with }
-
-end OrderedCommRing
-
-section StrictOrderedSemiring
-
-variable [StrictOrderedSemiring α]
-
--- see Note [lower instance priority]
-instance StrictOrderedSemiring.toIsStrictOrderedRing : IsStrictOrderedRing α :=
-  { ‹StrictOrderedSemiring α› with }
-
--- See note [reducible non-instances]
-/-- A choice-free version of `StrictOrderedSemiring.toOrderedSemiring` to avoid using choice in
-basic `Nat` lemmas. -/
-abbrev StrictOrderedSemiring.toOrderedSemiring' [DecidableLE α] : OrderedSemiring α :=
-  { ‹StrictOrderedSemiring α› with
-    mul_le_mul_of_nonneg_left := fun a b c hab hc => by
-      obtain rfl | hab := Decidable.eq_or_lt_of_le hab
-      · rfl
-      obtain rfl | hc := Decidable.eq_or_lt_of_le hc
-      · simp
-      · exact (mul_lt_mul_of_pos_left hab hc).le,
-    mul_le_mul_of_nonneg_right := fun a b c hab hc => by
-      obtain rfl | hab := Decidable.eq_or_lt_of_le hab
-      · rfl
-      obtain rfl | hc := Decidable.eq_or_lt_of_le hc
-      · simp
-      · exact (mul_lt_mul_of_pos_right hab hc).le }
-
--- see Note [lower instance priority]
-instance (priority := 100) StrictOrderedSemiring.toOrderedSemiring : OrderedSemiring α :=
-  { ‹StrictOrderedSemiring α› with
-    mul_le_mul_of_nonneg_left := fun _ _ _ =>
-      letI := @StrictOrderedSemiring.toOrderedSemiring' α _ (Classical.decRel _)
-      mul_le_mul_of_nonneg_left,
-    mul_le_mul_of_nonneg_right := fun _ _ _ =>
-      letI := @StrictOrderedSemiring.toOrderedSemiring' α _ (Classical.decRel _)
-      mul_le_mul_of_nonneg_right }
-
-end StrictOrderedSemiring
-
-section StrictOrderedCommSemiring
-variable [StrictOrderedCommSemiring α]
-
--- See note [reducible non-instances]
-/-- A choice-free version of `StrictOrderedCommSemiring.toOrderedCommSemiring'` to avoid using
-choice in basic `Nat` lemmas. -/
-abbrev StrictOrderedCommSemiring.toOrderedCommSemiring' [DecidableLE α] : OrderedCommSemiring α :=
-  { ‹StrictOrderedCommSemiring α›, StrictOrderedSemiring.toOrderedSemiring' with }
-
--- see Note [lower instance priority]
-instance (priority := 100) StrictOrderedCommSemiring.toOrderedCommSemiring :
-    OrderedCommSemiring α :=
-  { ‹StrictOrderedCommSemiring α›, StrictOrderedSemiring.toOrderedSemiring with }
-
-end StrictOrderedCommSemiring
-
-section StrictOrderedRing
-variable [StrictOrderedRing α]
-
--- see Note [lower instance priority]
-instance (priority := 100) StrictOrderedRing.toStrictOrderedSemiring : StrictOrderedSemiring α :=
-  { ‹StrictOrderedRing α›, (Ring.toSemiring : Semiring α) with
-    le_of_add_le_add_left := @le_of_add_le_add_left α _ _ _,
-    mul_lt_mul_of_pos_left := fun a b c h hc => by
-      simpa only [mul_sub, sub_pos] using StrictOrderedRing.mul_pos _ _ hc (sub_pos.2 h),
-    mul_lt_mul_of_pos_right := fun a b c h hc => by
-      simpa only [sub_mul, sub_pos] using StrictOrderedRing.mul_pos _ _ (sub_pos.2 h) hc }
-
--- See note [reducible non-instances]
-/-- A choice-free version of `StrictOrderedRing.toOrderedRing` to avoid using choice in basic
-`Int` lemmas. -/
-abbrev StrictOrderedRing.toOrderedRing' [DecidableLE α] : OrderedRing α :=
-  { ‹StrictOrderedRing α›, (Ring.toSemiring : Semiring α) with
-    mul_nonneg := fun a b ha hb => by
-      obtain ha | ha := Decidable.eq_or_lt_of_le ha
-      · rw [← ha, zero_mul]
-      obtain hb | hb := Decidable.eq_or_lt_of_le hb
-      · rw [← hb, mul_zero]
-      · exact (StrictOrderedRing.mul_pos _ _ ha hb).le }
-
--- see Note [lower instance priority]
-instance (priority := 100) StrictOrderedRing.toOrderedRing : OrderedRing α where
-  __ := ‹StrictOrderedRing α›
-  mul_nonneg := fun _ _ => mul_nonneg
-
-end StrictOrderedRing
-
-section StrictOrderedCommRing
-
-variable [StrictOrderedCommRing α]
-
--- See note [reducible non-instances]
-/-- A choice-free version of `StrictOrderedCommRing.toOrderedCommRing` to avoid using
-choice in basic `Int` lemmas. -/
-abbrev StrictOrderedCommRing.toOrderedCommRing' [DecidableLE α] : OrderedCommRing α :=
-  { ‹StrictOrderedCommRing α›, StrictOrderedRing.toOrderedRing' with }
-
--- See note [lower instance priority]
-instance (priority := 100) StrictOrderedCommRing.toStrictOrderedCommSemiring :
-    StrictOrderedCommSemiring α :=
-  { ‹StrictOrderedCommRing α›, StrictOrderedRing.toStrictOrderedSemiring with }
-
--- See note [lower instance priority]
-instance (priority := 100) StrictOrderedCommRing.toOrderedCommRing : OrderedCommRing α :=
-  { ‹StrictOrderedCommRing α›, StrictOrderedRing.toOrderedRing with }
-
-end StrictOrderedCommRing
-
-section LinearOrderedSemiring
-
-variable [LinearOrderedSemiring α]
-
--- See note [lower instance priority]
-instance (priority := 100) LinearOrderedSemiring.toLinearOrderedCancelAddCommMonoid :
-    LinearOrderedCancelAddCommMonoid α where __ := ‹LinearOrderedSemiring α›
-
-end LinearOrderedSemiring
-
-section LinearOrderedRing
-variable [LinearOrderedRing α]
-
--- see Note [lower instance priority]
-instance (priority := 100) LinearOrderedRing.toLinearOrderedSemiring : LinearOrderedSemiring α :=
-  { ‹LinearOrderedRing α›, StrictOrderedRing.toStrictOrderedSemiring with }
-
--- see Note [lower instance priority]
-instance (priority := 100) LinearOrderedRing.toLinearOrderedAddCommGroup :
-    LinearOrderedAddCommGroup α where __ := ‹LinearOrderedRing α›
-
-end LinearOrderedRing
-
--- see Note [lower instance priority]
-instance (priority := 100) LinearOrderedCommRing.toStrictOrderedCommRing
-    [d : LinearOrderedCommRing α] : StrictOrderedCommRing α :=
-  { d with }
-
--- see Note [lower instance priority]
-instance (priority := 100) LinearOrderedCommRing.toLinearOrderedCommSemiring
-    [d : LinearOrderedCommRing α] : LinearOrderedCommSemiring α :=
-  { d, LinearOrderedRing.toLinearOrderedSemiring with }
->>>>>>> d28737c0
+end OrderedRing