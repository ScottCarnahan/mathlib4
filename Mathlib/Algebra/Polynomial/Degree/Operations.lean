--- conflicted
+++ resolved
@@ -458,19 +458,11 @@
 theorem natDegree_smul_le (a : R) (p : R[X]) : natDegree (a • p) ≤ natDegree p :=
   natDegree_le_natDegree (degree_smul_le a p)
 
-<<<<<<< HEAD
-theorem degree_smul_of_isRightRegular_leadingCoeff {k : R} (hk: k ≠ 0)
-    {p : R[X]} (hp : IsRightRegular p.leadingCoeff) : (k • p).degree = p.degree := by
-  apply le_antisymm (degree_smul_le k p) <| degree_le_degree ?_
-  rw [coeff_smul, coeff_natDegree, smul_eq_mul, ne_eq]
-  exact hp.mul_right_eq_zero_iff.ne.mpr hk
-=======
 theorem degree_smul_of_isRightRegular_leadingCoeff (ha : a ≠ 0)
     (hp : IsRightRegular p.leadingCoeff) : (a • p).degree = p.degree := by
   refine le_antisymm (degree_smul_le a p) <| degree_le_degree ?_
   rw [coeff_smul, coeff_natDegree, smul_eq_mul, ne_eq]
   exact hp.mul_right_eq_zero_iff.ne.mpr ha
->>>>>>> 4f2e17f7
 
 theorem degree_lt_degree_mul_X (hp : p ≠ 0) : p.degree < (p * X).degree := by
   haveI := Nontrivial.of_polynomial_ne hp
