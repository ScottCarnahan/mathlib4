--- conflicted
+++ resolved
@@ -16,20 +16,10 @@
 * The coefficient function as an `R`-linear map.
 * Composition of heterogeneous vertex operators - values are Hahn series on lex order product.
 ## Main results
-<<<<<<< HEAD
 * `HahnSeries Γ R`-module structure on `HVertexOperator Γ R V W`.  This means we can consider
   products of the form `(X-Y)^n A(X)B(Y)` for all integers `n`, where `(X-Y)^n` is expanded as
   `X^n(1-Y/X)^n` in `R((X))((Y))`
-## To do:
-=======
-* Ext
 ## TODO
-* Composition of heterogeneous vertex operators - values are Hahn series on lex order product
-  (needs PR#10781).
-* `HahnSeries Γ R`-module structure on `HVertexOperator Γ R V W` (needs PR#10846).  This means we
-  can consider products of the form `(X-Y)^n A(X)B(Y)` for all integers `n`, where `(X-Y)^n` is
-  expanded as `X^n(1-Y/X)^n` in `R((X))((Y))`.
->>>>>>> 2153d4ac
 * more API to make ext comparisons easier.
 * formal variable API, e.g., like the `T` function for Laurent polynomials.
 ## References
@@ -157,7 +147,6 @@
   map_add' u v := by simp only [map_add, smul_add]
   map_smul' r v := by
     simp only [map_smul, RingHom.id_apply]
-<<<<<<< HEAD
     exact (HahnModule.smul_comm r x (A v)).symm
 
 instance instHahnModule : Module (HahnSeries Γ R) (HVertexOperator Γ' R V W) where
@@ -438,9 +427,4 @@
 
 end StateFieldMap
 
-end HVertexOperator
-=======
-    exact rfl
-
-end VertexAlg
->>>>>>> 2153d4ac
+end HVertexOperator