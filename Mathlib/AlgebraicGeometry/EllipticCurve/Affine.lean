--- conflicted
+++ resolved
@@ -233,20 +233,8 @@
 lemma evalEval_polynomialY_zero : W.polynomialY.evalEval 0 0 = W.a₃ := by
   simp only [evalEval_polynomialY, zero_add, mul_zero]
 
-<<<<<<< HEAD
-@[deprecated (since := "2024-06-19")] alias eval_polynomial := evalEval_polynomial
-@[deprecated (since := "2024-06-19")] alias eval_polynomial_zero := evalEval_polynomial_zero
-@[deprecated (since := "2024-06-19")] alias eval_polynomialX := evalEval_polynomialX
-@[deprecated (since := "2024-06-19")] alias eval_polynomialX_zero := evalEval_polynomialX_zero
-@[deprecated (since := "2024-06-19")] alias eval_polynomialY := evalEval_polynomialY
-@[deprecated (since := "2024-06-19")] alias eval_polynomialY_zero := evalEval_polynomialY_zero
-
 /-- The proposition that an affine point `(x, y)` in `W` is nonsingular. In other words, either
 `W_X(x, y) ≠ 0` or `W_Y(x, y) ≠ 0`.
-=======
-/-- The proposition that an affine point $(x, y)$ in `W` is nonsingular.
-In other words, either $W_X(x, y) \ne 0$ or $W_Y(x, y) \ne 0$.
->>>>>>> 8926633f
 
 Note that this definition is only mathematically accurate for fields.
 TODO: generalise this definition to be mathematically accurate for a larger class of rings. -/
@@ -935,19 +923,4 @@
 
 end BaseChange
 
-<<<<<<< HEAD
-=======
-/-! ## Elliptic curves -/
-
-section EllipticCurve
-
-variable {R : Type u} [CommRing R] (E : WeierstrassCurve R) [E.IsElliptic]
-
-lemma nonsingular [Nontrivial R] {x y : R} (h : E.toAffine.Equation x y) :
-    E.toAffine.Nonsingular x y :=
-  E.toAffine.nonsingular_of_Δ_ne_zero h <| E.coe_Δ' ▸ E.Δ'.ne_zero
-
-end EllipticCurve
-
->>>>>>> 8926633f
 end WeierstrassCurve.Affine