/-
Copyright (c) 2021 Kim Morrison. All rights reserved.
Released under Apache 2.0 license as described in the file LICENSE.
Authors: Johan Commelin, Kim Morrison, Adam Topaz
-/
import Mathlib.AlgebraicTopology.SimplexCategory.Basic
import Mathlib.CategoryTheory.Adjunction.Reflective
import Mathlib.CategoryTheory.Comma.Arrow
import Mathlib.CategoryTheory.Functor.KanExtension.Adjunction
import Mathlib.CategoryTheory.Limits.FunctorCategory.Basic
import Mathlib.CategoryTheory.Opposites
import Mathlib.Util.Superscript

/-!
# Simplicial objects in a category.

A simplicial object in a category `C` is a `C`-valued presheaf on `SimplexCategory`.
(Similarly, a cosimplicial object is a functor `SimplexCategory ⥤ C`.)

## Notation

The following notations can be enabled via `open Simplicial`.

- `X _⦋n⦌` denotes the `n`-th term of a simplicial object `X`, where `n : ℕ`.
- `X ^⦋n⦌` denotes the `n`-th term of a cosimplicial object `X`, where `n : ℕ`.

The following notations can be enabled via the respective `Truncated` namespace.

- `X _⦋m⦌ₙ` denotes the `m`-th term of an `n`-truncated simplicial object `X`.
  Access this notation with `open CategoryTheory.SimplicialObject.Truncated`.
- `X ^⦋m⦌ₙ` denotes the `m`-th term of an `n`-truncated cosimplicial object `X`.
  Access this notation with `open CategoryTheory.CosimplicialObject.Truncated`.
-/

open Opposite

open CategoryTheory

open CategoryTheory.Limits CategoryTheory.Functor

universe v u v' u'

namespace CategoryTheory

variable (C : Type u) [Category.{v} C]

/-- The category of simplicial objects valued in a category `C`.
This is the category of contravariant functors from `SimplexCategory` to `C`. -/
def SimplicialObject :=
  SimplexCategoryᵒᵖ ⥤ C

@[simps!]
instance : Category (SimplicialObject C) := by
  dsimp only [SimplicialObject]
  infer_instance

namespace SimplicialObject

set_option quotPrecheck false in
/-- `X _⦋n⦌` denotes the `n`th-term of the simplicial object X -/
scoped[Simplicial]
  notation3:1000 X " _⦋" n "⦌" =>
      (X : CategoryTheory.SimplicialObject _).obj (Opposite.op (SimplexCategory.mk n))

open Simplicial

instance {J : Type v} [SmallCategory J] [HasLimitsOfShape J C] :
    HasLimitsOfShape J (SimplicialObject C) := by
  dsimp [SimplicialObject]
  infer_instance

instance [HasLimits C] : HasLimits (SimplicialObject C) :=
  ⟨inferInstance⟩

instance {J : Type v} [SmallCategory J] [HasColimitsOfShape J C] :
    HasColimitsOfShape J (SimplicialObject C) := by
  dsimp [SimplicialObject]
  infer_instance

instance [HasColimits C] : HasColimits (SimplicialObject C) :=
  ⟨inferInstance⟩

variable {C}

@[ext]
lemma hom_ext {X Y : SimplicialObject C} (f g : X ⟶ Y)
    (h : ∀ (n : SimplexCategoryᵒᵖ), f.app n = g.app n) : f = g :=
  NatTrans.ext (by ext; apply h)

variable (X : SimplicialObject C)

/-- Face maps for a simplicial object. -/
def δ {n} (i : Fin (n + 2)) : X _⦋n + 1⦌ ⟶ X _⦋n⦌ :=
  X.map (SimplexCategory.δ i).op

/-- Degeneracy maps for a simplicial object. -/
def σ {n} (i : Fin (n + 1)) : X _⦋n⦌ ⟶ X _⦋n + 1⦌ :=
  X.map (SimplexCategory.σ i).op

/-- The diagonal of a simplex is the long edge of the simplex. -/
def diagonal {n : ℕ} : X _⦋n⦌ ⟶ X _⦋1⦌ := X.map ((SimplexCategory.diag n).op)

/-- Isomorphisms from identities in ℕ. -/
def eqToIso {n m : ℕ} (h : n = m) : X _⦋n⦌ ≅ X _⦋m⦌ :=
  X.mapIso (CategoryTheory.eqToIso (by congr))

@[simp]
theorem eqToIso_refl {n : ℕ} (h : n = n) : X.eqToIso h = Iso.refl _ := by
  ext
  simp [eqToIso]

/-- The generic case of the first simplicial identity -/
@[reassoc]
theorem δ_comp_δ {n} {i j : Fin (n + 2)} (H : i ≤ j) :
    X.δ j.succ ≫ X.δ i = X.δ (Fin.castSucc i) ≫ X.δ j := by
  dsimp [δ]
  simp only [← X.map_comp, ← op_comp, SimplexCategory.δ_comp_δ H]

@[reassoc]
theorem δ_comp_δ' {n} {i : Fin (n + 2)} {j : Fin (n + 3)} (H : Fin.castSucc i < j) :
    X.δ j ≫ X.δ i =
      X.δ (Fin.castSucc i) ≫
        X.δ (j.pred fun (hj : j = 0) => by simp [hj, Fin.not_lt_zero] at H) := by
  dsimp [δ]
  simp only [← X.map_comp, ← op_comp, SimplexCategory.δ_comp_δ' H]
@[reassoc]
theorem δ_comp_δ'' {n} {i : Fin (n + 3)} {j : Fin (n + 2)} (H : i ≤ Fin.castSucc j) :
    X.δ j.succ ≫ X.δ (i.castLT (Nat.lt_of_le_of_lt (Fin.le_iff_val_le_val.mp H) j.is_lt)) =
      X.δ i ≫ X.δ j := by
  dsimp [δ]
  simp only [← X.map_comp, ← op_comp, SimplexCategory.δ_comp_δ'' H]

/-- The special case of the first simplicial identity -/
@[reassoc]
theorem δ_comp_δ_self {n} {i : Fin (n + 2)} :
    X.δ (Fin.castSucc i) ≫ X.δ i = X.δ i.succ ≫ X.δ i := by
  dsimp [δ]
  simp only [← X.map_comp, ← op_comp, SimplexCategory.δ_comp_δ_self]

@[reassoc]
theorem δ_comp_δ_self' {n} {j : Fin (n + 3)} {i : Fin (n + 2)} (H : j = Fin.castSucc i) :
    X.δ j ≫ X.δ i = X.δ i.succ ≫ X.δ i := by
  subst H
  rw [δ_comp_δ_self]

/-- The second simplicial identity -/
@[reassoc]
theorem δ_comp_σ_of_le {n} {i : Fin (n + 2)} {j : Fin (n + 1)} (H : i ≤ Fin.castSucc j) :
    X.σ j.succ ≫ X.δ (Fin.castSucc i) = X.δ i ≫ X.σ j := by
  dsimp [δ, σ]
  simp only [← X.map_comp, ← op_comp, SimplexCategory.δ_comp_σ_of_le H]

/-- The first part of the third simplicial identity -/
@[reassoc]
theorem δ_comp_σ_self {n} {i : Fin (n + 1)} : X.σ i ≫ X.δ (Fin.castSucc i) = 𝟙 _ := by
  dsimp [δ, σ]
  simp only [← X.map_comp, ← op_comp, SimplexCategory.δ_comp_σ_self, op_id, X.map_id]

@[reassoc]
theorem δ_comp_σ_self' {n} {j : Fin (n + 2)} {i : Fin (n + 1)} (H : j = Fin.castSucc i) :
    X.σ i ≫ X.δ j = 𝟙 _ := by
  subst H
  rw [δ_comp_σ_self]

/-- The second part of the third simplicial identity -/
@[reassoc]
theorem δ_comp_σ_succ {n} {i : Fin (n + 1)} : X.σ i ≫ X.δ i.succ = 𝟙 _ := by
  dsimp [δ, σ]
  simp only [← X.map_comp, ← op_comp, SimplexCategory.δ_comp_σ_succ, op_id, X.map_id]

@[reassoc]
theorem δ_comp_σ_succ' {n} {j : Fin (n + 2)} {i : Fin (n + 1)} (H : j = i.succ) :
    X.σ i ≫ X.δ j = 𝟙 _ := by
  subst H
  rw [δ_comp_σ_succ]

/-- The fourth simplicial identity -/
@[reassoc]
theorem δ_comp_σ_of_gt {n} {i : Fin (n + 2)} {j : Fin (n + 1)} (H : Fin.castSucc j < i) :
    X.σ (Fin.castSucc j) ≫ X.δ i.succ = X.δ i ≫ X.σ j := by
  dsimp [δ, σ]
  simp only [← X.map_comp, ← op_comp, SimplexCategory.δ_comp_σ_of_gt H]

@[reassoc]
theorem δ_comp_σ_of_gt' {n} {i : Fin (n + 3)} {j : Fin (n + 2)} (H : j.succ < i) :
    X.σ j ≫ X.δ i =
      X.δ (i.pred fun (hi : i = 0) => by simp only [Fin.not_lt_zero, hi] at H) ≫
        X.σ (j.castLT ((add_lt_add_iff_right 1).mp (lt_of_lt_of_le H i.is_le))) := by
  dsimp [δ, σ]
  simp only [← X.map_comp, ← op_comp, SimplexCategory.δ_comp_σ_of_gt' H]

/-- The fifth simplicial identity -/
@[reassoc]
theorem σ_comp_σ {n} {i j : Fin (n + 1)} (H : i ≤ j) :
    X.σ j ≫ X.σ (Fin.castSucc i) = X.σ i ≫ X.σ j.succ := by
  dsimp [δ, σ]
  simp only [← X.map_comp, ← op_comp, SimplexCategory.σ_comp_σ H]

open Simplicial

@[reassoc (attr := simp)]
theorem δ_naturality {X' X : SimplicialObject C} (f : X ⟶ X') {n : ℕ} (i : Fin (n + 2)) :
    X.δ i ≫ f.app (op ⦋n⦌) = f.app (op ⦋n + 1⦌) ≫ X'.δ i :=
  f.naturality _

@[reassoc (attr := simp)]
theorem σ_naturality {X' X : SimplicialObject C} (f : X ⟶ X') {n : ℕ} (i : Fin (n + 1)) :
    X.σ i ≫ f.app (op ⦋n + 1⦌) = f.app (op ⦋n⦌) ≫ X'.σ i :=
  f.naturality _

variable (C)

/-- Functor composition induces a functor on simplicial objects. -/
@[simps!]
def whiskering (D : Type*) [Category D] : (C ⥤ D) ⥤ SimplicialObject C ⥤ SimplicialObject D :=
  whiskeringRight _ _ _

/-- Truncated simplicial objects. -/
def Truncated (n : ℕ) :=
  (SimplexCategory.Truncated n)ᵒᵖ ⥤ C

instance {n : ℕ} : Category (Truncated C n) := by
  dsimp [Truncated]
  infer_instance

variable {C}

namespace Truncated

instance {n} {J : Type v} [SmallCategory J] [HasLimitsOfShape J C] :
    HasLimitsOfShape J (SimplicialObject.Truncated C n) := by
  dsimp [Truncated]
  infer_instance

instance {n} [HasLimits C] : HasLimits (SimplicialObject.Truncated C n) :=
  ⟨inferInstance⟩

instance {n} {J : Type v} [SmallCategory J] [HasColimitsOfShape J C] :
    HasColimitsOfShape J (SimplicialObject.Truncated C n) := by
  dsimp [Truncated]
  infer_instance

instance {n} [HasColimits C] : HasColimits (SimplicialObject.Truncated C n) :=
  ⟨inferInstance⟩

variable (C) in
/-- Functor composition induces a functor on truncated simplicial objects. -/
@[simps!]
def whiskering {n} (D : Type*) [Category D] : (C ⥤ D) ⥤ Truncated C n ⥤ Truncated D n :=
  whiskeringRight _ _ _

section Meta
/-! We provide a macro and a delaborator for the truncated simplicial object
notation `X _⦋m⦌ₙ`. An analogous macro/delaborator pair for the truncated
cosimplicial object notation `X ^⦋m⦌ₙ` is defined later in this file. -/

open SimplexCategory.Truncated Lean PrettyPrinter.Delaborator SubExpr
open Mathlib.Tactic (subscriptTerm delabSubscript)

/-- For `X : Truncated C n` and `m ≤ n`, `X _⦋m⦌ₙ` is the `m`-th term of X. The
proof `p : m ≤ n` can also be provided using the syntax `X _⦋m, p⦌ₙ`. Access
this notation with `open CategoryTheory.SimplicialObject.Truncated`. -/
scoped syntax:max (name := mkNotation)
  term " _⦋" term ("," term)? "⦌" noWs subscriptTerm : term
scoped macro_rules
  | `($X:term _⦋$m:term⦌$n:subscript) =>
    `(($X : CategoryTheory.SimplicialObject.Truncated _ $n).obj
      (Opposite.op ⟨SimplexCategory.mk $m, by first | trunc |
      fail "Failed to prove truncation property. Try writing `X _⦋m, by ...⦌ₙ`."⟩))
  | `($X:term _⦋$m:term, $p:term⦌$n:subscript) =>
    `(($X : CategoryTheory.SimplicialObject.Truncated _ $n).obj
      (Opposite.op ⟨SimplexCategory.mk $m, $p⟩))

<<<<<<< HEAD
/-- Delaborator for the notation `X _⦋m⦌ₙ`. -/
@[app_delab Prefunctor.obj]
def delabMkNotation : Delab :=
  whenNotPPOption getPPExplicit <| whenPPOption getPPNotation do
    let_expr Prefunctor.obj src _ _ _ f x := ← getExpr | failure
    -- check that f is a contravariant functor out of the truncated simplex category
    guard <| f.isAppOfArity ``Functor.toPrefunctor 5
    let_expr Opposite.op _ x := x | failure
    let_expr FullSubcategory.mk _ _ simplex _ := x | failure
    guard <| simplex.isAppOfArity ``SimplexCategory.mk 1
    let_expr Opposite src := src | failure
    guard <| src.isAppOfArity ``SimplexCategory.Truncated 1
    -- if `pp.proofs` is set to `true`, include the proof `p : m ≤ n`
    let n ← withNaryArg 0 <| withAppArg <| withAppArg <| delabSubscript
    let m ← withAppArg <| withAppArg <| withNaryArg 2 <| withAppArg delab
    let f ← withNaryArg 4 <| withAppArg delab
    if (← getPPOption getPPProofs) then
      let p ← withAppArg <| withAppArg <| withAppArg delab
      `($f _⦋$m, $p⦌$n)
    else `($f _⦋$m⦌$n)

end Meta
=======
variable (C) in
/-- Further truncation of truncated simplicial objects. -/
@[simps!]
def trunc (n m : ℕ) (h : m ≤ n := by omega) : Truncated C n ⥤ Truncated C m :=
  (whiskeringLeft _ _ _).obj (SimplexCategory.Truncated.incl m n).op
>>>>>>> 388a6d19

end Truncated

section Truncation

/-- The truncation functor from simplicial objects to truncated simplicial objects. -/
def truncation (n : ℕ) : SimplicialObject C ⥤ SimplicialObject.Truncated C n :=
  (whiskeringLeft _ _ _).obj (SimplexCategory.Truncated.inclusion n).op

/-- For all `m ≤ n`, `truncation m` factors through `Truncated n`. -/
def truncationCompTrunc {n m : ℕ} (h : m ≤ n) :
    truncation n ⋙ Truncated.trunc C n m ≅ truncation m :=
  Iso.refl _

end Truncation


noncomputable section

/-- The n-skeleton as a functor `SimplicialObject.Truncated C n ⥤ SimplicialObject C`. -/
protected abbrev Truncated.sk (n : ℕ) [∀ (F : (SimplexCategory.Truncated n)ᵒᵖ ⥤ C),
    (SimplexCategory.Truncated.inclusion n).op.HasLeftKanExtension F] :
    SimplicialObject.Truncated C n ⥤ SimplicialObject C :=
  lan (SimplexCategory.Truncated.inclusion n).op

/-- The n-coskeleton as a functor `SimplicialObject.Truncated C n ⥤ SimplicialObject C`. -/
protected abbrev Truncated.cosk (n : ℕ) [∀ (F : (SimplexCategory.Truncated n)ᵒᵖ ⥤ C),
    (SimplexCategory.Truncated.inclusion n).op.HasRightKanExtension F] :
    SimplicialObject.Truncated C n ⥤ SimplicialObject C :=
  ran (SimplexCategory.Truncated.inclusion n).op

/-- The n-skeleton as an endofunctor on `SimplicialObject C`. -/
abbrev sk (n : ℕ) [∀ (F : (SimplexCategory.Truncated n)ᵒᵖ ⥤ C),
    (SimplexCategory.Truncated.inclusion n).op.HasLeftKanExtension F] :
    SimplicialObject C ⥤ SimplicialObject C := truncation n ⋙ Truncated.sk n

/-- The n-coskeleton as an endofunctor on `SimplicialObject C`. -/
abbrev cosk (n : ℕ) [∀ (F : (SimplexCategory.Truncated n)ᵒᵖ ⥤ C),
    (SimplexCategory.Truncated.inclusion n).op.HasRightKanExtension F] :
    SimplicialObject C ⥤ SimplicialObject C := truncation n ⋙ Truncated.cosk n

end

section adjunctions
/- When the left and right Kan extensions exist, `Truncated.sk n` and `Truncated.cosk n`
respectively define left and right adjoints to `truncation n`. -/


variable (n : ℕ)
variable [∀ (F : (SimplexCategory.Truncated n)ᵒᵖ ⥤ C),
    (SimplexCategory.Truncated.inclusion n).op.HasRightKanExtension F]
variable [∀ (F : (SimplexCategory.Truncated n)ᵒᵖ ⥤ C),
    (SimplexCategory.Truncated.inclusion n).op.HasLeftKanExtension F]

/-- The adjunction between the n-skeleton and n-truncation. -/
noncomputable def skAdj : Truncated.sk (C := C) n ⊣ truncation n :=
  lanAdjunction _ _

/-- The adjunction between n-truncation and the n-coskeleton. -/
noncomputable def coskAdj : truncation (C := C) n ⊣ Truncated.cosk n :=
  ranAdjunction _ _

instance : ((sk n).obj X).IsLeftKanExtension ((skAdj n).unit.app _) := by
  dsimp [sk, skAdj]
  rw [lanAdjunction_unit]
  infer_instance

instance : ((cosk n).obj X).IsRightKanExtension ((coskAdj n).counit.app _) := by
  dsimp [cosk, coskAdj]
  rw [ranAdjunction_counit]
  infer_instance

namespace Truncated
/- When the left and right Kan extensions exist and are pointwise Kan extensions,
`skAdj n` and `coskAdj n` are respectively coreflective and reflective. -/

variable [∀ (F : (SimplexCategory.Truncated n)ᵒᵖ ⥤ C),
    (SimplexCategory.Truncated.inclusion n).op.HasPointwiseRightKanExtension F]
variable [∀ (F : (SimplexCategory.Truncated n)ᵒᵖ ⥤ C),
    (SimplexCategory.Truncated.inclusion n).op.HasPointwiseLeftKanExtension F]

instance cosk_reflective : IsIso (coskAdj (C := C) n).counit :=
  reflective' (SimplexCategory.Truncated.inclusion n).op

instance sk_coreflective : IsIso (skAdj (C := C) n).unit :=
  coreflective' (SimplexCategory.Truncated.inclusion n).op

/-- Since `Truncated.inclusion` is fully faithful, so is right Kan extension along it. -/
noncomputable def cosk.fullyFaithful :
    (Truncated.cosk (C := C) n).FullyFaithful := by
  apply Adjunction.fullyFaithfulROfIsIsoCounit (coskAdj n)

instance cosk.full : (Truncated.cosk (C := C) n).Full := FullyFaithful.full (cosk.fullyFaithful _)

instance cosk.faithful : (Truncated.cosk (C := C) n).Faithful :=
  FullyFaithful.faithful (cosk.fullyFaithful _)

noncomputable instance coskAdj.reflective : Reflective (Truncated.cosk (C := C) n) :=
  Reflective.mk (truncation _) (coskAdj _)

/-- Since `Truncated.inclusion` is fully faithful, so is left Kan extension along it. -/
noncomputable def sk.fullyFaithful : (Truncated.sk (C := C) n).FullyFaithful :=
  Adjunction.fullyFaithfulLOfIsIsoUnit (skAdj n)

instance sk.full : (Truncated.sk (C := C) n).Full := FullyFaithful.full (sk.fullyFaithful _)

instance sk.faithful : (Truncated.sk (C := C) n).Faithful :=
  FullyFaithful.faithful (sk.fullyFaithful _)

noncomputable instance skAdj.coreflective : Coreflective (Truncated.sk (C := C) n) :=
  Coreflective.mk (truncation _) (skAdj _)

end Truncated

end adjunctions

variable (C)

/-- The constant simplicial object is the constant functor. -/
abbrev const : C ⥤ SimplicialObject C :=
  CategoryTheory.Functor.const _

/-- The category of augmented simplicial objects, defined as a comma category. -/
def Augmented :=
  Comma (𝟭 (SimplicialObject C)) (const C)

@[simps!]
instance : Category (Augmented C) := by
  dsimp only [Augmented]
  infer_instance

variable {C}

namespace Augmented

@[ext]
lemma hom_ext {X Y : Augmented C} (f g : X ⟶ Y) (h₁ : f.left = g.left) (h₂ : f.right = g.right) :
    f = g :=
  Comma.hom_ext _ _ h₁ h₂

/-- Drop the augmentation. -/
@[simps!]
def drop : Augmented C ⥤ SimplicialObject C :=
  Comma.fst _ _

/-- The point of the augmentation. -/
@[simps!]
def point : Augmented C ⥤ C :=
  Comma.snd _ _

/-- The functor from augmented objects to arrows. -/
@[simps]
def toArrow : Augmented C ⥤ Arrow C where
  obj X :=
    { left := drop.obj X _⦋0⦌
      right := point.obj X
      hom := X.hom.app _ }
  map η :=
    { left := (drop.map η).app _
      right := point.map η
      w := by
        dsimp
        rw [← NatTrans.comp_app]
        erw [η.w]
        rfl }

/-- The compatibility of a morphism with the augmentation, on 0-simplices -/
@[reassoc]
theorem w₀ {X Y : Augmented C} (f : X ⟶ Y) :
    (Augmented.drop.map f).app (op (SimplexCategory.mk 0)) ≫ Y.hom.app (op (SimplexCategory.mk 0)) =
      X.hom.app (op (SimplexCategory.mk 0)) ≫ Augmented.point.map f := by
  convert congr_app f.w (op (SimplexCategory.mk 0))

variable (C)

/-- Functor composition induces a functor on augmented simplicial objects. -/
@[simp]
def whiskeringObj (D : Type*) [Category D] (F : C ⥤ D) : Augmented C ⥤ Augmented D where
  obj X :=
    { left := ((whiskering _ _).obj F).obj (drop.obj X)
      right := F.obj (point.obj X)
      hom := whiskerRight X.hom F ≫ (Functor.constComp _ _ _).hom }
  map η :=
    { left := whiskerRight η.left _
      right := F.map η.right
      w := by
        ext
        dsimp [whiskerRight]
        simp only [Category.comp_id, ← F.map_comp, ← NatTrans.comp_app]
        erw [η.w]
        rfl }

/-- Functor composition induces a functor on augmented simplicial objects. -/
@[simps]
def whiskering (D : Type u') [Category.{v'} D] : (C ⥤ D) ⥤ Augmented C ⥤ Augmented D where
  obj := whiskeringObj _ _
  map η :=
    { app := fun A =>
        { left := whiskerLeft _ η
          right := η.app _
          w := by
            ext n
            dsimp
            rw [Category.comp_id, Category.comp_id, η.naturality] } }
  map_comp := fun _ _ => by ext <;> rfl

variable {C}

/-- The constant augmented simplicial object functor. -/
@[simps]
def const : C ⥤ Augmented C where
  obj X :=
    { left := (SimplicialObject.const C).obj X
      right := X
      hom := 𝟙 _ }
  map f :=
    { left := (SimplicialObject.const C).map f
      right := f }

end Augmented

/-- Augment a simplicial object with an object. -/
@[simps]
def augment (X : SimplicialObject C) (X₀ : C) (f : X _⦋0⦌ ⟶ X₀)
    (w : ∀ (i : SimplexCategory) (g₁ g₂ : ⦋0⦌ ⟶ i),
      X.map g₁.op ≫ f = X.map g₂.op ≫ f) :
    SimplicialObject.Augmented C where
  left := X
  right := X₀
  hom :=
    { app := fun _ => X.map (SimplexCategory.const _ _ 0).op ≫ f
      naturality := by
        intro i j g
        dsimp
        rw [← g.op_unop]
        simpa only [← X.map_comp, ← Category.assoc, Category.comp_id, ← op_comp] using w _ _ _ }

-- Not `@[simp]` since `simp` can prove this.
theorem augment_hom_zero (X : SimplicialObject C) (X₀ : C) (f : X _⦋0⦌ ⟶ X₀) (w) :
    (X.augment X₀ f w).hom.app (op ⦋0⦌) = f := by simp

end SimplicialObject

/-- Cosimplicial objects. -/
def CosimplicialObject :=
  SimplexCategory ⥤ C

@[simps!]
instance : Category (CosimplicialObject C) := by
  dsimp only [CosimplicialObject]
  infer_instance

namespace CosimplicialObject

/-- `X ^⦋n⦌` denotes the `n`th-term of the cosimplicial object X -/
scoped[Simplicial]
  notation3:1000 X " ^⦋" n "⦌" =>
    (X : CategoryTheory.CosimplicialObject _).obj (SimplexCategory.mk n)

instance {J : Type v} [SmallCategory J] [HasLimitsOfShape J C] :
    HasLimitsOfShape J (CosimplicialObject C) := by
  dsimp [CosimplicialObject]
  infer_instance

instance [HasLimits C] : HasLimits (CosimplicialObject C) :=
  ⟨inferInstance⟩

instance {J : Type v} [SmallCategory J] [HasColimitsOfShape J C] :
    HasColimitsOfShape J (CosimplicialObject C) := by
  dsimp [CosimplicialObject]
  infer_instance

instance [HasColimits C] : HasColimits (CosimplicialObject C) :=
  ⟨inferInstance⟩

variable {C}

@[ext]
lemma hom_ext {X Y : CosimplicialObject C} (f g : X ⟶ Y)
    (h : ∀ (n : SimplexCategory), f.app n = g.app n) : f = g :=
  NatTrans.ext (by ext; apply h)

variable (X : CosimplicialObject C)

open Simplicial

/-- Coface maps for a cosimplicial object. -/
def δ {n} (i : Fin (n + 2)) : X ^⦋n⦌ ⟶ X ^⦋n + 1⦌ :=
  X.map (SimplexCategory.δ i)

/-- Codegeneracy maps for a cosimplicial object. -/
def σ {n} (i : Fin (n + 1)) : X ^⦋n + 1⦌ ⟶ X ^⦋n⦌ :=
  X.map (SimplexCategory.σ i)

/-- Isomorphisms from identities in ℕ. -/
def eqToIso {n m : ℕ} (h : n = m) : X ^⦋n⦌ ≅ X ^⦋m⦌ :=
  X.mapIso (CategoryTheory.eqToIso (by rw [h]))

@[simp]
theorem eqToIso_refl {n : ℕ} (h : n = n) : X.eqToIso h = Iso.refl _ := by
  ext
  simp [eqToIso]

/-- The generic case of the first cosimplicial identity -/
@[reassoc]
theorem δ_comp_δ {n} {i j : Fin (n + 2)} (H : i ≤ j) :
    X.δ i ≫ X.δ j.succ = X.δ j ≫ X.δ (Fin.castSucc i) := by
  dsimp [δ]
  simp only [← X.map_comp, SimplexCategory.δ_comp_δ H]

@[reassoc]
theorem δ_comp_δ' {n} {i : Fin (n + 2)} {j : Fin (n + 3)} (H : Fin.castSucc i < j) :
    X.δ i ≫ X.δ j =
      X.δ (j.pred fun (hj : j = 0) => by simp only [hj, Fin.not_lt_zero] at H) ≫
        X.δ (Fin.castSucc i) := by
  dsimp [δ]
  simp only [← X.map_comp, ← op_comp, SimplexCategory.δ_comp_δ' H]

@[reassoc]
theorem δ_comp_δ'' {n} {i : Fin (n + 3)} {j : Fin (n + 2)} (H : i ≤ Fin.castSucc j) :
    X.δ (i.castLT (Nat.lt_of_le_of_lt (Fin.le_iff_val_le_val.mp H) j.is_lt)) ≫ X.δ j.succ =
      X.δ j ≫ X.δ i := by
  dsimp [δ]
  simp only [← X.map_comp, ← op_comp, SimplexCategory.δ_comp_δ'' H]

/-- The special case of the first cosimplicial identity -/
@[reassoc]
theorem δ_comp_δ_self {n} {i : Fin (n + 2)} :
    X.δ i ≫ X.δ (Fin.castSucc i) = X.δ i ≫ X.δ i.succ := by
  dsimp [δ]
  simp only [← X.map_comp, SimplexCategory.δ_comp_δ_self]

@[reassoc]
theorem δ_comp_δ_self' {n} {i : Fin (n + 2)} {j : Fin (n + 3)} (H : j = Fin.castSucc i) :
    X.δ i ≫ X.δ j = X.δ i ≫ X.δ i.succ := by
  subst H
  rw [δ_comp_δ_self]

/-- The second cosimplicial identity -/
@[reassoc]
theorem δ_comp_σ_of_le {n} {i : Fin (n + 2)} {j : Fin (n + 1)} (H : i ≤ Fin.castSucc j) :
    X.δ (Fin.castSucc i) ≫ X.σ j.succ = X.σ j ≫ X.δ i := by
  dsimp [δ, σ]
  simp only [← X.map_comp, SimplexCategory.δ_comp_σ_of_le H]

/-- The first part of the third cosimplicial identity -/
@[reassoc]
theorem δ_comp_σ_self {n} {i : Fin (n + 1)} : X.δ (Fin.castSucc i) ≫ X.σ i = 𝟙 _ := by
  dsimp [δ, σ]
  simp only [← X.map_comp, SimplexCategory.δ_comp_σ_self, X.map_id]

@[reassoc]
theorem δ_comp_σ_self' {n} {j : Fin (n + 2)} {i : Fin (n + 1)} (H : j = Fin.castSucc i) :
    X.δ j ≫ X.σ i = 𝟙 _ := by
  subst H
  rw [δ_comp_σ_self]

/-- The second part of the third cosimplicial identity -/
@[reassoc]
theorem δ_comp_σ_succ {n} {i : Fin (n + 1)} : X.δ i.succ ≫ X.σ i = 𝟙 _ := by
  dsimp [δ, σ]
  simp only [← X.map_comp, SimplexCategory.δ_comp_σ_succ, X.map_id]

@[reassoc]
theorem δ_comp_σ_succ' {n} {j : Fin (n + 2)} {i : Fin (n + 1)} (H : j = i.succ) :
    X.δ j ≫ X.σ i = 𝟙 _ := by
  subst H
  rw [δ_comp_σ_succ]

/-- The fourth cosimplicial identity -/
@[reassoc]
theorem δ_comp_σ_of_gt {n} {i : Fin (n + 2)} {j : Fin (n + 1)} (H : Fin.castSucc j < i) :
    X.δ i.succ ≫ X.σ (Fin.castSucc j) = X.σ j ≫ X.δ i := by
  dsimp [δ, σ]
  simp only [← X.map_comp, SimplexCategory.δ_comp_σ_of_gt H]

@[reassoc]
theorem δ_comp_σ_of_gt' {n} {i : Fin (n + 3)} {j : Fin (n + 2)} (H : j.succ < i) :
    X.δ i ≫ X.σ j =
      X.σ (j.castLT ((add_lt_add_iff_right 1).mp (lt_of_lt_of_le H i.is_le))) ≫
        X.δ (i.pred <|
          fun (hi : i = 0) => by simp only [Fin.not_lt_zero, hi] at H) := by
  dsimp [δ, σ]
  simp only [← X.map_comp, ← op_comp, SimplexCategory.δ_comp_σ_of_gt' H]

/-- The fifth cosimplicial identity -/
@[reassoc]
theorem σ_comp_σ {n} {i j : Fin (n + 1)} (H : i ≤ j) :
    X.σ (Fin.castSucc i) ≫ X.σ j = X.σ j.succ ≫ X.σ i := by
  dsimp [δ, σ]
  simp only [← X.map_comp, SimplexCategory.σ_comp_σ H]

@[reassoc (attr := simp)]
theorem δ_naturality {X' X : CosimplicialObject C} (f : X ⟶ X') {n : ℕ} (i : Fin (n + 2)) :
    X.δ i ≫ f.app (SimplexCategory.mk (n + 1)) = f.app (SimplexCategory.mk n) ≫ X'.δ i :=
  f.naturality _

@[reassoc (attr := simp)]
theorem σ_naturality {X' X : CosimplicialObject C} (f : X ⟶ X') {n : ℕ} (i : Fin (n + 1)) :
    X.σ i ≫ f.app (SimplexCategory.mk n) = f.app (SimplexCategory.mk (n + 1)) ≫ X'.σ i :=
  f.naturality _

variable (C)

/-- Functor composition induces a functor on cosimplicial objects. -/
@[simps!]
def whiskering (D : Type*) [Category D] : (C ⥤ D) ⥤ CosimplicialObject C ⥤ CosimplicialObject D :=
  whiskeringRight _ _ _

/-- Truncated cosimplicial objects. -/
def Truncated (n : ℕ) :=
  SimplexCategory.Truncated n ⥤ C

instance {n : ℕ} : Category (Truncated C n) := by
  dsimp [Truncated]
  infer_instance

variable {C}

namespace Truncated

instance {n} {J : Type v} [SmallCategory J] [HasLimitsOfShape J C] :
    HasLimitsOfShape J (CosimplicialObject.Truncated C n) := by
  dsimp [Truncated]
  infer_instance

instance {n} [HasLimits C] : HasLimits (CosimplicialObject.Truncated C n) :=
  ⟨inferInstance⟩

instance {n} {J : Type v} [SmallCategory J] [HasColimitsOfShape J C] :
    HasColimitsOfShape J (CosimplicialObject.Truncated C n) := by
  dsimp [Truncated]
  infer_instance

instance {n} [HasColimits C] : HasColimits (CosimplicialObject.Truncated C n) :=
  ⟨inferInstance⟩

variable (C) in
/-- Functor composition induces a functor on truncated cosimplicial objects. -/
@[simps!]
def whiskering {n} (D : Type*) [Category D] : (C ⥤ D) ⥤ Truncated C n ⥤ Truncated D n :=
  whiskeringRight _ _ _

section Meta
/-! We provide a macro and a delaborator for the truncated cosimplicial object
notation `X ^⦋m⦌ₙ`. An analogous macro/delaborator pair for the truncated
simplicial object notation `X _⦋m⦌ₙ` is defined earlier in this file. -/

open SimplexCategory.Truncated Lean PrettyPrinter.Delaborator SubExpr
open Mathlib.Tactic (subscriptTerm delabSubscript)

/-- For `X : Truncated C n` and `m ≤ n`, `X ^⦋m⦌ₙ` is the `m`-th term of X. The
proof `p : m ≤ n` can also be provided using the syntax `X ^⦋m, p⦌ₙ`. Access
this notation with `open CategoryTheory.CosimplicialObject.Truncated`. -/
scoped syntax:max (name := mkNotation)
  term " ^⦋" term ("," term)? "⦌" noWs subscriptTerm : term
scoped macro_rules
  | `($X:term ^⦋$m:term⦌$n:subscript) =>
    `(($X : CategoryTheory.CosimplicialObject.Truncated _ $n).obj
      ⟨SimplexCategory.mk $m, by first | trunc |
      fail "Failed to prove truncation property. Try writing `X ^⦋m, by ...⦌ₙ`."⟩)
  | `($X:term ^⦋$m:term, $p:term⦌$n:subscript) =>
    `(($X : CategoryTheory.CosimplicialObject.Truncated _ $n).obj
      ⟨SimplexCategory.mk $m, $p⟩)

<<<<<<< HEAD
/-- Delaborator for the notation `X ^⦋m⦌ₙ`. -/
@[app_delab Prefunctor.obj]
def delabMkNotation : Delab :=
  whenNotPPOption getPPExplicit <| whenPPOption getPPNotation do
    let_expr Prefunctor.obj src _ _ _ f x := ← getExpr | failure
    -- check that f is a functor out of the truncated simplex category
    guard <| f.isAppOfArity ``Functor.toPrefunctor 5
    guard <| src.isAppOfArity ``SimplexCategory.Truncated 1
    let_expr FullSubcategory.mk _ _ simplex _ := x | failure
    guard <| simplex.isAppOfArity ``SimplexCategory.mk 1
    -- if `pp.proofs` is set to `true`, include the proof `p : m ≤ n`
    let n ← withNaryArg 0 <| withAppArg <| delabSubscript
    let m ← withAppArg <| withNaryArg 2 <| withAppArg delab
    let f ← withNaryArg 4 <| withAppArg delab
    if (← getPPOption getPPProofs) then
      let p ← withAppArg <| withAppArg delab
      `($f ^⦋$m, $p⦌$n)
    else `($f ^⦋$m⦌$n)

end Meta
=======
variable (C) in
/-- Further truncation of truncated cosimplicial objects. -/
def trunc (n m : ℕ) (h : m ≤ n := by omega) : Truncated C n ⥤ Truncated C m :=
  (whiskeringLeft _ _ _).obj <| SimplexCategory.Truncated.incl m n
>>>>>>> 388a6d19

end Truncated

section Truncation

/-- The truncation functor from cosimplicial objects to truncated cosimplicial objects. -/
def truncation (n : ℕ) : CosimplicialObject C ⥤ CosimplicialObject.Truncated C n :=
  (whiskeringLeft _ _ _).obj (SimplexCategory.Truncated.inclusion n)

/-- For all `m ≤ n`, `truncation m` factors through `Truncated n`. -/
def truncationCompTrunc {n m : ℕ} (h : m ≤ n) :
    truncation n ⋙ Truncated.trunc C n m ≅ truncation m :=
  Iso.refl _

end Truncation

variable (C)

/-- The constant cosimplicial object. -/
abbrev const : C ⥤ CosimplicialObject C :=
  CategoryTheory.Functor.const _

/-- Augmented cosimplicial objects. -/
def Augmented :=
  Comma (const C) (𝟭 (CosimplicialObject C))

@[simps!]
instance : Category (Augmented C) := by
  dsimp only [Augmented]
  infer_instance

variable {C}

namespace Augmented

@[ext]
lemma hom_ext {X Y : Augmented C} (f g : X ⟶ Y) (h₁ : f.left = g.left) (h₂ : f.right = g.right) :
    f = g :=
  Comma.hom_ext _ _ h₁ h₂

/-- Drop the augmentation. -/
@[simps!]
def drop : Augmented C ⥤ CosimplicialObject C :=
  Comma.snd _ _

/-- The point of the augmentation. -/
@[simps!]
def point : Augmented C ⥤ C :=
  Comma.fst _ _

/-- The functor from augmented objects to arrows. -/
@[simps!]
def toArrow : Augmented C ⥤ Arrow C where
  obj X :=
    { left := point.obj X
      right := (drop.obj X) ^⦋0⦌
      hom := X.hom.app _ }
  map η :=
    { left := point.map η
      right := (drop.map η).app _
      w := by
        dsimp
        rw [← NatTrans.comp_app]
        erw [← η.w]
        rfl }

variable (C)

/-- Functor composition induces a functor on augmented cosimplicial objects. -/
@[simp]
def whiskeringObj (D : Type*) [Category D] (F : C ⥤ D) : Augmented C ⥤ Augmented D where
  obj X :=
    { left := F.obj (point.obj X)
      right := ((whiskering _ _).obj F).obj (drop.obj X)
      hom := (Functor.constComp _ _ _).inv ≫ whiskerRight X.hom F }
  map η :=
    { left := F.map η.left
      right := whiskerRight η.right _
      w := by
        ext
        dsimp
        rw [Category.id_comp, Category.id_comp, ← F.map_comp, ← F.map_comp, ← NatTrans.comp_app]
        erw [← η.w]
        rfl }

/-- Functor composition induces a functor on augmented cosimplicial objects. -/
@[simps]
def whiskering (D : Type u') [Category.{v'} D] : (C ⥤ D) ⥤ Augmented C ⥤ Augmented D where
  obj := whiskeringObj _ _
  map η :=
    { app := fun A =>
        { left := η.app _
          right := whiskerLeft _ η
          w := by
            ext n
            dsimp
            rw [Category.id_comp, Category.id_comp, η.naturality] }
      naturality := fun _ _ f => by ext <;> dsimp <;> simp }

variable {C}

/-- The constant augmented cosimplicial object functor. -/
@[simps]
def const : C ⥤ Augmented C where
  obj X :=
    { left := X
      right := (CosimplicialObject.const C).obj X
      hom := 𝟙 _ }
  map f :=
    { left := f
      right := (CosimplicialObject.const C).map f }

end Augmented

open Simplicial

/-- Augment a cosimplicial object with an object. -/
@[simps]
def augment (X : CosimplicialObject C) (X₀ : C) (f : X₀ ⟶ X.obj ⦋0⦌)
    (w : ∀ (i : SimplexCategory) (g₁ g₂ : ⦋0⦌ ⟶ i),
      f ≫ X.map g₁ = f ≫ X.map g₂) : CosimplicialObject.Augmented C where
  left := X₀
  right := X
  hom :=
    { app := fun _ => f ≫ X.map (SimplexCategory.const _ _ 0)
      naturality := by
        intro i j g
        dsimp
        rw [Category.id_comp, Category.assoc, ← X.map_comp, w] }

-- Not `@[simp]` since `simp` can prove this.
theorem augment_hom_zero (X : CosimplicialObject C) (X₀ : C) (f : X₀ ⟶ X.obj ⦋0⦌) (w) :
    (X.augment X₀ f w).hom.app ⦋0⦌ = f := by simp

end CosimplicialObject

/-- The anti-equivalence between simplicial objects and cosimplicial objects. -/
@[simps!]
def simplicialCosimplicialEquiv : (SimplicialObject C)ᵒᵖ ≌ CosimplicialObject Cᵒᵖ :=
  Functor.leftOpRightOpEquiv _ _

/-- The anti-equivalence between cosimplicial objects and simplicial objects. -/
@[simps!]
def cosimplicialSimplicialEquiv : (CosimplicialObject C)ᵒᵖ ≌ SimplicialObject Cᵒᵖ :=
  Functor.opUnopEquiv _ _

variable {C}

/-- Construct an augmented cosimplicial object in the opposite
category from an augmented simplicial object. -/
@[simps!]
def SimplicialObject.Augmented.rightOp (X : SimplicialObject.Augmented C) :
    CosimplicialObject.Augmented Cᵒᵖ where
  left := Opposite.op X.right
  right := X.left.rightOp
  hom := NatTrans.rightOp X.hom

/-- Construct an augmented simplicial object from an augmented cosimplicial
object in the opposite category. -/
@[simps!]
def CosimplicialObject.Augmented.leftOp (X : CosimplicialObject.Augmented Cᵒᵖ) :
    SimplicialObject.Augmented C where
  left := X.right.leftOp
  right := X.left.unop
  hom := NatTrans.leftOp X.hom

/-- Converting an augmented simplicial object to an augmented cosimplicial
object and back is isomorphic to the given object. -/
@[simps!]
def SimplicialObject.Augmented.rightOpLeftOpIso (X : SimplicialObject.Augmented C) :
    X.rightOp.leftOp ≅ X :=
  Comma.isoMk X.left.rightOpLeftOpIso (CategoryTheory.eqToIso <| by simp)

/-- Converting an augmented cosimplicial object to an augmented simplicial
object and back is isomorphic to the given object. -/
@[simps!]
def CosimplicialObject.Augmented.leftOpRightOpIso (X : CosimplicialObject.Augmented Cᵒᵖ) :
    X.leftOp.rightOp ≅ X :=
  Comma.isoMk (CategoryTheory.eqToIso <| by simp) X.right.leftOpRightOpIso

variable (C)

/-- A functorial version of `SimplicialObject.Augmented.rightOp`. -/
@[simps]
def simplicialToCosimplicialAugmented :
    (SimplicialObject.Augmented C)ᵒᵖ ⥤ CosimplicialObject.Augmented Cᵒᵖ where
  obj X := X.unop.rightOp
  map f :=
    { left := f.unop.right.op
      right := NatTrans.rightOp f.unop.left
      w := by
        ext x
        dsimp
        simp_rw [← op_comp]
        congr 1
        exact (congr_app f.unop.w (op x)).symm }

/-- A functorial version of `Cosimplicial_object.Augmented.leftOp`. -/
@[simps]
def cosimplicialToSimplicialAugmented :
    CosimplicialObject.Augmented Cᵒᵖ ⥤ (SimplicialObject.Augmented C)ᵒᵖ where
  obj X := Opposite.op X.leftOp
  map f :=
    Quiver.Hom.op <|
      { left := NatTrans.leftOp f.right
        right := f.left.unop
        w := by
          ext x
          dsimp
          simp_rw [← unop_comp]
          congr 1
          exact (congr_app f.w (unop x)).symm }

/-- The contravariant categorical equivalence between augmented simplicial
objects and augmented cosimplicial objects in the opposite category. -/
@[simps! functor inverse]
def simplicialCosimplicialAugmentedEquiv :
    (SimplicialObject.Augmented C)ᵒᵖ ≌ CosimplicialObject.Augmented Cᵒᵖ where
  functor := simplicialToCosimplicialAugmented _
  inverse := cosimplicialToSimplicialAugmented _
  unitIso := NatIso.ofComponents (fun X => X.unop.rightOpLeftOpIso.op) fun f => by
      dsimp
      rw [← f.op_unop]
      simp_rw [← op_comp]
      congr 1
      aesop_cat
  counitIso := NatIso.ofComponents fun X => X.leftOpRightOpIso

end CategoryTheory<|MERGE_RESOLUTION|>--- conflicted
+++ resolved
@@ -271,7 +271,6 @@
     `(($X : CategoryTheory.SimplicialObject.Truncated _ $n).obj
       (Opposite.op ⟨SimplexCategory.mk $m, $p⟩))
 
-<<<<<<< HEAD
 /-- Delaborator for the notation `X _⦋m⦌ₙ`. -/
 @[app_delab Prefunctor.obj]
 def delabMkNotation : Delab :=
@@ -294,13 +293,12 @@
     else `($f _⦋$m⦌$n)
 
 end Meta
-=======
+
 variable (C) in
 /-- Further truncation of truncated simplicial objects. -/
 @[simps!]
 def trunc (n m : ℕ) (h : m ≤ n := by omega) : Truncated C n ⥤ Truncated C m :=
   (whiskeringLeft _ _ _).obj (SimplexCategory.Truncated.incl m n).op
->>>>>>> 388a6d19
 
 end Truncated
 
@@ -766,7 +764,6 @@
     `(($X : CategoryTheory.CosimplicialObject.Truncated _ $n).obj
       ⟨SimplexCategory.mk $m, $p⟩)
 
-<<<<<<< HEAD
 /-- Delaborator for the notation `X ^⦋m⦌ₙ`. -/
 @[app_delab Prefunctor.obj]
 def delabMkNotation : Delab :=
@@ -787,12 +784,11 @@
     else `($f ^⦋$m⦌$n)
 
 end Meta
-=======
+
 variable (C) in
 /-- Further truncation of truncated cosimplicial objects. -/
 def trunc (n m : ℕ) (h : m ≤ n := by omega) : Truncated C n ⥤ Truncated C m :=
   (whiskeringLeft _ _ _).obj <| SimplexCategory.Truncated.incl m n
->>>>>>> 388a6d19
 
 end Truncated
 
