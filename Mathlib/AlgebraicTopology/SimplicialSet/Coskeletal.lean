--- conflicted
+++ resolved
@@ -53,11 +53,7 @@
 namespace isPointwiseRightKanExtensionAt
 
 /-- A morphism in `SimplexCategory` with domain `⦋0⦌`, `⦋1⦌`, or `⦋2⦌` defines an object in the
-<<<<<<< HEAD
-comma category `StructuredArrow (op ⦋n⦌) (Truncated.inclusion (n := 2)).op`.-/
-=======
 comma category `StructuredArrow (op ⦋n⦌) (Truncated.inclusion (n := 2)).op`. -/
->>>>>>> 0ccaba52
 abbrev strArrowMk₂ {i : ℕ} {n : ℕ} (φ : ⦋i⦌ ⟶ ⦋n⦌) (hi : i ≤ 2 := by omega) :
     StructuredArrow (op ⦋n⦌) (Truncated.inclusion 2).op :=
   StructuredArrow.mk (Y := op ⦋i⦌₂) φ.op
