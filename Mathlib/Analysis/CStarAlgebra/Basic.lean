/-
Copyright (c) 2021 Frédéric Dupuis. All rights reserved.
Released under Apache 2.0 license as described in the file LICENSE.
Authors: Frédéric Dupuis
-/
import Mathlib.Analysis.Normed.Group.Hom
import Mathlib.Analysis.Normed.Module.Basic
import Mathlib.Analysis.Normed.Operator.LinearIsometry
import Mathlib.Algebra.Star.SelfAdjoint
import Mathlib.Algebra.Star.Subalgebra
import Mathlib.Algebra.Star.Unitary
import Mathlib.Topology.Algebra.Module.Star

/-!
# Normed star rings and algebras

A normed star group is a normed group with a compatible `star` which is isometric.

A C⋆-ring is a normed star group that is also a ring and that verifies the stronger
condition `‖x‖^2 ≤ ‖x⋆ * x‖` for all `x` (which actually implies equality). If a C⋆-ring is also
a star algebra, then it is a C⋆-algebra.

To get a C⋆-algebra `E` over field `𝕜`, use
`[NormedField 𝕜] [StarRing 𝕜] [NormedRing E] [StarRing E] [CStarRing E]
 [NormedAlgebra 𝕜 E] [StarModule 𝕜 E]`.

## TODO

- Show that `‖x⋆ * x‖ = ‖x‖^2` is equivalent to `‖x⋆ * x‖ = ‖x⋆‖ * ‖x‖`, which is used as the
  definition of C*-algebras in some sources (e.g. Wikipedia).

-/

open Topology

local postfix:max "⋆" => star

/-- A normed star group is a normed group with a compatible `star` which is isometric. -/
class NormedStarGroup (E : Type*) [SeminormedAddCommGroup E] [StarAddMonoid E] : Prop where
  norm_star : ∀ x : E, ‖x⋆‖ = ‖x‖

export NormedStarGroup (norm_star)

attribute [simp] norm_star

variable {𝕜 E α : Type*}

section NormedStarGroup

variable [SeminormedAddCommGroup E] [StarAddMonoid E] [NormedStarGroup E]

@[simp]
theorem nnnorm_star (x : E) : ‖star x‖₊ = ‖x‖₊ :=
  Subtype.ext <| norm_star _

/-- The `star` map in a normed star group is a normed group homomorphism. -/
def starNormedAddGroupHom : NormedAddGroupHom E E :=
  { starAddEquiv with bound' := ⟨1, fun _ => le_trans (norm_star _).le (one_mul _).symm.le⟩ }

/-- The `star` map in a normed star group is an isometry -/
theorem star_isometry : Isometry (star : E → E) :=
  show Isometry starAddEquiv from
    AddMonoidHomClass.isometry_of_norm starAddEquiv (show ∀ x, ‖x⋆‖ = ‖x‖ from norm_star)

instance (priority := 100) NormedStarGroup.to_continuousStar : ContinuousStar E :=
  ⟨star_isometry.continuous⟩

end NormedStarGroup

instance RingHomIsometric.starRingEnd [NormedCommRing E] [StarRing E] [NormedStarGroup E] :
    RingHomIsometric (starRingEnd E) :=
  ⟨@norm_star _ _ _ _⟩

/-- A C*-ring is a normed star ring that satisfies the stronger condition `‖x‖ ^ 2 ≤ ‖x⋆ * x‖`
for every `x`. Note that this condition actually implies equality, as is shown in
`norm_star_mul_self` below. -/
class CStarRing (E : Type*) [NonUnitalNormedRing E] [StarRing E] : Prop where
  norm_mul_self_le : ∀ x : E, ‖x‖ * ‖x‖ ≤ ‖x⋆ * x‖

@[deprecated (since := "2024-08-04")] alias CstarRing := CStarRing

instance : CStarRing ℝ where
  norm_mul_self_le x := by
    simp only [Real.norm_eq_abs, abs_mul_abs_self, star, id, norm_mul, le_refl]

namespace CStarRing

section NonUnital

variable [NonUnitalNormedRing E] [StarRing E] [CStarRing E]

-- see Note [lower instance priority]
/-- In a C*-ring, star preserves the norm. -/
instance (priority := 100) to_normedStarGroup : NormedStarGroup E :=
  ⟨by
    intro x
    by_cases htriv : x = 0
    · simp only [htriv, star_zero]
    · have hnt : 0 < ‖x‖ := norm_pos_iff.mpr htriv
      have h₁ : ∀ z : E, ‖z⋆ * z‖ ≤ ‖z⋆‖ * ‖z‖ := fun z => norm_mul_le z⋆ z
      have h₂ : ∀ z : E, 0 < ‖z‖ → ‖z‖ ≤ ‖z⋆‖ := fun z hz => by
        rw [← mul_le_mul_right hz]; exact (CStarRing.norm_mul_self_le z).trans (h₁ z)
      have h₃ : ‖x⋆‖ ≤ ‖x‖ := by
        conv_rhs => rw [← star_star x]
        exact h₂ x⋆ (gt_of_ge_of_gt (h₂ x hnt) hnt)
      exact le_antisymm h₃ (h₂ x hnt)⟩

theorem norm_star_mul_self {x : E} : ‖x⋆ * x‖ = ‖x‖ * ‖x‖ :=
  le_antisymm ((norm_mul_le _ _).trans (by rw [norm_star])) (CStarRing.norm_mul_self_le x)

theorem norm_self_mul_star {x : E} : ‖x * x⋆‖ = ‖x‖ * ‖x‖ := by
  nth_rw 1 [← star_star x]
  simp only [norm_star_mul_self, norm_star]

theorem norm_star_mul_self' {x : E} : ‖x⋆ * x‖ = ‖x⋆‖ * ‖x‖ := by rw [norm_star_mul_self, norm_star]

theorem nnnorm_self_mul_star {x : E} : ‖x * x⋆‖₊ = ‖x‖₊ * ‖x‖₊ :=
  Subtype.ext norm_self_mul_star

theorem nnnorm_star_mul_self {x : E} : ‖x⋆ * x‖₊ = ‖x‖₊ * ‖x‖₊ :=
  Subtype.ext norm_star_mul_self

@[simp]
theorem star_mul_self_eq_zero_iff (x : E) : x⋆ * x = 0 ↔ x = 0 := by
  rw [← norm_eq_zero, norm_star_mul_self]
  exact mul_self_eq_zero.trans norm_eq_zero

theorem star_mul_self_ne_zero_iff (x : E) : x⋆ * x ≠ 0 ↔ x ≠ 0 := by
  simp only [Ne, star_mul_self_eq_zero_iff]

@[simp]
theorem mul_star_self_eq_zero_iff (x : E) : x * x⋆ = 0 ↔ x = 0 := by
  simpa only [star_eq_zero, star_star] using @star_mul_self_eq_zero_iff _ _ _ _ (star x)

theorem mul_star_self_ne_zero_iff (x : E) : x * x⋆ ≠ 0 ↔ x ≠ 0 := by
  simp only [Ne, mul_star_self_eq_zero_iff]

end NonUnital

section ProdPi

variable {ι R₁ R₂ : Type*} {R : ι → Type*}
variable [NonUnitalNormedRing R₁] [StarRing R₁] [CStarRing R₁]
variable [NonUnitalNormedRing R₂] [StarRing R₂] [CStarRing R₂]
variable [∀ i, NonUnitalNormedRing (R i)] [∀ i, StarRing (R i)]

/-- This instance exists to short circuit type class resolution because of problems with
inference involving Π-types. -/
instance _root_.Pi.starRing' : StarRing (∀ i, R i) :=
  inferInstance

variable [Fintype ι] [∀ i, CStarRing (R i)]

instance _root_.Prod.cstarRing : CStarRing (R₁ × R₂) where
  norm_mul_self_le x := by
    dsimp only [norm]
    simp only [Prod.fst_mul, Prod.fst_star, Prod.snd_mul, Prod.snd_star, norm_star_mul_self, ← sq]
    rw [le_sup_iff]
    rcases le_total ‖x.fst‖ ‖x.snd‖ with (h | h) <;> simp [h]

instance _root_.Pi.cstarRing : CStarRing (∀ i, R i) where
  norm_mul_self_le x := by
    refine le_of_eq (Eq.symm ?_)
    simp only [norm, Pi.mul_apply, Pi.star_apply, nnnorm_star_mul_self, ← sq]
    norm_cast
    exact
      (Finset.comp_sup_eq_sup_comp_of_is_total (fun x : NNReal => x ^ 2)
          (fun x y h => by simpa only [sq] using mul_le_mul' h h) (by simp)).symm

instance _root_.Pi.cstarRing' : CStarRing (ι → R₁) :=
  Pi.cstarRing

end ProdPi

section Unital


variable [NormedRing E] [StarRing E] [CStarRing E]

theorem norm_one [Nontrivial E] : ‖(1 : E)‖ = 1 := by
  have : 0 < ‖(1 : E)‖ := norm_pos_iff.mpr one_ne_zero
  rw [← mul_left_inj' this.ne', ← norm_star_mul_self, mul_one, star_one, one_mul]

-- see Note [lower instance priority]
instance (priority := 100) [Nontrivial E] : NormOneClass E :=
  ⟨norm_one⟩

theorem norm_coe_unitary [Nontrivial E] (U : unitary E) : ‖(U : E)‖ = 1 := by
  rw [← sq_eq_sq₀ (norm_nonneg _) zero_le_one, one_pow 2, sq, ← CStarRing.norm_star_mul_self,
    unitary.coe_star_mul_self, CStarRing.norm_one]

@[simp]
theorem norm_of_mem_unitary [Nontrivial E] {U : E} (hU : U ∈ unitary E) : ‖U‖ = 1 :=
  norm_coe_unitary ⟨U, hU⟩

@[simp]
theorem norm_coe_unitary_mul (U : unitary E) (A : E) : ‖(U : E) * A‖ = ‖A‖ := by
  nontriviality E
  refine le_antisymm ?_ ?_
  · calc
      _ ≤ ‖(U : E)‖ * ‖A‖ := norm_mul_le _ _
      _ = ‖A‖ := by rw [norm_coe_unitary, one_mul]
  · calc
      _ = ‖(U : E)⋆ * U * A‖ := by rw [unitary.coe_star_mul_self U, one_mul]
      _ ≤ ‖(U : E)⋆‖ * ‖(U : E) * A‖ := by
        rw [mul_assoc]
        exact norm_mul_le _ _
      _ = ‖(U : E) * A‖ := by rw [norm_star, norm_coe_unitary, one_mul]

@[simp]
theorem norm_unitary_smul (U : unitary E) (A : E) : ‖U • A‖ = ‖A‖ :=
  norm_coe_unitary_mul U A

theorem norm_mem_unitary_mul {U : E} (A : E) (hU : U ∈ unitary E) : ‖U * A‖ = ‖A‖ :=
  norm_coe_unitary_mul ⟨U, hU⟩ A

@[simp]
theorem norm_mul_coe_unitary (A : E) (U : unitary E) : ‖A * U‖ = ‖A‖ :=
  calc
    _ = ‖((U : E)⋆ * A⋆)⋆‖ := by simp only [star_star, star_mul]
    _ = ‖(U : E)⋆ * A⋆‖ := by rw [norm_star]
    _ = ‖A⋆‖ := norm_mem_unitary_mul (star A) (unitary.star_mem U.prop)
    _ = ‖A‖ := norm_star _

theorem norm_mul_mem_unitary (A : E) {U : E} (hU : U ∈ unitary E) : ‖A * U‖ = ‖A‖ :=
  norm_mul_coe_unitary A ⟨U, hU⟩

end Unital

end CStarRing

theorem IsSelfAdjoint.nnnorm_pow_two_pow [NormedRing E] [StarRing E] [CStarRing E] {x : E}
    (hx : IsSelfAdjoint x) (n : ℕ) : ‖x ^ 2 ^ n‖₊ = ‖x‖₊ ^ 2 ^ n := by
  induction' n with k hk
  · simp only [pow_zero, pow_one]
  · rw [pow_succ', pow_mul', sq]
    nth_rw 1 [← selfAdjoint.mem_iff.mp hx]
    rw [← star_pow, CStarRing.nnnorm_star_mul_self, ← sq, hk, pow_mul']

theorem selfAdjoint.nnnorm_pow_two_pow [NormedRing E] [StarRing E] [CStarRing E] (x : selfAdjoint E)
    (n : ℕ) : ‖x ^ 2 ^ n‖₊ = ‖x‖₊ ^ 2 ^ n :=
  x.prop.nnnorm_pow_two_pow _

section starₗᵢ

variable [CommSemiring 𝕜] [StarRing 𝕜]
variable [SeminormedAddCommGroup E] [StarAddMonoid E] [NormedStarGroup E]
variable [Module 𝕜 E] [StarModule 𝕜 E]
<<<<<<< HEAD

variable (𝕜) in
=======
>>>>>>> e8d8be9f

variable (𝕜) in
/-- `star` bundled as a linear isometric equivalence -/
def starₗᵢ : E ≃ₗᵢ⋆[𝕜] E :=
  { starAddEquiv with
    map_smul' := star_smul
    norm_map' := norm_star }

@[simp]
theorem coe_starₗᵢ : (starₗᵢ 𝕜 : E → E) = star :=
  rfl

theorem starₗᵢ_apply {x : E} : starₗᵢ 𝕜 x = star x :=
  rfl

@[simp]
theorem starₗᵢ_toContinuousLinearEquiv :
    (starₗᵢ 𝕜 : E ≃ₗᵢ⋆[𝕜] E).toContinuousLinearEquiv = (starL 𝕜 : E ≃L⋆[𝕜] E) :=
  ContinuousLinearEquiv.ext rfl

end starₗᵢ

namespace StarSubalgebra

instance toNormedAlgebra {𝕜 A : Type*} [NormedField 𝕜] [StarRing 𝕜] [SeminormedRing A] [StarRing A]
    [NormedAlgebra 𝕜 A] [StarModule 𝕜 A] (S : StarSubalgebra 𝕜 A) : NormedAlgebra 𝕜 S :=
  NormedAlgebra.induced 𝕜 S A S.subtype

instance to_cstarRing {R A} [CommRing R] [StarRing R] [NormedRing A] [StarRing A] [CStarRing A]
    [Algebra R A] [StarModule R A] (S : StarSubalgebra R A) : CStarRing S where
  norm_mul_self_le x := @CStarRing.norm_mul_self_le A _ _ _ x

end StarSubalgebra<|MERGE_RESOLUTION|>--- conflicted
+++ resolved
@@ -246,11 +246,6 @@
 variable [CommSemiring 𝕜] [StarRing 𝕜]
 variable [SeminormedAddCommGroup E] [StarAddMonoid E] [NormedStarGroup E]
 variable [Module 𝕜 E] [StarModule 𝕜 E]
-<<<<<<< HEAD
-
-variable (𝕜) in
-=======
->>>>>>> e8d8be9f
 
 variable (𝕜) in
 /-- `star` bundled as a linear isometric equivalence -/
