/-
Copyright (c) 2019 Gabriel Ebner. All rights reserved.
Released under Apache 2.0 license as described in the file LICENSE.
Authors: Gabriel Ebner, Sébastien Gouëzel, Yury Kudryashov, Anatole Dedecker
-/
import Mathlib.Analysis.Calculus.Deriv.Basic
import Mathlib.Analysis.Calculus.FDeriv.Add

/-!
# One-dimensional derivatives of sums etc

In this file we prove formulas about derivatives of `f + g`, `-f`, `f - g`, and `∑ i, f i x` for
functions from the base field to a normed space over this field.

For a more detailed overview of one-dimensional derivatives in mathlib, see the module docstring of
`Analysis/Calculus/Deriv/Basic`.

## Keywords

derivative
-/

universe u v w

open scoped Topology Filter ENNReal

open Asymptotics Set

variable {𝕜 : Type u} [NontriviallyNormedField 𝕜]
variable {F : Type v} [NormedAddCommGroup F] [NormedSpace 𝕜 F]
variable {f g : 𝕜 → F}
variable {f' g' : F}
variable {x : 𝕜} {s : Set 𝕜} {L : Filter (𝕜 × 𝕜)}

section Add

/-! ### Derivative of the sum of two functions -/


nonrec theorem HasDerivAtFilter.add (hf : HasDerivAtFilter f f' L)
    (hg : HasDerivAtFilter g g' L) : HasDerivAtFilter (fun y => f y + g y) (f' + g') L := by
  simpa using (hf.add hg).hasDerivAtFilter

nonrec theorem HasStrictDerivAt.add (hf : HasStrictDerivAt f f' x) (hg : HasStrictDerivAt g g' x) :
    HasStrictDerivAt (fun y => f y + g y) (f' + g') x :=
  hf.add hg

nonrec theorem HasDerivWithinAt.add (hf : HasDerivWithinAt f f' s x)
    (hg : HasDerivWithinAt g g' s x) : HasDerivWithinAt (fun y => f y + g y) (f' + g') s x :=
  hf.add hg

nonrec theorem HasDerivAt.add (hf : HasDerivAt f f' x) (hg : HasDerivAt g g' x) :
    HasDerivAt (fun x => f x + g x) (f' + g') x :=
  hf.add hg

theorem derivWithin_add (hf : DifferentiableWithinAt 𝕜 f s x)
    (hg : DifferentiableWithinAt 𝕜 g s x) :
    derivWithin (fun y => f y + g y) s x = derivWithin f s x + derivWithin g s x := by
  rcases uniqueDiffWithinAt_or_nhdsWithin_eq_bot s x with hxs | hxs
  · exact (hf.hasDerivWithinAt.add hg.hasDerivWithinAt).derivWithin hxs
  · simp [derivWithin_zero_of_isolated hxs]

@[simp]
theorem deriv_add (hf : DifferentiableAt 𝕜 f x) (hg : DifferentiableAt 𝕜 g x) :
    deriv (fun y => f y + g y) x = deriv f x + deriv g x :=
  (hf.hasDerivAt.add hg.hasDerivAt).deriv

<<<<<<< HEAD
theorem HasDerivAtFilter.add_const (hf : HasDerivAtFilter f f' L) (c : F) :
    HasDerivAtFilter (fun y => f y + c) f' L :=
  add_zero f' ▸ hf.add (hasDerivAtFilter_const L c)

nonrec theorem HasStrictDerivAt.add_const (c : F) (hf : HasStrictDerivAt f f' x) :
    HasStrictDerivAt (fun y ↦ f y + c) f' x :=
  hf.add_const c
=======
@[simp]
theorem hasDerivAtFilter_add_const_iff (c : F) :
    HasDerivAtFilter (f · + c) f' x L ↔ HasDerivAtFilter f f' x L :=
  hasFDerivAtFilter_add_const_iff c

alias ⟨_, HasDerivAtFilter.add_const⟩ := hasDerivAtFilter_add_const_iff

@[simp]
theorem hasStrictDerivAt_add_const_iff (c : F) :
    HasStrictDerivAt (f · + c) f' x ↔ HasStrictDerivAt f f' x :=
  hasStrictFDerivAt_add_const_iff c
>>>>>>> 98c6231f

alias ⟨_, HasStrictDerivAt.add_const⟩ := hasStrictDerivAt_add_const_iff

@[simp]
theorem hasDerivWithinAt_add_const_iff (c : F) :
    HasDerivWithinAt (f · + c) f' s x ↔ HasDerivWithinAt f f' s x :=
  hasDerivAtFilter_add_const_iff c

alias ⟨_, HasDerivWithinAt.add_const⟩ := hasDerivWithinAt_add_const_iff

@[simp]
theorem hasDerivAt_add_const_iff (c : F) : HasDerivAt (f · + c) f' x ↔ HasDerivAt f f' x :=
  hasDerivAtFilter_add_const_iff c

alias ⟨_, HasDerivAt.add_const⟩ := hasDerivAt_add_const_iff

theorem derivWithin_add_const (c : F) :
    derivWithin (fun y => f y + c) s x = derivWithin f s x := by
  simp only [derivWithin, fderivWithin_add_const]

theorem deriv_add_const (c : F) : deriv (fun y => f y + c) x = deriv f x := by
  simp only [deriv, fderiv_add_const]

@[simp]
theorem deriv_add_const' (c : F) : (deriv fun y => f y + c) = deriv f :=
  funext fun _ => deriv_add_const c

<<<<<<< HEAD
theorem HasDerivAtFilter.const_add (c : F) (hf : HasDerivAtFilter f f' L) :
    HasDerivAtFilter (fun y => c + f y) f' L :=
  zero_add f' ▸ (hasDerivAtFilter_const L c).add hf

theorem HasStrictDerivAt.const_add (c : F) (hf : HasStrictDerivAt f f' x) :
    HasStrictDerivAt (fun y ↦ c + f y) f' x :=
  zero_add f' ▸ (hasStrictDerivAt_const x c).add hf

nonrec theorem HasDerivWithinAt.const_add (c : F) (hf : HasDerivWithinAt f f' s x) :
    HasDerivWithinAt (fun y => c + f y) f' s x :=
  hf.const_add c
=======
theorem hasDerivAtFilter_const_add_iff (c : F) :
    HasDerivAtFilter (c + f ·) f' x L ↔ HasDerivAtFilter f f' x L :=
  hasFDerivAtFilter_const_add_iff c

alias ⟨_, HasDerivAtFilter.const_add⟩ := hasDerivAtFilter_const_add_iff

@[simp]
theorem hasStrictDerivAt_const_add_iff (c : F) :
    HasStrictDerivAt (c + f ·) f' x ↔  HasStrictDerivAt f f' x :=
  hasStrictFDerivAt_const_add_iff c

alias ⟨_, HasStrictDerivAt.const_add⟩ := hasStrictDerivAt_const_add_iff

@[simp]
theorem hasDerivWithinAt_const_add_iff (c : F) :
    HasDerivWithinAt (c + f ·) f' s x ↔ HasDerivWithinAt f f' s x :=
  hasDerivAtFilter_const_add_iff c
>>>>>>> 98c6231f

alias ⟨_, HasDerivWithinAt.const_add⟩ := hasDerivWithinAt_const_add_iff

@[simp]
theorem hasDerivAt_const_add_iff (c : F) : HasDerivAt (c + f ·) f' x ↔ HasDerivAt f f' x :=
  hasDerivAtFilter_const_add_iff c

alias ⟨_, HasDerivAt.const_add⟩ := hasDerivAt_const_add_iff

theorem derivWithin_const_add (c : F) :
<<<<<<< HEAD
    derivWithin (fun y => c + f y) s x = derivWithin f s x := by
=======
    derivWithin (c + f ·) s x = derivWithin f s x := by
>>>>>>> 98c6231f
  simp only [derivWithin, fderivWithin_const_add]

@[simp]
theorem derivWithin_const_add_fun (c : F) :
    derivWithin (c + f ·) = derivWithin f := by
  ext
  apply derivWithin_const_add

theorem deriv_const_add (c : F) : deriv (c + f ·) x = deriv f x := by
  simp only [deriv, fderiv_const_add]

@[simp]
theorem deriv_const_add' (c : F) : (deriv (c + f ·)) = deriv f :=
  funext fun _ => deriv_const_add c

lemma differentiableAt_comp_const_add {a b : 𝕜} :
    DifferentiableAt 𝕜 (fun x ↦ f (b + x)) a ↔ DifferentiableAt 𝕜 f (b + a) := by
  refine ⟨fun H ↦ ?_, fun H ↦ H.comp _ (differentiable_id.const_add _).differentiableAt⟩
  convert DifferentiableAt.comp (b + a) (by simpa)
    (differentiable_id.const_add (-b)).differentiableAt
  ext
  simp

lemma differentiableAt_comp_add_const {a b : 𝕜} :
    DifferentiableAt 𝕜 (fun x ↦ f (x + b)) a ↔ DifferentiableAt 𝕜 f (a + b) := by
  simpa [add_comm b] using differentiableAt_comp_const_add (f := f) (b := b)

lemma differentiableAt_iff_comp_const_add {a b : 𝕜} :
    DifferentiableAt 𝕜 f a ↔ DifferentiableAt 𝕜 (fun x ↦ f (b + x)) (-b + a) := by
  simp [differentiableAt_comp_const_add]

lemma differentiableAt_iff_comp_add_const {a b : 𝕜} :
    DifferentiableAt 𝕜 f a ↔ DifferentiableAt 𝕜 (fun x ↦ f (x + b)) (a - b) := by
  simp [differentiableAt_comp_add_const]

end Add

section Sum

/-! ### Derivative of a finite sum of functions -/

variable {ι : Type*} {u : Finset ι} {A : ι → 𝕜 → F} {A' : ι → F}

theorem HasDerivAtFilter.sum (h : ∀ i ∈ u, HasDerivAtFilter (A i) (A' i) x L) :
    HasDerivAtFilter (fun y => ∑ i ∈ u, A i y) (∑ i ∈ u, A' i) x L := by
  simpa [ContinuousLinearMap.sum_apply] using (HasFDerivAtFilter.sum h).hasDerivAtFilter

theorem HasStrictDerivAt.sum (h : ∀ i ∈ u, HasStrictDerivAt (A i) (A' i) x) :
    HasStrictDerivAt (fun y => ∑ i ∈ u, A i y) (∑ i ∈ u, A' i) x := by
  simpa [ContinuousLinearMap.sum_apply] using (HasStrictFDerivAt.sum h).hasStrictDerivAt

theorem HasDerivWithinAt.sum (h : ∀ i ∈ u, HasDerivWithinAt (A i) (A' i) s x) :
    HasDerivWithinAt (fun y => ∑ i ∈ u, A i y) (∑ i ∈ u, A' i) s x :=
  HasDerivAtFilter.sum h

theorem HasDerivAt.sum (h : ∀ i ∈ u, HasDerivAt (A i) (A' i) x) :
    HasDerivAt (fun y => ∑ i ∈ u, A i y) (∑ i ∈ u, A' i) x :=
  HasDerivAtFilter.sum h

theorem derivWithin_sum (h : ∀ i ∈ u, DifferentiableWithinAt 𝕜 (A i) s x) :
    derivWithin (fun y => ∑ i ∈ u, A i y) s x = ∑ i ∈ u, derivWithin (A i) s x := by
  rcases uniqueDiffWithinAt_or_nhdsWithin_eq_bot s x with hxs | hxs
  · exact (HasDerivWithinAt.sum fun i hi => (h i hi).hasDerivWithinAt).derivWithin hxs
  · simp [derivWithin_zero_of_isolated hxs]

@[simp]
theorem deriv_sum (h : ∀ i ∈ u, DifferentiableAt 𝕜 (A i) x) :
    deriv (fun y => ∑ i ∈ u, A i y) x = ∑ i ∈ u, deriv (A i) x :=
  (HasDerivAt.sum fun i hi => (h i hi).hasDerivAt).deriv

end Sum

section Neg

/-! ### Derivative of the negative of a function -/

nonrec theorem HasDerivAtFilter.neg (h : HasDerivAtFilter f f' x L) :
    HasDerivAtFilter (fun x => -f x) (-f') x L := by simpa using h.neg.hasDerivAtFilter

nonrec theorem HasDerivWithinAt.neg (h : HasDerivWithinAt f f' s x) :
    HasDerivWithinAt (fun x => -f x) (-f') s x :=
  h.neg

nonrec theorem HasDerivAt.neg (h : HasDerivAt f f' x) : HasDerivAt (fun x => -f x) (-f') x :=
  h.neg

nonrec theorem HasStrictDerivAt.neg (h : HasStrictDerivAt f f' x) :
    HasStrictDerivAt (fun x => -f x) (-f') x := by simpa using h.neg.hasStrictDerivAt

theorem derivWithin.neg : derivWithin (fun y => -f y) s x = -derivWithin f s x := by
  rcases uniqueDiffWithinAt_or_nhdsWithin_eq_bot s x with hxs | hxs
  · simp only [derivWithin, fderivWithin_neg hxs, ContinuousLinearMap.neg_apply]
  · simp [derivWithin_zero_of_isolated hxs]

theorem deriv.neg : deriv (fun y => -f y) x = -deriv f x := by
  simp only [deriv, fderiv_neg, ContinuousLinearMap.neg_apply]

@[simp]
theorem deriv.neg' : (deriv fun y => -f y) = fun x => -deriv f x :=
  funext fun _ => deriv.neg

end Neg

section Neg2

/-! ### Derivative of the negation function (i.e `Neg.neg`) -/

variable (s x L)

theorem hasDerivAtFilter_neg : HasDerivAtFilter Neg.neg (-1) x L :=
  HasDerivAtFilter.neg <| hasDerivAtFilter_id _ _

theorem hasDerivWithinAt_neg : HasDerivWithinAt Neg.neg (-1) s x :=
  hasDerivAtFilter_neg _ _

theorem hasDerivAt_neg : HasDerivAt Neg.neg (-1) x :=
  hasDerivAtFilter_neg _ _

theorem hasDerivAt_neg' : HasDerivAt (fun x => -x) (-1) x :=
  hasDerivAtFilter_neg _ _

theorem hasStrictDerivAt_neg : HasStrictDerivAt Neg.neg (-1) x :=
  HasStrictDerivAt.neg <| hasStrictDerivAt_id _

theorem deriv_neg : deriv Neg.neg x = -1 :=
  HasDerivAt.deriv (hasDerivAt_neg x)

@[simp]
theorem deriv_neg' : deriv (Neg.neg : 𝕜 → 𝕜) = fun _ => -1 :=
  funext deriv_neg

@[simp]
theorem deriv_neg'' : deriv (fun x : 𝕜 => -x) x = -1 :=
  deriv_neg x

theorem derivWithin_neg (hxs : UniqueDiffWithinAt 𝕜 s x) : derivWithin Neg.neg s x = -1 :=
  (hasDerivWithinAt_neg x s).derivWithin hxs

theorem differentiable_neg : Differentiable 𝕜 (Neg.neg : 𝕜 → 𝕜) :=
  Differentiable.neg differentiable_id

theorem differentiableOn_neg : DifferentiableOn 𝕜 (Neg.neg : 𝕜 → 𝕜) s :=
  DifferentiableOn.neg differentiableOn_id

lemma differentiableAt_comp_neg {a : 𝕜} :
    DifferentiableAt 𝕜 (fun x ↦ f (-x)) a ↔ DifferentiableAt 𝕜 f (-a) := by
  refine ⟨fun H ↦ ?_, fun H ↦ H.comp a differentiable_neg.differentiableAt⟩
  convert ((neg_neg a).symm ▸ H).comp (-a) differentiable_neg.differentiableAt
  ext
  simp only [Function.comp_apply, neg_neg]

lemma differentiableAt_iff_comp_neg {a : 𝕜} :
    DifferentiableAt 𝕜 f a ↔ DifferentiableAt 𝕜 (fun x ↦ f (-x)) (-a) := by
  simp_rw [← differentiableAt_comp_neg, neg_neg]

end Neg2

section Sub

/-! ### Derivative of the difference of two functions -/

theorem HasDerivAtFilter.sub (hf : HasDerivAtFilter f f' x L) (hg : HasDerivAtFilter g g' x L) :
    HasDerivAtFilter (fun x => f x - g x) (f' - g') x L := by
  simpa only [sub_eq_add_neg] using hf.add hg.neg

nonrec theorem HasDerivWithinAt.sub (hf : HasDerivWithinAt f f' s x)
    (hg : HasDerivWithinAt g g' s x) : HasDerivWithinAt (fun x => f x - g x) (f' - g') s x :=
  hf.sub hg

nonrec theorem HasDerivAt.sub (hf : HasDerivAt f f' x) (hg : HasDerivAt g g' x) :
    HasDerivAt (fun x => f x - g x) (f' - g') x :=
  hf.sub hg

theorem HasStrictDerivAt.sub (hf : HasStrictDerivAt f f' x) (hg : HasStrictDerivAt g g' x) :
    HasStrictDerivAt (fun x => f x - g x) (f' - g') x := by
  simpa only [sub_eq_add_neg] using hf.add hg.neg

theorem derivWithin_sub (hf : DifferentiableWithinAt 𝕜 f s x)
    (hg : DifferentiableWithinAt 𝕜 g s x) :
    derivWithin (fun y => f y - g y) s x = derivWithin f s x - derivWithin g s x := by
  rcases uniqueDiffWithinAt_or_nhdsWithin_eq_bot s x with hxs | hxs
  · exact (hf.hasDerivWithinAt.sub hg.hasDerivWithinAt).derivWithin hxs
  · simp [derivWithin_zero_of_isolated hxs]

@[simp]
theorem deriv_sub (hf : DifferentiableAt 𝕜 f x) (hg : DifferentiableAt 𝕜 g x) :
    deriv (fun y => f y - g y) x = deriv f x - deriv g x :=
  (hf.hasDerivAt.sub hg.hasDerivAt).deriv

@[simp]
theorem hasDerivAtFilter_sub_const_iff (c : F) :
    HasDerivAtFilter (fun x => f x - c) f' x L ↔ HasDerivAtFilter f f' x L :=
  hasFDerivAtFilter_sub_const_iff c

alias ⟨_, HasDerivAtFilter.sub_const⟩ := hasDerivAtFilter_sub_const_iff

@[simp]
theorem hasDerivWithinAt_sub_const_iff (c : F) :
    HasDerivWithinAt (f · - c) f' s x ↔ HasDerivWithinAt f f' s x :=
  hasDerivAtFilter_sub_const_iff c

alias ⟨_, HasDerivWithinAt.sub_const⟩ := hasDerivWithinAt_sub_const_iff

@[simp]
theorem hasDerivAt_sub_const_iff (c : F) : HasDerivAt (f · - c) f' x ↔ HasDerivAt f f' x :=
  hasDerivAtFilter_sub_const_iff c

alias ⟨_, HasDerivAt.sub_const⟩ := hasDerivAt_sub_const_iff

theorem derivWithin_sub_const (c : F) :
    derivWithin (fun y => f y - c) s x = derivWithin f s x := by
  simp only [derivWithin, fderivWithin_sub_const]

@[simp]
theorem derivWithin_sub_const_fun (c : F) : derivWithin (f · - c) = derivWithin f := by
  ext
  apply derivWithin_sub_const

theorem deriv_sub_const (c : F) : deriv (fun y => f y - c) x = deriv f x := by
  simp only [deriv, fderiv_sub_const]

@[simp]
theorem deriv_sub_const_fun (c : F) : deriv (f · - c) = deriv f := by
  ext
  apply deriv_sub_const

theorem HasDerivAtFilter.const_sub (c : F) (hf : HasDerivAtFilter f f' x L) :
    HasDerivAtFilter (fun x => c - f x) (-f') x L := by
  simpa only [sub_eq_add_neg] using hf.neg.const_add c

nonrec theorem HasDerivWithinAt.const_sub (c : F) (hf : HasDerivWithinAt f f' s x) :
    HasDerivWithinAt (fun x => c - f x) (-f') s x :=
  hf.const_sub c

theorem HasStrictDerivAt.const_sub (c : F) (hf : HasStrictDerivAt f f' x) :
    HasStrictDerivAt (fun x => c - f x) (-f') x := by
  simpa only [sub_eq_add_neg] using hf.neg.const_add c

nonrec theorem HasDerivAt.const_sub (c : F) (hf : HasDerivAt f f' x) :
    HasDerivAt (fun x => c - f x) (-f') x :=
  hf.const_sub c

theorem derivWithin_const_sub (c : F) :
    derivWithin (fun y => c - f y) s x = -derivWithin f s x := by
  rcases uniqueDiffWithinAt_or_nhdsWithin_eq_bot s x with hxs | hxs
  · simp [derivWithin, fderivWithin_const_sub hxs]
  · simp [derivWithin_zero_of_isolated hxs]

theorem deriv_const_sub (c : F) : deriv (fun y => c - f y) x = -deriv f x := by
  simp only [← derivWithin_univ, derivWithin_const_sub]

lemma differentiableAt_comp_sub_const {a b : 𝕜} :
    DifferentiableAt 𝕜 (fun x ↦ f (x - b)) a ↔ DifferentiableAt 𝕜 f (a - b) := by
  simp [sub_eq_add_neg, differentiableAt_comp_add_const]

lemma differentiableAt_comp_const_sub {a b : 𝕜} :
    DifferentiableAt 𝕜 (fun x ↦ f (b - x)) a ↔ DifferentiableAt 𝕜 f (b - a) := by
  refine ⟨fun H ↦ ?_, fun H ↦ H.comp a (differentiable_id.const_sub _).differentiableAt⟩
  convert ((sub_sub_cancel _ a).symm ▸ H).comp (b - a)
    (differentiable_id.const_sub _).differentiableAt
  ext
  simp

lemma differentiableAt_iff_comp_sub_const {a b : 𝕜} :
    DifferentiableAt 𝕜 f a ↔ DifferentiableAt 𝕜 (fun x ↦ f (x - b)) (a + b) := by
  simp [sub_eq_add_neg, differentiableAt_comp_add_const]

lemma differentiableAt_iff_comp_const_sub {a b : 𝕜} :
    DifferentiableAt 𝕜 f a ↔ DifferentiableAt 𝕜 (fun x ↦ f (b - x)) (b - a) := by
  simp [differentiableAt_comp_const_sub]

end Sub<|MERGE_RESOLUTION|>--- conflicted
+++ resolved
@@ -65,15 +65,6 @@
     deriv (fun y => f y + g y) x = deriv f x + deriv g x :=
   (hf.hasDerivAt.add hg.hasDerivAt).deriv
 
-<<<<<<< HEAD
-theorem HasDerivAtFilter.add_const (hf : HasDerivAtFilter f f' L) (c : F) :
-    HasDerivAtFilter (fun y => f y + c) f' L :=
-  add_zero f' ▸ hf.add (hasDerivAtFilter_const L c)
-
-nonrec theorem HasStrictDerivAt.add_const (c : F) (hf : HasStrictDerivAt f f' x) :
-    HasStrictDerivAt (fun y ↦ f y + c) f' x :=
-  hf.add_const c
-=======
 @[simp]
 theorem hasDerivAtFilter_add_const_iff (c : F) :
     HasDerivAtFilter (f · + c) f' x L ↔ HasDerivAtFilter f f' x L :=
@@ -85,7 +76,6 @@
 theorem hasStrictDerivAt_add_const_iff (c : F) :
     HasStrictDerivAt (f · + c) f' x ↔ HasStrictDerivAt f f' x :=
   hasStrictFDerivAt_add_const_iff c
->>>>>>> 98c6231f
 
 alias ⟨_, HasStrictDerivAt.add_const⟩ := hasStrictDerivAt_add_const_iff
 
@@ -113,19 +103,6 @@
 theorem deriv_add_const' (c : F) : (deriv fun y => f y + c) = deriv f :=
   funext fun _ => deriv_add_const c
 
-<<<<<<< HEAD
-theorem HasDerivAtFilter.const_add (c : F) (hf : HasDerivAtFilter f f' L) :
-    HasDerivAtFilter (fun y => c + f y) f' L :=
-  zero_add f' ▸ (hasDerivAtFilter_const L c).add hf
-
-theorem HasStrictDerivAt.const_add (c : F) (hf : HasStrictDerivAt f f' x) :
-    HasStrictDerivAt (fun y ↦ c + f y) f' x :=
-  zero_add f' ▸ (hasStrictDerivAt_const x c).add hf
-
-nonrec theorem HasDerivWithinAt.const_add (c : F) (hf : HasDerivWithinAt f f' s x) :
-    HasDerivWithinAt (fun y => c + f y) f' s x :=
-  hf.const_add c
-=======
 theorem hasDerivAtFilter_const_add_iff (c : F) :
     HasDerivAtFilter (c + f ·) f' x L ↔ HasDerivAtFilter f f' x L :=
   hasFDerivAtFilter_const_add_iff c
@@ -143,7 +120,6 @@
 theorem hasDerivWithinAt_const_add_iff (c : F) :
     HasDerivWithinAt (c + f ·) f' s x ↔ HasDerivWithinAt f f' s x :=
   hasDerivAtFilter_const_add_iff c
->>>>>>> 98c6231f
 
 alias ⟨_, HasDerivWithinAt.const_add⟩ := hasDerivWithinAt_const_add_iff
 
@@ -154,11 +130,7 @@
 alias ⟨_, HasDerivAt.const_add⟩ := hasDerivAt_const_add_iff
 
 theorem derivWithin_const_add (c : F) :
-<<<<<<< HEAD
-    derivWithin (fun y => c + f y) s x = derivWithin f s x := by
-=======
     derivWithin (c + f ·) s x = derivWithin f s x := by
->>>>>>> 98c6231f
   simp only [derivWithin, fderivWithin_const_add]
 
 @[simp]
