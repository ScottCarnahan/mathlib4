--- conflicted
+++ resolved
@@ -38,18 +38,7 @@
 open Function Filter Set Bornology
 open scoped Topology Pointwise
 
-<<<<<<< HEAD
 section Defs
-=======
-variable (𝕜 : Type*) [NontriviallyNormedField 𝕜]
-
-open Filter Set Metric
-open scoped Topology Pointwise
-
-section TangentCone
-
-variable {E : Type*} [AddCommMonoid E] [Module 𝕜 E] [TopologicalSpace E]
->>>>>>> afca6cc4
 
 /-- The set of all tangent directions to the set `s` at the point `x`. -/
 def tangentConeAt (R : Type*) {E : Type*} [AddCommMonoid E] [SMul R E] [TopologicalSpace E]
@@ -414,67 +403,10 @@
     y - x ∈ tangentConeAt ℝ s x :=
   mem_tangentCone_of_openSegment_subset ((openSegment_subset_segment ℝ x y).trans h)
 
-<<<<<<< HEAD
-/-- In a proper space, the tangent cone at a non-isolated point is nontrivial. -/
-theorem tangentCone_nonempty_of_properSpace [ProperSpace E]
-    {s : Set E} {x : E} (hx : (𝓝[s \ {x}] x).NeBot) :
-    (tangentConeAt R s x ∩ {0}ᶜ).Nonempty := by
-=======
-/-- The tangent cone at a non-isolated point contains `0`. -/
-theorem zero_mem_tangentCone {s : Set E} {x : E} (hx : x ∈ closure s) :
-    0 ∈ tangentConeAt 𝕜 s x := by
-  /- Take a sequence `d n` tending to `0` such that `x + d n ∈ s`. Taking `c n` of the order
-  of `1 / (d n) ^ (1/2)`, then `c n` tends to infinity, but `c n • d n` tends to `0`. By definition,
-  this shows that `0` belongs to the tangent cone. -/
-  obtain ⟨u, -, hu, u_lim⟩ :
-      ∃ u, StrictAnti u ∧ (∀ (n : ℕ), 0 < u n ∧ u n < 1) ∧ Tendsto u atTop (𝓝 (0 : ℝ)) :=
-    exists_seq_strictAnti_tendsto' one_pos
-  choose u_pos u_lt_one using hu
-  choose v hvs hvu using fun n ↦ Metric.mem_closure_iff.mp hx _ (mul_pos (u_pos n) (u_pos n))
-  let d n := v n - x
-  let ⟨r, hr⟩ := exists_one_lt_norm 𝕜
-  have A n := exists_nat_pow_near (one_le_inv_iff₀.mpr ⟨u_pos n, (u_lt_one n).le⟩) hr
-  choose m hm_le hlt_m using A
-  set c := fun n ↦ r ^ (m n + 1)
-  have c_lim : Tendsto (fun n ↦ ‖c n‖) atTop atTop := by
-    simp only [c, norm_pow]
-    refine tendsto_atTop_mono (fun n ↦ (hlt_m n).le) <| .inv_tendsto_nhdsGT_zero ?_
-    exact tendsto_nhdsWithin_iff.mpr ⟨u_lim, .of_forall u_pos⟩
-  refine ⟨c, d, .of_forall <| by simpa [d], c_lim, ?_⟩
-  have Hle n : ‖c n • d n‖ ≤ ‖r‖ * u n := by
-    specialize u_pos n
-    calc
-      ‖c n • d n‖ ≤ (u n)⁻¹ * ‖r‖ * (u n * u n) := by
-        simp only [c, norm_smul, norm_pow, pow_succ, norm_mul, d, ← dist_eq_norm']
-        gcongr
-        exacts [hm_le n, (hvu n).le]
-      _ = ‖r‖ * u n := by field_simp [mul_assoc]
-  refine squeeze_zero_norm Hle ?_
-  simpa using tendsto_const_nhds.mul u_lim
-
-/-- If `x` is not an accumulation point of `s, then the tangent cone of `s` at `x`
-is a subset of `{0}`. -/
-theorem tangentConeAt_subset_zero (hx : ¬AccPt x (𝓟 s)) : tangentConeAt 𝕜 s x ⊆ 0 := by
-  rintro y ⟨c, d, hds, hc, hcd⟩
-  suffices ∀ᶠ n in .atTop, d n = 0 from
-    tendsto_nhds_unique hcd <| tendsto_const_nhds.congr' <| this.mono fun n hn ↦ by simp [hn]
-  simp only [accPt_iff_frequently, not_frequently, not_and', ne_eq, not_not] at hx
-  have : Tendsto (x + d ·) atTop (𝓝 x) := by
-    simpa using tendsto_const_nhds.add (tangentConeAt.lim_zero _ hc hcd)
-  filter_upwards [this.eventually hx, hds] with n h₁ h₂
-  simpa using h₁ h₂
-
-theorem UniqueDiffWithinAt.accPt [Nontrivial E] (h : UniqueDiffWithinAt 𝕜 s x) : AccPt x (𝓟 s) := by
-  by_contra! h'
-  have : Dense (Submodule.span 𝕜 (0 : Set E) : Set E) :=
-    h.1.mono <| by gcongr; exact tangentConeAt_subset_zero h'
-  simp [dense_iff_closure_eq] at this
-
 /-- In a proper space, the tangent cone at a non-isolated point is nontrivial. -/
 theorem tangentCone_nonempty_of_properSpace [ProperSpace E]
     {s : Set E} {x : E} (hx : AccPt x (𝓟 s)) :
     (tangentConeAt 𝕜 s x ∩ {0}ᶜ).Nonempty := by
->>>>>>> afca6cc4
   /- Take a sequence `d n` tending to `0` such that `x + d n ∈ s`. Taking `c n` of the order
   of `1 / d n`. Then `c n • d n` belongs to a fixed annulus. By compactness, one can extract
   a subsequence converging to a limit `l`. Then `l` is nonzero, and by definition it belongs to
@@ -487,13 +419,8 @@
   choose v hv hvx using A
   choose hvu hvs using hv
   let d := fun n ↦ v n - x
-<<<<<<< HEAD
   have M n : x + d n ∈ s \ {x} := by simpa [d] using (hv n).1
   let ⟨r, hr⟩ := exists_one_lt_norm R
-=======
-  have M n : x + d n ∈ s \ {x} := by simp [d, hvs, hvx]
-  let ⟨r, hr⟩ := exists_one_lt_norm 𝕜
->>>>>>> afca6cc4
   have W n := rescale_to_shell hr zero_lt_one (x := d n) (by simpa using (M n).2)
   choose c c_ne c_le le_c hc using W
   have c_lim : Tendsto (fun n ↦ ‖c n‖) atTop atTop := by
@@ -526,42 +453,6 @@
   · simpa [d] using hvs (φ n)
   · exact c_lim.comp φ_strict.tendsto_atTop
 
-<<<<<<< HEAD
-=======
-/-- The tangent cone at a non-isolated point in dimension 1 is the whole space. -/
-theorem tangentCone_eq_univ {s : Set 𝕜} {x : 𝕜} (hx : AccPt x (𝓟 s)) :
-    tangentConeAt 𝕜 s x = univ := by
-  apply eq_univ_iff_forall.2 (fun y ↦ ?_)
-  -- first deal with the case of `0`, which has to be handled separately.
-  rcases eq_or_ne y 0 with rfl | hy
-  · exact zero_mem_tangentCone (mem_closure_iff_clusterPt.mpr hx.clusterPt)
-  /- Assume now `y` is a fixed nonzero scalar. Take a sequence `d n` tending to `0` such
-  that `x + d n ∈ s`. Let `c n = y / d n`. Then `‖c n‖` tends to infinity, and `c n • d n`
-  converges to `y` (as it is equal to `y`). By definition, this shows that `y` belongs to the
-  tangent cone. -/
-  obtain ⟨u, -, u_pos, u_lim⟩ :
-      ∃ u, StrictAnti u ∧ (∀ (n : ℕ), 0 < u n) ∧ Tendsto u atTop (𝓝 (0 : ℝ)) :=
-    exists_seq_strictAnti_tendsto (0 : ℝ)
-  have A n : ∃ y ∈ closedBall x (u n) ∩ s, y ≠ x :=
-    accPt_iff_nhds.mp hx _ (closedBall_mem_nhds _ (u_pos n))
-  choose v hv hvx using A
-  choose hvu hvs using hv
-  let d := fun n ↦ v n - x
-  have d_ne n : d n ≠ 0 := by simpa [d, sub_eq_zero] using hvx n
-  refine ⟨fun n ↦ y * (d n)⁻¹, d, .of_forall ?_, ?_, ?_⟩
-  · simpa [d] using hvs
-  · simp only [norm_mul, norm_inv]
-    apply (tendsto_const_mul_atTop_of_pos (by simpa using hy)).2
-    apply tendsto_inv_nhdsGT_zero.comp
-    simp only [nhdsWithin, tendsto_inf, tendsto_principal, mem_Ioi, norm_pos_iff, ne_eq,
-      eventually_atTop, ge_iff_le]
-    have B (n : ℕ) : ‖d n‖ ≤ u n := by simpa [dist_eq_norm] using hvu n
-    refine ⟨?_, 0, fun n hn ↦ by simpa using d_ne n⟩
-    exact squeeze_zero (fun n ↦ by positivity) B u_lim
-  · convert tendsto_const_nhds (α := ℕ) (x := y) with n
-    simp [mul_assoc, inv_mul_cancel₀ (d_ne n)]
-
->>>>>>> afca6cc4
 end Normed
 
 end TangentCone
@@ -789,23 +680,11 @@
 alias ⟨_, AccPt.uniqueDiffWithinAt⟩ := uniqueDiffWithinAt_iff_accPt
 
 /-- In one dimension, every point is either a point of unique differentiability, or isolated. -/
-<<<<<<< HEAD
-theorem uniqueDiffWithinAt_or_nhdsWithin_eq_bot (s : Set R) (x : R) :
-    UniqueDiffWithinAt R s x ∨ 𝓝[s \ {x}] x = ⊥ := by
-  rcases eq_or_neBot (𝓝[s \ {x}] x) with h | h
-  · exact Or.inr h
-  refine Or.inl ⟨?_, ?_⟩
-  · simp [tangentCone_eq_univ h]
-  · simp only [mem_closure_iff_nhdsWithin_neBot]
-    apply neBot_of_le (hf := h)
-    exact nhdsWithin_mono _ diff_subset
-=======
 @[deprecated uniqueDiffWithinAt_iff_accPt (since := "2025-04-20")]
 theorem uniqueDiffWithinAt_or_nhdsWithin_eq_bot (s : Set 𝕜) (x : 𝕜) :
     UniqueDiffWithinAt 𝕜 s x ∨ 𝓝[s \ {x}] x = ⊥ :=
   (em (AccPt x (𝓟 s))).imp AccPt.uniqueDiffWithinAt fun h ↦ by
     rwa [accPt_principal_iff_nhdsWithin, not_neBot] at h
->>>>>>> afca6cc4
 
 end Real
 
