/-
Copyright (c) 2022 Yury Kudryashov. All rights reserved.
Released under Apache 2.0 license as described in the file LICENSE.
Authors: Yury Kudryashov
-/
import Mathlib.Analysis.Complex.Basic
import Mathlib.Topology.FiberBundle.IsHomeomorphicTrivialBundle

/-!
# Closure, interior, and frontier of preimages under `re` and `im`

In this fact we use the fact that `ℂ` is naturally homeomorphic to `ℝ × ℝ` to deduce some
topological properties of `Complex.re` and `Complex.im`.

## Main statements

Each statement about `Complex.re` listed below has a counterpart about `Complex.im`.

* `Complex.isHomeomorphicTrivialFiberBundle_re`: `Complex.re` turns `ℂ` into a trivial
  topological fiber bundle over `ℝ`;
* `Complex.isOpenMap_re`, `Complex.isQuotientMap_re`: in particular, `Complex.re` is an open map
  and is a quotient map;
* `Complex.interior_preimage_re`, `Complex.closure_preimage_re`, `Complex.frontier_preimage_re`:
  formulas for `interior (Complex.re ⁻¹' s)` etc;
* `Complex.interior_setOf_re_le` etc: particular cases of the above formulas in the cases when `s`
  is one of the infinite intervals `Set.Ioi a`, `Set.Ici a`, `Set.Iio a`, and `Set.Iic a`,
  formulated as `interior {z : ℂ | z.re ≤ a} = {z | z.re < a}` etc.

## Tags

complex, real part, imaginary part, closure, interior, frontier
-/

open Set Topology

noncomputable section

namespace Complex

/-- `Complex.re` turns `ℂ` into a trivial topological fiber bundle over `ℝ`. -/
theorem isHomeomorphicTrivialFiberBundle_re : IsHomeomorphicTrivialFiberBundle ℝ re :=
  ⟨equivRealProdCLM.toHomeomorph, fun _ => rfl⟩

/-- `Complex.im` turns `ℂ` into a trivial topological fiber bundle over `ℝ`. -/
theorem isHomeomorphicTrivialFiberBundle_im : IsHomeomorphicTrivialFiberBundle ℝ im :=
  ⟨equivRealProdCLM.toHomeomorph.trans (Homeomorph.prodComm ℝ ℝ), fun _ => rfl⟩

theorem isOpenMap_re : IsOpenMap re :=
  isHomeomorphicTrivialFiberBundle_re.isOpenMap_proj

theorem isOpenMap_im : IsOpenMap im :=
  isHomeomorphicTrivialFiberBundle_im.isOpenMap_proj

theorem isQuotientMap_re : IsQuotientMap re :=
  isHomeomorphicTrivialFiberBundle_re.isQuotientMap_proj

@[deprecated (since := "2024-10-22")]
alias quotientMap_re := isQuotientMap_re

theorem isQuotientMap_im : IsQuotientMap im :=
  isHomeomorphicTrivialFiberBundle_im.isQuotientMap_proj

@[deprecated (since := "2024-10-22")]
alias quotientMap_im := isQuotientMap_im

theorem interior_preimage_re (s : Set ℝ) : interior (re ⁻¹' s) = re ⁻¹' interior s :=
  (isOpenMap_re.preimage_interior_eq_interior_preimage continuous_re _).symm

theorem interior_preimage_im (s : Set ℝ) : interior (im ⁻¹' s) = im ⁻¹' interior s :=
  (isOpenMap_im.preimage_interior_eq_interior_preimage continuous_im _).symm

theorem closure_preimage_re (s : Set ℝ) : closure (re ⁻¹' s) = re ⁻¹' closure s :=
  (isOpenMap_re.preimage_closure_eq_closure_preimage continuous_re _).symm

theorem closure_preimage_im (s : Set ℝ) : closure (im ⁻¹' s) = im ⁻¹' closure s :=
  (isOpenMap_im.preimage_closure_eq_closure_preimage continuous_im _).symm

theorem frontier_preimage_re (s : Set ℝ) : frontier (re ⁻¹' s) = re ⁻¹' frontier s :=
  (isOpenMap_re.preimage_frontier_eq_frontier_preimage continuous_re _).symm

theorem frontier_preimage_im (s : Set ℝ) : frontier (im ⁻¹' s) = im ⁻¹' frontier s :=
  (isOpenMap_im.preimage_frontier_eq_frontier_preimage continuous_im _).symm

@[simp]
theorem interior_setOf_re_le (a : ℝ) : interior { z : ℂ | z.re ≤ a } = { z | z.re < a } := by
  simpa only [interior_Iic] using interior_preimage_re (Iic a)

@[simp]
theorem interior_setOf_im_le (a : ℝ) : interior { z : ℂ | z.im ≤ a } = { z | z.im < a } := by
  simpa only [interior_Iic] using interior_preimage_im (Iic a)

@[simp]
theorem interior_setOf_le_re (a : ℝ) : interior { z : ℂ | a ≤ z.re } = { z | a < z.re } := by
  simpa only [interior_Ici] using interior_preimage_re (Ici a)

@[simp]
theorem interior_setOf_le_im (a : ℝ) : interior { z : ℂ | a ≤ z.im } = { z | a < z.im } := by
  simpa only [interior_Ici] using interior_preimage_im (Ici a)

@[simp]
theorem closure_setOf_re_lt (a : ℝ) : closure { z : ℂ | z.re < a } = { z | z.re ≤ a } := by
  simpa only [closure_Iio] using closure_preimage_re (Iio a)

@[simp]
theorem closure_setOf_im_lt (a : ℝ) : closure { z : ℂ | z.im < a } = { z | z.im ≤ a } := by
  simpa only [closure_Iio] using closure_preimage_im (Iio a)

@[simp]
theorem closure_setOf_lt_re (a : ℝ) : closure { z : ℂ | a < z.re } = { z | a ≤ z.re } := by
  simpa only [closure_Ioi] using closure_preimage_re (Ioi a)

@[simp]
theorem closure_setOf_lt_im (a : ℝ) : closure { z : ℂ | a < z.im } = { z | a ≤ z.im } := by
  simpa only [closure_Ioi] using closure_preimage_im (Ioi a)

@[simp]
theorem frontier_setOf_re_le (a : ℝ) : frontier { z : ℂ | z.re ≤ a } = { z | z.re = a } := by
  simpa only [frontier_Iic] using frontier_preimage_re (Iic a)

@[simp]
theorem frontier_setOf_im_le (a : ℝ) : frontier { z : ℂ | z.im ≤ a } = { z | z.im = a } := by
  simpa only [frontier_Iic] using frontier_preimage_im (Iic a)

@[simp]
theorem frontier_setOf_le_re (a : ℝ) : frontier { z : ℂ | a ≤ z.re } = { z | z.re = a } := by
  simpa only [frontier_Ici] using frontier_preimage_re (Ici a)

@[simp]
theorem frontier_setOf_le_im (a : ℝ) : frontier { z : ℂ | a ≤ z.im } = { z | z.im = a } := by
  simpa only [frontier_Ici] using frontier_preimage_im (Ici a)

@[simp]
theorem frontier_setOf_re_lt (a : ℝ) : frontier { z : ℂ | z.re < a } = { z | z.re = a } := by
  simpa only [frontier_Iio] using frontier_preimage_re (Iio a)

@[simp]
theorem frontier_setOf_im_lt (a : ℝ) : frontier { z : ℂ | z.im < a } = { z | z.im = a } := by
  simpa only [frontier_Iio] using frontier_preimage_im (Iio a)

@[simp]
theorem frontier_setOf_lt_re (a : ℝ) : frontier { z : ℂ | a < z.re } = { z | z.re = a } := by
  simpa only [frontier_Ioi] using frontier_preimage_re (Ioi a)

@[simp]
theorem frontier_setOf_lt_im (a : ℝ) : frontier { z : ℂ | a < z.im } = { z | z.im = a } := by
  simpa only [frontier_Ioi] using frontier_preimage_im (Ioi a)

theorem closure_reProdIm (s t : Set ℝ) : closure (s ×ℂ t) = closure s ×ℂ closure t := by
  simpa only [← preimage_eq_preimage equivRealProdCLM.symm.toHomeomorph.surjective,
    equivRealProdCLM.symm.toHomeomorph.preimage_closure] using @closure_prod_eq _ _ _ _ s t

theorem interior_reProdIm (s t : Set ℝ) : interior (s ×ℂ t) = interior s ×ℂ interior t := by
  rw [Set.reProdIm, Set.reProdIm, interior_inter, interior_preimage_re, interior_preimage_im]

theorem frontier_reProdIm (s t : Set ℝ) :
    frontier (s ×ℂ t) = closure s ×ℂ frontier t ∪ frontier s ×ℂ closure t := by
  simpa only [← preimage_eq_preimage equivRealProdCLM.symm.toHomeomorph.surjective,
    equivRealProdCLM.symm.toHomeomorph.preimage_frontier] using frontier_prod_eq s t

theorem frontier_setOf_le_re_and_le_im (a b : ℝ) :
    frontier { z | a ≤ re z ∧ b ≤ im z } = { z | a ≤ re z ∧ im z = b ∨ re z = a ∧ b ≤ im z } := by
  simpa only [closure_Ici, frontier_Ici] using frontier_reProdIm (Ici a) (Ici b)

theorem frontier_setOf_le_re_and_im_le (a b : ℝ) :
    frontier { z | a ≤ re z ∧ im z ≤ b } = { z | a ≤ re z ∧ im z = b ∨ re z = a ∧ im z ≤ b } := by
  simpa only [closure_Ici, closure_Iic, frontier_Ici, frontier_Iic] using
    frontier_reProdIm (Ici a) (Iic b)

end Complex

open Complex Metric

variable {s t : Set ℝ}

theorem IsOpen.reProdIm (hs : IsOpen s) (ht : IsOpen t) : IsOpen (s ×ℂ t) :=
  (hs.preimage continuous_re).inter (ht.preimage continuous_im)

theorem IsClosed.reProdIm (hs : IsClosed s) (ht : IsClosed t) : IsClosed (s ×ℂ t) :=
  (hs.preimage continuous_re).inter (ht.preimage continuous_im)

theorem Bornology.IsBounded.reProdIm (hs : IsBounded s) (ht : IsBounded t) : IsBounded (s ×ℂ t) :=
  antilipschitz_equivRealProd.isBounded_preimage (hs.prod ht)

section continuity

variable {α ι : Type*}

protected lemma TendstoUniformlyOn.re {f : ι → α → ℂ} {p : Filter ι} {g : α → ℂ} {K : Set α}
    (hf : TendstoUniformlyOn f g p K) :
    TendstoUniformlyOn (fun n x => (f n x).re) (fun y => (g y).re) p K := by
<<<<<<< HEAD
  apply UniformContinuous.comp_tendstoUniformlyOn uniformlyContinous_re hf
=======
  apply UniformContinuous.comp_tendstoUniformlyOn uniformlyContinuous_re hf
>>>>>>> d0df76bd

protected lemma TendstoUniformly.re {f : ι → α → ℂ} {p : Filter ι} {g : α → ℂ}
    (hf : TendstoUniformly f g p) :
    TendstoUniformly (fun n x => (f n x).re) (fun y => (g y).re) p := by
<<<<<<< HEAD
  apply UniformContinuous.comp_tendstoUniformly uniformlyContinous_re hf
=======
  apply UniformContinuous.comp_tendstoUniformly uniformlyContinuous_re hf
>>>>>>> d0df76bd

protected lemma TendstoUniformlyOn.im {f : ι → α → ℂ} {p : Filter ι} {g : α → ℂ} {K : Set α}
    (hf : TendstoUniformlyOn f g p K) :
    TendstoUniformlyOn (fun n x => (f n x).im) (fun y => (g y).im) p K := by
<<<<<<< HEAD
  apply UniformContinuous.comp_tendstoUniformlyOn uniformlyContinous_im hf
=======
  apply UniformContinuous.comp_tendstoUniformlyOn uniformlyContinuous_im hf
>>>>>>> d0df76bd

protected lemma TendstoUniformly.im {f : ι → α → ℂ} {p : Filter ι} {g : α → ℂ}
    (hf : TendstoUniformly f g p) :
    TendstoUniformly (fun n x => (f n x).im) (fun y => (g y).im) p := by
<<<<<<< HEAD
  apply UniformContinuous.comp_tendstoUniformly uniformlyContinous_im hf
=======
  apply UniformContinuous.comp_tendstoUniformly uniformlyContinuous_im hf
>>>>>>> d0df76bd

end continuity<|MERGE_RESOLUTION|>--- conflicted
+++ resolved
@@ -188,37 +188,21 @@
 protected lemma TendstoUniformlyOn.re {f : ι → α → ℂ} {p : Filter ι} {g : α → ℂ} {K : Set α}
     (hf : TendstoUniformlyOn f g p K) :
     TendstoUniformlyOn (fun n x => (f n x).re) (fun y => (g y).re) p K := by
-<<<<<<< HEAD
-  apply UniformContinuous.comp_tendstoUniformlyOn uniformlyContinous_re hf
-=======
   apply UniformContinuous.comp_tendstoUniformlyOn uniformlyContinuous_re hf
->>>>>>> d0df76bd
 
 protected lemma TendstoUniformly.re {f : ι → α → ℂ} {p : Filter ι} {g : α → ℂ}
     (hf : TendstoUniformly f g p) :
     TendstoUniformly (fun n x => (f n x).re) (fun y => (g y).re) p := by
-<<<<<<< HEAD
-  apply UniformContinuous.comp_tendstoUniformly uniformlyContinous_re hf
-=======
   apply UniformContinuous.comp_tendstoUniformly uniformlyContinuous_re hf
->>>>>>> d0df76bd
 
 protected lemma TendstoUniformlyOn.im {f : ι → α → ℂ} {p : Filter ι} {g : α → ℂ} {K : Set α}
     (hf : TendstoUniformlyOn f g p K) :
     TendstoUniformlyOn (fun n x => (f n x).im) (fun y => (g y).im) p K := by
-<<<<<<< HEAD
-  apply UniformContinuous.comp_tendstoUniformlyOn uniformlyContinous_im hf
-=======
   apply UniformContinuous.comp_tendstoUniformlyOn uniformlyContinuous_im hf
->>>>>>> d0df76bd
 
 protected lemma TendstoUniformly.im {f : ι → α → ℂ} {p : Filter ι} {g : α → ℂ}
     (hf : TendstoUniformly f g p) :
     TendstoUniformly (fun n x => (f n x).im) (fun y => (g y).im) p := by
-<<<<<<< HEAD
-  apply UniformContinuous.comp_tendstoUniformly uniformlyContinous_im hf
-=======
   apply UniformContinuous.comp_tendstoUniformly uniformlyContinuous_im hf
->>>>>>> d0df76bd
 
 end continuity