/-
Copyright (c) 2019 Alexander Bentkamp. All rights reserved.
Released under Apache 2.0 license as described in the file LICENSE.
Authors: Alexander Bentkamp, Yury Kudryashov, Yaël Dillies
-/
import Mathlib.Algebra.Order.Invertible
import Mathlib.Algebra.Order.Module.OrderedSMul
import Mathlib.LinearAlgebra.AffineSpace.Midpoint
import Mathlib.LinearAlgebra.LinearIndependent.Lemmas
import Mathlib.LinearAlgebra.Ray
import Mathlib.Tactic.GCongr

/-!
# Segments in vector spaces

In a 𝕜-vector space, we define the following objects and properties.
* `segment 𝕜 x y`: Closed segment joining `x` and `y`.
* `openSegment 𝕜 x y`: Open segment joining `x` and `y`.

## Notations

We provide the following notation:
* `[x -[𝕜] y] = segment 𝕜 x y` in locale `Convex`

## TODO

Generalize all this file to affine spaces.

Should we rename `segment` and `openSegment` to `convex.Icc` and `convex.Ioo`? Should we also
define `clopenSegment`/`convex.Ico`/`convex.Ioc`?
-/

variable {𝕜 E F G ι : Type*} {M : ι → Type*}

open Function Set

open Pointwise Convex

section OrderedSemiring

variable [Semiring 𝕜] [PartialOrder 𝕜] [AddCommMonoid E]

section SMul

variable (𝕜) [SMul 𝕜 E] {s : Set E} {x y : E}

/-- Segments in a vector space. -/
def segment (x y : E) : Set E :=
  { z : E | ∃ a b : 𝕜, 0 ≤ a ∧ 0 ≤ b ∧ a + b = 1 ∧ a • x + b • y = z }

/-- Open segment in a vector space. Note that `openSegment 𝕜 x x = {x}` instead of being `∅` when
the base semiring has some element between `0` and `1`.
Denoted as `[x -[𝕜] y]` within the `Convex` namespace. -/
def openSegment (x y : E) : Set E :=
  { z : E | ∃ a b : 𝕜, 0 < a ∧ 0 < b ∧ a + b = 1 ∧ a • x + b • y = z }

@[inherit_doc] scoped[Convex] notation (priority := high) "[" x " -[" 𝕜 "] " y "]" => segment 𝕜 x y

theorem segment_eq_image₂ (x y : E) :
    [x -[𝕜] y] =
      (fun p : 𝕜 × 𝕜 => p.1 • x + p.2 • y) '' { p | 0 ≤ p.1 ∧ 0 ≤ p.2 ∧ p.1 + p.2 = 1 } := by
  simp only [segment, image, Prod.exists, mem_setOf_eq, exists_prop, and_assoc]

theorem openSegment_eq_image₂ (x y : E) :
    openSegment 𝕜 x y =
      (fun p : 𝕜 × 𝕜 => p.1 • x + p.2 • y) '' { p | 0 < p.1 ∧ 0 < p.2 ∧ p.1 + p.2 = 1 } := by
  simp only [openSegment, image, Prod.exists, mem_setOf_eq, exists_prop, and_assoc]

theorem segment_symm (x y : E) : [x -[𝕜] y] = [y -[𝕜] x] :=
  Set.ext fun _ =>
    ⟨fun ⟨a, b, ha, hb, hab, H⟩ => ⟨b, a, hb, ha, (add_comm _ _).trans hab, (add_comm _ _).trans H⟩,
      fun ⟨a, b, ha, hb, hab, H⟩ =>
      ⟨b, a, hb, ha, (add_comm _ _).trans hab, (add_comm _ _).trans H⟩⟩

theorem openSegment_symm (x y : E) : openSegment 𝕜 x y = openSegment 𝕜 y x :=
  Set.ext fun _ =>
    ⟨fun ⟨a, b, ha, hb, hab, H⟩ => ⟨b, a, hb, ha, (add_comm _ _).trans hab, (add_comm _ _).trans H⟩,
      fun ⟨a, b, ha, hb, hab, H⟩ =>
      ⟨b, a, hb, ha, (add_comm _ _).trans hab, (add_comm _ _).trans H⟩⟩

theorem openSegment_subset_segment (x y : E) : openSegment 𝕜 x y ⊆ [x -[𝕜] y] :=
  fun _ ⟨a, b, ha, hb, hab, hz⟩ => ⟨a, b, ha.le, hb.le, hab, hz⟩

theorem segment_subset_iff :
    [x -[𝕜] y] ⊆ s ↔ ∀ a b : 𝕜, 0 ≤ a → 0 ≤ b → a + b = 1 → a • x + b • y ∈ s :=
  ⟨fun H a b ha hb hab => H ⟨a, b, ha, hb, hab, rfl⟩, fun H _ ⟨a, b, ha, hb, hab, hz⟩ =>
    hz ▸ H a b ha hb hab⟩

theorem openSegment_subset_iff :
    openSegment 𝕜 x y ⊆ s ↔ ∀ a b : 𝕜, 0 < a → 0 < b → a + b = 1 → a • x + b • y ∈ s :=
  ⟨fun H a b ha hb hab => H ⟨a, b, ha, hb, hab, rfl⟩, fun H _ ⟨a, b, ha, hb, hab, hz⟩ =>
    hz ▸ H a b ha hb hab⟩

end SMul

open Convex

section MulActionWithZero

variable (𝕜)
variable [ZeroLEOneClass 𝕜] [MulActionWithZero 𝕜 E]


theorem left_mem_segment (x y : E) : x ∈ [x -[𝕜] y] :=
  ⟨1, 0, zero_le_one, le_refl 0, add_zero 1, by rw [zero_smul, one_smul, add_zero]⟩

theorem right_mem_segment (x y : E) : y ∈ [x -[𝕜] y] :=
  segment_symm 𝕜 y x ▸ left_mem_segment 𝕜 y x

end MulActionWithZero

section Module

variable (𝕜)
variable [ZeroLEOneClass 𝕜] [Module 𝕜 E] {s : Set E} {x y z : E}

@[simp]
theorem segment_same (x : E) : [x -[𝕜] x] = {x} :=
  Set.ext fun z =>
    ⟨fun ⟨a, b, _, _, hab, hz⟩ => by
      simpa only [(add_smul _ _ _).symm, mem_singleton_iff, hab, one_smul, eq_comm] using hz,
      fun h => mem_singleton_iff.1 h ▸ left_mem_segment 𝕜 z z⟩

theorem insert_endpoints_openSegment (x y : E) :
    insert x (insert y (openSegment 𝕜 x y)) = [x -[𝕜] y] := by
  simp only [subset_antisymm_iff, insert_subset_iff, left_mem_segment, right_mem_segment,
    openSegment_subset_segment, true_and]
  rintro z ⟨a, b, ha, hb, hab, rfl⟩
  refine hb.eq_or_gt.imp ?_ fun hb' => ha.eq_or_gt.imp ?_ fun ha' => ?_
  · rintro rfl
    rw [← add_zero a, hab, one_smul, zero_smul, add_zero]
  · rintro rfl
    rw [← zero_add b, hab, one_smul, zero_smul, zero_add]
  · exact ⟨a, b, ha', hb', hab, rfl⟩

variable {𝕜}

theorem mem_openSegment_of_ne_left_right (hx : x ≠ z) (hy : y ≠ z) (hz : z ∈ [x -[𝕜] y]) :
    z ∈ openSegment 𝕜 x y := by
  rw [← insert_endpoints_openSegment] at hz
  exact (hz.resolve_left hx.symm).resolve_left hy.symm

theorem openSegment_subset_iff_segment_subset (hx : x ∈ s) (hy : y ∈ s) :
    openSegment 𝕜 x y ⊆ s ↔ [x -[𝕜] y] ⊆ s := by
  simp only [← insert_endpoints_openSegment, insert_subset_iff, *, true_and]

end Module

end OrderedSemiring

open Convex

section OrderedRing

variable (𝕜) [Ring 𝕜] [PartialOrder 𝕜] [AddRightMono 𝕜]
  [AddCommGroup E] [AddCommGroup F] [AddCommGroup G] [Module 𝕜 E] [Module 𝕜 F]

section DenselyOrdered

variable [ZeroLEOneClass 𝕜] [Nontrivial 𝕜] [DenselyOrdered 𝕜]

@[simp]
theorem openSegment_same (x : E) : openSegment 𝕜 x x = {x} :=
  Set.ext fun z =>
    ⟨fun ⟨a, b, _, _, hab, hz⟩ => by
      simpa only [← add_smul, mem_singleton_iff, hab, one_smul, eq_comm] using hz,
    fun h : z = x => by
      obtain ⟨a, ha₀, ha₁⟩ := DenselyOrdered.dense (0 : 𝕜) 1 zero_lt_one
      refine ⟨a, 1 - a, ha₀, sub_pos_of_lt ha₁, add_sub_cancel _ _, ?_⟩
      rw [← add_smul, add_sub_cancel, one_smul, h]⟩

end DenselyOrdered

theorem segment_eq_image (x y : E) :
    [x -[𝕜] y] = (fun θ : 𝕜 => (1 - θ) • x + θ • y) '' Icc (0 : 𝕜) 1 :=
  Set.ext fun _ =>
    ⟨fun ⟨a, b, ha, hb, hab, hz⟩ =>
      ⟨b, ⟨hb, hab ▸ le_add_of_nonneg_left ha⟩, hab ▸ hz ▸ by simp only [add_sub_cancel_right]⟩,
      fun ⟨θ, ⟨hθ₀, hθ₁⟩, hz⟩ => ⟨1 - θ, θ, sub_nonneg.2 hθ₁, hθ₀, sub_add_cancel _ _, hz⟩⟩

theorem openSegment_eq_image (x y : E) :
    openSegment 𝕜 x y = (fun θ : 𝕜 => (1 - θ) • x + θ • y) '' Ioo (0 : 𝕜) 1 :=
  Set.ext fun _ =>
    ⟨fun ⟨a, b, ha, hb, hab, hz⟩ =>
      ⟨b, ⟨hb, hab ▸ lt_add_of_pos_left _ ha⟩, hab ▸ hz ▸ by simp only [add_sub_cancel_right]⟩,
      fun ⟨θ, ⟨hθ₀, hθ₁⟩, hz⟩ => ⟨1 - θ, θ, sub_pos.2 hθ₁, hθ₀, sub_add_cancel _ _, hz⟩⟩

theorem segment_eq_image' (x y : E) :
    [x -[𝕜] y] = (fun θ : 𝕜 => x + θ • (y - x)) '' Icc (0 : 𝕜) 1 := by
  convert segment_eq_image 𝕜 x y using 2
  simp only [smul_sub, sub_smul, one_smul]
  abel

theorem openSegment_eq_image' (x y : E) :
    openSegment 𝕜 x y = (fun θ : 𝕜 => x + θ • (y - x)) '' Ioo (0 : 𝕜) 1 := by
  convert openSegment_eq_image 𝕜 x y using 2
  simp only [smul_sub, sub_smul, one_smul]
  abel

theorem segment_eq_image_lineMap (x y : E) : [x -[𝕜] y] =
    AffineMap.lineMap x y '' Icc (0 : 𝕜) 1 := by
  convert segment_eq_image 𝕜 x y using 2
  exact AffineMap.lineMap_apply_module _ _ _

theorem openSegment_eq_image_lineMap (x y : E) :
    openSegment 𝕜 x y = AffineMap.lineMap x y '' Ioo (0 : 𝕜) 1 := by
  convert openSegment_eq_image 𝕜 x y using 2
  exact AffineMap.lineMap_apply_module _ _ _

@[simp]
theorem image_segment (f : E →ᵃ[𝕜] F) (a b : E) : f '' [a -[𝕜] b] = [f a -[𝕜] f b] :=
  Set.ext fun x => by
    simp_rw [segment_eq_image_lineMap, mem_image, exists_exists_and_eq_and, AffineMap.apply_lineMap]

@[simp]
theorem image_openSegment (f : E →ᵃ[𝕜] F) (a b : E) :
    f '' openSegment 𝕜 a b = openSegment 𝕜 (f a) (f b) :=
  Set.ext fun x => by
    simp_rw [openSegment_eq_image_lineMap, mem_image, exists_exists_and_eq_and,
      AffineMap.apply_lineMap]

@[simp]
theorem vadd_segment [AddTorsor G E] [VAddCommClass G E E] (a : G) (b c : E) :
    a +ᵥ [b -[𝕜] c] = [a +ᵥ b -[𝕜] a +ᵥ c] :=
  image_segment 𝕜 ⟨_, LinearMap.id, fun _ _ => vadd_comm _ _ _⟩ b c

@[simp]
theorem vadd_openSegment [AddTorsor G E] [VAddCommClass G E E] (a : G) (b c : E) :
    a +ᵥ openSegment 𝕜 b c = openSegment 𝕜 (a +ᵥ b) (a +ᵥ c) :=
  image_openSegment 𝕜 ⟨_, LinearMap.id, fun _ _ => vadd_comm _ _ _⟩ b c

@[simp]
theorem mem_segment_translate (a : E) {x b c} : a + x ∈ [a + b -[𝕜] a + c] ↔ x ∈ [b -[𝕜] c] := by
  simp_rw [← vadd_eq_add, ← vadd_segment, vadd_mem_vadd_set_iff]

@[simp]
theorem mem_openSegment_translate (a : E) {x b c : E} :
    a + x ∈ openSegment 𝕜 (a + b) (a + c) ↔ x ∈ openSegment 𝕜 b c := by
  simp_rw [← vadd_eq_add, ← vadd_openSegment, vadd_mem_vadd_set_iff]

theorem segment_translate_preimage (a b c : E) :
    (fun x => a + x) ⁻¹' [a + b -[𝕜] a + c] = [b -[𝕜] c] :=
  Set.ext fun _ => mem_segment_translate 𝕜 a

theorem openSegment_translate_preimage (a b c : E) :
    (fun x => a + x) ⁻¹' openSegment 𝕜 (a + b) (a + c) = openSegment 𝕜 b c :=
  Set.ext fun _ => mem_openSegment_translate 𝕜 a

theorem segment_translate_image (a b c : E) : (fun x => a + x) '' [b -[𝕜] c] = [a + b -[𝕜] a + c] :=
  segment_translate_preimage 𝕜 a b c ▸ image_preimage_eq _ <| add_left_surjective a

theorem openSegment_translate_image (a b c : E) :
    (fun x => a + x) '' openSegment 𝕜 b c = openSegment 𝕜 (a + b) (a + c) :=
  openSegment_translate_preimage 𝕜 a b c ▸ image_preimage_eq _ <| add_left_surjective a

lemma segment_inter_subset_endpoint_of_linearIndependent_sub
    {c x y : E} (h : LinearIndependent 𝕜 ![x - c, y - c]) :
    [c -[𝕜] x] ∩ [c -[𝕜] y] ⊆ {c} := by
  intro z ⟨hzt, hzs⟩
  rw [segment_eq_image, mem_image] at hzt hzs
  rcases hzt with ⟨p, ⟨p0, p1⟩, rfl⟩
  rcases hzs with ⟨q, ⟨q0, q1⟩, H⟩
  have Hx : x = (x - c) + c := by abel
  have Hy : y = (y - c) + c := by abel
  rw [Hx, Hy, smul_add, smul_add] at H
  have : c + q • (y - c) = c + p • (x - c) := by
    convert H using 1 <;> simp [sub_smul]
  obtain ⟨rfl, rfl⟩ : p = 0 ∧ q = 0 := h.eq_zero_of_pair' ((add_right_inj c).1 this).symm
  simp

lemma segment_inter_eq_endpoint_of_linearIndependent_sub [ZeroLEOneClass 𝕜]
    {c x y : E} (h : LinearIndependent 𝕜 ![x - c, y - c]) :
    [c -[𝕜] x] ∩ [c -[𝕜] y] = {c} := by
  refine (segment_inter_subset_endpoint_of_linearIndependent_sub 𝕜 h).antisymm ?_
  simp [singleton_subset_iff, left_mem_segment]

end OrderedRing

theorem sameRay_of_mem_segment [CommRing 𝕜] [PartialOrder 𝕜] [IsStrictOrderedRing 𝕜]
    [AddCommGroup E] [Module 𝕜 E] {x y z : E}
    (h : x ∈ [y -[𝕜] z]) : SameRay 𝕜 (x - y) (z - x) := by
  rw [segment_eq_image'] at h
  rcases h with ⟨θ, ⟨hθ₀, hθ₁⟩, rfl⟩
  simpa only [add_sub_cancel_left, ← sub_sub, sub_smul, one_smul] using
    (SameRay.sameRay_nonneg_smul_left (z - y) hθ₀).nonneg_smul_right (sub_nonneg.2 hθ₁)

lemma segment_inter_eq_endpoint_of_linearIndependent_of_ne
    [CommRing 𝕜] [PartialOrder 𝕜] [IsOrderedRing 𝕜] [NoZeroDivisors 𝕜]
    [AddCommGroup E] [Module 𝕜 E]
    {x y : E} (h : LinearIndependent 𝕜 ![x, y]) {s t : 𝕜} (hs : s ≠ t) (c : E) :
    [c + x -[𝕜] c + t • y] ∩ [c + x -[𝕜] c + s • y] = {c + x} := by
  apply segment_inter_eq_endpoint_of_linearIndependent_sub
  simp only [add_sub_add_left_eq_sub]
  suffices H : LinearIndependent 𝕜 ![(-1 : 𝕜) • x + t • y, (-1 : 𝕜) • x + s • y] by
    convert H using 1; simp only [neg_smul, one_smul]; abel_nf
  nontriviality 𝕜
  rw [LinearIndependent.pair_add_smul_add_smul_iff]
  aesop

section LinearOrderedRing

variable [Ring 𝕜] [LinearOrder 𝕜] [IsStrictOrderedRing 𝕜] [AddCommGroup E] [Module 𝕜 E] {x y : E}

theorem midpoint_mem_segment [Invertible (2 : 𝕜)] (x y : E) : midpoint 𝕜 x y ∈ [x -[𝕜] y] := by
  rw [segment_eq_image_lineMap]
  exact ⟨⅟ 2, ⟨invOf_nonneg.mpr zero_le_two, invOf_le_one one_le_two⟩, rfl⟩

<<<<<<< HEAD
theorem mem_segment_sub_add [IsUnit (2 : 𝕜)] (x y : E) : x ∈ [x - y -[𝕜] x + y] := by
  cases ‹IsUnit (2 : 𝕜)›.nonempty_invertible
  convert @midpoint_mem_segment 𝕜 _ _ _ _ _ (x - y) (x + y)
  rw [midpoint_sub_add]

theorem mem_segment_add_sub [IsUnit (2 : 𝕜)] (x y : E) : x ∈ [x + y -[𝕜] x - y] := by
  rw [segment_symm]
  apply mem_segment_sub_add
=======
theorem mem_segment_sub_add [Invertible (2 : 𝕜)] (x y : E) : x ∈ [x - y -[𝕜] x + y] := by
  convert midpoint_mem_segment (𝕜 := 𝕜) (x - y) (x + y)
  rw [midpoint_sub_add]

theorem mem_segment_add_sub [Invertible (2 : 𝕜)] (x y : E) : x ∈ [x + y -[𝕜] x - y] := by
  convert midpoint_mem_segment (𝕜 := 𝕜) (x + y) (x - y)
  rw [midpoint_add_sub]
>>>>>>> c4a97f5f

@[simp]
theorem left_mem_openSegment_iff [DenselyOrdered 𝕜] [NoZeroSMulDivisors 𝕜 E] :
    x ∈ openSegment 𝕜 x y ↔ x = y := by
  constructor
  · rintro ⟨a, b, _, hb, hab, hx⟩
    refine smul_right_injective _ hb.ne' ((add_right_inj (a • x)).1 ?_)
    rw [hx, ← add_smul, hab, one_smul]
  · rintro rfl
    rw [openSegment_same]
    exact mem_singleton _

@[simp]
theorem right_mem_openSegment_iff [DenselyOrdered 𝕜] [NoZeroSMulDivisors 𝕜 E] :
    y ∈ openSegment 𝕜 x y ↔ x = y := by rw [openSegment_symm, left_mem_openSegment_iff, eq_comm]

end LinearOrderedRing

section LinearOrderedSemifield

variable [Semifield 𝕜] [LinearOrder 𝕜] [IsStrictOrderedRing 𝕜] [AddCommGroup E] [Module 𝕜 E]
  {x y z : E}

theorem mem_segment_iff_div :
    x ∈ [y -[𝕜] z] ↔
      ∃ a b : 𝕜, 0 ≤ a ∧ 0 ≤ b ∧ 0 < a + b ∧ (a / (a + b)) • y + (b / (a + b)) • z = x := by
  constructor
  · rintro ⟨a, b, ha, hb, hab, rfl⟩
    use a, b, ha, hb
    simp [*]
  · rintro ⟨a, b, ha, hb, hab, rfl⟩
    refine ⟨a / (a + b), b / (a + b), by positivity, by positivity, ?_, rfl⟩
    rw [← add_div, div_self hab.ne']

theorem mem_openSegment_iff_div : x ∈ openSegment 𝕜 y z ↔
    ∃ a b : 𝕜, 0 < a ∧ 0 < b ∧ (a / (a + b)) • y + (b / (a + b)) • z = x := by
  constructor
  · rintro ⟨a, b, ha, hb, hab, rfl⟩
    use a, b, ha, hb
    rw [hab, div_one, div_one]
  · rintro ⟨a, b, ha, hb, rfl⟩
    have hab : 0 < a + b := add_pos' ha hb
    refine ⟨a / (a + b), b / (a + b), by positivity, by positivity, ?_, rfl⟩
    rw [← add_div, div_self hab.ne']

end LinearOrderedSemifield

section LinearOrderedField

variable [Field 𝕜] [LinearOrder 𝕜] [IsStrictOrderedRing 𝕜] [AddCommGroup E] [Module 𝕜 E] {x y z : E}

theorem mem_segment_iff_sameRay : x ∈ [y -[𝕜] z] ↔ SameRay 𝕜 (x - y) (z - x) := by
  refine ⟨sameRay_of_mem_segment, fun h => ?_⟩
  rcases h.exists_eq_smul_add with ⟨a, b, ha, hb, hab, hxy, hzx⟩
  rw [add_comm, sub_add_sub_cancel] at hxy hzx
  rw [← mem_segment_translate _ (-x), neg_add_cancel]
  refine ⟨b, a, hb, ha, add_comm a b ▸ hab, ?_⟩
  rw [← sub_eq_neg_add, ← neg_sub, hxy, ← sub_eq_neg_add, hzx, smul_neg, smul_comm, neg_add_cancel]

open AffineMap

/-- If `z = lineMap x y c` is a point on the line passing through `x` and `y`, then the open
segment `openSegment 𝕜 x y` is included in the union of the open segments `openSegment 𝕜 x z`,
`openSegment 𝕜 z y`, and the point `z`. Informally, `(x, y) ⊆ {z} ∪ (x, z) ∪ (z, y)`. -/
theorem openSegment_subset_union (x y : E) {z : E} (hz : z ∈ range (lineMap x y : 𝕜 → E)) :
    openSegment 𝕜 x y ⊆ insert z (openSegment 𝕜 x z ∪ openSegment 𝕜 z y) := by
  rcases hz with ⟨c, rfl⟩
  simp only [openSegment_eq_image_lineMap, ← mapsTo']
  rintro a ⟨h₀, h₁⟩
  rcases lt_trichotomy a c with (hac | rfl | hca)
  · right
    left
    have hc : 0 < c := h₀.trans hac
    refine ⟨a / c, ⟨div_pos h₀ hc, (div_lt_one hc).2 hac⟩, ?_⟩
    simp only [← homothety_eq_lineMap, ← homothety_mul_apply, div_mul_cancel₀ _ hc.ne']
  · left
    rfl
  · right
    right
    have hc : 0 < 1 - c := sub_pos.2 (hca.trans h₁)
    simp only [← lineMap_apply_one_sub y]
    refine
      ⟨(a - c) / (1 - c), ⟨div_pos (sub_pos.2 hca) hc, (div_lt_one hc).2 <| sub_lt_sub_right h₁ _⟩,
        ?_⟩
    simp only [← homothety_eq_lineMap, ← homothety_mul_apply, sub_mul, one_mul,
      div_mul_cancel₀ _ hc.ne', sub_sub_sub_cancel_right]

end LinearOrderedField

/-!
#### Segments in an ordered space

Relates `segment`, `openSegment` and `Set.Icc`, `Set.Ico`, `Set.Ioc`, `Set.Ioo`
-/


section OrderedSemiring

variable [Semiring 𝕜] [PartialOrder 𝕜]

section OrderedAddCommMonoid

variable [AddCommMonoid E] [PartialOrder E] [IsOrderedAddMonoid E] [Module 𝕜 E] [OrderedSMul 𝕜 E]
  {x y : E}

theorem segment_subset_Icc (h : x ≤ y) : [x -[𝕜] y] ⊆ Icc x y := by
  rintro z ⟨a, b, ha, hb, hab, rfl⟩
  constructor
  · calc
      x = a • x + b • x := (Convex.combo_self hab _).symm
      _ ≤ a • x + b • y := by gcongr
  · calc
      a • x + b • y ≤ a • y + b • y := by gcongr
      _ = y := Convex.combo_self hab _

end OrderedAddCommMonoid

section OrderedCancelAddCommMonoid

variable [AddCommMonoid E] [PartialOrder E] [IsOrderedCancelAddMonoid E]
  [Module 𝕜 E] [OrderedSMul 𝕜 E] {x y : E}

theorem openSegment_subset_Ioo (h : x < y) : openSegment 𝕜 x y ⊆ Ioo x y := by
  rintro z ⟨a, b, ha, hb, hab, rfl⟩
  constructor
  · calc
      x = a • x + b • x := (Convex.combo_self hab _).symm
      _ < a • x + b • y := by gcongr
  · calc
      a • x + b • y < a • y + b • y := by gcongr
      _ = y := Convex.combo_self hab _

end OrderedCancelAddCommMonoid

section LinearOrderedAddCommMonoid

variable [AddCommMonoid E] [LinearOrder E] [IsOrderedAddMonoid E] [Module 𝕜 E] [OrderedSMul 𝕜 E]
  {a b : 𝕜}

theorem segment_subset_uIcc (x y : E) : [x -[𝕜] y] ⊆ uIcc x y := by
  rcases le_total x y with h | h
  · rw [uIcc_of_le h]
    exact segment_subset_Icc h
  · rw [uIcc_of_ge h, segment_symm]
    exact segment_subset_Icc h

theorem Convex.min_le_combo (x y : E) (ha : 0 ≤ a) (hb : 0 ≤ b) (hab : a + b = 1) :
    min x y ≤ a • x + b • y :=
  (segment_subset_uIcc x y ⟨_, _, ha, hb, hab, rfl⟩).1

theorem Convex.combo_le_max (x y : E) (ha : 0 ≤ a) (hb : 0 ≤ b) (hab : a + b = 1) :
    a • x + b • y ≤ max x y :=
  (segment_subset_uIcc x y ⟨_, _, ha, hb, hab, rfl⟩).2

end LinearOrderedAddCommMonoid

end OrderedSemiring

section LinearOrderedField

variable [Field 𝕜] [LinearOrder 𝕜] [IsStrictOrderedRing 𝕜] {x y z : 𝕜}

theorem Icc_subset_segment : Icc x y ⊆ [x -[𝕜] y] := by
  rintro z ⟨hxz, hyz⟩
  obtain rfl | h := (hxz.trans hyz).eq_or_lt
  · rw [segment_same]
    exact hyz.antisymm hxz
  rw [← sub_nonneg] at hxz hyz
  rw [← sub_pos] at h
  refine ⟨(y - z) / (y - x), (z - x) / (y - x), div_nonneg hyz h.le, div_nonneg hxz h.le, ?_, ?_⟩
  · rw [← add_div, sub_add_sub_cancel, div_self h.ne']
  · rw [smul_eq_mul, smul_eq_mul, ← mul_div_right_comm, ← mul_div_right_comm, ← add_div,
      div_eq_iff h.ne', add_comm, sub_mul, sub_mul, mul_comm x, sub_add_sub_cancel, mul_sub]

@[simp]
theorem segment_eq_Icc (h : x ≤ y) : [x -[𝕜] y] = Icc x y :=
  (segment_subset_Icc h).antisymm Icc_subset_segment

theorem Ioo_subset_openSegment : Ioo x y ⊆ openSegment 𝕜 x y := fun _ hz =>
  mem_openSegment_of_ne_left_right hz.1.ne hz.2.ne' <| Icc_subset_segment <| Ioo_subset_Icc_self hz

@[simp]
theorem openSegment_eq_Ioo (h : x < y) : openSegment 𝕜 x y = Ioo x y :=
  (openSegment_subset_Ioo h).antisymm Ioo_subset_openSegment

theorem segment_eq_Icc' (x y : 𝕜) : [x -[𝕜] y] = Icc (min x y) (max x y) := by
  rcases le_total x y with h | h
  · rw [segment_eq_Icc h, max_eq_right h, min_eq_left h]
  · rw [segment_symm, segment_eq_Icc h, max_eq_left h, min_eq_right h]

theorem openSegment_eq_Ioo' (hxy : x ≠ y) : openSegment 𝕜 x y = Ioo (min x y) (max x y) := by
  rcases hxy.lt_or_lt with h | h
  · rw [openSegment_eq_Ioo h, max_eq_right h.le, min_eq_left h.le]
  · rw [openSegment_symm, openSegment_eq_Ioo h, max_eq_left h.le, min_eq_right h.le]

theorem segment_eq_uIcc (x y : 𝕜) : [x -[𝕜] y] = uIcc x y :=
  segment_eq_Icc' _ _

/-- A point is in an `Icc` iff it can be expressed as a convex combination of the endpoints. -/
theorem Convex.mem_Icc (h : x ≤ y) :
    z ∈ Icc x y ↔ ∃ a b, 0 ≤ a ∧ 0 ≤ b ∧ a + b = 1 ∧ a * x + b * y = z := by
  simp only [← segment_eq_Icc h, segment, mem_setOf_eq, smul_eq_mul, exists_and_left]

/-- A point is in an `Ioo` iff it can be expressed as a strict convex combination of the endpoints.
-/
theorem Convex.mem_Ioo (h : x < y) :
    z ∈ Ioo x y ↔ ∃ a b, 0 < a ∧ 0 < b ∧ a + b = 1 ∧ a * x + b * y = z := by
  simp only [← openSegment_eq_Ioo h, openSegment, smul_eq_mul, exists_and_left, mem_setOf_eq]

/-- A point is in an `Ioc` iff it can be expressed as a semistrict convex combination of the
endpoints. -/
theorem Convex.mem_Ioc (h : x < y) :
    z ∈ Ioc x y ↔ ∃ a b, 0 ≤ a ∧ 0 < b ∧ a + b = 1 ∧ a * x + b * y = z := by
  refine ⟨fun hz => ?_, ?_⟩
  · obtain ⟨a, b, ha, hb, hab, rfl⟩ := (Convex.mem_Icc h.le).1 (Ioc_subset_Icc_self hz)
    obtain rfl | hb' := hb.eq_or_lt
    · rw [add_zero] at hab
      rw [hab, one_mul, zero_mul, add_zero] at hz
      exact (hz.1.ne rfl).elim
    · exact ⟨a, b, ha, hb', hab, rfl⟩
  · rintro ⟨a, b, ha, hb, hab, rfl⟩
    obtain rfl | ha' := ha.eq_or_lt
    · rw [zero_add] at hab
      rwa [hab, one_mul, zero_mul, zero_add, right_mem_Ioc]
    · exact Ioo_subset_Ioc_self ((Convex.mem_Ioo h).2 ⟨a, b, ha', hb, hab, rfl⟩)

/-- A point is in an `Ico` iff it can be expressed as a semistrict convex combination of the
endpoints. -/
theorem Convex.mem_Ico (h : x < y) :
    z ∈ Ico x y ↔ ∃ a b, 0 < a ∧ 0 ≤ b ∧ a + b = 1 ∧ a * x + b * y = z := by
  refine ⟨fun hz => ?_, ?_⟩
  · obtain ⟨a, b, ha, hb, hab, rfl⟩ := (Convex.mem_Icc h.le).1 (Ico_subset_Icc_self hz)
    obtain rfl | ha' := ha.eq_or_lt
    · rw [zero_add] at hab
      rw [hab, one_mul, zero_mul, zero_add] at hz
      exact (hz.2.ne rfl).elim
    · exact ⟨a, b, ha', hb, hab, rfl⟩
  · rintro ⟨a, b, ha, hb, hab, rfl⟩
    obtain rfl | hb' := hb.eq_or_lt
    · rw [add_zero] at hab
      rwa [hab, one_mul, zero_mul, add_zero, left_mem_Ico]
    · exact Ioo_subset_Ico_self ((Convex.mem_Ioo h).2 ⟨a, b, ha, hb', hab, rfl⟩)

end LinearOrderedField

namespace Prod

variable [Semiring 𝕜] [PartialOrder 𝕜] [AddCommMonoid E] [AddCommMonoid F] [Module 𝕜 E] [Module 𝕜 F]

theorem segment_subset (x y : E × F) : segment 𝕜 x y ⊆ segment 𝕜 x.1 y.1 ×ˢ segment 𝕜 x.2 y.2 := by
  rintro z ⟨a, b, ha, hb, hab, hz⟩
  exact ⟨⟨a, b, ha, hb, hab, congr_arg Prod.fst hz⟩, a, b, ha, hb, hab, congr_arg Prod.snd hz⟩

theorem openSegment_subset (x y : E × F) :
    openSegment 𝕜 x y ⊆ openSegment 𝕜 x.1 y.1 ×ˢ openSegment 𝕜 x.2 y.2 := by
  rintro z ⟨a, b, ha, hb, hab, hz⟩
  exact ⟨⟨a, b, ha, hb, hab, congr_arg Prod.fst hz⟩, a, b, ha, hb, hab, congr_arg Prod.snd hz⟩

theorem image_mk_segment_left (x₁ x₂ : E) (y : F) :
    (fun x => (x, y)) '' [x₁ -[𝕜] x₂] = [(x₁, y) -[𝕜] (x₂, y)] := by
  rw [segment_eq_image₂, segment_eq_image₂, image_image]
  refine EqOn.image_eq fun a ha ↦ ?_
  simp [Convex.combo_self ha.2.2]

theorem image_mk_segment_right (x : E) (y₁ y₂ : F) :
    (fun y => (x, y)) '' [y₁ -[𝕜] y₂] = [(x, y₁) -[𝕜] (x, y₂)] := by
  rw [segment_eq_image₂, segment_eq_image₂, image_image]
  refine EqOn.image_eq fun a ha ↦ ?_
  simp [Convex.combo_self ha.2.2]

theorem image_mk_openSegment_left (x₁ x₂ : E) (y : F) :
    (fun x => (x, y)) '' openSegment 𝕜 x₁ x₂ = openSegment 𝕜 (x₁, y) (x₂, y) := by
  rw [openSegment_eq_image₂, openSegment_eq_image₂, image_image]
  refine EqOn.image_eq fun a ha ↦ ?_
  simp [Convex.combo_self ha.2.2]

@[simp]
theorem image_mk_openSegment_right (x : E) (y₁ y₂ : F) :
    (fun y => (x, y)) '' openSegment 𝕜 y₁ y₂ = openSegment 𝕜 (x, y₁) (x, y₂) := by
  rw [openSegment_eq_image₂, openSegment_eq_image₂, image_image]
  refine EqOn.image_eq fun a ha ↦ ?_
  simp [Convex.combo_self ha.2.2]

end Prod

namespace Pi

variable [Semiring 𝕜] [PartialOrder 𝕜] [∀ i, AddCommMonoid (M i)] [∀ i, Module 𝕜 (M i)] {s : Set ι}

theorem segment_subset (x y : ∀ i, M i) : segment 𝕜 x y ⊆ s.pi fun i => segment 𝕜 (x i) (y i) := by
  rintro z ⟨a, b, ha, hb, hab, hz⟩ i -
  exact ⟨a, b, ha, hb, hab, congr_fun hz i⟩

theorem openSegment_subset (x y : ∀ i, M i) :
    openSegment 𝕜 x y ⊆ s.pi fun i => openSegment 𝕜 (x i) (y i) := by
  rintro z ⟨a, b, ha, hb, hab, hz⟩ i -
  exact ⟨a, b, ha, hb, hab, congr_fun hz i⟩

variable [DecidableEq ι]

theorem image_update_segment (i : ι) (x₁ x₂ : M i) (y : ∀ i, M i) :
    update y i '' [x₁ -[𝕜] x₂] = [update y i x₁ -[𝕜] update y i x₂] := by
  rw [segment_eq_image₂, segment_eq_image₂, image_image]
  refine EqOn.image_eq fun a ha ↦ ?_
  simp only [← update_smul, ← update_add, Convex.combo_self ha.2.2]

theorem image_update_openSegment (i : ι) (x₁ x₂ : M i) (y : ∀ i, M i) :
    update y i '' openSegment 𝕜 x₁ x₂ = openSegment 𝕜 (update y i x₁) (update y i x₂) := by
  rw [openSegment_eq_image₂, openSegment_eq_image₂, image_image]
  refine EqOn.image_eq fun a ha ↦ ?_
  simp only [← update_smul, ← update_add, Convex.combo_self ha.2.2]

end Pi<|MERGE_RESOLUTION|>--- conflicted
+++ resolved
@@ -305,7 +305,6 @@
   rw [segment_eq_image_lineMap]
   exact ⟨⅟ 2, ⟨invOf_nonneg.mpr zero_le_two, invOf_le_one one_le_two⟩, rfl⟩
 
-<<<<<<< HEAD
 theorem mem_segment_sub_add [IsUnit (2 : 𝕜)] (x y : E) : x ∈ [x - y -[𝕜] x + y] := by
   cases ‹IsUnit (2 : 𝕜)›.nonempty_invertible
   convert @midpoint_mem_segment 𝕜 _ _ _ _ _ (x - y) (x + y)
@@ -314,15 +313,6 @@
 theorem mem_segment_add_sub [IsUnit (2 : 𝕜)] (x y : E) : x ∈ [x + y -[𝕜] x - y] := by
   rw [segment_symm]
   apply mem_segment_sub_add
-=======
-theorem mem_segment_sub_add [Invertible (2 : 𝕜)] (x y : E) : x ∈ [x - y -[𝕜] x + y] := by
-  convert midpoint_mem_segment (𝕜 := 𝕜) (x - y) (x + y)
-  rw [midpoint_sub_add]
-
-theorem mem_segment_add_sub [Invertible (2 : 𝕜)] (x y : E) : x ∈ [x + y -[𝕜] x - y] := by
-  convert midpoint_mem_segment (𝕜 := 𝕜) (x + y) (x - y)
-  rw [midpoint_add_sub]
->>>>>>> c4a97f5f
 
 @[simp]
 theorem left_mem_openSegment_iff [DenselyOrdered 𝕜] [NoZeroSMulDivisors 𝕜 E] :
