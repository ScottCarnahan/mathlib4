/-
Copyright (c) 2019 Zhouhang Zhou. All rights reserved.
Released under Apache 2.0 license as described in the file LICENSE.
Authors: Zhouhang Zhou, Frédéric Dupuis, Heather Macbeth
-/
import Mathlib.Analysis.Convex.Basic
import Mathlib.Analysis.InnerProductSpace.Orthogonal
import Mathlib.Analysis.InnerProductSpace.Symmetric
import Mathlib.Analysis.NormedSpace.RCLike
import Mathlib.Analysis.RCLike.Lemmas
import Mathlib.Algebra.DirectSum.Decomposition

/-!
# The orthogonal projection

Given a nonempty complete subspace `K` of an inner product space `E`, this file constructs
`K.orthogonalProjection : E →L[𝕜] K`, the orthogonal projection of `E` onto `K`.  This map
satisfies: for any point `u` in `E`, the point `v = K.orthogonalProjection u` in `K` minimizes the
distance `‖u - v‖` to `u`.

Also a linear isometry equivalence `K.reflection : E ≃ₗᵢ[𝕜] E` is constructed, by choosing, for
each `u : E`, the point `K.reflection u` to satisfy
`u + (K.reflection u) = 2 • K.orthogonalProjection u`.

Basic API for `orthogonalProjection` and `reflection` is developed.

Next, the orthogonal projection is used to prove a series of more subtle lemmas about the
orthogonal complement of complete subspaces of `E` (the orthogonal complement itself was
defined in `Analysis.InnerProductSpace.Orthogonal`); the lemma
`Submodule.sup_orthogonal_of_completeSpace`, stating that for a complete subspace `K` of `E` we have
`K ⊔ Kᗮ = ⊤`, is a typical example.

## References

The orthogonal projection construction is adapted from
* [Clément & Martin, *The Lax-Milgram Theorem. A detailed proof to be formalized in Coq*]
* [Clément & Martin, *A Coq formal proof of the Lax–Milgram theorem*]

The Coq code is available at the following address: <http://www.lri.fr/~sboldo/elfic/index.html>
-/


noncomputable section

open InnerProductSpace

open RCLike Real Filter

open LinearMap (ker range)

open Topology Finsupp

variable {𝕜 E F : Type*} [RCLike 𝕜]
variable [NormedAddCommGroup E] [NormedAddCommGroup F]
variable [InnerProductSpace 𝕜 E] [InnerProductSpace ℝ F]

local notation "⟪" x ", " y "⟫" => @inner 𝕜 _ _ x y
local notation "absR" => abs

/-! ### Orthogonal projection in inner product spaces -/


-- FIXME this monolithic proof causes a deterministic timeout with `-T50000`
-- It should be broken in a sequence of more manageable pieces,
-- perhaps with individual statements for the three steps below.
/-- **Existence of minimizers**, aka the **Hilbert projection theorem**.

Let `u` be a point in a real inner product space, and let `K` be a nonempty complete convex subset.
Then there exists a (unique) `v` in `K` that minimizes the distance `‖u - v‖` to `u`. -/
theorem exists_norm_eq_iInf_of_complete_convex {K : Set F} (ne : K.Nonempty) (h₁ : IsComplete K)
    (h₂ : Convex ℝ K) : ∀ u : F, ∃ v ∈ K, ‖u - v‖ = ⨅ w : K, ‖u - w‖ := fun u => by
  let δ := ⨅ w : K, ‖u - w‖
  letI : Nonempty K := ne.to_subtype
  have zero_le_δ : 0 ≤ δ := le_ciInf fun _ => norm_nonneg _
  have δ_le : ∀ w : K, δ ≤ ‖u - w‖ := ciInf_le ⟨0, Set.forall_mem_range.2 fun _ => norm_nonneg _⟩
  have δ_le' : ∀ w ∈ K, δ ≤ ‖u - w‖ := fun w hw => δ_le ⟨w, hw⟩
  -- Step 1: since `δ` is the infimum, can find a sequence `w : ℕ → K` in `K`
  -- such that `‖u - w n‖ < δ + 1 / (n + 1)` (which implies `‖u - w n‖ --> δ`);
  -- maybe this should be a separate lemma
  have exists_seq : ∃ w : ℕ → K, ∀ n, ‖u - w n‖ < δ + 1 / (n + 1) := by
    have hδ : ∀ n : ℕ, δ < δ + 1 / (n + 1) := fun n =>
      lt_add_of_le_of_pos le_rfl Nat.one_div_pos_of_nat
    have h := fun n => exists_lt_of_ciInf_lt (hδ n)
    let w : ℕ → K := fun n => Classical.choose (h n)
    exact ⟨w, fun n => Classical.choose_spec (h n)⟩
  rcases exists_seq with ⟨w, hw⟩
  have norm_tendsto : Tendsto (fun n => ‖u - w n‖) atTop (𝓝 δ) := by
    have h : Tendsto (fun _ : ℕ => δ) atTop (𝓝 δ) := tendsto_const_nhds
    have h' : Tendsto (fun n : ℕ => δ + 1 / (n + 1)) atTop (𝓝 δ) := by
      convert h.add tendsto_one_div_add_atTop_nhds_zero_nat
      simp only [add_zero]
    exact tendsto_of_tendsto_of_tendsto_of_le_of_le h h' (fun x => δ_le _) fun x => le_of_lt (hw _)
  -- Step 2: Prove that the sequence `w : ℕ → K` is a Cauchy sequence
  have seq_is_cauchy : CauchySeq fun n => (w n : F) := by
    rw [cauchySeq_iff_le_tendsto_0]
    -- splits into three goals
    let b := fun n : ℕ => 8 * δ * (1 / (n + 1)) + 4 * (1 / (n + 1)) * (1 / (n + 1))
    use fun n => √(b n)
    constructor
    -- first goal :  `∀ (n : ℕ), 0 ≤ √(b n)`
    · intro n
      exact sqrt_nonneg _
    constructor
    -- second goal : `∀ (n m N : ℕ), N ≤ n → N ≤ m → dist ↑(w n) ↑(w m) ≤ √(b N)`
    · intro p q N hp hq
      let wp := (w p : F)
      let wq := (w q : F)
      let a := u - wq
      let b := u - wp
      let half := 1 / (2 : ℝ)
      let div := 1 / ((N : ℝ) + 1)
      have :
        4 * ‖u - half • (wq + wp)‖ * ‖u - half • (wq + wp)‖ + ‖wp - wq‖ * ‖wp - wq‖ =
          2 * (‖a‖ * ‖a‖ + ‖b‖ * ‖b‖) :=
        calc
          4 * ‖u - half • (wq + wp)‖ * ‖u - half • (wq + wp)‖ + ‖wp - wq‖ * ‖wp - wq‖ =
              2 * ‖u - half • (wq + wp)‖ * (2 * ‖u - half • (wq + wp)‖) + ‖wp - wq‖ * ‖wp - wq‖ :=
            by ring
          _ =
              absR (2 : ℝ) * ‖u - half • (wq + wp)‖ * (absR (2 : ℝ) * ‖u - half • (wq + wp)‖) +
                ‖wp - wq‖ * ‖wp - wq‖ := by
            rw [abs_of_nonneg]
            exact zero_le_two
          _ =
              ‖(2 : ℝ) • (u - half • (wq + wp))‖ * ‖(2 : ℝ) • (u - half • (wq + wp))‖ +
                ‖wp - wq‖ * ‖wp - wq‖ := by simp [norm_smul]
          _ = ‖a + b‖ * ‖a + b‖ + ‖a - b‖ * ‖a - b‖ := by
            rw [smul_sub, smul_smul, mul_one_div_cancel (_root_.two_ne_zero : (2 : ℝ) ≠ 0), ←
              one_add_one_eq_two, add_smul]
            simp only [one_smul]
            have eq₁ : wp - wq = a - b := (sub_sub_sub_cancel_left _ _ _).symm
            have eq₂ : u + u - (wq + wp) = a + b := by
              show u + u - (wq + wp) = u - wq + (u - wp)
              abel
            rw [eq₁, eq₂]
          _ = 2 * (‖a‖ * ‖a‖ + ‖b‖ * ‖b‖) := parallelogram_law_with_norm ℝ _ _
      have eq : δ ≤ ‖u - half • (wq + wp)‖ := by
        rw [smul_add]
        apply δ_le'
        apply h₂
        repeat' exact Subtype.mem _
        repeat' exact le_of_lt one_half_pos
        exact add_halves 1
      have eq₁ : 4 * δ * δ ≤ 4 * ‖u - half • (wq + wp)‖ * ‖u - half • (wq + wp)‖ := by
        simp_rw [mul_assoc]
        gcongr
      have eq₂ : ‖a‖ ≤ δ + div :=
          le_trans (le_of_lt <| hw q) (add_le_add_left (Nat.one_div_le_one_div hq) _)
      have eq₂' : ‖b‖ ≤ δ + div :=
          le_trans (le_of_lt <| hw p) (add_le_add_left (Nat.one_div_le_one_div hp) _)
      rw [dist_eq_norm]
      apply nonneg_le_nonneg_of_sq_le_sq
      · exact sqrt_nonneg _
      rw [mul_self_sqrt]
      · calc
        ‖wp - wq‖ * ‖wp - wq‖ =
            2 * (‖a‖ * ‖a‖ + ‖b‖ * ‖b‖) - 4 * ‖u - half • (wq + wp)‖ * ‖u - half • (wq + wp)‖ := by
          simp [← this]
        _ ≤ 2 * (‖a‖ * ‖a‖ + ‖b‖ * ‖b‖) - 4 * δ * δ := by gcongr
        _ ≤ 2 * ((δ + div) * (δ + div) + (δ + div) * (δ + div)) - 4 * δ * δ := by gcongr
        _ = 8 * δ * div + 4 * div * div := by ring
      positivity
    -- third goal : `Tendsto (fun (n : ℕ) => √(b n)) atTop (𝓝 0)`
    suffices Tendsto (fun x ↦ √(8 * δ * x + 4 * x * x) : ℝ → ℝ) (𝓝 0) (𝓝 0)
      from this.comp tendsto_one_div_add_atTop_nhds_zero_nat
    exact Continuous.tendsto' (by fun_prop) _ _ (by simp)
  -- Step 3: By completeness of `K`, let `w : ℕ → K` converge to some `v : K`.
  -- Prove that it satisfies all requirements.
  rcases cauchySeq_tendsto_of_isComplete h₁ (fun n => Subtype.mem _) seq_is_cauchy with
    ⟨v, hv, w_tendsto⟩
  use v
  use hv
  have h_cont : Continuous fun v => ‖u - v‖ :=
    Continuous.comp continuous_norm (Continuous.sub continuous_const continuous_id)
  have : Tendsto (fun n => ‖u - w n‖) atTop (𝓝 ‖u - v‖) := by
    convert Tendsto.comp h_cont.continuousAt w_tendsto
  exact tendsto_nhds_unique this norm_tendsto

/-- Characterization of minimizers for the projection on a convex set in a real inner product
space. -/
theorem norm_eq_iInf_iff_real_inner_le_zero {K : Set F} (h : Convex ℝ K) {u : F} {v : F}
    (hv : v ∈ K) : (‖u - v‖ = ⨅ w : K, ‖u - w‖) ↔ ∀ w ∈ K, ⟪u - v, w - v⟫_ℝ ≤ 0 := by
  letI : Nonempty K := ⟨⟨v, hv⟩⟩
  constructor
  · intro eq w hw
    let δ := ⨅ w : K, ‖u - w‖
    let p := ⟪u - v, w - v⟫_ℝ
    let q := ‖w - v‖ ^ 2
    have δ_le (w : K) : δ ≤ ‖u - w‖ := ciInf_le ⟨0, fun _ ⟨_, h⟩ => h ▸ norm_nonneg _⟩ _
    have δ_le' (w) (hw : w ∈ K) : δ ≤ ‖u - w‖ := δ_le ⟨w, hw⟩
    have (θ : ℝ) (hθ₁ : 0 < θ) (hθ₂ : θ ≤ 1) : 2 * p ≤ θ * q := by
      have : ‖u - v‖ ^ 2 ≤ ‖u - v‖ ^ 2 - 2 * θ * ⟪u - v, w - v⟫_ℝ + θ * θ * ‖w - v‖ ^ 2 :=
        calc ‖u - v‖ ^ 2
          _ ≤ ‖u - (θ • w + (1 - θ) • v)‖ ^ 2 := by
            simp only [sq]; apply mul_self_le_mul_self (norm_nonneg _)
            rw [eq]; apply δ_le'
            apply h hw hv
            exacts [le_of_lt hθ₁, sub_nonneg.2 hθ₂, add_sub_cancel _ _]
          _ = ‖u - v - θ • (w - v)‖ ^ 2 := by
            have : u - (θ • w + (1 - θ) • v) = u - v - θ • (w - v) := by
              rw [smul_sub, sub_smul, one_smul]
              simp only [sub_eq_add_neg, add_comm, add_left_comm, add_assoc, neg_add_rev]
            rw [this]
          _ = ‖u - v‖ ^ 2 - 2 * θ * inner (u - v) (w - v) + θ * θ * ‖w - v‖ ^ 2 := by
            rw [@norm_sub_sq ℝ, inner_smul_right, norm_smul]
            simp only [sq]
            show
              ‖u - v‖ * ‖u - v‖ - 2 * (θ * inner (u - v) (w - v)) +
                absR θ * ‖w - v‖ * (absR θ * ‖w - v‖) =
              ‖u - v‖ * ‖u - v‖ - 2 * θ * inner (u - v) (w - v) + θ * θ * (‖w - v‖ * ‖w - v‖)
            rw [abs_of_pos hθ₁]; ring
      have eq₁ :
        ‖u - v‖ ^ 2 - 2 * θ * inner (u - v) (w - v) + θ * θ * ‖w - v‖ ^ 2 =
          ‖u - v‖ ^ 2 + (θ * θ * ‖w - v‖ ^ 2 - 2 * θ * inner (u - v) (w - v)) := by
        abel
      rw [eq₁, le_add_iff_nonneg_right] at this
      have eq₂ :
        θ * θ * ‖w - v‖ ^ 2 - 2 * θ * inner (u - v) (w - v) =
          θ * (θ * ‖w - v‖ ^ 2 - 2 * inner (u - v) (w - v)) := by ring
      rw [eq₂] at this
      exact le_of_sub_nonneg (nonneg_of_mul_nonneg_right this hθ₁)
    by_cases hq : q = 0
    · rw [hq] at this
      have : p ≤ 0 := by
        have := this (1 : ℝ) (by simp) (by simp)
        linarith
      exact this
    · have q_pos : 0 < q := lt_of_le_of_ne (sq_nonneg _) fun h ↦ hq h.symm
      by_contra hp
      rw [not_le] at hp
      let θ := min (1 : ℝ) (p / q)
      have eq₁ : θ * q ≤ p :=
        calc
          θ * q ≤ p / q * q := mul_le_mul_of_nonneg_right (min_le_right _ _) (sq_nonneg _)
          _ = p := div_mul_cancel₀ _ hq
      have : 2 * p ≤ p :=
        calc
          2 * p ≤ θ * q := by
            exact this θ (lt_min (by simp) (div_pos hp q_pos)) (by simp [θ])
          _ ≤ p := eq₁
      linarith
  · intro h
    apply le_antisymm
    · apply le_ciInf
      intro w
      apply nonneg_le_nonneg_of_sq_le_sq (norm_nonneg _)
      have := h w w.2
      calc
        ‖u - v‖ * ‖u - v‖ ≤ ‖u - v‖ * ‖u - v‖ - 2 * inner (u - v) ((w : F) - v) := by linarith
        _ ≤ ‖u - v‖ ^ 2 - 2 * inner (u - v) ((w : F) - v) + ‖(w : F) - v‖ ^ 2 := by
          rw [sq]
          refine le_add_of_nonneg_right ?_
          exact sq_nonneg _
        _ = ‖u - v - (w - v)‖ ^ 2 := (@norm_sub_sq ℝ _ _ _ _ _ _).symm
        _ = ‖u - w‖ * ‖u - w‖ := by
          have : u - v - (w - v) = u - w := by abel
          rw [this, sq]
    · show ⨅ w : K, ‖u - w‖ ≤ (fun w : K => ‖u - w‖) ⟨v, hv⟩
      apply ciInf_le
      use 0
      rintro y ⟨z, rfl⟩
      exact norm_nonneg _

variable (K : Submodule 𝕜 E)

namespace Submodule

/-- Existence of projections on complete subspaces.
Let `u` be a point in an inner product space, and let `K` be a nonempty complete subspace.
Then there exists a (unique) `v` in `K` that minimizes the distance `‖u - v‖` to `u`.
This point `v` is usually called the orthogonal projection of `u` onto `K`.
-/
theorem exists_norm_eq_iInf_of_complete_subspace (h : IsComplete (↑K : Set E)) :
    ∀ u : E, ∃ v ∈ K, ‖u - v‖ = ⨅ w : (K : Set E), ‖u - w‖ := by
  letI : InnerProductSpace ℝ E := InnerProductSpace.rclikeToReal 𝕜 E
  letI : Module ℝ E := RestrictScalars.module ℝ 𝕜 E
  let K' : Submodule ℝ E := Submodule.restrictScalars ℝ K
  exact exists_norm_eq_iInf_of_complete_convex ⟨0, K'.zero_mem⟩ h K'.convex

/-- Characterization of minimizers in the projection on a subspace, in the real case.
Let `u` be a point in a real inner product space, and let `K` be a nonempty subspace.
Then point `v` minimizes the distance `‖u - v‖` over points in `K` if and only if
for all `w ∈ K`, `⟪u - v, w⟫ = 0` (i.e., `u - v` is orthogonal to the subspace `K`).
This is superseded by `norm_eq_iInf_iff_inner_eq_zero` that gives the same conclusion over
any `RCLike` field.
-/
theorem norm_eq_iInf_iff_real_inner_eq_zero (K : Submodule ℝ F) {u : F} {v : F} (hv : v ∈ K) :
    (‖u - v‖ = ⨅ w : (↑K : Set F), ‖u - w‖) ↔ ∀ w ∈ K, ⟪u - v, w⟫_ℝ = 0 :=
  Iff.intro
    (by
      intro h
      have h : ∀ w ∈ K, ⟪u - v, w - v⟫_ℝ ≤ 0 := by
        rwa [norm_eq_iInf_iff_real_inner_le_zero] at h
        exacts [K.convex, hv]
      intro w hw
      have le : ⟪u - v, w⟫_ℝ ≤ 0 := by
        let w' := w + v
        have : w' ∈ K := Submodule.add_mem _ hw hv
        have h₁ := h w' this
        have h₂ : w' - v = w := by
          simp only [w', add_neg_cancel_right, sub_eq_add_neg]
        rw [h₂] at h₁
        exact h₁
      have ge : ⟪u - v, w⟫_ℝ ≥ 0 := by
        let w'' := -w + v
        have : w'' ∈ K := Submodule.add_mem _ (Submodule.neg_mem _ hw) hv
        have h₁ := h w'' this
        have h₂ : w'' - v = -w := by
          simp only [w'', neg_inj, add_neg_cancel_right, sub_eq_add_neg]
        rw [h₂, inner_neg_right] at h₁
        linarith
      exact le_antisymm le ge)
    (by
      intro h
      have : ∀ w ∈ K, ⟪u - v, w - v⟫_ℝ ≤ 0 := by
        intro w hw
        let w' := w - v
        have : w' ∈ K := Submodule.sub_mem _ hw hv
        have h₁ := h w' this
        exact le_of_eq h₁
      rwa [norm_eq_iInf_iff_real_inner_le_zero]
      exacts [Submodule.convex _, hv])

/-- Characterization of minimizers in the projection on a subspace.
Let `u` be a point in an inner product space, and let `K` be a nonempty subspace.
Then point `v` minimizes the distance `‖u - v‖` over points in `K` if and only if
for all `w ∈ K`, `⟪u - v, w⟫ = 0` (i.e., `u - v` is orthogonal to the subspace `K`)
-/
theorem norm_eq_iInf_iff_inner_eq_zero {u : E} {v : E} (hv : v ∈ K) :
    (‖u - v‖ = ⨅ w : K, ‖u - w‖) ↔ ∀ w ∈ K, ⟪u - v, w⟫ = 0 := by
  letI : InnerProductSpace ℝ E := InnerProductSpace.rclikeToReal 𝕜 E
  letI : Module ℝ E := RestrictScalars.module ℝ 𝕜 E
  let K' : Submodule ℝ E := K.restrictScalars ℝ
  constructor
  · intro H
    have A : ∀ w ∈ K, re ⟪u - v, w⟫ = 0 := (K'.norm_eq_iInf_iff_real_inner_eq_zero hv).1 H
    intro w hw
    apply RCLike.ext
    · simp [A w hw]
    · symm
      calc
        im (0 : 𝕜) = 0 := im.map_zero
        _ = re ⟪u - v, (-I : 𝕜) • w⟫ := (A _ (K.smul_mem (-I) hw)).symm
        _ = re (-I * ⟪u - v, w⟫) := by rw [inner_smul_right]
        _ = im ⟪u - v, w⟫ := by simp
  · intro H
    have : ∀ w ∈ K', ⟪u - v, w⟫_ℝ = 0 := by
      intro w hw
      rw [real_inner_eq_re_inner, H w hw]
      exact zero_re'
    exact (K'.norm_eq_iInf_iff_real_inner_eq_zero hv).2 this

/-- A subspace `K : Submodule 𝕜 E` has an orthogonal projection if every vector `v : E` admits an
orthogonal projection to `K`. -/
class HasOrthogonalProjection (K : Submodule 𝕜 E) : Prop where
  exists_orthogonal (v : E) : ∃ w ∈ K, v - w ∈ Kᗮ

instance (priority := 100) HasOrthogonalProjection.ofCompleteSpace [CompleteSpace K] :
    K.HasOrthogonalProjection where
  exists_orthogonal v := by
    rcases K.exists_norm_eq_iInf_of_complete_subspace (completeSpace_coe_iff_isComplete.mp ‹_›) v
      with ⟨w, hwK, hw⟩
    refine ⟨w, hwK, (K.mem_orthogonal' _).2 ?_⟩
    rwa [← K.norm_eq_iInf_iff_inner_eq_zero hwK]

instance [K.HasOrthogonalProjection] : Kᗮ.HasOrthogonalProjection where
  exists_orthogonal v := by
    rcases HasOrthogonalProjection.exists_orthogonal (K := K) v with ⟨w, hwK, hw⟩
    refine ⟨_, hw, ?_⟩
    rw [sub_sub_cancel]
    exact K.le_orthogonal_orthogonal hwK

instance HasOrthogonalProjection.map_linearIsometryEquiv [K.HasOrthogonalProjection]
    {E' : Type*} [NormedAddCommGroup E'] [InnerProductSpace 𝕜 E'] (f : E ≃ₗᵢ[𝕜] E') :
    (K.map (f.toLinearEquiv : E →ₗ[𝕜] E')).HasOrthogonalProjection where
  exists_orthogonal v := by
    rcases HasOrthogonalProjection.exists_orthogonal (K := K) (f.symm v) with ⟨w, hwK, hw⟩
    refine ⟨f w, Submodule.mem_map_of_mem hwK, Set.forall_mem_image.2 fun u hu ↦ ?_⟩
    erw [← f.symm.inner_map_map, f.symm_apply_apply, map_sub, f.symm_apply_apply, hw u hu]

instance HasOrthogonalProjection.map_linearIsometryEquiv' [K.HasOrthogonalProjection]
    {E' : Type*} [NormedAddCommGroup E'] [InnerProductSpace 𝕜 E'] (f : E ≃ₗᵢ[𝕜] E') :
    (K.map f.toLinearIsometry).HasOrthogonalProjection :=
  HasOrthogonalProjection.map_linearIsometryEquiv K f

instance : (⊤ : Submodule 𝕜 E).HasOrthogonalProjection := ⟨fun v ↦ ⟨v, trivial, by simp⟩⟩

section orthogonalProjection

variable [K.HasOrthogonalProjection]

/-- The orthogonal projection onto a complete subspace, as an
unbundled function.  This definition is only intended for use in
setting up the bundled version `orthogonalProjection` and should not
be used once that is defined. -/
def orthogonalProjectionFn (v : E) :=
  (HasOrthogonalProjection.exists_orthogonal (K := K) v).choose

variable {K}

/-- The unbundled orthogonal projection is in the given subspace.
This lemma is only intended for use in setting up the bundled version
and should not be used once that is defined. -/
theorem orthogonalProjectionFn_mem (v : E) : K.orthogonalProjectionFn v ∈ K :=
  (HasOrthogonalProjection.exists_orthogonal (K := K) v).choose_spec.left

/-- The characterization of the unbundled orthogonal projection.  This
lemma is only intended for use in setting up the bundled version
and should not be used once that is defined. -/
theorem orthogonalProjectionFn_inner_eq_zero (v : E) :
    ∀ w ∈ K, ⟪v - K.orthogonalProjectionFn v, w⟫ = 0 :=
  (K.mem_orthogonal' _).1 (HasOrthogonalProjection.exists_orthogonal (K := K) v).choose_spec.right

/-- The unbundled orthogonal projection is the unique point in `K`
with the orthogonality property.  This lemma is only intended for use
in setting up the bundled version and should not be used once that is
defined. -/
theorem eq_orthogonalProjectionFn_of_mem_of_inner_eq_zero {u v : E} (hvm : v ∈ K)
    (hvo : ∀ w ∈ K, ⟪u - v, w⟫ = 0) : K.orthogonalProjectionFn u = v := by
  rw [← sub_eq_zero, ← @inner_self_eq_zero 𝕜]
  have hvs : K.orthogonalProjectionFn u - v ∈ K :=
    Submodule.sub_mem K (orthogonalProjectionFn_mem u) hvm
  have huo : ⟪u - K.orthogonalProjectionFn u, K.orthogonalProjectionFn u - v⟫ = 0 :=
    orthogonalProjectionFn_inner_eq_zero u _ hvs
  have huv : ⟪u - v, K.orthogonalProjectionFn u - v⟫ = 0 := hvo _ hvs
  have houv : ⟪u - v - (u - K.orthogonalProjectionFn u), K.orthogonalProjectionFn u - v⟫ = 0 := by
    rw [inner_sub_left, huo, huv, sub_zero]
  rwa [sub_sub_sub_cancel_left] at houv

variable (K)

theorem orthogonalProjectionFn_norm_sq (v : E) :
    ‖v‖ * ‖v‖ =
      ‖v - K.orthogonalProjectionFn v‖ * ‖v - K.orthogonalProjectionFn v‖ +
        ‖K.orthogonalProjectionFn v‖ * ‖K.orthogonalProjectionFn v‖ := by
  set p := K.orthogonalProjectionFn v
  have h' : ⟪v - p, p⟫ = 0 :=
    orthogonalProjectionFn_inner_eq_zero _ _ (orthogonalProjectionFn_mem v)
  convert norm_add_sq_eq_norm_sq_add_norm_sq_of_inner_eq_zero (v - p) p h' using 2 <;> simp

/-- The orthogonal projection onto a complete subspace. -/
def orthogonalProjection : E →L[𝕜] K :=
  LinearMap.mkContinuous
    { toFun := fun v => ⟨K.orthogonalProjectionFn v, orthogonalProjectionFn_mem v⟩
      map_add' := fun x y => by
        have hm : K.orthogonalProjectionFn x + K.orthogonalProjectionFn y ∈ K :=
          Submodule.add_mem K (orthogonalProjectionFn_mem x) (orthogonalProjectionFn_mem y)
        have ho :
          ∀ w ∈ K, ⟪x + y - (K.orthogonalProjectionFn x + K.orthogonalProjectionFn y), w⟫ = 0 := by
          intro w hw
          rw [add_sub_add_comm, inner_add_left, orthogonalProjectionFn_inner_eq_zero _ w hw,
            orthogonalProjectionFn_inner_eq_zero _ w hw, add_zero]
        ext
        simp [eq_orthogonalProjectionFn_of_mem_of_inner_eq_zero hm ho]
      map_smul' := fun c x => by
        have hm : c • K.orthogonalProjectionFn x ∈ K :=
          Submodule.smul_mem K _ (orthogonalProjectionFn_mem x)
        have ho : ∀ w ∈ K, ⟪c • x - c • K.orthogonalProjectionFn x, w⟫ = 0 := by
          intro w hw
          rw [← smul_sub, inner_smul_left, orthogonalProjectionFn_inner_eq_zero _ w hw,
            mul_zero]
        ext
        simp [eq_orthogonalProjectionFn_of_mem_of_inner_eq_zero hm ho] }
    1 fun x => by
    simp only [one_mul, LinearMap.coe_mk]
    refine le_of_pow_le_pow_left₀ two_ne_zero (norm_nonneg _) ?_
    change ‖K.orthogonalProjectionFn x‖ ^ 2 ≤ ‖x‖ ^ 2
    nlinarith [K.orthogonalProjectionFn_norm_sq x]

variable {K}

@[simp]
theorem orthogonalProjectionFn_eq (v : E) :
    K.orthogonalProjectionFn v = (K.orthogonalProjection v : E) :=
  rfl

/-- The characterization of the orthogonal projection. -/
@[simp]
theorem orthogonalProjection_inner_eq_zero (v : E) :
    ∀ w ∈ K, ⟪v - K.orthogonalProjection v, w⟫ = 0 :=
  orthogonalProjectionFn_inner_eq_zero v

/-- The difference of `v` from its orthogonal projection onto `K` is in `Kᗮ`. -/
@[simp]
theorem sub_orthogonalProjection_mem_orthogonal (v : E) : v - K.orthogonalProjection v ∈ Kᗮ := by
  intro w hw
  rw [inner_eq_zero_symm]
  exact orthogonalProjection_inner_eq_zero _ _ hw

/-- The orthogonal projection is the unique point in `K` with the
orthogonality property. -/
theorem eq_orthogonalProjection_of_mem_of_inner_eq_zero {u v : E} (hvm : v ∈ K)
    (hvo : ∀ w ∈ K, ⟪u - v, w⟫ = 0) : (K.orthogonalProjection u : E) = v :=
  eq_orthogonalProjectionFn_of_mem_of_inner_eq_zero hvm hvo

/-- A point in `K` with the orthogonality property (here characterized in terms of `Kᗮ`) must be the
orthogonal projection. -/
theorem eq_orthogonalProjection_of_mem_orthogonal {u v : E} (hv : v ∈ K)
    (hvo : u - v ∈ Kᗮ) : (K.orthogonalProjection u : E) = v :=
  eq_orthogonalProjectionFn_of_mem_of_inner_eq_zero hv <| (Submodule.mem_orthogonal' _ _).1 hvo

/-- A point in `K` with the orthogonality property (here characterized in terms of `Kᗮ`) must be the
orthogonal projection. -/
theorem eq_orthogonalProjection_of_mem_orthogonal' {u v z : E}
    (hv : v ∈ K) (hz : z ∈ Kᗮ) (hu : u = v + z) : (K.orthogonalProjection u : E) = v :=
  eq_orthogonalProjection_of_mem_orthogonal hv (by simpa [hu] )

@[simp]
theorem orthogonalProjection_orthogonal_val (u : E) :
    (Kᗮ.orthogonalProjection u : E) = u - K.orthogonalProjection u :=
  eq_orthogonalProjection_of_mem_orthogonal' (sub_orthogonalProjection_mem_orthogonal _)
    (K.le_orthogonal_orthogonal (K.orthogonalProjection u).2) <| by simp

theorem orthogonalProjection_orthogonal (u : E) :
    Kᗮ.orthogonalProjection u =
      ⟨u - K.orthogonalProjection u, sub_orthogonalProjection_mem_orthogonal _⟩ :=
  Subtype.eq <| orthogonalProjection_orthogonal_val _

/-- The orthogonal projection of `y` on `U` minimizes the distance `‖y - x‖` for `x ∈ U`. -/
theorem orthogonalProjection_minimal {U : Submodule 𝕜 E} [U.HasOrthogonalProjection] (y : E) :
    ‖y - U.orthogonalProjection y‖ = ⨅ x : U, ‖y - x‖ := by
  rw [U.norm_eq_iInf_iff_inner_eq_zero (Submodule.coe_mem _)]
  exact orthogonalProjection_inner_eq_zero _

/-- The orthogonal projections onto equal subspaces are coerced back to the same point in `E`. -/
theorem eq_orthogonalProjection_of_eq_submodule {K' : Submodule 𝕜 E} [K'.HasOrthogonalProjection]
    (h : K = K') (u : E) : (K.orthogonalProjection u : E) = (K'.orthogonalProjection u : E) := by
  subst h; rfl

/-- The orthogonal projection sends elements of `K` to themselves. -/
@[simp]
theorem orthogonalProjection_mem_subspace_eq_self (v : K) : K.orthogonalProjection v = v := by
  ext
  apply eq_orthogonalProjection_of_mem_of_inner_eq_zero <;> simp

/-- A point equals its orthogonal projection if and only if it lies in the subspace. -/
theorem orthogonalProjection_eq_self_iff {v : E} : (K.orthogonalProjection v : E) = v ↔ v ∈ K := by
  refine ⟨fun h => ?_, fun h => eq_orthogonalProjection_of_mem_of_inner_eq_zero h ?_⟩
  · rw [← h]
    simp
  · simp

@[simp]
theorem orthogonalProjection_eq_zero_iff {v : E} : K.orthogonalProjection v = 0 ↔ v ∈ Kᗮ := by
  refine ⟨fun h ↦ ?_, fun h ↦ Subtype.eq <| eq_orthogonalProjection_of_mem_orthogonal
    (zero_mem _) ?_⟩
  · simpa [h] using sub_orthogonalProjection_mem_orthogonal (K := K) v
  · simpa

@[simp]
theorem ker_orthogonalProjection : LinearMap.ker K.orthogonalProjection = Kᗮ := by
  ext; exact orthogonalProjection_eq_zero_iff

theorem _root_.LinearIsometry.map_orthogonalProjection {E E' : Type*} [NormedAddCommGroup E]
    [NormedAddCommGroup E'] [InnerProductSpace 𝕜 E] [InnerProductSpace 𝕜 E'] (f : E →ₗᵢ[𝕜] E')
    (p : Submodule 𝕜 E) [p.HasOrthogonalProjection] [(p.map f.toLinearMap).HasOrthogonalProjection]
    (x : E) : f (p.orthogonalProjection x) = (p.map f.toLinearMap).orthogonalProjection (f x) := by
  refine (eq_orthogonalProjection_of_mem_of_inner_eq_zero ?_ fun y hy => ?_).symm
  · refine Submodule.apply_coe_mem_map _ _
  rcases hy with ⟨x', hx', rfl : f x' = y⟩
  rw [← f.map_sub, f.inner_map_map, orthogonalProjection_inner_eq_zero x x' hx']

theorem _root_.LinearIsometry.map_orthogonalProjection' {E E' : Type*} [NormedAddCommGroup E]
    [NormedAddCommGroup E'] [InnerProductSpace 𝕜 E] [InnerProductSpace 𝕜 E'] (f : E →ₗᵢ[𝕜] E')
    (p : Submodule 𝕜 E) [p.HasOrthogonalProjection] [(p.map f).HasOrthogonalProjection] (x : E) :
    f (p.orthogonalProjection x) = (p.map f).orthogonalProjection (f x) :=
  have : (p.map f.toLinearMap).HasOrthogonalProjection := ‹_›
  f.map_orthogonalProjection p x

/-- Orthogonal projection onto the `Submodule.map` of a subspace. -/
theorem orthogonalProjection_map_apply {E E' : Type*} [NormedAddCommGroup E]
    [NormedAddCommGroup E'] [InnerProductSpace 𝕜 E] [InnerProductSpace 𝕜 E'] (f : E ≃ₗᵢ[𝕜] E')
    (p : Submodule 𝕜 E) [p.HasOrthogonalProjection] (x : E') :
    ((p.map (f.toLinearEquiv : E →ₗ[𝕜] E')).orthogonalProjection x : E') =
      f (p.orthogonalProjection (f.symm x)) := by
  simpa only [f.coe_toLinearIsometry, f.apply_symm_apply] using
    (f.toLinearIsometry.map_orthogonalProjection' p (f.symm x)).symm

/-- The orthogonal projection onto the trivial submodule is the zero map. -/
@[simp]
theorem orthogonalProjection_bot : (⊥ : Submodule 𝕜 E).orthogonalProjection = 0 := by ext

variable (K)

/-- The orthogonal projection has norm `≤ 1`. -/
<<<<<<< HEAD
theorem orthogonalProjection_norm_le : ‖orthogonalProjection K‖ ≤ 1 :=
  LinearMap.mkContinuous_norm_le _ (by simp) _
=======
theorem orthogonalProjection_norm_le : ‖K.orthogonalProjection‖ ≤ 1 :=
  LinearMap.mkContinuous_norm_le _ (by norm_num) _
>>>>>>> a0dbca20

variable (𝕜)

theorem smul_orthogonalProjection_singleton {v : E} (w : E) :
    ((‖v‖ ^ 2 : ℝ) : 𝕜) • ((𝕜 ∙ v).orthogonalProjection w : E) = ⟪v, w⟫ • v := by
  suffices (((𝕜 ∙ v).orthogonalProjection (((‖v‖ : 𝕜) ^ 2) • w)) : E) = ⟪v, w⟫ • v by
    simpa using this
  apply eq_orthogonalProjection_of_mem_of_inner_eq_zero
  · rw [Submodule.mem_span_singleton]
    use ⟪v, w⟫
  · rw [← Submodule.mem_orthogonal', Submodule.mem_orthogonal_singleton_iff_inner_left]
    simp [inner_sub_left, inner_smul_left, inner_self_eq_norm_sq_to_K, mul_comm]

/-- Formula for orthogonal projection onto a single vector. -/
theorem orthogonalProjection_singleton {v : E} (w : E) :
    ((𝕜 ∙ v).orthogonalProjection w : E) = (⟪v, w⟫ / ((‖v‖ ^ 2 : ℝ) : 𝕜)) • v := by
  by_cases hv : v = 0
  · rw [hv, eq_orthogonalProjection_of_eq_submodule (Submodule.span_zero_singleton 𝕜)]
    simp
  have hv' : ‖v‖ ≠ 0 := ne_of_gt (norm_pos_iff.mpr hv)
  have key :
    (((‖v‖ ^ 2 : ℝ) : 𝕜)⁻¹ * ((‖v‖ ^ 2 : ℝ) : 𝕜)) • (((𝕜 ∙ v).orthogonalProjection w) : E) =
      (((‖v‖ ^ 2 : ℝ) : 𝕜)⁻¹ * ⟪v, w⟫) • v := by
    simp [mul_smul, smul_orthogonalProjection_singleton 𝕜 w, -map_pow]
  convert key using 1 <;> field_simp [hv']

/-- Formula for orthogonal projection onto a single unit vector. -/
theorem orthogonalProjection_unit_singleton {v : E} (hv : ‖v‖ = 1) (w : E) :
    ((𝕜 ∙ v).orthogonalProjection w : E) = ⟪v, w⟫ • v := by
  rw [← smul_orthogonalProjection_singleton 𝕜 w]
  simp [hv]

end orthogonalProjection

section reflection

variable [K.HasOrthogonalProjection]

/-- Auxiliary definition for `reflection`: the reflection as a linear equivalence. -/
def reflectionLinearEquiv : E ≃ₗ[𝕜] E :=
  LinearEquiv.ofInvolutive
    (2 • (K.subtype.comp K.orthogonalProjection.toLinearMap) - LinearMap.id) fun x => by
    simp [two_smul]

/-- Reflection in a complete subspace of an inner product space.  The word "reflection" is
sometimes understood to mean specifically reflection in a codimension-one subspace, and sometimes
more generally to cover operations such as reflection in a point.  The definition here, of
reflection in a subspace, is a more general sense of the word that includes both those common
cases. -/
def reflection : E ≃ₗᵢ[𝕜] E :=
  { K.reflectionLinearEquiv with
    norm_map' := by
      intro x
      let w : K := K.orthogonalProjection x
      let v := x - w
      have : ⟪v, w⟫ = 0 := orthogonalProjection_inner_eq_zero x w w.2
      convert norm_sub_eq_norm_add this using 2
      · rw [LinearEquiv.coe_mk, reflectionLinearEquiv, LinearEquiv.toFun_eq_coe,
          LinearEquiv.coe_ofInvolutive, LinearMap.sub_apply, LinearMap.id_apply, two_smul,
          LinearMap.add_apply, LinearMap.comp_apply, Submodule.subtype_apply,
          ContinuousLinearMap.coe_coe]
        dsimp [v]
        abel
      · simp only [v, add_sub_cancel, eq_self_iff_true] }

variable {K}

/-- The result of reflecting. -/
theorem reflection_apply (p : E) : K.reflection p = 2 • (K.orthogonalProjection p : E) - p :=
  rfl

/-- Reflection is its own inverse. -/
@[simp]
theorem reflection_symm : K.reflection.symm = K.reflection :=
  rfl

/-- Reflection is its own inverse. -/
@[simp]
theorem reflection_inv : K.reflection⁻¹ = K.reflection :=
  rfl

variable (K)

/-- Reflecting twice in the same subspace. -/
@[simp]
theorem reflection_reflection (p : E) : K.reflection (K.reflection p) = p :=
  K.reflection.left_inv p

/-- Reflection is involutive. -/
theorem reflection_involutive : Function.Involutive K.reflection :=
  K.reflection_reflection

/-- Reflection is involutive. -/
@[simp]
theorem reflection_trans_reflection :
    K.reflection.trans K.reflection = LinearIsometryEquiv.refl 𝕜 E :=
  LinearIsometryEquiv.ext <| reflection_involutive K

/-- Reflection is involutive. -/
@[simp]
theorem reflection_mul_reflection : K.reflection * K.reflection = 1 :=
  reflection_trans_reflection _
theorem reflection_orthogonal_apply (v : E) : Kᗮ.reflection v = -K.reflection v := by
  simp [reflection_apply]; abel

theorem reflection_orthogonal : Kᗮ.reflection = .trans K.reflection (.neg _) := by
  ext; apply reflection_orthogonal_apply

variable {K}

theorem reflection_singleton_apply (u v : E) :
    reflection (𝕜 ∙ u) v = 2 • (⟪u, v⟫ / ((‖u‖ : 𝕜) ^ 2)) • u - v := by
  rw [reflection_apply, orthogonalProjection_singleton, ofReal_pow]

/-- A point is its own reflection if and only if it is in the subspace. -/
theorem reflection_eq_self_iff (x : E) : K.reflection x = x ↔ x ∈ K := by
  rw [← orthogonalProjection_eq_self_iff, reflection_apply, sub_eq_iff_eq_add', ← two_smul 𝕜,
    two_smul ℕ, ← two_smul 𝕜]
  refine (smul_right_injective E ?_).eq_iff
  exact two_ne_zero

theorem reflection_mem_subspace_eq_self {x : E} (hx : x ∈ K) : K.reflection x = x :=
  (reflection_eq_self_iff x).mpr hx

/-- Reflection in the `Submodule.map` of a subspace. -/
theorem reflection_map_apply {E E' : Type*} [NormedAddCommGroup E] [NormedAddCommGroup E']
    [InnerProductSpace 𝕜 E] [InnerProductSpace 𝕜 E'] (f : E ≃ₗᵢ[𝕜] E') (K : Submodule 𝕜 E)
    [K.HasOrthogonalProjection] (x : E') :
    reflection (K.map (f.toLinearEquiv : E →ₗ[𝕜] E')) x = f (K.reflection (f.symm x)) := by
  simp [two_smul, reflection_apply, orthogonalProjection_map_apply f K x]

/-- Reflection in the `Submodule.map` of a subspace. -/
theorem reflection_map {E E' : Type*} [NormedAddCommGroup E] [NormedAddCommGroup E']
    [InnerProductSpace 𝕜 E] [InnerProductSpace 𝕜 E'] (f : E ≃ₗᵢ[𝕜] E') (K : Submodule 𝕜 E)
    [K.HasOrthogonalProjection] :
    reflection (K.map (f.toLinearEquiv : E →ₗ[𝕜] E')) = f.symm.trans (K.reflection.trans f) :=
  LinearIsometryEquiv.ext <| reflection_map_apply f K

/-- Reflection through the trivial subspace {0} is just negation. -/
@[simp]
theorem reflection_bot : reflection (⊥ : Submodule 𝕜 E) = LinearIsometryEquiv.neg 𝕜 := by
  ext; simp [reflection_apply]

end reflection

end Submodule

section Orthogonal

namespace Submodule

/-- If `K₁` is complete and contained in `K₂`, `K₁` and `K₁ᗮ ⊓ K₂` span `K₂`. -/
theorem sup_orthogonal_inf_of_completeSpace {K₁ K₂ : Submodule 𝕜 E} (h : K₁ ≤ K₂)
    [K₁.HasOrthogonalProjection] : K₁ ⊔ K₁ᗮ ⊓ K₂ = K₂ := by
  ext x
  rw [Submodule.mem_sup]
  let v : K₁ := orthogonalProjection K₁ x
  have hvm : x - v ∈ K₁ᗮ := sub_orthogonalProjection_mem_orthogonal x
  constructor
  · rintro ⟨y, hy, z, hz, rfl⟩
    exact K₂.add_mem (h hy) hz.2
  · exact fun hx => ⟨v, v.prop, x - v, ⟨hvm, K₂.sub_mem hx (h v.prop)⟩, add_sub_cancel _ _⟩

variable {K} in
/-- If `K` is complete, `K` and `Kᗮ` span the whole space. -/
theorem sup_orthogonal_of_completeSpace [K.HasOrthogonalProjection] : K ⊔ Kᗮ = ⊤ := by
  convert Submodule.sup_orthogonal_inf_of_completeSpace (le_top : K ≤ ⊤) using 2
  simp

/-- If `K` is complete, any `v` in `E` can be expressed as a sum of elements of `K` and `Kᗮ`. -/
theorem exists_add_mem_mem_orthogonal [K.HasOrthogonalProjection] (v : E) :
    ∃ y ∈ K, ∃ z ∈ Kᗮ, v = y + z :=
  ⟨K.orthogonalProjection v, Subtype.coe_prop _, v - K.orthogonalProjection v,
    sub_orthogonalProjection_mem_orthogonal _, by simp⟩

/-- If `K` admits an orthogonal projection, then the orthogonal complement of its orthogonal
complement is itself. -/
@[simp]
theorem orthogonal_orthogonal [K.HasOrthogonalProjection] : Kᗮᗮ = K := by
  ext v
  constructor
  · obtain ⟨y, hy, z, hz, rfl⟩ := K.exists_add_mem_mem_orthogonal v
    intro hv
    have hz' : z = 0 := by
      have hyz : ⟪z, y⟫ = 0 := by simp [hz y hy, inner_eq_zero_symm]
      simpa [inner_add_right, hyz] using hv z hz
    simp [hy, hz']
  · intro hv w hw
    rw [inner_eq_zero_symm]
    exact hw v hv

/-- In a Hilbert space, the orthogonal complement of the orthogonal complement of a subspace `K`
is the topological closure of `K`.

Note that the completeness assumption is necessary. Let `E` be the space `ℕ →₀ ℝ` with inner space
structure inherited from `PiLp 2 (fun _ : ℕ ↦ ℝ)`. Let `K` be the subspace of sequences with the sum
of all elements equal to zero. Then `Kᗮ = ⊥`, `Kᗮᗮ = ⊤`. -/
theorem orthogonal_orthogonal_eq_closure [CompleteSpace E] :
    Kᗮᗮ = K.topologicalClosure := by
  refine le_antisymm ?_ ?_
  · convert Submodule.orthogonal_orthogonal_monotone K.le_topologicalClosure using 1
    rw [K.topologicalClosure.orthogonal_orthogonal]
  · exact K.topologicalClosure_minimal K.le_orthogonal_orthogonal Kᗮ.isClosed_orthogonal

variable {K}

/-- If `K` admits an orthogonal projection, `K` and `Kᗮ` are complements of each other. -/
theorem isCompl_orthogonal_of_completeSpace [K.HasOrthogonalProjection] : IsCompl K Kᗮ :=
  ⟨K.orthogonal_disjoint, codisjoint_iff.2 Submodule.sup_orthogonal_of_completeSpace⟩

@[simp]
theorem orthogonalComplement_eq_orthogonalComplement {L : Submodule 𝕜 E} [K.HasOrthogonalProjection]
    [L.HasOrthogonalProjection] : Kᗮ = Lᗮ ↔ K = L :=
  ⟨fun h ↦ by simpa using congr(Submodule.orthogonal $(h)),
    fun h ↦ congr(Submodule.orthogonal $(h))⟩

@[simp]
theorem orthogonal_eq_bot_iff [K.HasOrthogonalProjection] : Kᗮ = ⊥ ↔ K = ⊤ := by
  refine ⟨?_, fun h => by rw [h, Submodule.top_orthogonal_eq_bot]⟩
  intro h
  have : K ⊔ Kᗮ = ⊤ := Submodule.sup_orthogonal_of_completeSpace
  rwa [h, sup_comm, bot_sup_eq] at this

/-- The orthogonal projection onto `K` of an element of `Kᗮ` is zero. -/
theorem orthogonalProjection_mem_subspace_orthogonalComplement_eq_zero [K.HasOrthogonalProjection]
    {v : E} (hv : v ∈ Kᗮ) : K.orthogonalProjection v = 0 := by
  ext
  convert eq_orthogonalProjection_of_mem_orthogonal (K := K) _ _ <;> simp [hv]

/-- The projection into `U` from an orthogonal submodule `V` is the zero map. -/
theorem IsOrtho.orthogonalProjection_comp_subtypeL {U V : Submodule 𝕜 E}
    [U.HasOrthogonalProjection] (h : U ⟂ V) : U.orthogonalProjection ∘L V.subtypeL = 0 :=
  ContinuousLinearMap.ext fun v =>
    orthogonalProjection_mem_subspace_orthogonalComplement_eq_zero <| h.symm v.prop

/-- The projection into `U` from `V` is the zero map if and only if `U` and `V` are orthogonal. -/
theorem orthogonalProjection_comp_subtypeL_eq_zero_iff {U V : Submodule 𝕜 E}
    [U.HasOrthogonalProjection] : U.orthogonalProjection ∘L V.subtypeL = 0 ↔ U ⟂ V :=
  ⟨fun h u hu v hv => by
    convert orthogonalProjection_inner_eq_zero v u hu using 2
    have : U.orthogonalProjection v = 0 := DFunLike.congr_fun h (⟨_, hv⟩ : V)
    rw [this, Submodule.coe_zero, sub_zero], Submodule.IsOrtho.orthogonalProjection_comp_subtypeL⟩

theorem orthogonalProjection_eq_linear_proj [K.HasOrthogonalProjection] (x : E) :
    K.orthogonalProjection x =
      K.linearProjOfIsCompl _ Submodule.isCompl_orthogonal_of_completeSpace x := by
  have : IsCompl K Kᗮ := Submodule.isCompl_orthogonal_of_completeSpace
  conv_lhs => rw [← Submodule.linear_proj_add_linearProjOfIsCompl_eq_self this x]
  rw [map_add, orthogonalProjection_mem_subspace_eq_self,
    orthogonalProjection_mem_subspace_orthogonalComplement_eq_zero (Submodule.coe_mem _), add_zero]

theorem orthogonalProjection_coe_linearMap_eq_linearProj [K.HasOrthogonalProjection] :
    (K.orthogonalProjection : E →ₗ[𝕜] K) =
      K.linearProjOfIsCompl _ Submodule.isCompl_orthogonal_of_completeSpace :=
  LinearMap.ext <| orthogonalProjection_eq_linear_proj

/-- The reflection in `K` of an element of `Kᗮ` is its negation. -/
theorem reflection_mem_subspace_orthogonalComplement_eq_neg [K.HasOrthogonalProjection] {v : E}
    (hv : v ∈ Kᗮ) : K.reflection v = -v := by
  simp [reflection_apply, orthogonalProjection_mem_subspace_orthogonalComplement_eq_zero hv]

/-- The orthogonal projection onto `Kᗮ` of an element of `K` is zero. -/
theorem orthogonalProjection_mem_subspace_orthogonal_precomplement_eq_zero
    [Kᗮ.HasOrthogonalProjection] {v : E} (hv : v ∈ K) : Kᗮ.orthogonalProjection v = 0 :=
  orthogonalProjection_mem_subspace_orthogonalComplement_eq_zero (K.le_orthogonal_orthogonal hv)

/-- If `U ≤ V`, then projecting on `V` and then on `U` is the same as projecting on `U`. -/
theorem orthogonalProjection_orthogonalProjection_of_le {U V : Submodule 𝕜 E}
    [U.HasOrthogonalProjection] [V.HasOrthogonalProjection] (h : U ≤ V) (x : E) :
    U.orthogonalProjection (V.orthogonalProjection x) = U.orthogonalProjection x :=
  Eq.symm <| by
    simpa only [sub_eq_zero, map_sub] using
      orthogonalProjection_mem_subspace_orthogonalComplement_eq_zero
        (Submodule.orthogonal_le h (sub_orthogonalProjection_mem_orthogonal x))

/-- Given a monotone family `U` of complete submodules of `E` and a fixed `x : E`,
the orthogonal projection of `x` on `U i` tends to the orthogonal projection of `x` on
`(⨆ i, U i).topologicalClosure` along `atTop`. -/
theorem orthogonalProjection_tendsto_closure_iSup {ι : Type*} [Preorder ι]
    (U : ι → Submodule 𝕜 E) [∀ i, (U i).HasOrthogonalProjection]
    [(⨆ i, U i).topologicalClosure.HasOrthogonalProjection] (hU : Monotone U) (x : E) :
    Filter.Tendsto (fun i => ((U i).orthogonalProjection x : E)) atTop
      (𝓝 ((⨆ i, U i).topologicalClosure.orthogonalProjection x : E)) := by
  refine .of_neBot_imp fun h ↦ ?_
  cases atTop_neBot_iff.mp h
  let y := ((⨆ i, U i).topologicalClosure.orthogonalProjection x : E)
  have proj_x : ∀ i, (U i).orthogonalProjection x = (U i).orthogonalProjection y := fun i =>
    (orthogonalProjection_orthogonalProjection_of_le
        ((le_iSup U i).trans (iSup U).le_topologicalClosure) _).symm
  suffices ∀ ε > 0, ∃ I, ∀ i ≥ I, ‖((U i).orthogonalProjection y : E) - y‖ < ε by
    simpa only [proj_x, NormedAddCommGroup.tendsto_atTop] using this
  intro ε hε
  obtain ⟨a, ha, hay⟩ : ∃ a ∈ ⨆ i, U i, dist y a < ε := by
    have y_mem : y ∈ (⨆ i, U i).topologicalClosure := Submodule.coe_mem _
    rw [← SetLike.mem_coe, Submodule.topologicalClosure_coe, Metric.mem_closure_iff] at y_mem
    exact y_mem ε hε
  rw [dist_eq_norm] at hay
  obtain ⟨I, hI⟩ : ∃ I, a ∈ U I := by rwa [Submodule.mem_iSup_of_directed _ hU.directed_le] at ha
  refine ⟨I, fun i (hi : I ≤ i) => ?_⟩
  rw [norm_sub_rev, orthogonalProjection_minimal]
  refine lt_of_le_of_lt ?_ hay
  change _ ≤ ‖y - (⟨a, hU hi hI⟩ : U i)‖
  exact ciInf_le ⟨0, Set.forall_mem_range.mpr fun _ => norm_nonneg _⟩ _

/-- Given a monotone family `U` of complete submodules of `E` with dense span supremum,
and a fixed `x : E`, the orthogonal projection of `x` on `U i` tends to `x` along `at_top`. -/
theorem orthogonalProjection_tendsto_self {ι : Type*} [Preorder ι]
    (U : ι → Submodule 𝕜 E) [∀ t, (U t).HasOrthogonalProjection] (hU : Monotone U) (x : E)
    (hU' : ⊤ ≤ (⨆ t, U t).topologicalClosure) :
    Filter.Tendsto (fun t => ((U t).orthogonalProjection x : E)) atTop (𝓝 x) := by
  have : (⨆ i, U i).topologicalClosure.HasOrthogonalProjection := by
    rw [top_unique hU']
    infer_instance
  convert orthogonalProjection_tendsto_closure_iSup U hU x
  rw [eq_comm, orthogonalProjection_eq_self_iff, top_unique hU']
  trivial

/-- The orthogonal complement satisfies `Kᗮᗮᗮ = Kᗮ`. -/
theorem triorthogonal_eq_orthogonal [CompleteSpace E] : Kᗮᗮᗮ = Kᗮ := by
  rw [Kᗮ.orthogonal_orthogonal_eq_closure]
  exact K.isClosed_orthogonal.submodule_topologicalClosure_eq

/-- The closure of `K` is the full space iff `Kᗮ` is trivial. -/
theorem topologicalClosure_eq_top_iff [CompleteSpace E] :
    K.topologicalClosure = ⊤ ↔ Kᗮ = ⊥ := by
  rw [← K.orthogonal_orthogonal_eq_closure]
  constructor <;> intro h
  · rw [← Submodule.triorthogonal_eq_orthogonal, h, Submodule.top_orthogonal_eq_bot]
  · rw [h, Submodule.bot_orthogonal_eq_top]

end Submodule

namespace Dense

/- TODO: Move to another file? -/
open Submodule

variable {K} {x y : E}

theorem eq_zero_of_inner_left (hK : Dense (K : Set E)) (h : ∀ v : K, ⟪x, v⟫ = 0) : x = 0 := by
  have : (⟪x, ·⟫) = 0 := (continuous_const.inner continuous_id).ext_on
    hK continuous_const (Subtype.forall.1 h)
  simpa using congr_fun this x

theorem eq_zero_of_mem_orthogonal (hK : Dense (K : Set E)) (h : x ∈ Kᗮ) : x = 0 :=
  eq_zero_of_inner_left hK fun v ↦ (mem_orthogonal' _ _).1 h _ v.2

/-- If `S` is dense and `x - y ∈ Kᗮ`, then `x = y`. -/
theorem eq_of_sub_mem_orthogonal (hK : Dense (K : Set E)) (h : x - y ∈ Kᗮ) : x = y :=
  sub_eq_zero.1 <| eq_zero_of_mem_orthogonal hK h

theorem eq_of_inner_left (hK : Dense (K : Set E)) (h : ∀ v : K, ⟪x, v⟫ = ⟪y, v⟫) : x = y :=
  hK.eq_of_sub_mem_orthogonal (Submodule.sub_mem_orthogonal_of_inner_left h)

theorem eq_of_inner_right (hK : Dense (K : Set E)) (h : ∀ v : K, ⟪(v : E), x⟫ = ⟪(v : E), y⟫) :
    x = y :=
  hK.eq_of_sub_mem_orthogonal (Submodule.sub_mem_orthogonal_of_inner_right h)

theorem eq_zero_of_inner_right (hK : Dense (K : Set E)) (h : ∀ v : K, ⟪(v : E), x⟫ = 0) : x = 0 :=
  hK.eq_of_inner_right fun v => by rw [inner_zero_right, h v]

end Dense

namespace Submodule

variable {K}

/-- The reflection in `Kᗮ` of an element of `K` is its negation. -/
theorem reflection_mem_subspace_orthogonal_precomplement_eq_neg [K.HasOrthogonalProjection] {v : E}
    (hv : v ∈ K) : Kᗮ.reflection v = -v :=
  reflection_mem_subspace_orthogonalComplement_eq_neg (K.le_orthogonal_orthogonal hv)

/-- The orthogonal projection onto `(𝕜 ∙ v)ᗮ` of `v` is zero. -/
theorem orthogonalProjection_orthogonalComplement_singleton_eq_zero (v : E) :
    (𝕜 ∙ v)ᗮ.orthogonalProjection v = 0 :=
  orthogonalProjection_mem_subspace_orthogonal_precomplement_eq_zero
    (Submodule.mem_span_singleton_self v)

/-- The reflection in `(𝕜 ∙ v)ᗮ` of `v` is `-v`. -/
theorem reflection_orthogonalComplement_singleton_eq_neg (v : E) : reflection (𝕜 ∙ v)ᗮ v = -v :=
  reflection_mem_subspace_orthogonal_precomplement_eq_neg (Submodule.mem_span_singleton_self v)

theorem reflection_sub {v w : F} (h : ‖v‖ = ‖w‖) : reflection (ℝ ∙ (v - w))ᗮ v = w := by
  set R : F ≃ₗᵢ[ℝ] F := reflection (ℝ ∙ v - w)ᗮ
  suffices R v + R v = w + w by
    apply smul_right_injective F (by simp : (2 : ℝ) ≠ 0)
    simpa [two_smul] using this
  have h₁ : R (v - w) = -(v - w) := reflection_orthogonalComplement_singleton_eq_neg (v - w)
  have h₂ : R (v + w) = v + w := by
    apply reflection_mem_subspace_eq_self
    rw [Submodule.mem_orthogonal_singleton_iff_inner_left]
    rw [real_inner_add_sub_eq_zero_iff]
    exact h
  convert congr_arg₂ (· + ·) h₂ h₁ using 1
  · simp
  · abel

variable (K)

section FiniteDimensional

open Module

variable [FiniteDimensional 𝕜 K]

@[simp]
theorem det_reflection : LinearMap.det K.reflection.toLinearMap = (-1) ^ finrank 𝕜 Kᗮ := by
  by_cases hK : FiniteDimensional 𝕜 Kᗮ
  swap
  · rw [finrank_of_infinite_dimensional hK, pow_zero, LinearMap.det_eq_one_of_finrank_eq_zero]
    exact finrank_of_infinite_dimensional fun h ↦ hK (h.finiteDimensional_submodule _)
  let e := K.prodEquivOfIsCompl _ K.isCompl_orthogonal_of_completeSpace
  let b := (finBasis 𝕜 K).prod (finBasis 𝕜 Kᗮ)
  have : LinearMap.toMatrix b b (e.symm ∘ₗ K.reflection.toLinearMap ∘ₗ e.symm.symm) =
      Matrix.fromBlocks 1 0 0 (-1) := by
    ext (_ | _) (_ | _) <;>
    simp [LinearMap.toMatrix_apply, b, Matrix.one_apply, Finsupp.single_apply, e, eq_comm,
      reflection_mem_subspace_eq_self, reflection_mem_subspace_orthogonalComplement_eq_neg]
  rw [← LinearMap.det_conj _ e.symm, ← LinearMap.det_toMatrix b, this, Matrix.det_fromBlocks_zero₂₁,
    Matrix.det_one, one_mul, Matrix.det_neg, Fintype.card_fin, Matrix.det_one, mul_one]

@[simp]
theorem linearEquiv_det_reflection : K.reflection.det = (-1) ^ finrank 𝕜 Kᗮ := by
  ext
  rw [LinearEquiv.coe_det, Units.val_pow_eq_pow_val]
  exact K.det_reflection

end FiniteDimensional

/-- If the orthogonal projection to `K` is well-defined, then a vector splits as the sum of its
orthogonal projections onto a complete submodule `K` and onto the orthogonal complement of `K`. -/
theorem orthogonalProjection_add_orthogonalProjection_orthogonal [K.HasOrthogonalProjection]
    (w : E) : (K.orthogonalProjection w : E) + (Kᗮ.orthogonalProjection w : E) = w := by
  simp

/-- The Pythagorean theorem, for an orthogonal projection. -/
theorem norm_sq_eq_add_norm_sq_projection (x : E) (S : Submodule 𝕜 E) [S.HasOrthogonalProjection] :
    ‖x‖ ^ 2 = ‖S.orthogonalProjection x‖ ^ 2 + ‖Sᗮ.orthogonalProjection x‖ ^ 2 :=
  calc
    ‖x‖ ^ 2 = ‖(S.orthogonalProjection x : E) + Sᗮ.orthogonalProjection x‖ ^ 2 := by
      rw [orthogonalProjection_add_orthogonalProjection_orthogonal]
    _ = ‖S.orthogonalProjection x‖ ^ 2 + ‖Sᗮ.orthogonalProjection x‖ ^ 2 := by
      simp only [sq]
      exact norm_add_sq_eq_norm_sq_add_norm_sq_of_inner_eq_zero _ _ <|
        (S.mem_orthogonal _).1 (Sᗮ.orthogonalProjection x).2 _ (S.orthogonalProjection x).2

/-- In a complete space `E`, the projection maps onto a complete subspace `K` and its orthogonal
complement sum to the identity. -/
theorem id_eq_sum_orthogonalProjection_self_orthogonalComplement [K.HasOrthogonalProjection] :
    ContinuousLinearMap.id 𝕜 E =
      K.subtypeL.comp K.orthogonalProjection + Kᗮ.subtypeL.comp Kᗮ.orthogonalProjection := by
  ext w
  exact (K.orthogonalProjection_add_orthogonalProjection_orthogonal w).symm

-- Porting note: The priority should be higher than `Submodule.coe_inner`.
@[simp high]
theorem inner_orthogonalProjection_eq_of_mem_right [K.HasOrthogonalProjection] (u : K) (v : E) :
    ⟪K.orthogonalProjection v, u⟫ = ⟪v, u⟫ :=
  calc
    ⟪K.orthogonalProjection v, u⟫ = ⟪(K.orthogonalProjection v : E), u⟫ := K.coe_inner _ _
    _ = ⟪(K.orthogonalProjection v : E), u⟫ + ⟪v - K.orthogonalProjection v, u⟫ := by
      rw [orthogonalProjection_inner_eq_zero _ _ (Submodule.coe_mem _), add_zero]
    _ = ⟪v, u⟫ := by rw [← inner_add_left, add_sub_cancel]

-- Porting note: The priority should be higher than `Submodule.coe_inner`.
@[simp high]
theorem inner_orthogonalProjection_eq_of_mem_left [K.HasOrthogonalProjection] (u : K) (v : E) :
    ⟪u, K.orthogonalProjection v⟫ = ⟪(u : E), v⟫ := by
  rw [← inner_conj_symm, ← inner_conj_symm (u : E), inner_orthogonalProjection_eq_of_mem_right]

/-- The orthogonal projection is self-adjoint. -/
theorem inner_orthogonalProjection_left_eq_right [K.HasOrthogonalProjection] (u v : E) :
    ⟪↑(K.orthogonalProjection u), v⟫ = ⟪u, K.orthogonalProjection v⟫ := by
  rw [← inner_orthogonalProjection_eq_of_mem_left, inner_orthogonalProjection_eq_of_mem_right]

/-- The orthogonal projection is symmetric. -/
theorem orthogonalProjection_isSymmetric [K.HasOrthogonalProjection] :
    (K.subtypeL ∘L K.orthogonalProjection : E →ₗ[𝕜] E).IsSymmetric :=
  inner_orthogonalProjection_left_eq_right K

open Module

/-- Given a finite-dimensional subspace `K₂`, and a subspace `K₁`
contained in it, the dimensions of `K₁` and the intersection of its
orthogonal subspace with `K₂` add to that of `K₂`. -/
theorem finrank_add_inf_finrank_orthogonal {K₁ K₂ : Submodule 𝕜 E}
    [FiniteDimensional 𝕜 K₂] (h : K₁ ≤ K₂) :
    finrank 𝕜 K₁ + finrank 𝕜 (K₁ᗮ ⊓ K₂ : Submodule 𝕜 E) = finrank 𝕜 K₂ := by
  haveI : FiniteDimensional 𝕜 K₁ := Submodule.finiteDimensional_of_le h
  haveI := FiniteDimensional.proper_rclike 𝕜 K₁
  have hd := Submodule.finrank_sup_add_finrank_inf_eq K₁ (K₁ᗮ ⊓ K₂)
  rw [← inf_assoc, (Submodule.orthogonal_disjoint K₁).eq_bot, bot_inf_eq, finrank_bot,
    Submodule.sup_orthogonal_inf_of_completeSpace h] at hd
  rw [add_zero] at hd
  exact hd.symm

/-- Given a finite-dimensional subspace `K₂`, and a subspace `K₁`
contained in it, the dimensions of `K₁` and the intersection of its
orthogonal subspace with `K₂` add to that of `K₂`. -/
theorem finrank_add_inf_finrank_orthogonal' {K₁ K₂ : Submodule 𝕜 E}
    [FiniteDimensional 𝕜 K₂] (h : K₁ ≤ K₂) {n : ℕ} (h_dim : finrank 𝕜 K₁ + n = finrank 𝕜 K₂) :
    finrank 𝕜 (K₁ᗮ ⊓ K₂ : Submodule 𝕜 E) = n := by
  rw [← add_right_inj (finrank 𝕜 K₁)]
  simp [Submodule.finrank_add_inf_finrank_orthogonal h, h_dim]

/-- Given a finite-dimensional space `E` and subspace `K`, the dimensions of `K` and `Kᗮ` add to
that of `E`. -/
theorem finrank_add_finrank_orthogonal [FiniteDimensional 𝕜 E] (K : Submodule 𝕜 E) :
    finrank 𝕜 K + finrank 𝕜 Kᗮ = finrank 𝕜 E := by
  convert Submodule.finrank_add_inf_finrank_orthogonal (le_top : K ≤ ⊤) using 1
  · rw [inf_top_eq]
  · simp

/-- Given a finite-dimensional space `E` and subspace `K`, the dimensions of `K` and `Kᗮ` add to
that of `E`. -/
theorem finrank_add_finrank_orthogonal' [FiniteDimensional 𝕜 E] {K : Submodule 𝕜 E}
    {n : ℕ} (h_dim : finrank 𝕜 K + n = finrank 𝕜 E) : finrank 𝕜 Kᗮ = n := by
  rw [← add_right_inj (finrank 𝕜 K)]
  simp [Submodule.finrank_add_finrank_orthogonal, h_dim]

/-- In a finite-dimensional inner product space, the dimension of the orthogonal complement of the
span of a nonzero vector is one less than the dimension of the space. -/
theorem finrank_orthogonal_span_singleton {n : ℕ} [_i : Fact (finrank 𝕜 E = n + 1)] {v : E}
    (hv : v ≠ 0) : finrank 𝕜 (𝕜 ∙ v)ᗮ = n := by
  haveI : FiniteDimensional 𝕜 E := .of_fact_finrank_eq_succ n
  exact finrank_add_finrank_orthogonal' <| by
    simp [finrank_span_singleton hv, _i.elim, add_comm]

end Submodule

open Module Submodule

/-- An element `φ` of the orthogonal group of `F` can be factored as a product of reflections, and
specifically at most as many reflections as the dimension of the complement of the fixed subspace
of `φ`. -/
theorem LinearIsometryEquiv.reflections_generate_dim_aux [FiniteDimensional ℝ F] {n : ℕ}
    (φ : F ≃ₗᵢ[ℝ] F) (hn : finrank ℝ (ker (ContinuousLinearMap.id ℝ F - φ))ᗮ ≤ n) :
    ∃ l : List F, l.length ≤ n ∧ φ = (l.map fun v => (ℝ ∙ v)ᗮ.reflection).prod := by
  -- We prove this by strong induction on `n`, the dimension of the orthogonal complement of the
  -- fixed subspace of the endomorphism `φ`
  induction' n with n IH generalizing φ
  · -- Base case: `n = 0`, the fixed subspace is the whole space, so `φ = id`
    refine ⟨[], rfl.le, show φ = 1 from ?_⟩
    have : ker (ContinuousLinearMap.id ℝ F - φ) = ⊤ := by
      rwa [le_zero_iff, finrank_eq_zero, orthogonal_eq_bot_iff] at hn
    symm
    ext x
    have := LinearMap.congr_fun (LinearMap.ker_eq_top.mp this) x
    simpa only [sub_eq_zero, ContinuousLinearMap.coe_sub, LinearMap.sub_apply,
      LinearMap.zero_apply] using this
  · -- Inductive step.  Let `W` be the fixed subspace of `φ`.  We suppose its complement to have
    -- dimension at most n + 1.
    let W := ker (ContinuousLinearMap.id ℝ F - φ)
    have hW : ∀ w ∈ W, φ w = w := fun w hw => (sub_eq_zero.mp hw).symm
    by_cases hn' : finrank ℝ Wᗮ ≤ n
    · obtain ⟨V, hV₁, hV₂⟩ := IH φ hn'
      exact ⟨V, hV₁.trans n.le_succ, hV₂⟩
    -- Take a nonzero element `v` of the orthogonal complement of `W`.
    haveI : Nontrivial Wᗮ := nontrivial_of_finrank_pos (by omega : 0 < finrank ℝ Wᗮ)
    obtain ⟨v, hv⟩ := exists_ne (0 : Wᗮ)
    have hφv : φ v ∈ Wᗮ := by
      intro w hw
      rw [← hW w hw, LinearIsometryEquiv.inner_map_map]
      exact v.prop w hw
    have hv' : (v : F) ∉ W := by
      intro h
      exact hv ((mem_left_iff_eq_zero_of_disjoint W.orthogonal_disjoint).mp h)
    -- Let `ρ` be the reflection in `v - φ v`; this is designed to swap `v` and `φ v`
    let x : F := v - φ v
    let ρ := (ℝ ∙ x)ᗮ.reflection
    -- Notation: Let `V` be the fixed subspace of `φ.trans ρ`
    let V := ker (ContinuousLinearMap.id ℝ F - φ.trans ρ)
    have hV : ∀ w, ρ (φ w) = w → w ∈ V := by
      intro w hw
      change w - ρ (φ w) = 0
      rw [sub_eq_zero, hw]
    -- Everything fixed by `φ` is fixed by `φ.trans ρ`
    have H₂V : W ≤ V := by
      intro w hw
      apply hV
      rw [hW w hw]
      refine reflection_mem_subspace_eq_self ?_
      rw [mem_orthogonal_singleton_iff_inner_left]
      exact Submodule.sub_mem _ v.prop hφv _ hw
    -- `v` is also fixed by `φ.trans ρ`
    have H₁V : (v : F) ∈ V := by
      apply hV
      have : ρ v = φ v := reflection_sub (φ.norm_map v).symm
      rw [← this]
      exact reflection_reflection _ _
    -- By dimension-counting, the complement of the fixed subspace of `φ.trans ρ` has dimension at
    -- most `n`
    have : finrank ℝ Vᗮ ≤ n := by
      change finrank ℝ Wᗮ ≤ n + 1 at hn
      have : finrank ℝ W + 1 ≤ finrank ℝ V :=
        finrank_lt_finrank_of_lt (SetLike.lt_iff_le_and_exists.2 ⟨H₂V, v, H₁V, hv'⟩)
      have : finrank ℝ V + finrank ℝ Vᗮ = finrank ℝ F := V.finrank_add_finrank_orthogonal
      have : finrank ℝ W + finrank ℝ Wᗮ = finrank ℝ F := W.finrank_add_finrank_orthogonal
      omega
    -- So apply the inductive hypothesis to `φ.trans ρ`
    obtain ⟨l, hl, hφl⟩ := IH (ρ * φ) this
    -- Prepend `ρ` to the factorization into reflections obtained for `φ.trans ρ`; this gives a
    -- factorization into reflections for `φ`.
    refine ⟨x::l, Nat.succ_le_succ hl, ?_⟩
    rw [List.map_cons, List.prod_cons]
    have := congr_arg (ρ * ·) hφl
    dsimp only at this
    rwa [← mul_assoc, reflection_mul_reflection, one_mul] at this

/-- The orthogonal group of `F` is generated by reflections; specifically each element `φ` of the
orthogonal group is a product of at most as many reflections as the dimension of `F`.

Special case of the **Cartan–Dieudonné theorem**. -/
theorem LinearIsometryEquiv.reflections_generate_dim [FiniteDimensional ℝ F] (φ : F ≃ₗᵢ[ℝ] F) :
    ∃ l : List F, l.length ≤ finrank ℝ F ∧ φ = (l.map fun v => reflection (ℝ ∙ v)ᗮ).prod :=
  let ⟨l, hl₁, hl₂⟩ := φ.reflections_generate_dim_aux le_rfl
  ⟨l, hl₁.trans (finrank_le _), hl₂⟩

/-- The orthogonal group of `F` is generated by reflections. -/
theorem LinearIsometryEquiv.reflections_generate [FiniteDimensional ℝ F] :
    Subgroup.closure (Set.range fun v : F => reflection (ℝ ∙ v)ᗮ) = ⊤ := by
  rw [Subgroup.eq_top_iff']
  intro φ
  rcases φ.reflections_generate_dim with ⟨l, _, rfl⟩
  apply (Subgroup.closure _).list_prod_mem
  intro x hx
  rcases List.mem_map.mp hx with ⟨a, _, hax⟩
  exact Subgroup.subset_closure ⟨a, hax⟩

end Orthogonal

section OrthogonalFamily

open Submodule

variable {ι : Type*}

/-- An orthogonal family of subspaces of `E` satisfies `DirectSum.IsInternal` (that is,
they provide an internal direct sum decomposition of `E`) if and only if their span has trivial
orthogonal complement. -/
theorem OrthogonalFamily.isInternal_iff_of_isComplete [DecidableEq ι] {V : ι → Submodule 𝕜 E}
    (hV : OrthogonalFamily 𝕜 (fun i => V i) fun i => (V i).subtypeₗᵢ)
    (hc : IsComplete (↑(iSup V) : Set E)) : DirectSum.IsInternal V ↔ (iSup V)ᗮ = ⊥ := by
  haveI : CompleteSpace (↥(iSup V)) := hc.completeSpace_coe
  simp only [DirectSum.isInternal_submodule_iff_iSupIndep_and_iSup_eq_top, hV.independent,
    true_and, orthogonal_eq_bot_iff]

/-- An orthogonal family of subspaces of `E` satisfies `DirectSum.IsInternal` (that is,
they provide an internal direct sum decomposition of `E`) if and only if their span has trivial
orthogonal complement. -/
theorem OrthogonalFamily.isInternal_iff [DecidableEq ι] [FiniteDimensional 𝕜 E]
    {V : ι → Submodule 𝕜 E} (hV : OrthogonalFamily 𝕜 (fun i => V i) fun i => (V i).subtypeₗᵢ) :
    DirectSum.IsInternal V ↔ (iSup V)ᗮ = ⊥ :=
  haveI h := FiniteDimensional.proper_rclike 𝕜 (↥(iSup V))
  hV.isInternal_iff_of_isComplete (completeSpace_coe_iff_isComplete.mp inferInstance)

open DirectSum

/-- If `x` lies within an orthogonal family `v`, it can be expressed as a sum of projections. -/
theorem OrthogonalFamily.sum_projection_of_mem_iSup [Fintype ι] {V : ι → Submodule 𝕜 E}
    [∀ i, CompleteSpace (V i)] (hV : OrthogonalFamily 𝕜 (fun i => V i) fun i => (V i).subtypeₗᵢ)
    (x : E) (hx : x ∈ iSup V) : (∑ i, ((V i).orthogonalProjection x : E)) = x := by
  induction hx using iSup_induction' with
  | mem i x hx =>
    refine
      (Finset.sum_eq_single_of_mem i (Finset.mem_univ _) fun j _ hij => ?_).trans
        (orthogonalProjection_eq_self_iff.mpr hx)
    rw [orthogonalProjection_mem_subspace_orthogonalComplement_eq_zero, Submodule.coe_zero]
    exact hV.isOrtho hij.symm hx
  | zero =>
    simp_rw [map_zero, Submodule.coe_zero, Finset.sum_const_zero]
  | add x y _ _ hx hy =>
    simp_rw [map_add, Submodule.coe_add, Finset.sum_add_distrib]
    exact congr_arg₂ (· + ·) hx hy

/-- If a family of submodules is orthogonal, then the `orthogonalProjection` on a direct sum
is just the coefficient of that direct sum. -/
theorem OrthogonalFamily.projection_directSum_coeAddHom [DecidableEq ι] {V : ι → Submodule 𝕜 E}
    (hV : OrthogonalFamily 𝕜 (fun i => V i) fun i => (V i).subtypeₗᵢ) (x : ⨁ i, V i) (i : ι)
    [CompleteSpace (V i)] :
    (V i).orthogonalProjection (DirectSum.coeAddMonoidHom V x) = x i := by
  induction x using DirectSum.induction_on with
  | zero => simp
  | of j x =>
    simp_rw [DirectSum.coeAddMonoidHom_of, DirectSum.of]
    -- Porting note: was in the previous `simp_rw`, no longer works
    -- This used to be `rw`, but we need `erw` after https://github.com/leanprover/lean4/pull/2644
    erw [DFinsupp.singleAddHom_apply]
    obtain rfl | hij := Decidable.eq_or_ne i j
    · rw [orthogonalProjection_mem_subspace_eq_self, DFinsupp.single_eq_same]
    · rw [orthogonalProjection_mem_subspace_orthogonalComplement_eq_zero,
        DFinsupp.single_eq_of_ne hij.symm]
      exact hV.isOrtho hij.symm x.prop
  | add x y hx hy =>
    simp_rw [map_add]
    exact congr_arg₂ (· + ·) hx hy

/-- If a family of submodules is orthogonal and they span the whole space, then the orthogonal
projection provides a means to decompose the space into its submodules.

The projection function is `decompose V x i = (V i).orthogonalProjection x`.

See note [reducible non-instances]. -/
abbrev OrthogonalFamily.decomposition [DecidableEq ι] [Fintype ι] {V : ι → Submodule 𝕜 E}
    [∀ i, CompleteSpace (V i)] (hV : OrthogonalFamily 𝕜 (fun i => V i) fun i => (V i).subtypeₗᵢ)
    (h : iSup V = ⊤) : DirectSum.Decomposition V where
  decompose' x := DFinsupp.equivFunOnFintype.symm fun i => (V i).orthogonalProjection x
  left_inv x := by
    dsimp only
    letI := fun i => Classical.decEq (V i)
    rw [DirectSum.coeAddMonoidHom, DirectSum.toAddMonoid, DFinsupp.liftAddHom_apply]
    -- This used to be `rw`, but we need `erw` after https://github.com/leanprover/lean4/pull/2644
    erw [DFinsupp.sumAddHom_apply]; rw [DFinsupp.sum_eq_sum_fintype]
    · simp_rw [Equiv.apply_symm_apply, AddSubmonoidClass.coe_subtype]
      exact hV.sum_projection_of_mem_iSup _ ((h.ge :) Submodule.mem_top)
    · intro i
      exact map_zero _
  right_inv x := by
    dsimp only
    simp_rw [hV.projection_directSum_coeAddHom, DFinsupp.equivFunOnFintype_symm_coe]

end OrthogonalFamily

section OrthonormalBasis

variable {v : Set E}

open Module Submodule Set

/-- An orthonormal set in an `InnerProductSpace` is maximal, if and only if the orthogonal
complement of its span is empty. -/
theorem maximal_orthonormal_iff_orthogonalComplement_eq_bot (hv : Orthonormal 𝕜 ((↑) : v → E)) :
    (∀ u ⊇ v, Orthonormal 𝕜 ((↑) : u → E) → u = v) ↔ (span 𝕜 v)ᗮ = ⊥ := by
  rw [Submodule.eq_bot_iff]
  constructor
  · contrapose!
    -- ** direction 1: nonempty orthogonal complement implies nonmaximal
    rintro ⟨x, hx', hx⟩
    -- take a nonzero vector and normalize it
    let e := (‖x‖⁻¹ : 𝕜) • x
    have he : ‖e‖ = 1 := by simp [e, norm_smul_inv_norm hx]
    have he' : e ∈ (span 𝕜 v)ᗮ := smul_mem' _ _ hx'
    have he'' : e ∉ v := by
      intro hev
      have : e = 0 := by
        have : e ∈ span 𝕜 v ⊓ (span 𝕜 v)ᗮ := ⟨subset_span hev, he'⟩
        simpa [(span 𝕜 v).inf_orthogonal_eq_bot] using this
      have : e ≠ 0 := hv.ne_zero ⟨e, hev⟩
      contradiction
    -- put this together with `v` to provide a candidate orthonormal basis for the whole space
    refine ⟨insert e v, v.subset_insert e, ⟨?_, ?_⟩, (ne_insert_of_not_mem v he'').symm⟩
    · -- show that the elements of `insert e v` have unit length
      rintro ⟨a, ha'⟩
      rcases eq_or_mem_of_mem_insert ha' with ha | ha
      · simp [ha, he]
      · exact hv.1 ⟨a, ha⟩
    · -- show that the elements of `insert e v` are orthogonal
      have h_end : ∀ a ∈ v, ⟪a, e⟫ = 0 := by
        intro a ha
        exact he' a (Submodule.subset_span ha)
      rintro ⟨a, ha'⟩
      rcases eq_or_mem_of_mem_insert ha' with ha | ha
      · rintro ⟨b, hb'⟩ hab'
        have hb : b ∈ v := by
          refine mem_of_mem_insert_of_ne hb' ?_
          intro hbe'
          apply hab'
          simp [ha, hbe']
        rw [inner_eq_zero_symm]
        simpa [ha] using h_end b hb
      rintro ⟨b, hb'⟩ hab'
      rcases eq_or_mem_of_mem_insert hb' with hb | hb
      · simpa [hb] using h_end a ha
      have : (⟨a, ha⟩ : v) ≠ ⟨b, hb⟩ := by
        intro hab''
        apply hab'
        simpa using hab''
      exact hv.2 this
  · -- ** direction 2: empty orthogonal complement implies maximal
    simp only [Subset.antisymm_iff]
    rintro h u (huv : v ⊆ u) hu
    refine ⟨?_, huv⟩
    intro x hxu
    refine ((mt (h x)) (hu.ne_zero ⟨x, hxu⟩)).imp_symm ?_
    intro hxv y hy
    have hxv' : (⟨x, hxu⟩ : u) ∉ ((↑) ⁻¹' v : Set u) := by simp [huv, hxv]
    obtain ⟨l, hl, rfl⟩ :
      ∃ l ∈ supported 𝕜 𝕜 ((↑) ⁻¹' v : Set u), (linearCombination 𝕜 ((↑) : u → E)) l = y := by
      rw [← Finsupp.mem_span_image_iff_linearCombination]
      simp [huv, inter_eq_self_of_subset_right, hy]
    exact hu.inner_finsupp_eq_zero hxv' hl

variable [FiniteDimensional 𝕜 E]

/-- An orthonormal set in a finite-dimensional `InnerProductSpace` is maximal, if and only if it
is a basis. -/
theorem maximal_orthonormal_iff_basis_of_finiteDimensional (hv : Orthonormal 𝕜 ((↑) : v → E)) :
    (∀ u ⊇ v, Orthonormal 𝕜 ((↑) : u → E) → u = v) ↔ ∃ b : Basis v 𝕜 E, ⇑b = ((↑) : v → E) := by
  haveI := FiniteDimensional.proper_rclike 𝕜 (span 𝕜 v)
  rw [maximal_orthonormal_iff_orthogonalComplement_eq_bot hv]
  rw [Submodule.orthogonal_eq_bot_iff]
  have hv_coe : range ((↑) : v → E) = v := by simp
  constructor
  · refine fun h => ⟨Basis.mk hv.linearIndependent _, Basis.coe_mk _ ?_⟩
    convert h.ge
  · rintro ⟨h, coe_h⟩
    rw [← h.span_eq, coe_h, hv_coe]

end OrthonormalBasis<|MERGE_RESOLUTION|>--- conflicted
+++ resolved
@@ -583,13 +583,8 @@
 variable (K)
 
 /-- The orthogonal projection has norm `≤ 1`. -/
-<<<<<<< HEAD
-theorem orthogonalProjection_norm_le : ‖orthogonalProjection K‖ ≤ 1 :=
+theorem orthogonalProjection_norm_le : ‖K.orthogonalProjection‖ ≤ 1 :=
   LinearMap.mkContinuous_norm_le _ (by simp) _
-=======
-theorem orthogonalProjection_norm_le : ‖K.orthogonalProjection‖ ≤ 1 :=
-  LinearMap.mkContinuous_norm_le _ (by norm_num) _
->>>>>>> a0dbca20
 
 variable (𝕜)
 
