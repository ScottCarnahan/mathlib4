/-
Copyright (c) 2022 Moritz Doll. All rights reserved.
Released under Apache 2.0 license as described in the file LICENSE.
Authors: Moritz Doll
-/
import Mathlib.Analysis.LocallyConvex.BalancedCoreHull
import Mathlib.Analysis.Convex.TotallyBounded
import Mathlib.Topology.Algebra.Module.StrongTopology

/-!
# Absolutely convex sets

A set `s` in an commutative monoid `E` is called absolutely convex or disked if it is convex and
balanced. The importance of absolutely convex sets comes from the fact that every locally convex
topological vector space has a basis consisting of absolutely convex sets.

## Main definitions

* `absConvexHull`: the absolutely convex hull of a set `s` is the smallest absolutely convex set
  containing `s`;
* `closedAbsConvexHull`: the closed absolutely convex hull of a set `s` is the smallest absolutely
  convex set containing `s`;

## Main statements

* `absConvexHull_eq_convexHull_balancedHull`: when the locally convex space is a module, the
  absolutely convex hull of a set `s` equals the convex hull of the balanced hull of `s`;
* `convexHull_union_neg_eq_absConvexHull`: the convex hull of `s ∪ -s` is the absolutely convex hull
  of `s`;
* `closedAbsConvexHull_closure_eq_closedAbsConvexHull` : the closed absolutely convex hull of the
  closure of `s` equals the closed absolutely convex hull of `s`;

## Implementation notes

Mathlib's definition of `Convex` requires the scalars to be an `OrderedSemiring` whereas the
definition of `Balanced` requires the scalars to be a `SeminormedRing`. Mathlib doesn't currently
have a concept of a semi-normed ordered ring, so we define a set as `AbsConvex` if it is balanced
over a `SeminormedRing` `𝕜` and convex over `ℝ`, assuming `IsScalarTower ℝ 𝕜 E` and
`SMulCommClass ℝ 𝕜 E` where required.

## Tags

disks, convex, balanced
-/

open NormedField Set

open NNReal Pointwise Topology

variable {𝕜 E : Type*}

section AbsolutelyConvex

variable (𝕜) [SeminormedRing 𝕜] [SMul 𝕜 E] [SMul ℝ E] [AddCommMonoid E]
/-- A set is absolutely convex if it is balanced and convex. Mathlib's definition of `Convex`
requires the scalars to be an `OrderedSemiring` whereas the definition of `Balanced` requires the
scalars to be a `SeminormedRing`. Mathlib doesn't currently have a concept of a semi-normed ordered
ring, so we define a set as `AbsConvex` if it is balanced over a `SeminormedRing` `𝕜` and convex
over `ℝ`. -/
def AbsConvex (s : Set E) : Prop := Balanced 𝕜 s ∧ Convex ℝ s

variable {𝕜}

theorem AbsConvex.empty : AbsConvex 𝕜 (∅ : Set E) := ⟨balanced_empty, convex_empty⟩

theorem AbsConvex.univ : AbsConvex 𝕜 (univ : Set E) := ⟨balanced_univ, convex_univ⟩

theorem AbsConvex.inter {s t : Set E} (hs : AbsConvex 𝕜 s) (ht : AbsConvex 𝕜 t) :
    AbsConvex 𝕜 (s ∩ t) := ⟨hs.1.inter ht.1, hs.2.inter ht.2⟩

theorem AbsConvex.sInter {S : Set (Set E)} (h : ∀ s ∈ S, AbsConvex 𝕜 s) : AbsConvex 𝕜 (⋂₀ S) :=
  ⟨.sInter fun s hs => (h s hs).1, convex_sInter fun s hs => (h s hs).2⟩

theorem AbsConvex.iInter {ι : Sort*} {s : ι → Set E} (h : ∀ i, AbsConvex 𝕜 (s i)) :
    AbsConvex 𝕜 (⋂ i, s i) :=
  sInter_range s ▸ AbsConvex.sInter <| forall_mem_range.2 h

variable (𝕜)

/-- The absolute convex hull of a set `s` is the minimal absolute convex set that includes `s`. -/
@[simps! isClosed]
def absConvexHull : ClosureOperator (Set E) :=
  .ofCompletePred (AbsConvex 𝕜) fun _ ↦ .sInter

variable {𝕜} {s : Set E}

theorem subset_absConvexHull : s ⊆ absConvexHull 𝕜 s :=
  (absConvexHull 𝕜).le_closure s

theorem absConvex_absConvexHull : AbsConvex 𝕜 (absConvexHull 𝕜 s) :=
  (absConvexHull 𝕜).isClosed_closure s

theorem balanced_absConvexHull : Balanced 𝕜 (absConvexHull 𝕜 s) :=
  absConvex_absConvexHull.1

theorem convex_absConvexHull : Convex ℝ (absConvexHull 𝕜 s) :=
  absConvex_absConvexHull.2

variable (𝕜 s) in
theorem absConvexHull_eq_iInter :
    absConvexHull 𝕜 s = ⋂ (t : Set E) (_ : s ⊆ t) (_ : AbsConvex 𝕜 t), t := by
  simp [absConvexHull, iInter_subtype, iInter_and]

variable {t : Set E} {x : E}

theorem mem_absConvexHull_iff : x ∈ absConvexHull 𝕜 s ↔ ∀ t, s ⊆ t → AbsConvex 𝕜 t → x ∈ t := by
  simp_rw [absConvexHull_eq_iInter, mem_iInter]

theorem absConvexHull_min : s ⊆ t → AbsConvex 𝕜 t → absConvexHull 𝕜 s ⊆ t :=
  (absConvexHull 𝕜).closure_min

theorem AbsConvex.absConvexHull_subset_iff (ht : AbsConvex 𝕜 t) : absConvexHull 𝕜 s ⊆ t ↔ s ⊆ t :=
  (show (absConvexHull 𝕜).IsClosed t from ht).closure_le_iff

@[mono, gcongr]
theorem absConvexHull_mono (hst : s ⊆ t) : absConvexHull 𝕜 s ⊆ absConvexHull 𝕜 t :=
  (absConvexHull 𝕜).monotone hst

lemma absConvexHull_eq_self : absConvexHull 𝕜 s = s ↔ AbsConvex 𝕜 s :=
  (absConvexHull 𝕜).isClosed_iff.symm

alias ⟨_, AbsConvex.absConvexHull_eq⟩ := absConvexHull_eq_self

@[simp]
theorem absConvexHull_univ : absConvexHull 𝕜 (univ : Set E) = univ :=
  ClosureOperator.closure_top (absConvexHull 𝕜)

@[simp]
theorem absConvexHull_empty : absConvexHull 𝕜 (∅ : Set E) = ∅ :=
  AbsConvex.empty.absConvexHull_eq

@[simp]
theorem absConvexHull_eq_empty : absConvexHull 𝕜 s = ∅ ↔ s = ∅ := by
  constructor
  · intro h
    rw [← Set.subset_empty_iff, ← h]
    exact subset_absConvexHull
  · rintro rfl
    exact absConvexHull_empty

@[simp]
theorem absConvexHull_nonempty : (absConvexHull 𝕜 s).Nonempty ↔ s.Nonempty := by
  rw [nonempty_iff_ne_empty, nonempty_iff_ne_empty, Ne, Ne]
  exact not_congr absConvexHull_eq_empty

protected alias ⟨_, Set.Nonempty.absConvexHull⟩ := absConvexHull_nonempty

variable [TopologicalSpace E]

theorem absConvex_closed_sInter {S : Set (Set E)} (h : ∀ s ∈ S, AbsConvex 𝕜 s ∧ IsClosed s) :
    AbsConvex 𝕜 (⋂₀ S) ∧ IsClosed (⋂₀ S) :=
  ⟨AbsConvex.sInter (fun s hs => (h s hs).1), isClosed_sInter fun _ hs => (h _ hs).2⟩

variable (𝕜) in
/-- The absolutely convex closed hull of a set `s` is the minimal absolutely convex closed set that
includes `s`. -/
@[simps! isClosed]
def closedAbsConvexHull : ClosureOperator (Set E) :=
  .ofCompletePred (fun s => AbsConvex 𝕜 s ∧ IsClosed s) fun _ ↦ absConvex_closed_sInter

theorem absConvex_convexClosedHull {s : Set E} :
    AbsConvex 𝕜 (closedAbsConvexHull 𝕜 s) := ((closedAbsConvexHull 𝕜).isClosed_closure s).1

theorem isClosed_closedAbsConvexHull {s : Set E} :
    IsClosed (closedAbsConvexHull 𝕜 s) := ((closedAbsConvexHull 𝕜).isClosed_closure s).2

theorem subset_closedAbsConvexHull {s : Set E} : s ⊆ closedAbsConvexHull 𝕜 s :=
  (closedAbsConvexHull 𝕜).le_closure s

theorem closure_subset_closedAbsConvexHull {s : Set E} : closure s ⊆ closedAbsConvexHull 𝕜 s :=
  closure_minimal subset_closedAbsConvexHull isClosed_closedAbsConvexHull

theorem closedAbsConvexHull_min {s t : Set E} (hst : s ⊆ t) (h_conv : AbsConvex 𝕜 t)
    (h_closed : IsClosed t) : closedAbsConvexHull 𝕜 s ⊆ t :=
  (closedAbsConvexHull 𝕜).closure_min hst ⟨h_conv, h_closed⟩

theorem absConvexHull_subset_closedAbsConvexHull {s : Set E} :
    (absConvexHull 𝕜) s ⊆ (closedAbsConvexHull 𝕜) s :=
  absConvexHull_min subset_closedAbsConvexHull absConvex_convexClosedHull

@[simp]
theorem closedAbsConvexHull_closure_eq_closedAbsConvexHull {s : Set E} :
    closedAbsConvexHull 𝕜 (closure s) = closedAbsConvexHull 𝕜 s :=
  subset_antisymm (by simpa using ((closedAbsConvexHull 𝕜).monotone
      (closure_subset_closedAbsConvexHull (𝕜 := 𝕜) (E := E))))
    ((closedAbsConvexHull 𝕜).monotone subset_closure)

end AbsolutelyConvex

section NormedField

variable [NormedField 𝕜]
  [AddCommGroup E] [Module ℝ E] [Module 𝕜 E] [TopologicalSpace E]
  [IsTopologicalAddGroup E] [ContinuousSMul ℝ E] [ContinuousSMul 𝕜 E]

theorem AbsConvex.closure {s : Set E} (hs : AbsConvex 𝕜 s) : AbsConvex 𝕜 (closure s) :=
  ⟨Balanced.closure hs.1, Convex.closure hs.2⟩

theorem closedAbsConvexHull_eq_closure_absConvexHull {s : Set E} :
    closedAbsConvexHull 𝕜 s = closure (absConvexHull 𝕜 s) := subset_antisymm
  (closedAbsConvexHull_min (subset_trans (subset_absConvexHull) subset_closure)
    (AbsConvex.closure absConvex_absConvexHull) isClosed_closure)
  (closure_minimal absConvexHull_subset_closedAbsConvexHull isClosed_closedAbsConvexHull)

end NormedField

section NontriviallyNormedField

variable (𝕜 E)
variable [NontriviallyNormedField 𝕜] [AddCommGroup E] [Module 𝕜 E]
variable [Module ℝ E] [SMulCommClass ℝ 𝕜 E]
variable [TopologicalSpace E] [ContinuousSMul 𝕜 E]

theorem nhds_hasBasis_absConvex [LocallyConvexSpace ℝ E] :
    (𝓝 (0 : E)).HasBasis (fun s : Set E => s ∈ 𝓝 (0 : E) ∧ AbsConvex 𝕜 s) id := by
  refine
    (LocallyConvexSpace.convex_basis_zero ℝ E).to_hasBasis (fun s hs => ?_) fun s hs =>
      ⟨s, ⟨hs.1, hs.2.2⟩, rfl.subset⟩
  refine ⟨convexHull ℝ (balancedCore 𝕜 s), ?_, convexHull_min (balancedCore_subset s) hs.2⟩
  refine ⟨Filter.mem_of_superset (balancedCore_mem_nhds_zero hs.1) (subset_convexHull ℝ _), ?_⟩
  refine ⟨(balancedCore_balanced s).convexHull, ?_⟩
  exact convex_convexHull ℝ (balancedCore 𝕜 s)

variable [ContinuousSMul ℝ E] [IsTopologicalAddGroup E]

theorem nhds_hasBasis_absConvex_open [LocallyConvexSpace ℝ E] :
    (𝓝 (0 : E)).HasBasis (fun s => (0 : E) ∈ s ∧ IsOpen s ∧ AbsConvex 𝕜 s) id := by
  refine (nhds_hasBasis_absConvex 𝕜 E).to_hasBasis ?_ ?_
  · rintro s ⟨hs_nhds, hs_balanced, hs_convex⟩
    refine ⟨interior s, ?_, interior_subset⟩
    exact
      ⟨mem_interior_iff_mem_nhds.mpr hs_nhds, isOpen_interior,
        hs_balanced.interior (mem_interior_iff_mem_nhds.mpr hs_nhds), hs_convex.interior⟩
  rintro s ⟨hs_zero, hs_open, hs_balanced, hs_convex⟩
  exact ⟨s, ⟨hs_open.mem_nhds hs_zero, hs_balanced, hs_convex⟩, rfl.subset⟩

theorem locallyConvexSpace_iff_zero_abs : LocallyConvexSpace ℝ E ↔
    (𝓝 0 : Filter E).HasBasis (fun s : Set E => s ∈ 𝓝 (0 : E) ∧ AbsConvex ℝ s) id :=
  ⟨fun _ => nhds_hasBasis_absConvex ℝ _,
   fun h => LocallyConvexSpace.ofBasisZero ℝ E _ _ h fun _ ⟨_,⟨_,hN₂⟩⟩ => hN₂⟩

theorem locallyConvexSpace_iff_exists_absconvex_subset_zero :
    LocallyConvexSpace ℝ E ↔
    ∀ U ∈ (𝓝 0 : Filter E), ∃ S ∈ (𝓝 0 : Filter E), AbsConvex ℝ S ∧ S ⊆ U :=
  (locallyConvexSpace_iff_zero_abs E).trans Filter.hasBasis_self

end NontriviallyNormedField

section

variable (𝕜) [NontriviallyNormedField 𝕜]
variable [AddCommGroup E] [Module ℝ E] [Module 𝕜 E]

theorem absConvexHull_add_subset {s t : Set E} :
    absConvexHull 𝕜 (s + t) ⊆ absConvexHull 𝕜 s + absConvexHull 𝕜 t :=
  absConvexHull_min (add_subset_add subset_absConvexHull subset_absConvexHull)
    ⟨Balanced.add balanced_absConvexHull balanced_absConvexHull,
      Convex.add convex_absConvexHull convex_absConvexHull⟩

theorem absConvexHull_eq_convexHull_balancedHull [SMulCommClass ℝ 𝕜 E] {s : Set E} :
    absConvexHull 𝕜 s = convexHull ℝ (balancedHull 𝕜 s) := le_antisymm
  (absConvexHull_min
    ((subset_convexHull ℝ s).trans (convexHull_mono (subset_balancedHull 𝕜)))
      ⟨Balanced.convexHull (balancedHull.balanced s), convex_convexHull ..⟩)
  (convexHull_min (balanced_absConvexHull.balancedHull_subset_of_subset subset_absConvexHull)
      convex_absConvexHull)

/-- In general, equality doesn't hold here - e.g. consider `s := {(-1, 1), (1, 1)}` in `ℝ²`. -/
theorem balancedHull_convexHull_subseteq_absConvexHull {s : Set E} :
    balancedHull 𝕜 (convexHull ℝ s) ⊆ absConvexHull 𝕜 s :=
  balanced_absConvexHull.balancedHull_subset_of_subset
    (convexHull_min subset_absConvexHull convex_absConvexHull)

end

section

variable [AddCommGroup E] [Module ℝ E]

lemma balancedHull_subset_convexHull_union_neg {s : Set E} :
    balancedHull ℝ s ⊆ convexHull ℝ (s ∪ -s) := by
  intro a ha
  obtain ⟨r, hr, y, hy, rfl⟩ := mem_balancedHull_iff.1 ha
  apply segment_subset_convexHull (mem_union_left (-s) hy) (mem_union_right _ (neg_mem_neg.mpr hy))
  have : 0 ≤ 1 + r := neg_le_iff_add_nonneg'.mp (neg_le_of_abs_le hr)
  have : 0 ≤ 1 - r := sub_nonneg.2 (le_of_abs_le hr)
  refine ⟨(1 + r)/2, (1 - r)/2, by positivity, by positivity, by ring, ?_⟩
  rw [smul_neg, ← sub_eq_add_neg, ← sub_smul]
  apply congrFun (congrArg HSMul.hSMul _) y
  ring_nf

@[simp]
theorem convexHull_union_neg_eq_absConvexHull {s : Set E} :
    convexHull ℝ (s ∪ -s) = absConvexHull ℝ s := by
  rw [absConvexHull_eq_convexHull_balancedHull]
  exact le_antisymm (convexHull_mono (union_subset (subset_balancedHull ℝ)
    (fun _ _ => by rw [mem_balancedHull_iff]; use -1; aesop)))
    (by
      rw [← Convex.convexHull_eq (convex_convexHull ℝ (s ∪ -s))]
      exact convexHull_mono balancedHull_subset_convexHull_union_neg)

<<<<<<< HEAD
variable (E) {s : Set E}
variable [UniformSpace E] [UniformAddGroup E] [lcs : LocallyConvexSpace ℝ E] [ContinuousSMul ℝ E]
=======
variable (E 𝕜) {s : Set E}
variable [NontriviallyNormedField 𝕜] [Module 𝕜 E] [SMulCommClass ℝ 𝕜 E]
variable [UniformSpace E] [IsUniformAddGroup E] [lcs : LocallyConvexSpace ℝ E] [ContinuousSMul ℝ E]
>>>>>>> 91a7291e

-- TVS II.25 Prop3
theorem totallyBounded_absConvexHull (hs : TotallyBounded s) :
    TotallyBounded (absConvexHull ℝ s) := by
  rw [← convexHull_union_neg_eq_absConvexHull]
  apply totallyBounded_convexHull
  rw [totallyBounded_union]
  exact ⟨hs, totallyBounded_neg hs⟩

/- TVS III.8 for complete spaces -/
theorem isCompact_closedAbsConvexHull_of_totallyBounded [CompleteSpace E] {s : Set E}
    (ht : TotallyBounded s) : IsCompact (closedAbsConvexHull ℝ s) := by
  rw [closedAbsConvexHull_eq_closure_absConvexHull]
  exact isCompact_closure_of_totallyBounded (totallyBounded_absConvexHull E ht)

-- TVS IV.3 Example
open RingHom in
omit [UniformAddGroup E] lcs [ContinuousSMul ℝ E] in
lemma easy_direction :
    (UniformConvergenceCLM.instTopologicalSpace (id _) ℝ {(C : Set E) | IsCompact C }) ≤
    (UniformConvergenceCLM.instTopologicalSpace (id ℝ) ℝ {(C : Set E) | IsCompact C ∧ Convex ℝ C })
    := by
  apply UniformConvergenceCLM.topologicalSpace_mono _ _
  simp_all only [setOf_subset_setOf, implies_true]

-- Maybe III.15 Prop 2 1) ?
open RingHom in
lemma hard_direction :
    (UniformConvergenceCLM.instTopologicalSpace (id _) ℝ {(C : Set E) | IsCompact C ∧ Convex ℝ C })
    ≤ (UniformConvergenceCLM.instTopologicalSpace (id ℝ) ℝ {(C : Set E) | IsCompact C })
    := by
  apply UniformConvergenceCLM.topologicalSpace_mono _ _
  sorry
  --simp_all only [setOf_subset_setOf, implies_true]

/-
  ext U
  constructor
  · intro h
    apply?
    --rw [IsOpen]
    --simp at U
    --aesop
    sorry
  · intro h
    sorry
  --UniformConvergenceCLM.topologicalSpace_mono _ _ (fun _ hC => IsCompact.totallyBounded hC)
-/

end<|MERGE_RESOLUTION|>--- conflicted
+++ resolved
@@ -299,14 +299,9 @@
       rw [← Convex.convexHull_eq (convex_convexHull ℝ (s ∪ -s))]
       exact convexHull_mono balancedHull_subset_convexHull_union_neg)
 
-<<<<<<< HEAD
-variable (E) {s : Set E}
-variable [UniformSpace E] [UniformAddGroup E] [lcs : LocallyConvexSpace ℝ E] [ContinuousSMul ℝ E]
-=======
 variable (E 𝕜) {s : Set E}
 variable [NontriviallyNormedField 𝕜] [Module 𝕜 E] [SMulCommClass ℝ 𝕜 E]
 variable [UniformSpace E] [IsUniformAddGroup E] [lcs : LocallyConvexSpace ℝ E] [ContinuousSMul ℝ E]
->>>>>>> 91a7291e
 
 -- TVS II.25 Prop3
 theorem totallyBounded_absConvexHull (hs : TotallyBounded s) :
