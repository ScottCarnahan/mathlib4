--- conflicted
+++ resolved
@@ -39,14 +39,10 @@
 "semi modules". -/
 class NormedSpace (𝕜 : Type*) (E : Type*) [NormedField 𝕜] [SeminormedAddCommGroup E]
     extends Module 𝕜 E where
-<<<<<<< HEAD
-  norm_smul_le : ∀ (a : 𝕜) (b : E), ‖a • b‖ ≤ ‖a‖ * ‖b‖
+  protected norm_smul_le : ∀ (a : 𝕜) (b : E), ‖a • b‖ ≤ ‖a‖ * ‖b‖
   /-- The canonical model with corners associated to a normed vector space. -/
   modelWithCornersSelf : ModelWithCorners 𝕜 E E := modelWithCornersSelfId 𝕜 E
   modelWithCornersSelf_eq_id : modelWithCornersSelf = modelWithCornersSelfId 𝕜 E := by rfl
-=======
-  protected norm_smul_le : ∀ (a : 𝕜) (b : E), ‖a • b‖ ≤ ‖a‖ * ‖b‖
->>>>>>> c529790e
 
 attribute [inherit_doc NormedSpace] NormedSpace.norm_smul_le
 
@@ -316,8 +312,6 @@
 instance : NormedAlgebra 𝕜 (ULift 𝕜') :=
   { ULift.normedSpace, ULift.algebra with }
 
-<<<<<<< HEAD
-=======
 /-- The product of two normed algebras is a normed algebra, with the sup norm. -/
 instance Prod.normedAlgebra {E F : Type*} [SeminormedRing E] [SeminormedRing F] [NormedAlgebra 𝕜 E]
     [NormedAlgebra 𝕜 F] : NormedAlgebra 𝕜 (E × F) :=
@@ -328,7 +322,6 @@
     [∀ i, NormedAlgebra 𝕜 (E i)] : NormedAlgebra 𝕜 (∀ i, E i) :=
   { Pi.normedSpace, Pi.algebra _ E with }
 
->>>>>>> c529790e
 variable [SeminormedRing E] [NormedAlgebra 𝕜 E]
 
 instance SeparationQuotient.instNormedAlgebra : NormedAlgebra 𝕜 (SeparationQuotient E) where
