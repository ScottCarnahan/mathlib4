--- conflicted
+++ resolved
@@ -377,35 +377,20 @@
   trans f ((f.equivRange hinj hclo).symm.toLinearEquiv ⟨f x, by simp⟩)
   · rfl -- is there an API lemma for this already?
   dsimp only [equivRange_symm]
-<<<<<<< HEAD
-  --apply LinearEquiv.ofInjective_symm_apply hinj
-  set x' : LinearMap.range f := ⟨f x, by simp⟩
-  -- rw [LinearEquiv.ofInjective_symm_apply f (h := hinj) x']
-  -- #check LinearEquiv.ofInjective_symm_apply f (h := hinj) x'
-  -- goal state: f ((LinearEquiv.ofInjective (↑f) hinj).symm x') = f x
-  sorry
-=======
   set x' : LinearMap.range f := ⟨f x, by simp⟩
   set f' : E →ₛₗ[σ] F := ↑f
   change f' ((LinearEquiv.ofInjective f' hinj).symm x') = _
   rw [LinearEquiv.ofInjective_symm_apply (f := f') (h := hinj) x']
->>>>>>> 0f8ec3cf
 
 section
 
-variable {E F : Type*}
-  [NormedAddCommGroup E] [NormedSpace 𝕜 E] [NormedAddCommGroup F] [NormedSpace 𝕜 F]
-  [CompleteSpace E] [CompleteSpace F]
-
-<<<<<<< HEAD
-/-- If `f : E →L[𝕜] F` is injective with closed range (and `E` and `F` are real or complex Banach
-spaces), `f` is anti-Lipschitz. -/
-=======
--- TODO: generalise this to Fredholm operators, once these are in mathlib
+variable {E F : Type*} [NormedAddCommGroup E] [NormedSpace 𝕜 E]
+  [NormedAddCommGroup F] [NormedSpace 𝕜 F] [CompleteSpace E] [CompleteSpace F]
+
+-- TODO: generalise the next two results to Fredholm operators, once mathlib has them
 
 /-- If `f : E →L[𝕜] F` is injective with closed range (and `E` and `F` are Banach spaces),
 `f` is anti-Lipschitz. -/
->>>>>>> 0f8ec3cf
 lemma antilipschitz_of_injective_of_isClosed_range (f : E →L[𝕜] F)
     (hf : Injective f) (hf' : IsClosed (Set.range f)) : ∃ K, AntilipschitzWith K f := by
   let S : (LinearMap.range f) →L[𝕜] E := (f.equivRange hf hf').symm
@@ -416,13 +401,8 @@
     _ = ‖S ⟨f x, by simp⟩‖ := by simp [S]
     _ ≤ S.opNorm * ‖f x‖ := le_opNorm S ⟨f x, by simp⟩
 
-<<<<<<< HEAD
-/-- An injective bounded linear operator between real or complex Banach spaces
-is injective iff it has closed range. -/
-=======
 /-- An injective bounded linear operator between Banach spaces has closed range
 iff it is anti-Lipschitz. -/
->>>>>>> 0f8ec3cf
 lemma isClosed_range_if_antilipschitz_of_injective (f : E →L[𝕜] F)
     (hf : Injective f) : IsClosed (Set.range f) ↔ ∃ K, AntilipschitzWith K f := by
   refine ⟨fun h ↦ f.antilipschitz_of_injective_of_isClosed_range hf h, fun h ↦ ?_⟩
