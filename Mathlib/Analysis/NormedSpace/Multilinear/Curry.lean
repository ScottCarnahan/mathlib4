--- conflicted
+++ resolved
@@ -167,13 +167,8 @@
       Ei 0 →L[𝕜] ContinuousMultilinearMap 𝕜 (fun i : Fin n => Ei i.succ) G :=
   LinearIsometryEquiv.ofBounds
     { toFun := ContinuousMultilinearMap.curryLeft
-<<<<<<< HEAD
-      map_add' := fun f₁ f₂ => rfl
-      map_smul' := fun c f => rfl
-=======
       map_add' := fun _ _ => rfl
       map_smul' := fun _ _ => rfl
->>>>>>> d0df76bd
       invFun := ContinuousLinearMap.uncurryLeft
       left_inv := ContinuousMultilinearMap.uncurry_curryLeft
       right_inv := ContinuousLinearMap.curry_uncurryLeft }
@@ -286,13 +281,8 @@
       ContinuousMultilinearMap 𝕜 (fun i : Fin n => Ei <| castSucc i) (Ei (last n) →L[𝕜] G) :=
   LinearIsometryEquiv.ofBounds
     { toFun := ContinuousMultilinearMap.curryRight
-<<<<<<< HEAD
-      map_add' := fun f₁ f₂ => rfl
-      map_smul' := fun c f => rfl
-=======
       map_add' := fun _ _ => rfl
       map_smul' := fun _ _ => rfl
->>>>>>> d0df76bd
       invFun := ContinuousMultilinearMap.uncurryRight
       left_inv := ContinuousMultilinearMap.uncurry_curryRight
       right_inv := ContinuousMultilinearMap.curry_uncurryRight }
@@ -624,11 +614,7 @@
     ContinuousMultilinearMap 𝕜 (fun (_ : Option ι) ↦ (G × (Π i, E i))) F :=
   MultilinearMap.mkContinuous
   { toFun := fun p ↦ B (p none).1 (fun i ↦ (p i).2 i)
-<<<<<<< HEAD
-    map_add' := by
-=======
     map_update_add' := by
->>>>>>> d0df76bd
       intro inst v j x y
       match j with
       | none => simp
@@ -641,11 +627,7 @@
           · simp
           · simp [hij]
         simp [B]
-<<<<<<< HEAD
-    map_smul' := by
-=======
     map_update_smul' := by
->>>>>>> d0df76bd
       intro inst v j c x
       match j with
       | none => simp
