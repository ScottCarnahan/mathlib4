/-
Copyright (c) 2020 Sébastien Gouëzel. All rights reserved.
Released under Apache 2.0 license as described in the file LICENSE.
Authors: Sébastien Gouëzel, Jireh Loreaux
-/
import Mathlib.Analysis.MeanInequalities
import Mathlib.Data.Fintype.Order
import Mathlib.LinearAlgebra.Matrix.Basis
import Mathlib.Analysis.NormedSpace.WithLp

#align_import analysis.normed_space.pi_Lp from "leanprover-community/mathlib"@"9d013ad8430ddddd350cff5c3db830278ded3c79"

/-!
# `L^p` distance on finite products of metric spaces
Given finitely many metric spaces, one can put the max distance on their product, but there is also
a whole family of natural distances, indexed by a parameter `p : ℝ≥0∞`, that also induce
the product topology. We define them in this file. For `0 < p < ∞`, the distance on `Π i, α i`
is given by
$$
d(x, y) = \left(\sum d(x_i, y_i)^p\right)^{1/p}.
$$,
whereas for `p = 0` it is the cardinality of the set ${i | d (x_i, y_i) ≠ 0}$. For `p = ∞` the
distance is the supremum of the distances.

We give instances of this construction for emetric spaces, metric spaces, normed groups and normed
spaces.

To avoid conflicting instances, all these are defined on a copy of the original Π-type, named
`PiLp p α`. The assumption `[Fact (1 ≤ p)]` is required for the metric and normed space instances.

We ensure that the topology, bornology and uniform structure on `PiLp p α` are (defeq to) the
product topology, product bornology and product uniformity, to be able to use freely continuity
statements for the coordinate functions, for instance.

## Implementation notes

We only deal with the `L^p` distance on a product of finitely many metric spaces, which may be
distinct. A closely related construction is `lp`, the `L^p` norm on a product of (possibly
infinitely many) normed spaces, where the norm is
$$
\left(\sum ‖f (x)‖^p \right)^{1/p}.
$$
However, the topology induced by this construction is not the product topology, and some functions
have infinite `L^p` norm. These subtleties are not present in the case of finitely many metric
spaces, hence it is worth devoting a file to this specific case which is particularly well behaved.

Another related construction is `MeasureTheory.Lp`, the `L^p` norm on the space of functions from
a measure space to a normed space, where the norm is
$$
\left(\int ‖f (x)‖^p dμ\right)^{1/p}.
$$
This has all the same subtleties as `lp`, and the further subtlety that this only
defines a seminorm (as almost everywhere zero functions have zero `L^p` norm).
The construction `PiLp` corresponds to the special case of `MeasureTheory.Lp` in which the basis
is a finite space equipped with the counting measure.

To prove that the topology (and the uniform structure) on a finite product with the `L^p` distance
are the same as those coming from the `L^∞` distance, we could argue that the `L^p` and `L^∞` norms
are equivalent on `ℝ^n` for abstract (norm equivalence) reasons. Instead, we give a more explicit
(easy) proof which provides a comparison between these two norms with explicit constants.

We also set up the theory for `PseudoEMetricSpace` and `PseudoMetricSpace`.
-/

set_option linter.uppercaseLean3 false

open Real Set Filter IsROrC Bornology BigOperators Uniformity Topology NNReal ENNReal

noncomputable section

/-- A copy of a Pi type, on which we will put the `L^p` distance. Since the Pi type itself is
already endowed with the `L^∞` distance, we need the type synonym to avoid confusing typeclass
resolution. Also, we let it depend on `p`, to get a whole family of type on which we can put
different distances. -/
abbrev PiLp (p : ℝ≥0∞) {ι : Type*} (α : ι → Type*) : Type _ :=
  WithLp p (∀ i : ι, α i)
#align pi_Lp PiLp

instance (p : ℝ≥0∞) {ι : Type*} (α : ι → Type*) [∀ i, Inhabited (α i)] : Inhabited (PiLp p α) :=
  ⟨fun _ => default⟩

@[ext] -- Porting note (#10756): new lemma
protected theorem PiLp.ext {p : ℝ≥0∞} {ι : Type*} {α : ι → Type*} {x y : PiLp p α}
    (h : ∀ i, x i = y i) : x = y := funext h

namespace PiLp

variable (p : ℝ≥0∞) (𝕜 : Type*) {ι : Type*} (α : ι → Type*) (β : ι → Type*)
section
/- Register simplification lemmas for the applications of `PiLp` elements, as the usual lemmas
for Pi types will not trigger. -/
variable {𝕜 p α}
variable [SeminormedRing 𝕜] [∀ i, SeminormedAddCommGroup (β i)]
variable [∀ i, Module 𝕜 (β i)] [∀ i, BoundedSMul 𝕜 (β i)] (c : 𝕜)
variable (x y : PiLp p β) (i : ι)

@[simp]
theorem zero_apply : (0 : PiLp p β) i = 0 :=
  rfl
#align pi_Lp.zero_apply PiLp.zero_apply

@[simp]
theorem add_apply : (x + y) i = x i + y i :=
  rfl
#align pi_Lp.add_apply PiLp.add_apply

@[simp]
theorem sub_apply : (x - y) i = x i - y i :=
  rfl
#align pi_Lp.sub_apply PiLp.sub_apply

@[simp]
theorem smul_apply : (c • x) i = c • x i :=
  rfl
#align pi_Lp.smul_apply PiLp.smul_apply

@[simp]
theorem neg_apply : (-x) i = -x i :=
  rfl
#align pi_Lp.neg_apply PiLp.neg_apply
end

/-! Note that the unapplied versions of these lemmas are deliberately omitted, as they break
the use of the type synonym. -/

@[simp]
theorem _root_.WithLp.equiv_pi_apply (x : PiLp p α) (i : ι) : WithLp.equiv p _ x i = x i :=
  rfl
#align pi_Lp.equiv_apply WithLp.equiv_pi_apply

@[simp]
theorem  _root_.WithLp.equiv_symm_pi_apply (x : ∀ i, α i) (i : ι) :
    (WithLp.equiv p _).symm x i = x i :=
  rfl
#align pi_Lp.equiv_symm_apply WithLp.equiv_symm_pi_apply

section DistNorm

variable [Fintype ι]

/-!
### Definition of `edist`, `dist` and `norm` on `PiLp`

In this section we define the `edist`, `dist` and `norm` functions on `PiLp p α` without assuming
`[Fact (1 ≤ p)]` or metric properties of the spaces `α i`. This allows us to provide the rewrite
lemmas for each of three cases `p = 0`, `p = ∞` and `0 < p.to_real`.
-/


section Edist

variable [∀ i, EDist (β i)]

/-- Endowing the space `PiLp p β` with the `L^p` edistance. We register this instance
separate from `pi_Lp.pseudo_emetric` since the latter requires the type class hypothesis
`[Fact (1 ≤ p)]` in order to prove the triangle inequality.

Registering this separately allows for a future emetric-like structure on `PiLp p β` for `p < 1`
satisfying a relaxed triangle inequality. The terminology for this varies throughout the
literature, but it is sometimes called a *quasi-metric* or *semi-metric*. -/
instance : EDist (PiLp p β) where
  edist f g :=
    if p = 0 then {i | edist (f i) (g i) ≠ 0}.toFinite.toFinset.card
    else
      if p = ∞ then ⨆ i, edist (f i) (g i) else (∑ i, edist (f i) (g i) ^ p.toReal) ^ (1 / p.toReal)

variable {β}

theorem edist_eq_card (f g : PiLp 0 β) :
    edist f g = {i | edist (f i) (g i) ≠ 0}.toFinite.toFinset.card :=
  if_pos rfl
#align pi_Lp.edist_eq_card PiLp.edist_eq_card

theorem edist_eq_sum {p : ℝ≥0∞} (hp : 0 < p.toReal) (f g : PiLp p β) :
    edist f g = (∑ i, edist (f i) (g i) ^ p.toReal) ^ (1 / p.toReal) :=
  let hp' := ENNReal.toReal_pos_iff.mp hp
  (if_neg hp'.1.ne').trans (if_neg hp'.2.ne)
#align pi_Lp.edist_eq_sum PiLp.edist_eq_sum

theorem edist_eq_iSup (f g : PiLp ∞ β) : edist f g = ⨆ i, edist (f i) (g i) := by
  dsimp [edist]
  exact if_neg ENNReal.top_ne_zero
#align pi_Lp.edist_eq_supr PiLp.edist_eq_iSup

end Edist

section EdistProp

variable {β}
variable [∀ i, PseudoEMetricSpace (β i)]

/-- This holds independent of `p` and does not require `[Fact (1 ≤ p)]`. We keep it separate
from `pi_Lp.pseudo_emetric_space` so it can be used also for `p < 1`. -/
protected theorem edist_self (f : PiLp p β) : edist f f = 0 := by
  rcases p.trichotomy with (rfl | rfl | h)
  · simp [edist_eq_card]
  · simp [edist_eq_iSup]
  · simp [edist_eq_sum h, ENNReal.zero_rpow_of_pos h, ENNReal.zero_rpow_of_pos (inv_pos.2 <| h)]
#align pi_Lp.edist_self PiLp.edist_self

/-- This holds independent of `p` and does not require `[Fact (1 ≤ p)]`. We keep it separate
from `pi_Lp.pseudo_emetric_space` so it can be used also for `p < 1`. -/
protected theorem edist_comm (f g : PiLp p β) : edist f g = edist g f := by
  rcases p.trichotomy with (rfl | rfl | h)
  · simp only [edist_eq_card, edist_comm]
  · simp only [edist_eq_iSup, edist_comm]
  · simp only [edist_eq_sum h, edist_comm]
#align pi_Lp.edist_comm PiLp.edist_comm

end EdistProp

section Dist

variable [∀ i, Dist (α i)]

/-- Endowing the space `PiLp p β` with the `L^p` distance. We register this instance
separate from `pi_Lp.pseudo_metric` since the latter requires the type class hypothesis
`[Fact (1 ≤ p)]` in order to prove the triangle inequality.

Registering this separately allows for a future metric-like structure on `PiLp p β` for `p < 1`
satisfying a relaxed triangle inequality. The terminology for this varies throughout the
literature, but it is sometimes called a *quasi-metric* or *semi-metric*. -/
instance : Dist (PiLp p α) where
  dist f g :=
    if p = 0 then {i | dist (f i) (g i) ≠ 0}.toFinite.toFinset.card
    else
      if p = ∞ then ⨆ i, dist (f i) (g i) else (∑ i, dist (f i) (g i) ^ p.toReal) ^ (1 / p.toReal)

variable {α}

theorem dist_eq_card (f g : PiLp 0 α) :
    dist f g = {i | dist (f i) (g i) ≠ 0}.toFinite.toFinset.card :=
  if_pos rfl
#align pi_Lp.dist_eq_card PiLp.dist_eq_card

theorem dist_eq_sum {p : ℝ≥0∞} (hp : 0 < p.toReal) (f g : PiLp p α) :
    dist f g = (∑ i, dist (f i) (g i) ^ p.toReal) ^ (1 / p.toReal) :=
  let hp' := ENNReal.toReal_pos_iff.mp hp
  (if_neg hp'.1.ne').trans (if_neg hp'.2.ne)
#align pi_Lp.dist_eq_sum PiLp.dist_eq_sum

theorem dist_eq_iSup (f g : PiLp ∞ α) : dist f g = ⨆ i, dist (f i) (g i) := by
  dsimp [dist]
  exact if_neg ENNReal.top_ne_zero
#align pi_Lp.dist_eq_csupr PiLp.dist_eq_iSup

end Dist

section Norm

variable [∀ i, Norm (β i)]

/-- Endowing the space `PiLp p β` with the `L^p` norm. We register this instance
separate from `PiLp.seminormedAddCommGroup` since the latter requires the type class hypothesis
`[Fact (1 ≤ p)]` in order to prove the triangle inequality.

Registering this separately allows for a future norm-like structure on `PiLp p β` for `p < 1`
satisfying a relaxed triangle inequality. These are called *quasi-norms*. -/
instance instNorm : Norm (PiLp p β) where
  norm f :=
    if p = 0 then {i | ‖f i‖ ≠ 0}.toFinite.toFinset.card
    else if p = ∞ then ⨆ i, ‖f i‖ else (∑ i, ‖f i‖ ^ p.toReal) ^ (1 / p.toReal)
#align pi_Lp.has_norm PiLp.instNorm

variable {p β}

theorem norm_eq_card (f : PiLp 0 β) : ‖f‖ = {i | ‖f i‖ ≠ 0}.toFinite.toFinset.card :=
  if_pos rfl
#align pi_Lp.norm_eq_card PiLp.norm_eq_card

theorem norm_eq_ciSup (f : PiLp ∞ β) : ‖f‖ = ⨆ i, ‖f i‖ := by
  dsimp [Norm.norm]
  exact if_neg ENNReal.top_ne_zero
#align pi_Lp.norm_eq_csupr PiLp.norm_eq_ciSup

theorem norm_eq_sum (hp : 0 < p.toReal) (f : PiLp p β) :
    ‖f‖ = (∑ i, ‖f i‖ ^ p.toReal) ^ (1 / p.toReal) :=
  let hp' := ENNReal.toReal_pos_iff.mp hp
  (if_neg hp'.1.ne').trans (if_neg hp'.2.ne)
#align pi_Lp.norm_eq_sum PiLp.norm_eq_sum

end Norm

end DistNorm

section Aux

/-!
### The uniformity on finite `L^p` products is the product uniformity

In this section, we put the `L^p` edistance on `PiLp p α`, and we check that the uniformity
coming from this edistance coincides with the product uniformity, by showing that the canonical
map to the Pi type (with the `L^∞` distance) is a uniform embedding, as it is both Lipschitz and
antiLipschitz.

We only register this emetric space structure as a temporary instance, as the true instance (to be
registered later) will have as uniformity exactly the product uniformity, instead of the one coming
from the edistance (which is equal to it, but not defeq). See Note [forgetful inheritance]
explaining why having definitionally the right uniformity is often important.
-/


variable [Fact (1 ≤ p)] [∀ i, PseudoMetricSpace (α i)] [∀ i, PseudoEMetricSpace (β i)]
variable [Fintype ι]

/-- Endowing the space `PiLp p β` with the `L^p` pseudoemetric structure. This definition is not
satisfactory, as it does not register the fact that the topology and the uniform structure coincide
with the product one. Therefore, we do not register it as an instance. Using this as a temporary
pseudoemetric space instance, we will show that the uniform structure is equal (but not defeq) to
the product one, and then register an instance in which we replace the uniform structure by the
product one using this pseudoemetric space and `PseudoEMetricSpace.replaceUniformity`. -/
def pseudoEmetricAux : PseudoEMetricSpace (PiLp p β) where
  edist_self := PiLp.edist_self p
  edist_comm := PiLp.edist_comm p
  edist_triangle f g h := by
    rcases p.dichotomy with (rfl | hp)
    · simp only [edist_eq_iSup]
      cases isEmpty_or_nonempty ι
      · simp only [ciSup_of_empty, ENNReal.bot_eq_zero, add_zero, nonpos_iff_eq_zero]
      -- Porting note: `le_iSup` needed some help
      refine
        iSup_le fun i => (edist_triangle _ (g i) _).trans <| add_le_add
            (le_iSup (fun k => edist (f k) (g k)) i) (le_iSup (fun k => edist (g k) (h k)) i)
    · simp only [edist_eq_sum (zero_lt_one.trans_le hp)]
      calc
        (∑ i, edist (f i) (h i) ^ p.toReal) ^ (1 / p.toReal) ≤
            (∑ i, (edist (f i) (g i) + edist (g i) (h i)) ^ p.toReal) ^ (1 / p.toReal) := by
          gcongr
          apply edist_triangle
        _ ≤
            (∑ i, edist (f i) (g i) ^ p.toReal) ^ (1 / p.toReal) +
              (∑ i, edist (g i) (h i) ^ p.toReal) ^ (1 / p.toReal) :=
          ENNReal.Lp_add_le _ _ _ hp
#align pi_Lp.pseudo_emetric_aux PiLp.pseudoEmetricAux

attribute [local instance] PiLp.pseudoEmetricAux

/-- An auxiliary lemma used twice in the proof of `PiLp.pseudoMetricAux` below. Not intended for
use outside this file. -/
theorem iSup_edist_ne_top_aux {ι : Type*} [Finite ι] {α : ι → Type*}
    [∀ i, PseudoMetricSpace (α i)] (f g : PiLp ∞ α) : (⨆ i, edist (f i) (g i)) ≠ ⊤ := by
  cases nonempty_fintype ι
  obtain ⟨M, hM⟩ := Finite.exists_le fun i => (⟨dist (f i) (g i), dist_nonneg⟩ : ℝ≥0)
  refine' ne_of_lt ((iSup_le fun i => _).trans_lt (@ENNReal.coe_lt_top M))
  simp only [edist, PseudoMetricSpace.edist_dist, ENNReal.ofReal_eq_coe_nnreal dist_nonneg]
  exact mod_cast hM i
#align pi_Lp.supr_edist_ne_top_aux PiLp.iSup_edist_ne_top_aux

/-- Endowing the space `PiLp p α` with the `L^p` pseudometric structure. This definition is not
satisfactory, as it does not register the fact that the topology, the uniform structure, and the
bornology coincide with the product ones. Therefore, we do not register it as an instance. Using
this as a temporary pseudoemetric space instance, we will show that the uniform structure is equal
(but not defeq) to the product one, and then register an instance in which we replace the uniform
structure and the bornology by the product ones using this pseudometric space,
`PseudoMetricSpace.replaceUniformity`, and `PseudoMetricSpace.replaceBornology`.

See note [reducible non-instances] -/
@[reducible]
def pseudoMetricAux : PseudoMetricSpace (PiLp p α) :=
  PseudoEMetricSpace.toPseudoMetricSpaceOfDist dist
    (fun f g => by
      rcases p.dichotomy with (rfl | h)
      · exact iSup_edist_ne_top_aux f g
      · rw [edist_eq_sum (zero_lt_one.trans_le h)]
        exact
          ENNReal.rpow_ne_top_of_nonneg (one_div_nonneg.2 (zero_le_one.trans h))
            (ne_of_lt <|
              ENNReal.sum_lt_top fun i hi =>
                ENNReal.rpow_ne_top_of_nonneg (zero_le_one.trans h) (edist_ne_top _ _)))
    fun f g => by
    rcases p.dichotomy with (rfl | h)
    · rw [edist_eq_iSup, dist_eq_iSup]
      · cases isEmpty_or_nonempty ι
        · simp only [Real.iSup_of_isEmpty, ciSup_of_empty, ENNReal.bot_eq_zero, ENNReal.zero_toReal]
        · refine' le_antisymm (ciSup_le fun i => _) _
          · rw [← ENNReal.ofReal_le_iff_le_toReal (iSup_edist_ne_top_aux f g), ←
              PseudoMetricSpace.edist_dist]
            -- Porting note: `le_iSup` needed some help
            exact le_iSup (fun k => edist (f k) (g k)) i
          · refine' ENNReal.toReal_le_of_le_ofReal (Real.sSup_nonneg _ _) (iSup_le fun i => _)
            · rintro - ⟨i, rfl⟩
              exact dist_nonneg
            · change PseudoMetricSpace.edist _ _ ≤ _
              rw [PseudoMetricSpace.edist_dist]
              -- Porting note: `le_ciSup` needed some help
              exact ENNReal.ofReal_le_ofReal
                (le_ciSup (Finite.bddAbove_range (fun k => dist (f k) (g k))) i)
    · have A : ∀ i, edist (f i) (g i) ^ p.toReal ≠ ⊤ := fun i =>
        ENNReal.rpow_ne_top_of_nonneg (zero_le_one.trans h) (edist_ne_top _ _)
      simp only [edist_eq_sum (zero_lt_one.trans_le h), dist_edist, ENNReal.toReal_rpow,
        dist_eq_sum (zero_lt_one.trans_le h), ← ENNReal.toReal_sum fun i _ => A i]
#align pi_Lp.pseudo_metric_aux PiLp.pseudoMetricAux

attribute [local instance] PiLp.pseudoMetricAux

theorem lipschitzWith_equiv_aux : LipschitzWith 1 (WithLp.equiv p (∀ i, β i)) := by
  intro x y
  simp_rw [ENNReal.coe_one, one_mul, edist_pi_def, Finset.sup_le_iff, Finset.mem_univ,
    forall_true_left, WithLp.equiv_pi_apply]
  rcases p.dichotomy with (rfl | h)
<<<<<<< HEAD
  · simpa only [ENNReal.coe_one, one_mul, edist_eq_iSup, edist, Finset.sup_le_iff, Finset.mem_univ,
      forall_true_left] using le_iSup fun i => edist (x i) (y i)
=======
  · simpa only [edist_eq_iSup] using le_iSup fun i => edist (x i) (y i)
>>>>>>> 8afa24ed
  · have cancel : p.toReal * (1 / p.toReal) = 1 := mul_div_cancel₀ 1 (zero_lt_one.trans_le h).ne'
    rw [edist_eq_sum (zero_lt_one.trans_le h)]
    intro i
    calc
      edist (x i) (y i) = (edist (x i) (y i) ^ p.toReal) ^ (1 / p.toReal) := by
        simp [← ENNReal.rpow_mul, cancel, -one_div]
      _ ≤ (∑ i, edist (x i) (y i) ^ p.toReal) ^ (1 / p.toReal) := by
        gcongr
        exact Finset.single_le_sum (fun i _ => (bot_le : (0 : ℝ≥0∞) ≤ _)) (Finset.mem_univ i)
#align pi_Lp.lipschitz_with_equiv_aux PiLp.lipschitzWith_equiv_aux

theorem antilipschitzWith_equiv_aux :
    AntilipschitzWith ((Fintype.card ι : ℝ≥0) ^ (1 / p).toReal) (WithLp.equiv p (∀ i, β i)) := by
  intro x y
  rcases p.dichotomy with (rfl | h)
  · simp only [edist_eq_iSup, ENNReal.div_top, ENNReal.zero_toReal, NNReal.rpow_zero,
      ENNReal.coe_one, one_mul, iSup_le_iff]
    -- Porting note: `Finset.le_sup` needed some help
    exact fun i => Finset.le_sup (f := fun i => edist (x i) (y i)) (Finset.mem_univ i)
  · have pos : 0 < p.toReal := zero_lt_one.trans_le h
    have nonneg : 0 ≤ 1 / p.toReal := one_div_nonneg.2 (le_of_lt pos)
    have cancel : p.toReal * (1 / p.toReal) = 1 := mul_div_cancel₀ 1 (ne_of_gt pos)
    rw [edist_eq_sum pos, ENNReal.toReal_div 1 p]
    simp only [edist, ← one_div, ENNReal.one_toReal]
    calc
      (∑ i, edist (x i) (y i) ^ p.toReal) ^ (1 / p.toReal) ≤
          (∑ _i, edist (WithLp.equiv p _ x) (WithLp.equiv p _ y) ^ p.toReal) ^ (1 / p.toReal) := by
        gcongr with i
        exact Finset.le_sup (f := fun i => edist (x i) (y i)) (Finset.mem_univ i)
      _ =
          ((Fintype.card ι : ℝ≥0) ^ (1 / p.toReal) : ℝ≥0) *
            edist (WithLp.equiv p _ x) (WithLp.equiv p _ y) := by
        simp only [nsmul_eq_mul, Finset.card_univ, ENNReal.rpow_one, Finset.sum_const,
          ENNReal.mul_rpow_of_nonneg _ _ nonneg, ← ENNReal.rpow_mul, cancel]
        have : (Fintype.card ι : ℝ≥0∞) = (Fintype.card ι : ℝ≥0) :=
          (ENNReal.coe_nat (Fintype.card ι)).symm
        rw [this, ENNReal.coe_rpow_of_nonneg _ nonneg]
#align pi_Lp.antilipschitz_with_equiv_aux PiLp.antilipschitzWith_equiv_aux

theorem aux_uniformity_eq : 𝓤 (PiLp p β) = 𝓤[Pi.uniformSpace _] := by
  have A : UniformInducing (WithLp.equiv p (∀ i, β i)) :=
    (antilipschitzWith_equiv_aux p β).uniformInducing
      (lipschitzWith_equiv_aux p β).uniformContinuous
  have : (fun x : PiLp p β × PiLp p β => (WithLp.equiv p _ x.fst, WithLp.equiv p _ x.snd)) = id :=
    by ext i <;> rfl
  rw [← A.comap_uniformity, this, comap_id]
#align pi_Lp.aux_uniformity_eq PiLp.aux_uniformity_eq

theorem aux_cobounded_eq : cobounded (PiLp p α) = @cobounded _ Pi.instBornology :=
  calc
    cobounded (PiLp p α) = comap (WithLp.equiv p (∀ i, α i)) (cobounded _) :=
      le_antisymm (antilipschitzWith_equiv_aux p α).tendsto_cobounded.le_comap
        (lipschitzWith_equiv_aux p α).comap_cobounded_le
    _ = _ := comap_id
#align pi_Lp.aux_cobounded_eq PiLp.aux_cobounded_eq

end Aux

/-! ### Instances on finite `L^p` products -/


instance uniformSpace [∀ i, UniformSpace (β i)] : UniformSpace (PiLp p β) :=
  Pi.uniformSpace _
#align pi_Lp.uniform_space PiLp.uniformSpace

theorem uniformContinuous_equiv [∀ i, UniformSpace (β i)] :
    UniformContinuous (WithLp.equiv p (∀ i, β i)) :=
  uniformContinuous_id
#align pi_Lp.uniform_continuous_equiv PiLp.uniformContinuous_equiv

theorem uniformContinuous_equiv_symm [∀ i, UniformSpace (β i)] :
    UniformContinuous (WithLp.equiv p (∀ i, β i)).symm :=
  uniformContinuous_id
#align pi_Lp.uniform_continuous_equiv_symm PiLp.uniformContinuous_equiv_symm

@[continuity]
theorem continuous_equiv [∀ i, UniformSpace (β i)] : Continuous (WithLp.equiv p (∀ i, β i)) :=
  continuous_id
#align pi_Lp.continuous_equiv PiLp.continuous_equiv

@[continuity]
theorem continuous_equiv_symm [∀ i, UniformSpace (β i)] :
    Continuous (WithLp.equiv p (∀ i, β i)).symm :=
  continuous_id
#align pi_Lp.continuous_equiv_symm PiLp.continuous_equiv_symm

instance bornology [∀ i, Bornology (β i)] : Bornology (PiLp p β) :=
  Pi.instBornology
#align pi_Lp.bornology PiLp.bornology

-- throughout the rest of the file, we assume `1 ≤ p`
variable [Fact (1 ≤ p)]

section Fintype

variable [Fintype ι]

/-- pseudoemetric space instance on the product of finitely many pseudoemetric spaces, using the
`L^p` pseudoedistance, and having as uniformity the product uniformity. -/
instance [∀ i, PseudoEMetricSpace (β i)] : PseudoEMetricSpace (PiLp p β) :=
  (pseudoEmetricAux p β).replaceUniformity (aux_uniformity_eq p β).symm

/-- emetric space instance on the product of finitely many emetric spaces, using the `L^p`
edistance, and having as uniformity the product uniformity. -/
instance [∀ i, EMetricSpace (α i)] : EMetricSpace (PiLp p α) :=
  @EMetricSpace.ofT0PseudoEMetricSpace (PiLp p α) _ Pi.instT0Space

/-- pseudometric space instance on the product of finitely many pseudometric spaces, using the
`L^p` distance, and having as uniformity the product uniformity. -/
instance [∀ i, PseudoMetricSpace (β i)] : PseudoMetricSpace (PiLp p β) :=
  ((pseudoMetricAux p β).replaceUniformity (aux_uniformity_eq p β).symm).replaceBornology fun s =>
    Filter.ext_iff.1 (aux_cobounded_eq p β).symm sᶜ

/-- metric space instance on the product of finitely many metric spaces, using the `L^p` distance,
and having as uniformity the product uniformity. -/
instance [∀ i, MetricSpace (α i)] : MetricSpace (PiLp p α) :=
  MetricSpace.ofT0PseudoMetricSpace _

theorem nndist_eq_sum {p : ℝ≥0∞} [Fact (1 ≤ p)] {β : ι → Type*} [∀ i, PseudoMetricSpace (β i)]
    (hp : p ≠ ∞) (x y : PiLp p β) :
    nndist x y = (∑ i : ι, nndist (x i) (y i) ^ p.toReal) ^ (1 / p.toReal) :=
  -- Porting note: was `Subtype.ext`
  NNReal.eq <| by
    push_cast
    exact dist_eq_sum (p.toReal_pos_iff_ne_top.mpr hp) _ _
#align pi_Lp.nndist_eq_sum PiLp.nndist_eq_sum

theorem nndist_eq_iSup {β : ι → Type*} [∀ i, PseudoMetricSpace (β i)] (x y : PiLp ∞ β) :
    nndist x y = ⨆ i, nndist (x i) (y i) :=
  -- Porting note: was `Subtype.ext`
  NNReal.eq <| by
    push_cast
    exact dist_eq_iSup _ _
#align pi_Lp.nndist_eq_supr PiLp.nndist_eq_iSup

theorem lipschitzWith_equiv [∀ i, PseudoEMetricSpace (β i)] :
    LipschitzWith 1 (WithLp.equiv p (∀ i, β i)) :=
  lipschitzWith_equiv_aux p β
#align pi_Lp.lipschitz_with_equiv PiLp.lipschitzWith_equiv

theorem antilipschitzWith_equiv [∀ i, PseudoEMetricSpace (β i)] :
    AntilipschitzWith ((Fintype.card ι : ℝ≥0) ^ (1 / p).toReal) (WithLp.equiv p (∀ i, β i)) :=
  antilipschitzWith_equiv_aux p β
#align pi_Lp.antilipschitz_with_equiv PiLp.antilipschitzWith_equiv

theorem infty_equiv_isometry [∀ i, PseudoEMetricSpace (β i)] :
    Isometry (WithLp.equiv ∞ (∀ i, β i)) :=
  fun x y =>
  le_antisymm (by simpa only [ENNReal.coe_one, one_mul] using lipschitzWith_equiv ∞ β x y)
    (by
      simpa only [ENNReal.div_top, ENNReal.zero_toReal, NNReal.rpow_zero, ENNReal.coe_one,
        one_mul] using antilipschitzWith_equiv ∞ β x y)
#align pi_Lp.infty_equiv_isometry PiLp.infty_equiv_isometry

/-- seminormed group instance on the product of finitely many normed groups, using the `L^p`
norm. -/
instance seminormedAddCommGroup [∀ i, SeminormedAddCommGroup (β i)] :
    SeminormedAddCommGroup (PiLp p β) :=
  { Pi.addCommGroup with
    dist_eq := fun x y => by
      rcases p.dichotomy with (rfl | h)
      · simp only [dist_eq_iSup, norm_eq_ciSup, dist_eq_norm, sub_apply]
      · have : p ≠ ∞ := by
          intro hp
          rw [hp, ENNReal.top_toReal] at h
          linarith
        simp only [dist_eq_sum (zero_lt_one.trans_le h), norm_eq_sum (zero_lt_one.trans_le h),
          dist_eq_norm, sub_apply] }
#align pi_Lp.seminormed_add_comm_group PiLp.seminormedAddCommGroup

/-- normed group instance on the product of finitely many normed groups, using the `L^p` norm. -/
instance normedAddCommGroup [∀ i, NormedAddCommGroup (α i)] : NormedAddCommGroup (PiLp p α) :=
  { PiLp.seminormedAddCommGroup p α with
    eq_of_dist_eq_zero := eq_of_dist_eq_zero }
#align pi_Lp.normed_add_comm_group PiLp.normedAddCommGroup

theorem nnnorm_eq_sum {p : ℝ≥0∞} [Fact (1 ≤ p)] {β : ι → Type*} (hp : p ≠ ∞)
    [∀ i, SeminormedAddCommGroup (β i)] (f : PiLp p β) :
    ‖f‖₊ = (∑ i, ‖f i‖₊ ^ p.toReal) ^ (1 / p.toReal) := by
  ext
  simp [NNReal.coe_sum, norm_eq_sum (p.toReal_pos_iff_ne_top.mpr hp)]
#align pi_Lp.nnnorm_eq_sum PiLp.nnnorm_eq_sum

section Linfty
variable {β}
variable [∀ i, SeminormedAddCommGroup (β i)]

theorem nnnorm_eq_ciSup (f : PiLp ∞ β) : ‖f‖₊ = ⨆ i, ‖f i‖₊ := by
  ext
  simp [NNReal.coe_iSup, norm_eq_ciSup]
#align pi_Lp.nnnorm_eq_csupr PiLp.nnnorm_eq_ciSup

@[simp] theorem nnnorm_equiv (f : PiLp ∞ β) : ‖WithLp.equiv ⊤ _ f‖₊ = ‖f‖₊ := by
  rw [nnnorm_eq_ciSup, Pi.nnnorm_def, Finset.sup_univ_eq_ciSup]
  dsimp only [WithLp.equiv_pi_apply]

@[simp] theorem nnnorm_equiv_symm (f : ∀ i, β i) : ‖(WithLp.equiv ⊤ _).symm f‖₊ = ‖f‖₊ :=
  (nnnorm_equiv _).symm

@[simp] theorem norm_equiv (f : PiLp ∞ β) : ‖WithLp.equiv ⊤ _ f‖ = ‖f‖ :=
  congr_arg NNReal.toReal <| nnnorm_equiv f

@[simp] theorem norm_equiv_symm (f : ∀ i, β i) : ‖(WithLp.equiv ⊤ _).symm f‖ = ‖f‖ :=
  (norm_equiv _).symm

end Linfty

theorem norm_eq_of_nat {p : ℝ≥0∞} [Fact (1 ≤ p)] {β : ι → Type*}
    [∀ i, SeminormedAddCommGroup (β i)] (n : ℕ) (h : p = n) (f : PiLp p β) :
    ‖f‖ = (∑ i, ‖f i‖ ^ n) ^ (1 / (n : ℝ)) := by
  have := p.toReal_pos_iff_ne_top.mpr (ne_of_eq_of_ne h <| ENNReal.nat_ne_top n)
  simp only [one_div, h, Real.rpow_nat_cast, ENNReal.toReal_nat, eq_self_iff_true, Finset.sum_congr,
    norm_eq_sum this]
#align pi_Lp.norm_eq_of_nat PiLp.norm_eq_of_nat

theorem norm_eq_of_L2 {β : ι → Type*} [∀ i, SeminormedAddCommGroup (β i)] (x : PiLp 2 β) :
    ‖x‖ = Real.sqrt (∑ i : ι, ‖x i‖ ^ 2) := by
  rw [norm_eq_of_nat 2 (by norm_cast) _] -- Porting note: was `convert`
  rw [Real.sqrt_eq_rpow]
  norm_cast
#align pi_Lp.norm_eq_of_L2 PiLp.norm_eq_of_L2

theorem nnnorm_eq_of_L2 {β : ι → Type*} [∀ i, SeminormedAddCommGroup (β i)] (x : PiLp 2 β) :
    ‖x‖₊ = NNReal.sqrt (∑ i : ι, ‖x i‖₊ ^ 2) :=
  -- Porting note: was `Subtype.ext`
  NNReal.eq <| by
    push_cast
    exact norm_eq_of_L2 x
#align pi_Lp.nnnorm_eq_of_L2 PiLp.nnnorm_eq_of_L2

theorem norm_sq_eq_of_L2 (β : ι → Type*) [∀ i, SeminormedAddCommGroup (β i)] (x : PiLp 2 β) :
    ‖x‖ ^ 2 = ∑ i : ι, ‖x i‖ ^ 2 := by
  suffices ‖x‖₊ ^ 2 = ∑ i : ι, ‖x i‖₊ ^ 2 by
    simpa only [NNReal.coe_sum] using congr_arg ((↑) : ℝ≥0 → ℝ) this
  rw [nnnorm_eq_of_L2, NNReal.sq_sqrt]
#align pi_Lp.norm_sq_eq_of_L2 PiLp.norm_sq_eq_of_L2

theorem dist_eq_of_L2 {β : ι → Type*} [∀ i, SeminormedAddCommGroup (β i)] (x y : PiLp 2 β) :
    dist x y = (∑ i, dist (x i) (y i) ^ 2).sqrt := by
  simp_rw [dist_eq_norm, norm_eq_of_L2, sub_apply]
#align pi_Lp.dist_eq_of_L2 PiLp.dist_eq_of_L2

theorem nndist_eq_of_L2 {β : ι → Type*} [∀ i, SeminormedAddCommGroup (β i)] (x y : PiLp 2 β) :
    nndist x y = NNReal.sqrt (∑ i, nndist (x i) (y i) ^ 2) :=
  -- Porting note: was `Subtype.ext`
  NNReal.eq <| by
    push_cast
    exact dist_eq_of_L2 _ _
#align pi_Lp.nndist_eq_of_L2 PiLp.nndist_eq_of_L2

theorem edist_eq_of_L2 {β : ι → Type*} [∀ i, SeminormedAddCommGroup (β i)] (x y : PiLp 2 β) :
    edist x y = (∑ i, edist (x i) (y i) ^ 2) ^ (1 / 2 : ℝ) := by simp [PiLp.edist_eq_sum]
#align pi_Lp.edist_eq_of_L2 PiLp.edist_eq_of_L2

instance instBoundedSMul [SeminormedRing 𝕜] [∀ i, SeminormedAddCommGroup (β i)]
    [∀ i, Module 𝕜 (β i)] [∀ i, BoundedSMul 𝕜 (β i)] :
    BoundedSMul 𝕜 (PiLp p β) :=
  .of_nnnorm_smul_le fun c f => by
    rcases p.dichotomy with (rfl | hp)
    · rw [← nnnorm_equiv, ← nnnorm_equiv, WithLp.equiv_smul]
      exact nnnorm_smul_le c (WithLp.equiv ∞ (∀ i, β i) f)
    · have hp0 : 0 < p.toReal := zero_lt_one.trans_le hp
      have hpt : p ≠ ⊤ := p.toReal_pos_iff_ne_top.mp hp0
      rw [nnnorm_eq_sum hpt, nnnorm_eq_sum hpt, NNReal.rpow_one_div_le_iff hp0, NNReal.mul_rpow,
        ← NNReal.rpow_mul, div_mul_cancel₀ 1 hp0.ne', NNReal.rpow_one, Finset.mul_sum]
      simp_rw [← NNReal.mul_rpow, smul_apply]
      exact Finset.sum_le_sum fun i _ => NNReal.rpow_le_rpow (nnnorm_smul_le _ _) hp0.le

/-- The product of finitely many normed spaces is a normed space, with the `L^p` norm. -/
instance normedSpace [NormedField 𝕜] [∀ i, SeminormedAddCommGroup (β i)]
    [∀ i, NormedSpace 𝕜 (β i)] : NormedSpace 𝕜 (PiLp p β) where
  norm_smul_le := norm_smul_le
#align pi_Lp.normed_space PiLp.normedSpace

variable {𝕜 p α}
variable [SeminormedRing 𝕜] [∀ i, SeminormedAddCommGroup (β i)]
variable [∀ i, Module 𝕜 (β i)] [∀ i, BoundedSMul 𝕜 (β i)] (c : 𝕜)

/-- The canonical map `WithLp.equiv` between `PiLp ∞ β` and `Π i, β i` as a linear isometric
equivalence. -/
def equivₗᵢ : PiLp ∞ β ≃ₗᵢ[𝕜] ∀ i, β i :=
  { WithLp.equiv ∞ (∀ i, β i) with
    map_add' := fun _f _g => rfl
    map_smul' := fun _c _f => rfl
    norm_map' := norm_equiv }
#align pi_Lp.equivₗᵢ PiLp.equivₗᵢ

variable {ι' : Type*}
variable [Fintype ι']
variable (p 𝕜)
variable (E : Type*) [NormedAddCommGroup E] [Module 𝕜 E] [BoundedSMul 𝕜 E]

/-- An equivalence of finite domains induces a linearly isometric equivalence of finitely supported
functions-/
def _root_.LinearIsometryEquiv.piLpCongrLeft (e : ι ≃ ι') :
    (PiLp p fun _ : ι => E) ≃ₗᵢ[𝕜] PiLp p fun _ : ι' => E where
  toLinearEquiv := LinearEquiv.piCongrLeft' 𝕜 (fun _ : ι => E) e
  norm_map' x' := by
    rcases p.dichotomy with (rfl | h)
    · simp_rw [norm_eq_ciSup]
      exact e.symm.iSup_congr fun _ => rfl
    · simp only [norm_eq_sum (zero_lt_one.trans_le h)]
      congr 1
      exact Fintype.sum_equiv e.symm _ _ fun _ => rfl
#align linear_isometry_equiv.pi_Lp_congr_left LinearIsometryEquiv.piLpCongrLeft

variable {p 𝕜 E}

@[simp]
theorem _root_.LinearIsometryEquiv.piLpCongrLeft_apply (e : ι ≃ ι') (v : PiLp p fun _ : ι => E) :
    LinearIsometryEquiv.piLpCongrLeft p 𝕜 E e v = Equiv.piCongrLeft' (fun _ : ι => E) e v :=
  rfl
#align linear_isometry_equiv.pi_Lp_congr_left_apply LinearIsometryEquiv.piLpCongrLeft_apply

@[simp]
theorem _root_.LinearIsometryEquiv.piLpCongrLeft_symm (e : ι ≃ ι') :
    (LinearIsometryEquiv.piLpCongrLeft p 𝕜 E e).symm =
      LinearIsometryEquiv.piLpCongrLeft p 𝕜 E e.symm :=
  LinearIsometryEquiv.ext fun z => by -- Porting note: was `rfl`
    simp only [LinearIsometryEquiv.piLpCongrLeft, LinearIsometryEquiv.symm,
      LinearIsometryEquiv.coe_mk]
    unfold PiLp WithLp
    ext
    simp only [LinearEquiv.piCongrLeft'_symm_apply, eq_rec_constant,
      LinearEquiv.piCongrLeft'_apply, Equiv.symm_symm_apply]
#align linear_isometry_equiv.pi_Lp_congr_left_symm LinearIsometryEquiv.piLpCongrLeft_symm

@[simp high]
theorem _root_.LinearIsometryEquiv.piLpCongrLeft_single [DecidableEq ι] [DecidableEq ι']
    (e : ι ≃ ι') (i : ι) (v : E) :
    LinearIsometryEquiv.piLpCongrLeft p 𝕜 E e ((WithLp.equiv p (_ → E)).symm <| Pi.single i v) =
      (WithLp.equiv p (_ → E)).symm (Pi.single (e i) v) := by
  funext x
  simp [LinearIsometryEquiv.piLpCongrLeft_apply, LinearEquiv.piCongrLeft', Equiv.piCongrLeft',
    Pi.single, Function.update, Equiv.symm_apply_eq]
#align linear_isometry_equiv.pi_Lp_congr_left_single LinearIsometryEquiv.piLpCongrLeft_single

section Single

variable (p)
variable [DecidableEq ι]

-- Porting note: added `hp`
@[simp]
theorem nnnorm_equiv_symm_single [hp : Fact (1 ≤ p)] (i : ι) (b : β i) :
    ‖(WithLp.equiv p (∀ i, β i)).symm (Pi.single i b)‖₊ = ‖b‖₊ := by
  haveI : Nonempty ι := ⟨i⟩
  induction p using ENNReal.recTopCoe generalizing hp with
  | top =>
    simp_rw [nnnorm_eq_ciSup, WithLp.equiv_symm_pi_apply]
    refine' ciSup_eq_of_forall_le_of_forall_lt_exists_gt (fun j => _) fun n hn => ⟨i, hn.trans_eq _⟩
    · obtain rfl | hij := Decidable.eq_or_ne i j
      · rw [Pi.single_eq_same]
      · rw [Pi.single_eq_of_ne' hij, nnnorm_zero]
        exact zero_le _
    · rw [Pi.single_eq_same]
  | coe p =>
    have hp0 : (p : ℝ) ≠ 0 :=
      mod_cast (zero_lt_one.trans_le <| Fact.out (p := 1 ≤ (p : ℝ≥0∞))).ne'
    rw [nnnorm_eq_sum ENNReal.coe_ne_top, ENNReal.coe_toReal, Fintype.sum_eq_single i,
      WithLp.equiv_symm_pi_apply, Pi.single_eq_same, ← NNReal.rpow_mul, one_div, mul_inv_cancel hp0,
      NNReal.rpow_one]
    intro j hij
    rw [WithLp.equiv_symm_pi_apply, Pi.single_eq_of_ne hij, nnnorm_zero, NNReal.zero_rpow hp0]
#align pi_Lp.nnnorm_equiv_symm_single PiLp.nnnorm_equiv_symm_single

@[simp]
theorem norm_equiv_symm_single (i : ι) (b : β i) :
    ‖(WithLp.equiv p (∀ i, β i)).symm (Pi.single i b)‖ = ‖b‖ :=
  congr_arg ((↑) : ℝ≥0 → ℝ) <| nnnorm_equiv_symm_single p β i b
#align pi_Lp.norm_equiv_symm_single PiLp.norm_equiv_symm_single

@[simp]
theorem nndist_equiv_symm_single_same (i : ι) (b₁ b₂ : β i) :
    nndist
        ((WithLp.equiv p (∀ i, β i)).symm (Pi.single i b₁))
        ((WithLp.equiv p (∀ i, β i)).symm (Pi.single i b₂)) =
      nndist b₁ b₂ := by
  rw [nndist_eq_nnnorm, nndist_eq_nnnorm, ← WithLp.equiv_symm_sub, ← Pi.single_sub,
    nnnorm_equiv_symm_single]
#align pi_Lp.nndist_equiv_symm_single_same PiLp.nndist_equiv_symm_single_same

@[simp]
theorem dist_equiv_symm_single_same (i : ι) (b₁ b₂ : β i) :
    dist
        ((WithLp.equiv p (∀ i, β i)).symm (Pi.single i b₁))
        ((WithLp.equiv p (∀ i, β i)).symm (Pi.single i b₂)) =
      dist b₁ b₂ :=
  congr_arg ((↑) : ℝ≥0 → ℝ) <| nndist_equiv_symm_single_same p β i b₁ b₂
#align pi_Lp.dist_equiv_symm_single_same PiLp.dist_equiv_symm_single_same

@[simp]
theorem edist_equiv_symm_single_same (i : ι) (b₁ b₂ : β i) :
    edist
        ((WithLp.equiv p (∀ i, β i)).symm (Pi.single i b₁))
        ((WithLp.equiv p (∀ i, β i)).symm (Pi.single i b₂)) =
      edist b₁ b₂ := by
  -- Porting note: was `simpa using`
  simp only [edist_nndist, nndist_equiv_symm_single_same p β i b₁ b₂]
#align pi_Lp.edist_equiv_symm_single_same PiLp.edist_equiv_symm_single_same

end Single

/-- When `p = ∞`, this lemma does not hold without the additional assumption `Nonempty ι` because
the left-hand side simplifies to `0`, while the right-hand side simplifies to `‖b‖₊`. See
`PiLp.nnnorm_equiv_symm_const'` for a version which exchanges the hypothesis `p ≠ ∞` for
`Nonempty ι`. -/
theorem nnnorm_equiv_symm_const {β} [SeminormedAddCommGroup β] (hp : p ≠ ∞) (b : β) :
    ‖(WithLp.equiv p (ι → β)).symm (Function.const _ b)‖₊ =
      (Fintype.card ι : ℝ≥0) ^ (1 / p).toReal * ‖b‖₊ := by
  rcases p.dichotomy with (h | h)
  · exact False.elim (hp h)
  · have ne_zero : p.toReal ≠ 0 := (zero_lt_one.trans_le h).ne'
    simp_rw [nnnorm_eq_sum hp, WithLp.equiv_symm_pi_apply, Function.const_apply, Finset.sum_const,
      Finset.card_univ, nsmul_eq_mul, NNReal.mul_rpow, ← NNReal.rpow_mul,
      mul_one_div_cancel ne_zero, NNReal.rpow_one, ENNReal.toReal_div, ENNReal.one_toReal]
#align pi_Lp.nnnorm_equiv_symm_const PiLp.nnnorm_equiv_symm_const

/-- When `IsEmpty ι`, this lemma does not hold without the additional assumption `p ≠ ∞` because
the left-hand side simplifies to `0`, while the right-hand side simplifies to `‖b‖₊`. See
`PiLp.nnnorm_equiv_symm_const` for a version which exchanges the hypothesis `Nonempty ι`.
for `p ≠ ∞`. -/
theorem nnnorm_equiv_symm_const' {β} [SeminormedAddCommGroup β] [Nonempty ι] (b : β) :
    ‖(WithLp.equiv p (ι → β)).symm (Function.const _ b)‖₊ =
      (Fintype.card ι : ℝ≥0) ^ (1 / p).toReal * ‖b‖₊ := by
  rcases em <| p = ∞ with (rfl | hp)
  · simp only [WithLp.equiv_symm_pi_apply, ENNReal.div_top, ENNReal.zero_toReal, NNReal.rpow_zero,
      one_mul, nnnorm_eq_ciSup, Function.const_apply, ciSup_const]
  · exact nnnorm_equiv_symm_const hp b
#align pi_Lp.nnnorm_equiv_symm_const' PiLp.nnnorm_equiv_symm_const'

/-- When `p = ∞`, this lemma does not hold without the additional assumption `Nonempty ι` because
the left-hand side simplifies to `0`, while the right-hand side simplifies to `‖b‖₊`. See
`PiLp.norm_equiv_symm_const'` for a version which exchanges the hypothesis `p ≠ ∞` for
`Nonempty ι`. -/
theorem norm_equiv_symm_const {β} [SeminormedAddCommGroup β] (hp : p ≠ ∞) (b : β) :
    ‖(WithLp.equiv p (ι → β)).symm (Function.const _ b)‖ =
      (Fintype.card ι : ℝ≥0) ^ (1 / p).toReal * ‖b‖ :=
  (congr_arg ((↑) : ℝ≥0 → ℝ) <| nnnorm_equiv_symm_const hp b).trans <| by simp
#align pi_Lp.norm_equiv_symm_const PiLp.norm_equiv_symm_const

/-- When `IsEmpty ι`, this lemma does not hold without the additional assumption `p ≠ ∞` because
the left-hand side simplifies to `0`, while the right-hand side simplifies to `‖b‖₊`. See
`PiLp.norm_equiv_symm_const` for a version which exchanges the hypothesis `Nonempty ι`.
for `p ≠ ∞`. -/
theorem norm_equiv_symm_const' {β} [SeminormedAddCommGroup β] [Nonempty ι] (b : β) :
    ‖(WithLp.equiv p (ι → β)).symm (Function.const _ b)‖ =
      (Fintype.card ι : ℝ≥0) ^ (1 / p).toReal * ‖b‖ :=
  (congr_arg ((↑) : ℝ≥0 → ℝ) <| nnnorm_equiv_symm_const' b).trans <| by simp
#align pi_Lp.norm_equiv_symm_const' PiLp.norm_equiv_symm_const'

theorem nnnorm_equiv_symm_one {β} [SeminormedAddCommGroup β] (hp : p ≠ ∞) [One β] :
    ‖(WithLp.equiv p (ι → β)).symm 1‖₊ =
      (Fintype.card ι : ℝ≥0) ^ (1 / p).toReal * ‖(1 : β)‖₊ :=
  (nnnorm_equiv_symm_const hp (1 : β)).trans rfl
#align pi_Lp.nnnorm_equiv_symm_one PiLp.nnnorm_equiv_symm_one

theorem norm_equiv_symm_one {β} [SeminormedAddCommGroup β] (hp : p ≠ ∞) [One β] :
    ‖(WithLp.equiv p (ι → β)).symm 1‖ = (Fintype.card ι : ℝ≥0) ^ (1 / p).toReal * ‖(1 : β)‖ :=
  (norm_equiv_symm_const hp (1 : β)).trans rfl
#align pi_Lp.norm_equiv_symm_one PiLp.norm_equiv_symm_one

variable (𝕜 p)

/-- `WithLp.equiv` as a continuous linear equivalence. -/
@[simps! (config := .asFn) apply symm_apply]
protected def continuousLinearEquiv : PiLp p β ≃L[𝕜] ∀ i, β i where
  toLinearEquiv := WithLp.linearEquiv _ _ _
  continuous_toFun := continuous_equiv _ _
  continuous_invFun := continuous_equiv_symm _ _
#align pi_Lp.continuous_linear_equiv PiLp.continuousLinearEquiv

end Fintype

section Basis

variable [Finite ι] [Ring 𝕜]
variable (ι)

/-- A version of `Pi.basisFun` for `PiLp`. -/
def basisFun : Basis ι 𝕜 (PiLp p fun _ : ι => 𝕜) :=
  Basis.ofEquivFun (WithLp.linearEquiv p 𝕜 (ι → 𝕜))
#align pi_Lp.basis_fun PiLp.basisFun

@[simp]
theorem basisFun_apply [DecidableEq ι] (i) :
    basisFun p 𝕜 ι i = (WithLp.equiv p _).symm (Pi.single i 1) := by
  simp_rw [basisFun, Basis.coe_ofEquivFun, WithLp.linearEquiv_symm_apply, Pi.single]
#align pi_Lp.basis_fun_apply PiLp.basisFun_apply

@[simp]
theorem basisFun_repr (x : PiLp p fun _ : ι => 𝕜) (i : ι) : (basisFun p 𝕜 ι).repr x i = x i :=
  rfl
#align pi_Lp.basis_fun_repr PiLp.basisFun_repr

@[simp]
theorem basisFun_equivFun : (basisFun p 𝕜 ι).equivFun = WithLp.linearEquiv p 𝕜 (ι → 𝕜) :=
  Basis.equivFun_ofEquivFun _
#align pi_Lp.basis_fun_equiv_fun PiLp.basisFun_equivFun

theorem basisFun_eq_pi_basisFun :
    basisFun p 𝕜 ι = (Pi.basisFun 𝕜 ι).map (WithLp.linearEquiv p 𝕜 (ι → 𝕜)).symm :=
  rfl
#align pi_Lp.basis_fun_eq_pi_basis_fun PiLp.basisFun_eq_pi_basisFun

@[simp]
theorem basisFun_map :
    (basisFun p 𝕜 ι).map (WithLp.linearEquiv p 𝕜 (ι → 𝕜)) = Pi.basisFun 𝕜 ι :=
  rfl
#align pi_Lp.basis_fun_map PiLp.basisFun_map

end Basis

open Matrix

nonrec theorem basis_toMatrix_basisFun_mul [Fintype ι]
    {𝕜} [SeminormedCommRing 𝕜] (b : Basis ι 𝕜 (PiLp p fun _ : ι => 𝕜))
    (A : Matrix ι ι 𝕜) :
    b.toMatrix (PiLp.basisFun _ _ _) * A =
      Matrix.of fun i j => b.repr ((WithLp.equiv _ _).symm (Aᵀ j)) i := by
  have := basis_toMatrix_basisFun_mul (b.map (WithLp.linearEquiv _ 𝕜 _)) A
  simp_rw [← PiLp.basisFun_map p, Basis.map_repr, LinearEquiv.trans_apply,
    WithLp.linearEquiv_symm_apply, Basis.toMatrix_map, Function.comp, Basis.map_apply,
    LinearEquiv.symm_apply_apply] at this
  exact this
#align pi_Lp.basis_to_matrix_basis_fun_mul PiLp.basis_toMatrix_basisFun_mul

end PiLp<|MERGE_RESOLUTION|>--- conflicted
+++ resolved
@@ -398,12 +398,7 @@
   simp_rw [ENNReal.coe_one, one_mul, edist_pi_def, Finset.sup_le_iff, Finset.mem_univ,
     forall_true_left, WithLp.equiv_pi_apply]
   rcases p.dichotomy with (rfl | h)
-<<<<<<< HEAD
-  · simpa only [ENNReal.coe_one, one_mul, edist_eq_iSup, edist, Finset.sup_le_iff, Finset.mem_univ,
-      forall_true_left] using le_iSup fun i => edist (x i) (y i)
-=======
   · simpa only [edist_eq_iSup] using le_iSup fun i => edist (x i) (y i)
->>>>>>> 8afa24ed
   · have cancel : p.toReal * (1 / p.toReal) = 1 := mul_div_cancel₀ 1 (zero_lt_one.trans_le h).ne'
     rw [edist_eq_sum (zero_lt_one.trans_le h)]
     intro i
