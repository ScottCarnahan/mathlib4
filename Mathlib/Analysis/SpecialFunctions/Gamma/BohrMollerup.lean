/-
Copyright (c) 2023 David Loeffler. All rights reserved.
Released under Apache 2.0 license as described in the file LICENSE.
Authors: David Loeffler
-/
import Mathlib.Analysis.SpecialFunctions.Gaussian.GaussianIntegral

/-! # Convexity properties of the Gamma function

In this file, we prove that `Gamma` and `log ∘ Gamma` are convex functions on the positive real
line. We then prove the Bohr-Mollerup theorem, which characterises `Gamma` as the *unique*
positive-real-valued, log-convex function on the positive reals satisfying `f (x + 1) = x f x` and
`f 1 = 1`.

The proof of the Bohr-Mollerup theorem is bound up with the proof of (a weak form of) the Euler
limit formula, `Real.BohrMollerup.tendsto_logGammaSeq`, stating that for positive
real `x` the sequence `x * log n + log n! - ∑ (m : ℕ) ∈ Finset.range (n + 1), log (x + m)`
tends to `log Γ(x)` as `n → ∞`. We prove that any function satisfying the hypotheses of the
Bohr-Mollerup theorem must agree with the limit in the Euler limit formula, so there is at most one
such function; then we show that `Γ` satisfies these conditions.

Since most of the auxiliary lemmas for the Bohr-Mollerup theorem are of no relevance outside the
context of this proof, we place them in a separate namespace `Real.BohrMollerup` to avoid clutter.
(This includes the logarithmic form of the Euler limit formula, since later we will prove a more
general form of the Euler limit formula valid for any real or complex `x`; see
`Real.Gamma_seq_tendsto_Gamma` and `Complex.Gamma_seq_tendsto_Gamma` in the file
`Mathlib/Analysis/SpecialFunctions/Gamma/Beta.lean`.)

As an application of the Bohr-Mollerup theorem we prove the Legendre doubling formula for the
Gamma function for real positive `s` (which will be upgraded to a proof for all complex `s` in a
later file).

TODO: This argument can be extended to prove the general `k`-multiplication formula (at least up
to a constant, and it should be possible to deduce the value of this constant using Stirling's
formula).
-/

<<<<<<< HEAD
open scoped AlgebraOrderInstances

set_option linter.uppercaseLean3 false
=======
>>>>>>> 0d4b02ed

noncomputable section

open Filter Set MeasureTheory

open scoped Nat ENNReal Topology Real

namespace Real

section Convexity

/-- Log-convexity of the Gamma function on the positive reals (stated in multiplicative form),
proved using the Hölder inequality applied to Euler's integral. -/
theorem Gamma_mul_add_mul_le_rpow_Gamma_mul_rpow_Gamma {s t a b : ℝ} (hs : 0 < s) (ht : 0 < t)
    (ha : 0 < a) (hb : 0 < b) (hab : a + b = 1) :
    Gamma (a * s + b * t) ≤ Gamma s ^ a * Gamma t ^ b := by
  -- We will apply Hölder's inequality, for the conjugate exponents `p = 1 / a`
  -- and `q = 1 / b`, to the functions `f a s` and `f b t`, where `f` is as follows:
  let f : ℝ → ℝ → ℝ → ℝ := fun c u x => exp (-c * x) * x ^ (c * (u - 1))
  have e : IsConjExponent (1 / a) (1 / b) := Real.isConjExponent_one_div ha hb hab
  have hab' : b = 1 - a := by linarith
  have hst : 0 < a * s + b * t := add_pos (mul_pos ha hs) (mul_pos hb ht)
  -- some properties of f:
  have posf : ∀ c u x : ℝ, x ∈ Ioi (0 : ℝ) → 0 ≤ f c u x := fun c u x hx =>
    mul_nonneg (exp_pos _).le (rpow_pos_of_pos hx _).le
  have posf' : ∀ c u : ℝ, ∀ᵐ x : ℝ ∂volume.restrict (Ioi 0), 0 ≤ f c u x := fun c u =>
    (ae_restrict_iff' measurableSet_Ioi).mpr (ae_of_all _ (posf c u))
  have fpow :
    ∀ {c x : ℝ} (_ : 0 < c) (u : ℝ) (_ : 0 < x), exp (-x) * x ^ (u - 1) = f c u x ^ (1 / c) := by
    intro c x hc u hx
    dsimp only [f]
    rw [mul_rpow (exp_pos _).le ((rpow_nonneg hx.le) _), ← exp_mul, ← rpow_mul hx.le]
    congr 2 <;> field_simp [hc.ne']; ring
  -- show `f c u` is in `ℒp` for `p = 1/c`:
  have f_mem_Lp :
    ∀ {c u : ℝ} (hc : 0 < c) (hu : 0 < u),
      Memℒp (f c u) (ENNReal.ofReal (1 / c)) (volume.restrict (Ioi 0)) := by
    intro c u hc hu
    have A : ENNReal.ofReal (1 / c) ≠ 0 := by
      rwa [Ne, ENNReal.ofReal_eq_zero, not_le, one_div_pos]
    have B : ENNReal.ofReal (1 / c) ≠ ∞ := ENNReal.ofReal_ne_top
    rw [← memℒp_norm_rpow_iff _ A B, ENNReal.toReal_ofReal (one_div_nonneg.mpr hc.le),
      ENNReal.div_self A B, memℒp_one_iff_integrable]
    · apply Integrable.congr (GammaIntegral_convergent hu)
      refine eventuallyEq_of_mem (self_mem_ae_restrict measurableSet_Ioi) fun x hx => ?_
      dsimp only
      rw [fpow hc u hx]
      congr 1
      exact (norm_of_nonneg (posf _ _ x hx)).symm
    · refine ContinuousOn.aestronglyMeasurable ?_ measurableSet_Ioi
      refine (Continuous.continuousOn ?_).mul (ContinuousAt.continuousOn fun x hx => ?_)
      · exact continuous_exp.comp (continuous_const.mul continuous_id')
      · exact continuousAt_rpow_const _ _ (Or.inl (mem_Ioi.mp hx).ne')
  -- now apply Hölder:
  rw [Gamma_eq_integral hs, Gamma_eq_integral ht, Gamma_eq_integral hst]
  convert
    MeasureTheory.integral_mul_le_Lp_mul_Lq_of_nonneg e (posf' a s) (posf' b t) (f_mem_Lp ha hs)
      (f_mem_Lp hb ht) using
    1
  · refine setIntegral_congr measurableSet_Ioi fun x hx => ?_
    dsimp only
    have A : exp (-x) = exp (-a * x) * exp (-b * x) := by
      rw [← exp_add, ← add_mul, ← neg_add, hab, neg_one_mul]
    have B : x ^ (a * s + b * t - 1) = x ^ (a * (s - 1)) * x ^ (b * (t - 1)) := by
      rw [← rpow_add hx, hab']; congr 1; ring
    rw [A, B]
    ring
  · rw [one_div_one_div, one_div_one_div]
    congr 2 <;> exact setIntegral_congr measurableSet_Ioi fun x hx => fpow (by assumption) _ hx

theorem convexOn_log_Gamma : ConvexOn ℝ (Ioi 0) (log ∘ Gamma) := by
  refine convexOn_iff_forall_pos.mpr ⟨convex_Ioi _, fun x hx y hy a b ha hb hab => ?_⟩
  have : b = 1 - a := by linarith
  subst this
  simp_rw [Function.comp_apply, smul_eq_mul]
  simp only [mem_Ioi] at hx hy
  rw [← log_rpow, ← log_rpow, ← log_mul]
  · gcongr
    exact Gamma_mul_add_mul_le_rpow_Gamma_mul_rpow_Gamma hx hy ha hb hab
  all_goals positivity

theorem convexOn_Gamma : ConvexOn ℝ (Ioi 0) Gamma := by
  refine
    ((convexOn_exp.subset (subset_univ _) ?_).comp convexOn_log_Gamma
          (exp_monotone.monotoneOn _)).congr
      fun x hx => exp_log (Gamma_pos_of_pos hx)
  rw [convex_iff_isPreconnected]
  refine isPreconnected_Ioi.image _ fun x hx => ContinuousAt.continuousWithinAt ?_
  refine (differentiableAt_Gamma fun m => ?_).continuousAt.log (Gamma_pos_of_pos hx).ne'
  exact (neg_lt_iff_pos_add.mpr (add_pos_of_pos_of_nonneg (mem_Ioi.mp hx) (Nat.cast_nonneg m))).ne'

end Convexity

section BohrMollerup

namespace BohrMollerup

/-- The function `n ↦ x log n + log n! - (log x + ... + log (x + n))`, which we will show tends to
`log (Gamma x)` as `n → ∞`. -/
def logGammaSeq (x : ℝ) (n : ℕ) : ℝ :=
  x * log n + log n ! - ∑ m ∈ Finset.range (n + 1), log (x + m)

variable {f : ℝ → ℝ} {x : ℝ} {n : ℕ}

theorem f_nat_eq (hf_feq : ∀ {y : ℝ}, 0 < y → f (y + 1) = f y + log y) (hn : n ≠ 0) :
    f n = f 1 + log (n - 1)! := by
  refine Nat.le_induction (by simp) (fun m hm IH => ?_) n (Nat.one_le_iff_ne_zero.2 hn)
  have A : 0 < (m : ℝ) := Nat.cast_pos.2 hm
  simp only [hf_feq A, Nat.cast_add, Nat.cast_one, Nat.add_succ_sub_one, add_zero]
  rw [IH, add_assoc, ← log_mul (Nat.cast_ne_zero.mpr (Nat.factorial_ne_zero _)) A.ne', ←
    Nat.cast_mul]
  conv_rhs => rw [← Nat.succ_pred_eq_of_pos hm, Nat.factorial_succ, mul_comm]
  congr
  exact (Nat.succ_pred_eq_of_pos hm).symm

theorem f_add_nat_eq (hf_feq : ∀ {y : ℝ}, 0 < y → f (y + 1) = f y + log y) (hx : 0 < x) (n : ℕ) :
    f (x + n) = f x + ∑ m ∈ Finset.range n, log (x + m) := by
  induction n with
  | zero => simp
  | succ n hn =>
    have : x + n.succ = x + n + 1 := by push_cast; ring
    rw [this, hf_feq, hn]
    · rw [Finset.range_succ, Finset.sum_insert Finset.not_mem_range_self]
      abel
    · linarith [(Nat.cast_nonneg n : 0 ≤ (n : ℝ))]

/-- Linear upper bound for `f (x + n)` on unit interval -/
theorem f_add_nat_le (hf_conv : ConvexOn ℝ (Ioi 0) f)
    (hf_feq : ∀ {y : ℝ}, 0 < y → f (y + 1) = f y + log y) (hn : n ≠ 0) (hx : 0 < x) (hx' : x ≤ 1) :
    f (n + x) ≤ f n + x * log n := by
  have hn' : 0 < (n : ℝ) := Nat.cast_pos.mpr (Nat.pos_of_ne_zero hn)
  have : f n + x * log n = (1 - x) * f n + x * f (n + 1) := by rw [hf_feq hn']; ring
  rw [this, (by ring : (n : ℝ) + x = (1 - x) * n + x * (n + 1))]
  simpa only [smul_eq_mul] using
    hf_conv.2 hn' (by linarith : 0 < (n + 1 : ℝ)) (by linarith : 0 ≤ 1 - x) hx.le (by linarith)

/-- Linear lower bound for `f (x + n)` on unit interval -/
theorem f_add_nat_ge (hf_conv : ConvexOn ℝ (Ioi 0) f)
    (hf_feq : ∀ {y : ℝ}, 0 < y → f (y + 1) = f y + log y) (hn : 2 ≤ n) (hx : 0 < x) :
    f n + x * log (n - 1) ≤ f (n + x) := by
  have npos : 0 < (n : ℝ) - 1 := by rw [← Nat.cast_one, sub_pos, Nat.cast_lt]; linarith
  have c :=
    (convexOn_iff_slope_mono_adjacent.mp <| hf_conv).2 npos (by linarith : 0 < (n : ℝ) + x)
      (by linarith : (n : ℝ) - 1 < (n : ℝ)) (by linarith)
  rw [add_sub_cancel_left, sub_sub_cancel, div_one] at c
  have : f (↑n - 1) = f n - log (↑n - 1) := by
    -- Porting note: was
    -- nth_rw_rhs 1 [(by ring : (n : ℝ) = ↑n - 1 + 1)]
    -- rw [hf_feq npos, add_sub_cancel]
    rw [eq_sub_iff_add_eq, ← hf_feq npos, sub_add_cancel]
  rwa [this, le_div_iff₀ hx, sub_sub_cancel, le_sub_iff_add_le, mul_comm _ x, add_comm] at c

theorem logGammaSeq_add_one (x : ℝ) (n : ℕ) :
    logGammaSeq (x + 1) n = logGammaSeq x (n + 1) + log x - (x + 1) * (log (n + 1) - log n) := by
  dsimp only [Nat.factorial_succ, logGammaSeq]
  conv_rhs => rw [Finset.sum_range_succ', Nat.cast_zero, add_zero]
  rw [Nat.cast_mul, log_mul]; rotate_left
  · rw [Nat.cast_ne_zero]; exact Nat.succ_ne_zero n
  · rw [Nat.cast_ne_zero]; exact Nat.factorial_ne_zero n
  have :
    ∑ m ∈ Finset.range (n + 1), log (x + 1 + ↑m) =
      ∑ k ∈ Finset.range (n + 1), log (x + ↑(k + 1)) := by
    congr! 2 with m
    push_cast
    abel
  rw [← this, Nat.cast_add_one n]
  ring

theorem le_logGammaSeq (hf_conv : ConvexOn ℝ (Ioi 0) f)
    (hf_feq : ∀ {y : ℝ}, 0 < y → f (y + 1) = f y + log y) (hx : 0 < x) (hx' : x ≤ 1) (n : ℕ) :
    f x ≤ f 1 + x * log (n + 1) - x * log n + logGammaSeq x n := by
  rw [logGammaSeq, ← add_sub_assoc, le_sub_iff_add_le, ← f_add_nat_eq (@hf_feq) hx, add_comm x]
  refine (f_add_nat_le hf_conv (@hf_feq) (Nat.add_one_ne_zero n) hx hx').trans (le_of_eq ?_)
  rw [f_nat_eq @hf_feq (by linarith : n + 1 ≠ 0), Nat.add_sub_cancel, Nat.cast_add_one]
  ring

theorem ge_logGammaSeq (hf_conv : ConvexOn ℝ (Ioi 0) f)
    (hf_feq : ∀ {y : ℝ}, 0 < y → f (y + 1) = f y + log y) (hx : 0 < x) (hn : n ≠ 0) :
    f 1 + logGammaSeq x n ≤ f x := by
  dsimp [logGammaSeq]
  rw [← add_sub_assoc, sub_le_iff_le_add, ← f_add_nat_eq (@hf_feq) hx, add_comm x _]
  refine le_trans (le_of_eq ?_) (f_add_nat_ge hf_conv @hf_feq ?_ hx)
  · rw [f_nat_eq @hf_feq, Nat.add_sub_cancel, Nat.cast_add_one, add_sub_cancel_right]
    · ring
    · exact Nat.succ_ne_zero _
  · omega

theorem tendsto_logGammaSeq_of_le_one (hf_conv : ConvexOn ℝ (Ioi 0) f)
    (hf_feq : ∀ {y : ℝ}, 0 < y → f (y + 1) = f y + log y) (hx : 0 < x) (hx' : x ≤ 1) :
    Tendsto (logGammaSeq x) atTop (𝓝 <| f x - f 1) := by
  refine tendsto_of_tendsto_of_tendsto_of_le_of_le' (f := logGammaSeq x)
    (g := fun n ↦ f x - f 1 - x * (log (n + 1) - log n)) ?_ tendsto_const_nhds ?_ ?_
  · have : f x - f 1 = f x - f 1 - x * 0 := by ring
    nth_rw 2 [this]
    exact Tendsto.sub tendsto_const_nhds (tendsto_log_nat_add_one_sub_log.const_mul _)
  · filter_upwards with n
    rw [sub_le_iff_le_add', sub_le_iff_le_add']
    convert le_logGammaSeq hf_conv (@hf_feq) hx hx' n using 1
    ring
  · show ∀ᶠ n : ℕ in atTop, logGammaSeq x n ≤ f x - f 1
    filter_upwards [eventually_ne_atTop 0] with n hn using
      le_sub_iff_add_le'.mpr (ge_logGammaSeq hf_conv hf_feq hx hn)

theorem tendsto_logGammaSeq (hf_conv : ConvexOn ℝ (Ioi 0) f)
    (hf_feq : ∀ {y : ℝ}, 0 < y → f (y + 1) = f y + log y) (hx : 0 < x) :
    Tendsto (logGammaSeq x) atTop (𝓝 <| f x - f 1) := by
  suffices ∀ m : ℕ, ↑m < x → x ≤ m + 1 → Tendsto (logGammaSeq x) atTop (𝓝 <| f x - f 1) by
    refine this ⌈x - 1⌉₊ ?_ ?_
    · rcases lt_or_le x 1 with ⟨⟩
      · rwa [Nat.ceil_eq_zero.mpr (by linarith : x - 1 ≤ 0), Nat.cast_zero]
      · convert Nat.ceil_lt_add_one (by linarith : 0 ≤ x - 1)
        abel
    · rw [← sub_le_iff_le_add]; exact Nat.le_ceil _
  intro m
  induction' m with m hm generalizing x
  · rw [Nat.cast_zero, zero_add]
    exact fun _ hx' => tendsto_logGammaSeq_of_le_one hf_conv (@hf_feq) hx hx'
  · intro hy hy'
    rw [Nat.cast_succ, ← sub_le_iff_le_add] at hy'
    rw [Nat.cast_succ, ← lt_sub_iff_add_lt] at hy
    specialize hm ((Nat.cast_nonneg _).trans_lt hy) hy hy'
    -- now massage gauss_product n (x - 1) into gauss_product (n - 1) x
    have :
      ∀ᶠ n : ℕ in atTop,
        logGammaSeq (x - 1) n =
          logGammaSeq x (n - 1) + x * (log (↑(n - 1) + 1) - log ↑(n - 1)) - log (x - 1) := by
      refine Eventually.mp (eventually_ge_atTop 1) (Eventually.of_forall fun n hn => ?_)
      have := logGammaSeq_add_one (x - 1) (n - 1)
      rw [sub_add_cancel, Nat.sub_add_cancel hn] at this
      rw [this]
      ring
    replace hm :=
      ((Tendsto.congr' this hm).add (tendsto_const_nhds : Tendsto (fun _ => log (x - 1)) _ _)).comp
        (tendsto_add_atTop_nat 1)
    have :
      ((fun x_1 : ℕ =>
            (fun n : ℕ =>
                  logGammaSeq x (n - 1) + x * (log (↑(n - 1) + 1) - log ↑(n - 1)) - log (x - 1))
                x_1 +
              (fun b : ℕ => log (x - 1)) x_1) ∘
          fun a : ℕ => a + 1) =
        fun n => logGammaSeq x n + x * (log (↑n + 1) - log ↑n) := by
      ext1 n
      dsimp only [Function.comp_apply]
      rw [sub_add_cancel, Nat.add_sub_cancel]
    rw [this] at hm
    convert hm.sub (tendsto_log_nat_add_one_sub_log.const_mul x) using 2
    · ring
    · have := hf_feq ((Nat.cast_nonneg m).trans_lt hy)
      rw [sub_add_cancel] at this
      rw [this]
      ring

theorem tendsto_log_gamma {x : ℝ} (hx : 0 < x) :
    Tendsto (logGammaSeq x) atTop (𝓝 <| log (Gamma x)) := by
  have : log (Gamma x) = (log ∘ Gamma) x - (log ∘ Gamma) 1 := by
    simp_rw [Function.comp_apply, Gamma_one, log_one, sub_zero]
  rw [this]
  refine BohrMollerup.tendsto_logGammaSeq convexOn_log_Gamma (fun {y} hy => ?_) hx
  rw [Function.comp_apply, Gamma_add_one hy.ne', log_mul hy.ne' (Gamma_pos_of_pos hy).ne', add_comm,
    Function.comp_apply]

end BohrMollerup

-- (namespace)
/-- The **Bohr-Mollerup theorem**: the Gamma function is the *unique* log-convex, positive-valued
function on the positive reals which satisfies `f 1 = 1` and `f (x + 1) = x * f x` for all `x`. -/
theorem eq_Gamma_of_log_convex {f : ℝ → ℝ} (hf_conv : ConvexOn ℝ (Ioi 0) (log ∘ f))
    (hf_feq : ∀ {y : ℝ}, 0 < y → f (y + 1) = y * f y) (hf_pos : ∀ {y : ℝ}, 0 < y → 0 < f y)
    (hf_one : f 1 = 1) : EqOn f Gamma (Ioi (0 : ℝ)) := by
  suffices EqOn (log ∘ f) (log ∘ Gamma) (Ioi (0 : ℝ)) from
    fun x hx ↦ log_injOn_pos (hf_pos hx) (Gamma_pos_of_pos hx) (this hx)
  intro x hx
  have e1 := BohrMollerup.tendsto_logGammaSeq hf_conv ?_ hx
  · rw [Function.comp_apply (f := log) (g := f) (x := 1), hf_one, log_one, sub_zero] at e1
    exact tendsto_nhds_unique e1 (BohrMollerup.tendsto_log_gamma hx)
  · intro y hy
    rw [Function.comp_apply, Function.comp_apply, hf_feq hy, log_mul hy.ne' (hf_pos hy).ne']
    ring

end BohrMollerup

-- (section)
section StrictMono

theorem Gamma_two : Gamma 2 = 1 := by simp [Nat.factorial_one]

theorem Gamma_three_div_two_lt_one : Gamma (3 / 2) < 1 := by
  -- This can also be proved using the closed-form evaluation of `Gamma (1 / 2)` in
  -- `Mathlib/Analysis/SpecialFunctions/Gaussian.lean`, but we give a self-contained proof using
  -- log-convexity to avoid unnecessary imports.
  have A : (0 : ℝ) < 3 / 2 := by norm_num
  have :=
    BohrMollerup.f_add_nat_le convexOn_log_Gamma (fun {y} hy => ?_) two_ne_zero one_half_pos
      (by norm_num : 1 / 2 ≤ (1 : ℝ))
  swap
  · rw [Function.comp_apply, Gamma_add_one hy.ne', log_mul hy.ne' (Gamma_pos_of_pos hy).ne',
      add_comm, Function.comp_apply]
  rw [Function.comp_apply, Function.comp_apply, Nat.cast_two, Gamma_two, log_one, zero_add,
    (by norm_num : (2 : ℝ) + 1 / 2 = 3 / 2 + 1), Gamma_add_one A.ne',
    log_mul A.ne' (Gamma_pos_of_pos A).ne', ← le_sub_iff_add_le',
    log_le_iff_le_exp (Gamma_pos_of_pos A)] at this
  refine this.trans_lt (exp_lt_one_iff.mpr ?_)
  rw [mul_comm, ← mul_div_assoc, div_sub' _ _ (2 : ℝ) two_ne_zero]
  refine div_neg_of_neg_of_pos ?_ two_pos
  rw [sub_neg, mul_one, ← Nat.cast_two, ← log_pow, ← exp_lt_exp, Nat.cast_two, exp_log two_pos,
      exp_log] <;>
    norm_num

theorem Gamma_strictMonoOn_Ici : StrictMonoOn Gamma (Ici 2) := by
  convert
    convexOn_Gamma.strict_mono_of_lt (by norm_num : (0 : ℝ) < 3 / 2)
      (by norm_num : (3 / 2 : ℝ) < 2) (Gamma_two.symm ▸ Gamma_three_div_two_lt_one)
  symm
  rw [inter_eq_right]
  exact fun x hx => two_pos.trans_le <| mem_Ici.mp hx

end StrictMono

section Doubling

/-!
## The Gamma doubling formula

As a fun application of the Bohr-Mollerup theorem, we prove the Gamma-function doubling formula
(for positive real `s`). The idea is that `2 ^ s * Gamma (s / 2) * Gamma (s / 2 + 1 / 2)` is
log-convex and satisfies the Gamma functional equation, so it must actually be a constant
multiple of `Gamma`, and we can compute the constant by specialising at `s = 1`. -/


/-- Auxiliary definition for the doubling formula (we'll show this is equal to `Gamma s`) -/
def doublingGamma (s : ℝ) : ℝ :=
  Gamma (s / 2) * Gamma (s / 2 + 1 / 2) * 2 ^ (s - 1) / √π

theorem doublingGamma_add_one (s : ℝ) (hs : s ≠ 0) :
    doublingGamma (s + 1) = s * doublingGamma s := by
  rw [doublingGamma, doublingGamma, (by abel : s + 1 - 1 = s - 1 + 1), add_div, add_assoc,
    add_halves (1 : ℝ), Gamma_add_one (div_ne_zero hs two_ne_zero), rpow_add two_pos, rpow_one]
  ring

theorem doublingGamma_one : doublingGamma 1 = 1 := by
  simp_rw [doublingGamma, Gamma_one_half_eq, add_halves (1 : ℝ), sub_self, Gamma_one, mul_one,
    rpow_zero, mul_one, div_self (sqrt_ne_zero'.mpr pi_pos)]

theorem log_doublingGamma_eq :
    EqOn (log ∘ doublingGamma)
      (fun s => log (Gamma (s / 2)) + log (Gamma (s / 2 + 1 / 2)) + s * log 2 - log (2 * √π))
      (Ioi 0) := by
  intro s hs
  have h1 : √π ≠ 0 := sqrt_ne_zero'.mpr pi_pos
  have h2 : Gamma (s / 2) ≠ 0 := (Gamma_pos_of_pos <| div_pos hs two_pos).ne'
  have h3 : Gamma (s / 2 + 1 / 2) ≠ 0 :=
    (Gamma_pos_of_pos <| add_pos (div_pos hs two_pos) one_half_pos).ne'
  have h4 : (2 : ℝ) ^ (s - 1) ≠ 0 := (rpow_pos_of_pos two_pos _).ne'
  rw [Function.comp_apply, doublingGamma, log_div (mul_ne_zero (mul_ne_zero h2 h3) h4) h1,
    log_mul (mul_ne_zero h2 h3) h4, log_mul h2 h3, log_rpow two_pos, log_mul two_ne_zero h1]
  ring_nf

theorem doublingGamma_log_convex_Ioi : ConvexOn ℝ (Ioi (0 : ℝ)) (log ∘ doublingGamma) := by
  refine (((ConvexOn.add ?_ ?_).add ?_).add_const _).congr log_doublingGamma_eq.symm
  · convert
      convexOn_log_Gamma.comp_affineMap (DistribMulAction.toLinearMap ℝ ℝ (1 / 2 : ℝ)).toAffineMap
      using 1
    · simpa only [zero_div] using (preimage_const_mul_Ioi (0 : ℝ) one_half_pos).symm
    · ext1 x
      -- Porting note: was
      -- change log (Gamma (x / 2)) = log (Gamma ((1 / 2 : ℝ) • x))
      simp only [LinearMap.coe_toAffineMap, Function.comp_apply, DistribMulAction.toLinearMap_apply]
      rw [smul_eq_mul, mul_comm, mul_one_div]
  · refine ConvexOn.subset ?_ (Ioi_subset_Ioi <| neg_one_lt_zero.le) (convex_Ioi _)
    convert
      convexOn_log_Gamma.comp_affineMap
        ((DistribMulAction.toLinearMap ℝ ℝ (1 / 2 : ℝ)).toAffineMap +
          AffineMap.const ℝ ℝ (1 / 2 : ℝ)) using 1
    · change Ioi (-1 : ℝ) = ((fun x : ℝ => x + 1 / 2) ∘ fun x : ℝ => (1 / 2 : ℝ) * x) ⁻¹' Ioi 0
      rw [preimage_comp, preimage_add_const_Ioi, zero_sub,
        preimage_const_mul_Ioi (_ : ℝ) one_half_pos, neg_div, div_self (@one_half_pos ℝ _).ne']
    · ext1 x
      change log (Gamma (x / 2 + 1 / 2)) = log (Gamma ((1 / 2 : ℝ) • x + 1 / 2))
      rw [smul_eq_mul, mul_comm, mul_one_div]
  · simpa only [mul_comm _ (log _)] using
      (convexOn_id (convex_Ioi (0 : ℝ))).smul (log_pos one_lt_two).le

theorem doublingGamma_eq_Gamma {s : ℝ} (hs : 0 < s) : doublingGamma s = Gamma s := by
  refine
    eq_Gamma_of_log_convex doublingGamma_log_convex_Ioi
      (fun {y} hy => doublingGamma_add_one y hy.ne') (fun {y} hy => ?_) doublingGamma_one hs
  apply_rules [mul_pos, Gamma_pos_of_pos, add_pos, inv_pos_of_pos, rpow_pos_of_pos, two_pos,
    one_pos, sqrt_pos_of_pos pi_pos]

/-- Legendre's doubling formula for the Gamma function, for positive real arguments. Note that
we shall later prove this for all `s` as `Real.Gamma_mul_Gamma_add_half` (superseding this result)
but this result is needed as an intermediate step. -/
theorem Gamma_mul_Gamma_add_half_of_pos {s : ℝ} (hs : 0 < s) :
    Gamma s * Gamma (s + 1 / 2) = Gamma (2 * s) * 2 ^ (1 - 2 * s) * √π := by
  rw [← doublingGamma_eq_Gamma (mul_pos two_pos hs), doublingGamma,
    mul_div_cancel_left₀ _ (two_ne_zero' ℝ), (by abel : 1 - 2 * s = -(2 * s - 1)),
    rpow_neg zero_le_two]
  field_simp [(sqrt_pos_of_pos pi_pos).ne', (rpow_pos_of_pos two_pos (2 * s - 1)).ne']
  ring

end Doubling

end Real<|MERGE_RESOLUTION|>--- conflicted
+++ resolved
@@ -35,12 +35,7 @@
 formula).
 -/
 
-<<<<<<< HEAD
 open scoped AlgebraOrderInstances
-
-set_option linter.uppercaseLean3 false
-=======
->>>>>>> 0d4b02ed
 
 noncomputable section
 
