/-
Copyright (c) 2024 David Loeffler. All rights reserved.
Released under Apache 2.0 license as described in the file LICENSE.
Authors: David Loeffler
-/

import Mathlib.Analysis.SpecialFunctions.Gamma.Beta

/-!
# Deligne's archimedean Gamma-factors

In the theory of L-series one frequently encounters the following functions (of a complex variable
`s`) introduced in Deligne's landmark paper *Valeurs de fonctions L et periodes d'integrales*:

$$ \Gamma_{\mathbb{R}}(s) = \pi ^ {-s / 2} \Gamma (s / 2) $$

and

$$ \Gamma_{\mathbb{C}}(s) = 2 (2 \pi) ^ {-s} \Gamma (s). $$

These are the factors that need to be included in the Dedekind zeta function of a number field
for each real, resp. complex, infinite place.

(Note that these are *not* the same as Mathlib's `Real.Gamma` vs. `Complex.Gamma`; Deligne's
functions both take a complex variable as input.)

This file defines these functions, and proves some elementary properties, including a reflection
formula which is an important input in functional equations of (un-completed) Dirichlet L-functions.
-/


open Filter Topology Asymptotics Real Set MeasureTheory
open Complex hiding abs_of_nonneg

namespace Complex

/-- Deligne's archimedean Gamma factor for a real infinite place.

See "Valeurs de fonctions L et periodes d'integrales" § 5.3. Note that this is not the same as
`Real.Gamma`; in particular it is a function `ℂ → ℂ`. -/
noncomputable def Gammaℝ (s : ℂ) := π ^ (-s / 2) * Gamma (s / 2)

lemma Gammaℝ_def (s : ℂ) : Gammaℝ s = π ^ (-s / 2) * Gamma (s / 2) := rfl

/-- Deligne's archimedean Gamma factor for a complex infinite place.

See "Valeurs de fonctions L et periodes d'integrales" § 5.3. (Some authors omit the factor of 2).
Note that this is not the same as `Complex.Gamma`. -/
noncomputable def Gammaℂ (s : ℂ) := 2 * (2 * π) ^ (-s) * Gamma s

lemma Gammaℂ_def (s : ℂ) : Gammaℂ s = 2 * (2 * π) ^ (-s) * Gamma s := rfl

lemma Gammaℝ_add_two {s : ℂ} (hs : s ≠ 0) : Gammaℝ (s + 2) = Gammaℝ s * s / 2 / π := by
  rw [Gammaℝ_def, Gammaℝ_def, neg_div, add_div, neg_add, div_self two_ne_zero,
    Gamma_add_one _ (div_ne_zero hs two_ne_zero),
    cpow_add _ _ (ofReal_ne_zero.mpr pi_ne_zero), cpow_neg_one]
  field_simp [pi_ne_zero]
  ring

lemma Gammaℂ_add_one {s : ℂ} (hs : s ≠ 0) : Gammaℂ (s + 1) = Gammaℂ s * s / 2 / π := by
  rw [Gammaℂ_def, Gammaℂ_def, Gamma_add_one _ hs, neg_add,
    cpow_add _ _ (mul_ne_zero two_ne_zero (ofReal_ne_zero.mpr pi_ne_zero)), cpow_neg_one]
  field_simp [pi_ne_zero]
  ring

lemma Gammaℝ_ne_zero_of_re_pos {s : ℂ} (hs : 0 < re s) : Gammaℝ s ≠ 0 := by
  apply mul_ne_zero
  · simp [pi_ne_zero]
  · apply Gamma_ne_zero_of_re_pos
    rw [div_ofNat_re]
    exact div_pos hs two_pos

lemma Gammaℝ_eq_zero_iff {s : ℂ} : Gammaℝ s = 0 ↔ ∃ n : ℕ, s = -(2 * n) := by
  simp [Gammaℝ_def, Complex.Gamma_eq_zero_iff, pi_ne_zero, div_eq_iff (two_ne_zero' ℂ), mul_comm]

@[simp]
lemma Gammaℝ_one : Gammaℝ 1 = 1 := by
  rw [Gammaℝ_def, Complex.Gamma_one_half_eq]
  simp [neg_div, cpow_neg, inv_mul_cancel, pi_ne_zero]

@[simp]
lemma Gammaℂ_one : Gammaℂ 1 = 1 / π := by
  rw [Gammaℂ_def, cpow_neg_one, Complex.Gamma_one]
  field_simp [pi_ne_zero]

section analyticity

lemma differentiable_Gammaℝ_inv : Differentiable ℂ (fun s ↦ (Gammaℝ s)⁻¹) := by
  conv => enter [2, s]; rw [Gammaℝ, mul_inv]
  refine Differentiable.mul (fun s ↦ .inv ?_ (by simp [pi_ne_zero])) ?_
  · refine ((differentiableAt_id.neg.div_const (2 : ℂ)).const_cpow ?_)
    exact Or.inl (ofReal_ne_zero.mpr pi_ne_zero)
  · exact differentiable_one_div_Gamma.comp (differentiable_id.div_const _)

lemma Gammaℝ_residue_zero : Tendsto (fun s ↦ s * Gammaℝ s) (𝓝[≠] 0) (𝓝 2) := by
  have h : Tendsto (fun z : ℂ ↦ z / 2 * Gamma (z / 2)) (𝓝[≠] 0) (𝓝 1) := by
    refine tendsto_self_mul_Gamma_nhds_zero.comp ?_
    rw [tendsto_nhdsWithin_iff, (by simp : 𝓝 (0 : ℂ) = 𝓝 (0 / 2))]
    exact ⟨(tendsto_id.div_const _).mono_left nhdsWithin_le_nhds,
      eventually_of_mem self_mem_nhdsWithin fun x hx ↦ div_ne_zero hx two_ne_zero⟩
  have h' : Tendsto (fun s : ℂ ↦ 2 * (π : ℂ) ^ (-s / 2)) (𝓝[≠] 0) (𝓝 2) := by
    rw [(by simp : 𝓝 2 = 𝓝 (2 * (π : ℂ) ^ (-(0 : ℂ) / 2)))]
    refine Tendsto.mono_left (ContinuousAt.tendsto ?_) nhdsWithin_le_nhds
    exact continuousAt_const.mul ((continuousAt_const_cpow (ofReal_ne_zero.mpr pi_ne_zero)).comp
      (continuousAt_id.neg.div_const _))
  convert mul_one (2 : ℂ) ▸ (h'.mul h) using 2 with z
  rw [Gammaℝ]
  ring_nf

end analyticity

section reflection

/-- Reformulation of the doubling formula in terms of `Gammaℝ`. -/
lemma Gammaℝ_mul_Gammaℝ_add_one (s : ℂ) : Gammaℝ s * Gammaℝ (s + 1) = Gammaℂ s := by
  simp only [Gammaℝ_def, Gammaℂ_def]
  calc
  _ = (π ^ (-s / 2) * π ^ (-(s + 1) / 2)) * (Gamma (s / 2) * Gamma (s / 2 + 1 / 2)) := by ring_nf
  _ = 2 ^ (1 - s) * (π ^ (-1 / 2 - s) * π ^ (1 / 2 : ℂ)) * Gamma s := by
    rw [← cpow_add _ _ (ofReal_ne_zero.mpr pi_ne_zero), Complex.Gamma_mul_Gamma_add_half,
      sqrt_eq_rpow, ofReal_cpow pi_pos.le, ofReal_div, ofReal_one, ofReal_ofNat]
    ring_nf
  _ = 2 * ((2 : ℝ) ^ (-s) * π ^ (-s)) * Gamma s := by
    rw [sub_eq_add_neg, cpow_add _ _ two_ne_zero, cpow_one,
      ← cpow_add _ _ (ofReal_ne_zero.mpr pi_ne_zero), ofReal_ofNat]
    ring_nf
  _ = 2 * (2 * π) ^ (-s) * Gamma s := by
    rw [← mul_cpow_ofReal_nonneg two_pos.le pi_pos.le, ofReal_ofNat]

/-- Reformulation of the reflection formula in terms of `Gammaℝ`. -/
lemma Gammaℝ_one_sub_mul_Gammaℝ_one_add (s : ℂ) :
    Gammaℝ (1 - s) * Gammaℝ (1 + s) = (cos (π * s / 2))⁻¹ :=
  calc Gammaℝ (1 - s) * Gammaℝ (1 + s)
  _ = (π ^ ((s - 1) / 2) * π ^ ((-1 - s) / 2)) *
        (Gamma ((1 - s) / 2) * Gamma (1 - (1 - s) / 2)) := by
    simp only [Gammaℝ_def]
    ring_nf
  _ = (π ^ ((s - 1) / 2) * π ^ ((-1 - s) / 2) * π ^ (1 : ℂ)) / sin (π / 2 - π * s / 2) := by
    rw [Complex.Gamma_mul_Gamma_one_sub, cpow_one]
    ring_nf
  _ = _ := by
    simp_rw [← cpow_add _ _ (ofReal_ne_zero.mpr pi_ne_zero),
      Complex.sin_pi_div_two_sub]
    ring_nf
    rw [cpow_zero, one_mul]

/-- Another formulation of the reflection formula in terms of `Gammaℝ`. -/
lemma Gammaℝ_div_Gammaℝ_one_sub {s : ℂ} (hs : ∀ (n : ℕ), s ≠ -(2 * n + 1)) :
    Gammaℝ s / Gammaℝ (1 - s) = Gammaℂ s * cos (π * s / 2) := by
  have : Gammaℝ (s + 1) ≠ 0 := by
    simpa only [Ne, Gammaℝ_eq_zero_iff, not_exists, ← eq_sub_iff_add_eq,
      sub_eq_add_neg, ← neg_add]
  calc Gammaℝ s / Gammaℝ (1 - s)
  _ = (Gammaℝ s * Gammaℝ (s + 1)) / (Gammaℝ (1 - s) * Gammaℝ (1 + s)) := by
    rw [add_comm 1 s, mul_comm (Gammaℝ (1 - s)) (Gammaℝ (s + 1)), ← div_div,
      mul_div_cancel_right₀ _ this]
  _ = (2 * (2 * π) ^ (-s) * Gamma s) / ((cos (π * s / 2))⁻¹) := by
    rw [Gammaℝ_one_sub_mul_Gammaℝ_one_add, Gammaℝ_mul_Gammaℝ_add_one, Gammaℂ_def]
  _ = _ := by rw [Gammaℂ_def, div_eq_mul_inv, inv_inv]

/-- Formulation of reflection formula tailored to functional equations of L-functions of even
Dirichlet characters (including Riemann zeta). -/
lemma inv_Gammaℝ_one_sub {s : ℂ} (hs : ∀ (n : ℕ), s ≠ -n) :
    (Gammaℝ (1 - s))⁻¹ = Gammaℂ s * cos (π * s / 2) * (Gammaℝ s)⁻¹ := by
  have h1 : Gammaℝ s ≠ 0 := by
    rw [Ne, Gammaℝ_eq_zero_iff, not_exists]
    intro n h
    specialize hs (2 * n)
    simp_all
  have h2 : ∀ (n : ℕ), s ≠ -(2 * ↑n + 1) := by
    intro n h
    specialize hs (2 * n + 1)
    simp_all
  rw [← Gammaℝ_div_Gammaℝ_one_sub h2, ← div_eq_mul_inv, div_right_comm, div_self h1, one_div]

/-- Formulation of reflection formula tailored to functional equations of L-functions of odd
Dirichlet characters. -/
lemma inv_Gammaℝ_two_sub {s : ℂ} (hs : ∀ (n : ℕ), s ≠ -n) :
    (Gammaℝ (2 - s))⁻¹ = Gammaℂ s * sin (π * s / 2) * (Gammaℝ (s + 1))⁻¹ := by
  by_cases h : s = 1
  · rw [h, (by ring : 2 - 1 = (1 : ℂ)), Gammaℝ_one, Gammaℝ,
    neg_div, (by norm_num : (1 + 1) / 2 = (1 : ℂ)), Complex.Gamma_one, Gammaℂ_one,
    mul_one, Complex.sin_pi_div_two, mul_one, cpow_neg_one, mul_one, inv_inv,
    div_mul_cancel₀ _ (ofReal_ne_zero.mpr pi_ne_zero), inv_one]
<<<<<<< HEAD
  rw [← Ne.eq_def, ← sub_ne_zero] at h
=======
  rw [← Ne, ← sub_ne_zero] at h
>>>>>>> 252575a0
  have h' (n : ℕ) : s - 1 ≠ -n := by
    cases' n with m
    · rwa [Nat.cast_zero, neg_zero]
    · rw [Ne, sub_eq_iff_eq_add]
      convert hs m using 2
      push_cast
      ring
  rw [(by ring : 2 - s = 1 - (s - 1)), inv_Gammaℝ_one_sub h',
    (by rw [sub_add_cancel] : Gammaℂ s = Gammaℂ (s - 1 + 1)), Gammaℂ_add_one h,
    (by ring : s + 1 = (s - 1) + 2), Gammaℝ_add_two h, mul_sub, sub_div, mul_one,
      Complex.cos_sub_pi_div_two]
  simp_rw [mul_div_assoc, mul_inv]
  generalize (Gammaℝ (s - 1))⁻¹ = A
  field_simp [pi_ne_zero]
  ring

end reflection

end Complex<|MERGE_RESOLUTION|>--- conflicted
+++ resolved
@@ -182,11 +182,7 @@
     neg_div, (by norm_num : (1 + 1) / 2 = (1 : ℂ)), Complex.Gamma_one, Gammaℂ_one,
     mul_one, Complex.sin_pi_div_two, mul_one, cpow_neg_one, mul_one, inv_inv,
     div_mul_cancel₀ _ (ofReal_ne_zero.mpr pi_ne_zero), inv_one]
-<<<<<<< HEAD
-  rw [← Ne.eq_def, ← sub_ne_zero] at h
-=======
   rw [← Ne, ← sub_ne_zero] at h
->>>>>>> 252575a0
   have h' (n : ℕ) : s - 1 ≠ -n := by
     cases' n with m
     · rwa [Nat.cast_zero, neg_zero]
