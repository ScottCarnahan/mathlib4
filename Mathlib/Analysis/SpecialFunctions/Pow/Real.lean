--- conflicted
+++ resolved
@@ -714,30 +714,20 @@
     x ^ y ≤ x ^ z :=
   rpow_le_rpow_of_exponent_ge_of_imp hx0 hx1 hyz fun _ hy ↦ le_antisymm (hyz.trans_eq hy) hz
 
-<<<<<<< HEAD
-theorem self_le_rpow_of_nonneg_of_le_one (h₁ : 0 ≤ x) (h₂ : x ≤ 1) (h₃ : y ≤ 1) : x ≤ x ^ y := by
-=======
 theorem self_le_rpow_of_le_one (h₁ : 0 ≤ x) (h₂ : x ≤ 1) (h₃ : y ≤ 1) : x ≤ x ^ y := by
->>>>>>> 44b1ce3a
   simpa only [rpow_one]
     using rpow_le_rpow_of_exponent_ge_of_imp h₁ h₂ h₃ fun _ ↦ (absurd · one_ne_zero)
 
 theorem self_le_rpow_of_one_le (h₁ : 1 ≤ x) (h₂ : 1 ≤ y) : x ≤ x ^ y := by
   simpa only [rpow_one] using rpow_le_rpow_of_exponent_le h₁ h₂
 
-<<<<<<< HEAD
-theorem rpow_le_self_of_nonneg_of_le_one (h₁ : 0 ≤ x) (h₂ : x ≤ 1) (h₃ : 1 ≤ y) : x ^ y ≤ x := by
-=======
 theorem rpow_le_self_of_le_one (h₁ : 0 ≤ x) (h₂ : x ≤ 1) (h₃ : 1 ≤ y) : x ^ y ≤ x := by
->>>>>>> 44b1ce3a
   simpa only [rpow_one]
     using rpow_le_rpow_of_exponent_ge_of_imp h₁ h₂ h₃ fun _ ↦ (absurd · (one_pos.trans_le h₃).ne')
 
 theorem rpow_le_self_of_one_le (h₁ : 1 ≤ x) (h₂ : y ≤ 1) : x ^ y ≤ x := by
   simpa only [rpow_one] using rpow_le_rpow_of_exponent_le h₁ h₂
 
-<<<<<<< HEAD
-=======
 theorem self_lt_rpow_of_lt_one (h₁ : 0 < x) (h₂ : x < 1) (h₃ : y < 1) : x < x ^ y := by
   simpa only [rpow_one] using rpow_lt_rpow_of_exponent_gt h₁ h₂ h₃
 
@@ -750,7 +740,6 @@
 theorem rpow_lt_self_of_one_lt (h₁ : 1 < x) (h₂ : y < 1) : x ^ y < x := by
   simpa only [rpow_one] using rpow_lt_rpow_of_exponent_lt h₁ h₂
 
->>>>>>> 44b1ce3a
 theorem rpow_left_injOn {x : ℝ} (hx : x ≠ 0) : InjOn (fun y : ℝ => y ^ x) { y : ℝ | 0 ≤ y } := by
   rintro y hy z hz (hyz : y ^ x = z ^ x)
   rw [← rpow_one y, ← rpow_one z, ← mul_inv_cancel₀ hx, rpow_mul hy, rpow_mul hz, hyz]
