/-
Copyright (c) 2021 Yury G. Kudryashov. All rights reserved.
Released under Apache 2.0 license as described in the file LICENSE.
Authors: Yury G. Kudryashov
-/
import Mathlib.Analysis.Calculus.ContDiff.Basic
import Mathlib.Analysis.Calculus.Deriv.Pow

#align_import analysis.special_functions.sqrt from "leanprover-community/mathlib"@"f2ce6086713c78a7f880485f7917ea547a215982"

/-!
# Smoothness of `Real.sqrt`

In this file we prove that `Real.sqrt` is infinitely smooth at all points `x ≠ 0` and provide some
dot-notation lemmas.

## Tags

sqrt, differentiable
-/


open Set

open scoped Topology

namespace Real

/-- Local homeomorph between `(0, +∞)` and `(0, +∞)` with `toFun = (· ^ 2)` and
`invFun = Real.sqrt`. -/
noncomputable def sqPartialHomeomorph : PartialHomeomorph ℝ ℝ where
  toFun x := x ^ 2
  invFun := (√·)
  source := Ioi 0
  target := Ioi 0
  map_source' _ h := mem_Ioi.2 (pow_pos (mem_Ioi.1 h) _)
  map_target' _ h := mem_Ioi.2 (sqrt_pos.2 h)
  left_inv' _ h := sqrt_sq (le_of_lt h)
  right_inv' _ h := sq_sqrt (le_of_lt h)
  open_source := isOpen_Ioi
  open_target := isOpen_Ioi
  continuousOn_toFun := (continuous_pow 2).continuousOn
  continuousOn_invFun := continuousOn_id.sqrt
#align real.sq_local_homeomorph Real.sqPartialHomeomorph

theorem deriv_sqrt_aux {x : ℝ} (hx : x ≠ 0) :
    HasStrictDerivAt (√·) (1 / (2 * √x)) x ∧ ∀ n, ContDiffAt ℝ n (√·) x := by
  cases' hx.lt_or_lt with hx hx
  · rw [sqrt_eq_zero_of_nonpos hx.le, mul_zero, div_zero]
    have : (√·) =ᶠ[𝓝 x] fun _ => 0 := (gt_mem_nhds hx).mono fun x hx => sqrt_eq_zero_of_nonpos hx.le
    exact
      ⟨(hasStrictDerivAt_const x (0 : ℝ)).congr_of_eventuallyEq this.symm, fun n =>
        contDiffAt_const.congr_of_eventuallyEq this⟩
  · have : ↑2 * √x ^ (2 - 1) ≠ 0 := by simp [(sqrt_pos.2 hx).ne', @two_ne_zero ℝ]
    constructor
<<<<<<< HEAD
    · simpa using sqLocalHomeomorph.hasStrictDerivAt_symm hx this (hasStrictDerivAt_pow 2 _)
    · exact fun n => sqLocalHomeomorph.contDiffAt_symm_deriv this hx (hasDerivAt_pow 2 (√x))
=======
    · simpa using sqPartialHomeomorph.hasStrictDerivAt_symm hx this (hasStrictDerivAt_pow 2 _)
    · exact fun n => sqPartialHomeomorph.contDiffAt_symm_deriv this hx (hasDerivAt_pow 2 (sqrt x))
>>>>>>> a6a17daf
        (contDiffAt_id.pow 2)
#align real.deriv_sqrt_aux Real.deriv_sqrt_aux

theorem hasStrictDerivAt_sqrt {x : ℝ} (hx : x ≠ 0) : HasStrictDerivAt (√·) (1 / (2 * √x)) x :=
  (deriv_sqrt_aux hx).1
#align real.has_strict_deriv_at_sqrt Real.hasStrictDerivAt_sqrt

theorem contDiffAt_sqrt {x : ℝ} {n : ℕ∞} (hx : x ≠ 0) : ContDiffAt ℝ n (√·) x :=
  (deriv_sqrt_aux hx).2 n
#align real.cont_diff_at_sqrt Real.contDiffAt_sqrt

theorem hasDerivAt_sqrt {x : ℝ} (hx : x ≠ 0) : HasDerivAt (√·) (1 / (2 * √x)) x :=
  (hasStrictDerivAt_sqrt hx).hasDerivAt
#align real.has_deriv_at_sqrt Real.hasDerivAt_sqrt

end Real

open Real

section deriv

variable {f : ℝ → ℝ} {s : Set ℝ} {f' x : ℝ}

theorem HasDerivWithinAt.sqrt (hf : HasDerivWithinAt f f' s x) (hx : f x ≠ 0) :
    HasDerivWithinAt (fun y => √(f y)) (f' / (2 * √(f x))) s x := by
  simpa only [(· ∘ ·), div_eq_inv_mul, mul_one] using
    (hasDerivAt_sqrt hx).comp_hasDerivWithinAt x hf
#align has_deriv_within_at.sqrt HasDerivWithinAt.sqrt

theorem HasDerivAt.sqrt (hf : HasDerivAt f f' x) (hx : f x ≠ 0) :
    HasDerivAt (fun y => √(f y)) (f' / (2 * √(f x))) x := by
  simpa only [(· ∘ ·), div_eq_inv_mul, mul_one] using (hasDerivAt_sqrt hx).comp x hf
#align has_deriv_at.sqrt HasDerivAt.sqrt

theorem HasStrictDerivAt.sqrt (hf : HasStrictDerivAt f f' x) (hx : f x ≠ 0) :
    HasStrictDerivAt (fun t => √(f t)) (f' / (2 * √(f x))) x := by
  simpa only [(· ∘ ·), div_eq_inv_mul, mul_one] using (hasStrictDerivAt_sqrt hx).comp x hf
#align has_strict_deriv_at.sqrt HasStrictDerivAt.sqrt

theorem derivWithin_sqrt (hf : DifferentiableWithinAt ℝ f s x) (hx : f x ≠ 0)
    (hxs : UniqueDiffWithinAt ℝ s x) :
    derivWithin (fun x => √(f x)) s x = derivWithin f s x / (2 * √(f x)) :=
  (hf.hasDerivWithinAt.sqrt hx).derivWithin hxs
#align deriv_within_sqrt derivWithin_sqrt

@[simp]
theorem deriv_sqrt (hf : DifferentiableAt ℝ f x) (hx : f x ≠ 0) :
    deriv (fun x => √(f x)) x = deriv f x / (2 * √(f x)) :=
  (hf.hasDerivAt.sqrt hx).deriv
#align deriv_sqrt deriv_sqrt

end deriv

section fderiv

variable {E : Type*} [NormedAddCommGroup E] [NormedSpace ℝ E] {f : E → ℝ} {n : ℕ∞} {s : Set E}
  {x : E} {f' : E →L[ℝ] ℝ}

theorem HasFDerivAt.sqrt (hf : HasFDerivAt f f' x) (hx : f x ≠ 0) :
    HasFDerivAt (fun y => √(f y)) ((1 / (2 * √(f x))) • f') x :=
  (hasDerivAt_sqrt hx).comp_hasFDerivAt x hf
#align has_fderiv_at.sqrt HasFDerivAt.sqrt

theorem HasStrictFDerivAt.sqrt (hf : HasStrictFDerivAt f f' x) (hx : f x ≠ 0) :
    HasStrictFDerivAt (fun y => √(f y)) ((1 / (2 * √(f x))) • f') x :=
  (hasStrictDerivAt_sqrt hx).comp_hasStrictFDerivAt x hf
#align has_strict_fderiv_at.sqrt HasStrictFDerivAt.sqrt

theorem HasFDerivWithinAt.sqrt (hf : HasFDerivWithinAt f f' s x) (hx : f x ≠ 0) :
    HasFDerivWithinAt (fun y => √(f y)) ((1 / (2 * √(f x))) • f') s x :=
  (hasDerivAt_sqrt hx).comp_hasFDerivWithinAt x hf
#align has_fderiv_within_at.sqrt HasFDerivWithinAt.sqrt

theorem DifferentiableWithinAt.sqrt (hf : DifferentiableWithinAt ℝ f s x) (hx : f x ≠ 0) :
    DifferentiableWithinAt ℝ (fun y => √(f y)) s x :=
  (hf.hasFDerivWithinAt.sqrt hx).differentiableWithinAt
#align differentiable_within_at.sqrt DifferentiableWithinAt.sqrt

theorem DifferentiableAt.sqrt (hf : DifferentiableAt ℝ f x) (hx : f x ≠ 0) :
    DifferentiableAt ℝ (fun y => √(f y)) x :=
  (hf.hasFDerivAt.sqrt hx).differentiableAt
#align differentiable_at.sqrt DifferentiableAt.sqrt

theorem DifferentiableOn.sqrt (hf : DifferentiableOn ℝ f s) (hs : ∀ x ∈ s, f x ≠ 0) :
    DifferentiableOn ℝ (fun y => √(f y)) s := fun x hx => (hf x hx).sqrt (hs x hx)
#align differentiable_on.sqrt DifferentiableOn.sqrt

theorem Differentiable.sqrt (hf : Differentiable ℝ f) (hs : ∀ x, f x ≠ 0) :
    Differentiable ℝ fun y => √(f y) := fun x => (hf x).sqrt (hs x)
#align differentiable.sqrt Differentiable.sqrt

theorem fderivWithin_sqrt (hf : DifferentiableWithinAt ℝ f s x) (hx : f x ≠ 0)
    (hxs : UniqueDiffWithinAt ℝ s x) :
    fderivWithin ℝ (fun x => √(f x)) s x = (1 / (2 * √(f x))) • fderivWithin ℝ f s x :=
  (hf.hasFDerivWithinAt.sqrt hx).fderivWithin hxs
#align fderiv_within_sqrt fderivWithin_sqrt

@[simp]
theorem fderiv_sqrt (hf : DifferentiableAt ℝ f x) (hx : f x ≠ 0) :
    fderiv ℝ (fun x => √(f x)) x = (1 / (2 * √(f x))) • fderiv ℝ f x :=
  (hf.hasFDerivAt.sqrt hx).fderiv
#align fderiv_sqrt fderiv_sqrt

theorem ContDiffAt.sqrt (hf : ContDiffAt ℝ n f x) (hx : f x ≠ 0) :
    ContDiffAt ℝ n (fun y => √(f y)) x :=
  (contDiffAt_sqrt hx).comp x hf
#align cont_diff_at.sqrt ContDiffAt.sqrt

theorem ContDiffWithinAt.sqrt (hf : ContDiffWithinAt ℝ n f s x) (hx : f x ≠ 0) :
    ContDiffWithinAt ℝ n (fun y => √(f y)) s x :=
  (contDiffAt_sqrt hx).comp_contDiffWithinAt x hf
#align cont_diff_within_at.sqrt ContDiffWithinAt.sqrt

theorem ContDiffOn.sqrt (hf : ContDiffOn ℝ n f s) (hs : ∀ x ∈ s, f x ≠ 0) :
    ContDiffOn ℝ n (fun y => √(f y)) s := fun x hx => (hf x hx).sqrt (hs x hx)
#align cont_diff_on.sqrt ContDiffOn.sqrt

theorem ContDiff.sqrt (hf : ContDiff ℝ n f) (h : ∀ x, f x ≠ 0) : ContDiff ℝ n fun y => √(f y) :=
  contDiff_iff_contDiffAt.2 fun x => hf.contDiffAt.sqrt (h x)
#align cont_diff.sqrt ContDiff.sqrt

end fderiv<|MERGE_RESOLUTION|>--- conflicted
+++ resolved
@@ -53,13 +53,8 @@
         contDiffAt_const.congr_of_eventuallyEq this⟩
   · have : ↑2 * √x ^ (2 - 1) ≠ 0 := by simp [(sqrt_pos.2 hx).ne', @two_ne_zero ℝ]
     constructor
-<<<<<<< HEAD
-    · simpa using sqLocalHomeomorph.hasStrictDerivAt_symm hx this (hasStrictDerivAt_pow 2 _)
-    · exact fun n => sqLocalHomeomorph.contDiffAt_symm_deriv this hx (hasDerivAt_pow 2 (√x))
-=======
     · simpa using sqPartialHomeomorph.hasStrictDerivAt_symm hx this (hasStrictDerivAt_pow 2 _)
-    · exact fun n => sqPartialHomeomorph.contDiffAt_symm_deriv this hx (hasDerivAt_pow 2 (sqrt x))
->>>>>>> a6a17daf
+    · exact fun n => sqPartialHomeomorph.contDiffAt_symm_deriv this hx (hasDerivAt_pow 2 (√x))
         (contDiffAt_id.pow 2)
 #align real.deriv_sqrt_aux Real.deriv_sqrt_aux
 
