--- conflicted
+++ resolved
@@ -3,12 +3,7 @@
 Released under Apache 2.0 license as described in the file LICENSE.
 Authors: Joël Riou
 -/
-
-<<<<<<< HEAD
-import Mathlib.Algebra.Homology.DerivedCategory.Ext.HasEnoughProjectives
-=======
 import Mathlib.Algebra.Homology.DerivedCategory.Ext.EnoughProjectives
->>>>>>> 15c5f504
 
 /-!
 # Projective dimension
@@ -115,10 +110,6 @@
 
 instance [Projective X] : HasProjectiveDimensionLT X 1 := by
   letI := HasExt.standard C
-<<<<<<< HEAD
-  change HasProjectiveDimensionLT X 1
-=======
->>>>>>> 15c5f504
   rw [hasProjectiveDimensionLT_iff]
   intro i hi Y e
   obtain _ | i := i
