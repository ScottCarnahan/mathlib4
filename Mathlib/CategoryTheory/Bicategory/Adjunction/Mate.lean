/-
Copyright (c) 2025 Yuma Mizuno. All rights reserved.
Released under Apache 2.0 license as described in the file LICENSE.
Authors: Yuma Mizuno, Joël Riou
-/
import Mathlib.CategoryTheory.Bicategory.Adjunction.Basic
import Mathlib.CategoryTheory.HomCongr

/-!
# Mates in bicategories

This file establishes the bijection between the 2-cells

```
         l₁                  r₁
      c --→ d             c ←-- d
    g ↓  ↗  ↓ h         g ↓  ↘  ↓ h
      e --→ f             e ←-- f
         l₂                  r₂
```

where `l₁ ⊣ r₁` and `l₂ ⊣ r₂`. The corresponding natural transformations are called mates.

For the bicategory `Cat`, the definitions in this file are provided in
`Mathlib/CategoryTheory/Adjunction/Mates.lean`, where you can find more detailed documentation
about mates.


## Implementation

The correspondence between mates is obtained by combining
bijections of the form `(g ⟶ l ≫ h) ≃ (r ≫ g ⟶ h)`
and `(g ≫ l ⟶ h) ≃ (g ⟶ h ≫ r)` when `l ⊣ r` is an adjunction.
Indeed, `g ≫ l₂ ⟶ l₁ ≫ h` identifies to `g ⟶ (l₁ ≫ h) ≫ r₂` by using the
second bijection applied to `l₂ ⊣ r₂`, and this identifies to `r₁ ≫ g ⟶ h ≫ r₂`
by using the first bijection applied to `l₁ ⊣ r₁`.

## Remarks

To be precise, the definitions in `Mathlib/CategoryTheory/Adjunction/Mates.lean` are universe
polymorphic, so they are not simple specializations of the definitions in this file.

-/

universe w v u

namespace CategoryTheory

namespace Bicategory

open Bicategory

variable {B : Type u} [Bicategory.{w, v} B]

namespace Adjunction

variable {a b c d : B} {l : b ⟶ c} {r : c ⟶ b} (adj : l ⊣ r)

/-- The bijection `(g ⟶ l ≫ h) ≃ (r ≫ g ⟶ h)` induced by an adjunction
`l ⊣ r` in a bicategory. -/
@[simps -isSimp]
def homEquiv₁ {g : b ⟶ d} {h : c ⟶ d} : (g ⟶ l ≫ h) ≃ (r ≫ g ⟶ h) where
  toFun γ := r ◁ γ ≫ (α_ _ _ _).inv ≫ adj.counit ▷ h ≫ (λ_ _).hom
  invFun β := (λ_ _).inv ≫ adj.unit ▷ _ ≫ (α_ _ _ _).hom ≫ l ◁ β
  left_inv γ :=
    calc
      _ = 𝟙 _ ⊗≫ (adj.unit ▷ g ≫ (l ≫ r) ◁ γ) ⊗≫ l ◁ adj.counit ▷ h ⊗≫ 𝟙 _:= by
        bicategory
      _ = γ ⊗≫ leftZigzag adj.unit adj.counit ▷ h ⊗≫ 𝟙 _ := by
        rw [← whisker_exchange]
        bicategory
      _ = γ := by
        rw [adj.left_triangle]
        bicategory
  right_inv β := by
    calc
      _ = 𝟙 _ ⊗≫ r ◁ adj.unit ▷ g ⊗≫ ((r ≫ l) ◁ β ≫ adj.counit ▷ h) ⊗≫ 𝟙 _ := by
        bicategory
      _ = 𝟙 _ ⊗≫ rightZigzag adj.unit adj.counit ▷ g ⊗≫ β := by
        rw [whisker_exchange]
        bicategory
      _ = β := by
        rw [adj.right_triangle]
        bicategory

/-- The bijection `(g ≫ l ⟶ h) ≃ (g ⟶ h ≫ r)` induced by an adjunction
`l ⊣ r` in a bicategory. -/
@[simps -isSimp]
def homEquiv₂ {g : a ⟶ b} {h : a ⟶ c} : (g ≫ l ⟶ h) ≃ (g ⟶ h ≫ r) where
  toFun α := (ρ_ _).inv ≫ g ◁ adj.unit ≫ (α_ _ _ _).inv ≫ α ▷ r
  invFun γ := γ ▷ l ≫ (α_ _ _ _ ).hom ≫ h ◁ adj.counit ≫ (ρ_ _).hom
  left_inv α :=
    calc
      _ = 𝟙 _ ⊗≫ g ◁ adj.unit ▷ l ⊗≫ (α ▷ (r ≫ l) ≫ h ◁ adj.counit) ⊗≫ 𝟙 _ := by
        bicategory
      _ = 𝟙 _ ⊗≫ g ◁ leftZigzag adj.unit adj.counit ⊗≫ α := by
        rw [← whisker_exchange]
        bicategory
      _ = α := by
        rw [adj.left_triangle]
        bicategory
  right_inv γ :=
    calc
      _ = 𝟙 _ ⊗≫ (g ◁ adj.unit ≫ γ ▷ (l ≫ r)) ⊗≫ h ◁ adj.counit ▷ r ⊗≫ 𝟙 _ := by
        bicategory
      _ = 𝟙 _ ⊗≫ γ ⊗≫ h ◁ rightZigzag adj.unit adj.counit ⊗≫ 𝟙 _ := by
        rw [whisker_exchange]
        bicategory
      _ = γ := by
        rw [adj.right_triangle]
        bicategory

end Adjunction

section mateEquiv

variable {c d e f : B} {g : c ⟶ e} {h : d ⟶ f} {l₁ : c ⟶ d} {r₁ : d ⟶ c} {l₂ : e ⟶ f} {r₂ : f ⟶ e}
variable (adj₁ : l₁ ⊣ r₁) (adj₂ : l₂ ⊣ r₂)

/-- Suppose we have a square of 1-morphisms (where the top and bottom are adjunctions `l₁ ⊣ r₁`
and `l₂ ⊣ r₂` respectively).

      c ↔ d
    g ↓   ↓ h
      e ↔ f

Then we have a bijection between natural transformations `g ≫ l₂ ⟶ l₁ ≫ h` and
`r₁ ≫ g ⟶ h ≫ r₂`. This can be seen as a bijection of the 2-cells:

         l₁                  r₁
      c --→ d             c ←-- d
    g ↓  ↗  ↓ h         g ↓  ↘  ↓ h
      e --→ f             e ←-- f
         L₂                  R₂

Note that if one of the transformations is an iso, it does not imply the other is an iso.
-/
<<<<<<< HEAD
@[simps -isSimp]
def mateEquiv : (g ≫ l₂ ⟶ l₁ ≫ h) ≃ (r₁ ≫ g ⟶ h ≫ r₂) where
  toFun α   := 𝟙 _ ⊗≫ r₁ ◁ g ◁ adj₂.unit ⊗≫ r₁ ◁ α ▷ r₂ ⊗≫ adj₁.counit ▷ h ▷ r₂ ⊗≫ 𝟙 _
  invFun β  := 𝟙 _ ⊗≫ adj₁.unit ▷ g ▷ l₂ ⊗≫ l₁ ◁ β ▷ l₂ ⊗≫ l₁ ◁ h ◁ adj₂.counit ⊗≫ 𝟙 _
  left_inv α :=
    calc
      _ = 𝟙 _ ⊗≫ (adj₁.unit ▷ (g ≫ 𝟙 e) ≫ (l₁ ≫ r₁) ◁ g ◁ adj₂.unit) ▷ l₂ ⊗≫
            l₁ ◁ r₁ ◁ α ▷ r₂ ▷ l₂ ⊗≫
              l₁ ◁ (adj₁.counit ▷ h ▷ (r₂ ≫ l₂) ≫ (𝟙 d ≫ h) ◁ adj₂.counit) ⊗≫ 𝟙 _ := by
        bicategory
      _ = 𝟙 _ ⊗≫ g ◁ adj₂.unit ▷ l₂ ⊗≫
            (adj₁.unit ▷ (g ≫ l₂) ≫ (l₁ ≫ r₁) ◁ α) ▷ (r₂ ≫ l₂) ⊗≫
              l₁ ◁ (((r₁ ≫ l₁) ≫ h) ◁ adj₂.counit ≫ adj₁.counit ▷ h ▷ 𝟙 f) ⊗≫ 𝟙 _ := by
        rw [← whisker_exchange, ← whisker_exchange]
        bicategory
      _ = 𝟙 _ ⊗≫ g ◁ adj₂.unit ▷ l₂ ⊗≫ α ▷ r₂ ▷ l₂ ⊗≫
            leftZigzag adj₁.unit adj₁.counit ▷ h ▷ r₂ ▷ l₂ ⊗≫ l₁ ◁ h ◁ adj₂.counit ⊗≫ 𝟙 _ := by
        rw [← whisker_exchange, whisker_exchange _ adj₂.counit]
        bicategory
      _ = 𝟙 _ ⊗≫ g ◁ adj₂.unit ▷ l₂ ⊗≫ (α ▷ (r₂ ≫ l₂) ≫ (l₁ ≫ h) ◁ adj₂.counit) ⊗≫ 𝟙 _ := by
        rw [adj₁.left_triangle]
        bicategory
      _ = 𝟙 _ ⊗≫ g ◁ (leftZigzag adj₂.unit adj₂.counit) ⊗≫ α ⊗≫ 𝟙 _ := by
        rw [← whisker_exchange]
        bicategory
      _ = α := by
        rw [adj₂.left_triangle]
        bicategory
  right_inv β :=
    calc
      _ = 𝟙 _ ⊗≫ r₁ ◁ ((𝟙 c ≫ g) ◁ adj₂.unit ≫ adj₁.unit ▷ g ▷ (l₂ ≫ r₂)) ⊗≫
            r₁ ◁ l₁ ◁ β ▷ l₂ ▷ r₂ ⊗≫
              ((r₁ ≫ l₁) ◁ h ◁ adj₂.counit ≫ adj₁.counit ▷ (h ≫ 𝟙 f)) ▷ r₂ ⊗≫ 𝟙 _ := by
        bicategory
      _ = 𝟙 _ ⊗≫ r₁ ◁ (adj₁.unit ▷ g ▷ 𝟙 e ≫ ((l₁ ≫ r₁) ≫ g) ◁ adj₂.unit) ⊗≫
            ((r₁ ≫ l₁) ◁ β ≫ adj₁.counit ▷ (h ≫ r₂)) ▷ l₂ ▷ r₂ ⊗≫
              h ◁ adj₂.counit ▷ r₂ ⊗≫ 𝟙 _ := by
        rw [whisker_exchange, whisker_exchange]
        bicategory
      _ = 𝟙 _ ⊗≫ r₁ ◁ g ◁ adj₂.unit ⊗≫ rightZigzag adj₁.unit adj₁.counit ▷ g ▷ l₂ ▷ r₂ ⊗≫
            β ▷ l₂ ▷ r₂ ⊗≫ h ◁ adj₂.counit ▷ r₂ ⊗≫ 𝟙 _ := by
        rw [whisker_exchange, ← whisker_exchange _ adj₂.unit]
        bicategory
      _ = 𝟙 _ ⊗≫ ((r₁ ≫ g) ◁ adj₂.unit ≫ β ▷ (l₂ ≫ r₂)) ⊗≫ h ◁ adj₂.counit ▷ r₂ ⊗≫ 𝟙 _ := by
        rw [adj₁.right_triangle]
        bicategory
      _ = 𝟙 _ ⊗≫ β ⊗≫ h ◁ rightZigzag adj₂.unit adj₂.counit ⊗≫ 𝟙 _ := by
        rw [whisker_exchange]
        bicategory
      _ = β := by
        rw [adj₂.right_triangle]
        bicategory
=======
@[simps! -isSimp]
def mateEquiv : (g ≫ l₂ ⟶ l₁ ≫ h) ≃ (r₁ ≫ g ⟶ h ≫ r₂) :=
  adj₂.homEquiv₂.trans ((Iso.homCongr (Iso.refl _) (α_ _ _ _)).trans adj₁.homEquiv₁)

lemma mateEquiv_eq_iff (α : g ≫ l₂ ⟶ l₁ ≫ h) (β : r₁ ≫ g ⟶ h ≫ r₂) :
    mateEquiv adj₁ adj₂ α = β ↔
    adj₁.homEquiv₁.symm β = adj₂.homEquiv₂ α ≫ (α_ _ _ _).hom := by
  conv_lhs => rw [eq_comm, ← adj₁.homEquiv₁.symm.injective.eq_iff']
  rw [mateEquiv_apply, Equiv.symm_apply_apply]
>>>>>>> fe82dcbc

end mateEquiv

section mateEquivVComp

variable {a b c d e f : B} {g₁ : a ⟶ c} {g₂ : c ⟶ e} {h₁ : b ⟶ d} {h₂ : d ⟶ f}
variable {l₁ : a ⟶ b} {r₁ : b ⟶ a} {l₂ : c ⟶ d} {r₂ : d ⟶ c} {l₃ : e ⟶ f} {r₃ : f ⟶ e}
variable (adj₁ : l₁ ⊣ r₁) (adj₂ : l₂ ⊣ r₂) (adj₃ : l₃ ⊣ r₃)

/-- Squares between left adjoints can be composed "vertically" by pasting. -/
def leftAdjointSquare.vcomp (α : g₁ ≫ l₂ ⟶ l₁ ≫ h₁) (β : g₂ ≫ l₃ ⟶ l₂ ≫ h₂) :
    (g₁ ≫ g₂) ≫ l₃ ⟶ l₁ ≫ (h₁ ≫ h₂) :=
  (α_ _ _ _).hom ≫ g₁ ◁ β ≫ (α_ _ _ _).inv ≫ α ▷ h₂ ≫ (α_ _ _ _).hom

/-- Squares between right adjoints can be composed "vertically" by pasting. -/
def rightAdjointSquare.vcomp (α : r₁ ≫ g₁ ⟶ h₁ ≫ r₂) (β : r₂ ≫ g₂ ⟶ h₂ ≫ r₃) :
    r₁ ≫ (g₁ ≫ g₂) ⟶ (h₁ ≫ h₂) ≫ r₃ :=
  (α_ _ _ _).inv ≫ α ▷ g₂ ≫ (α_ _ _ _).hom ≫ h₁ ◁ β ≫ (α_ _ _ _).inv

/-- The mates equivalence commutes with vertical composition. -/
theorem mateEquiv_vcomp (α : g₁ ≫ l₂ ⟶ l₁ ≫ h₁) (β : g₂ ≫ l₃ ⟶ l₂ ≫ h₂) :
    mateEquiv adj₁ adj₃ (leftAdjointSquare.vcomp α β) =
      rightAdjointSquare.vcomp (mateEquiv adj₁ adj₂ α) (mateEquiv adj₂ adj₃ β) := by
  simp only [leftAdjointSquare.vcomp, mateEquiv_apply, rightAdjointSquare.vcomp,
    Adjunction.homEquiv₁_apply, Adjunction.homEquiv₂_apply]
  symm
  calc
    _ = 𝟙 _ ⊗≫ r₁ ◁ g₁ ◁ adj₂.unit ▷ g₂ ⊗≫ r₁ ◁ α ▷ r₂ ▷ g₂ ⊗≫
          ((adj₁.counit ▷ (h₁ ≫ r₂ ≫ g₂ ≫ 𝟙 e)) ≫ 𝟙 b ◁ (h₁ ◁ r₂ ◁ g₂ ◁ adj₃.unit)) ⊗≫
            h₁ ◁ r₂ ◁ β ▷ r₃ ⊗≫ h₁ ◁ adj₂.counit ▷ h₂ ▷ r₃ ⊗≫ 𝟙 _ := by
      bicategory
    _ = 𝟙 _ ⊗≫ r₁ ◁ g₁ ◁ adj₂.unit ▷ g₂ ⊗≫
          (r₁ ◁ (α ▷ (r₂ ≫ g₂ ≫ 𝟙 e) ≫ (l₁ ≫ h₁) ◁ r₂ ◁ g₂ ◁ adj₃.unit)) ⊗≫
            ((adj₁.counit ▷ (h₁ ≫ r₂) ▷ (g₂ ≫ l₃) ≫ (𝟙 b ≫ h₁ ≫ r₂) ◁ β) ▷ r₃) ⊗≫
              h₁ ◁ adj₂.counit ▷ h₂ ▷ r₃ ⊗≫ 𝟙 _ := by
      rw [← whisker_exchange]
      bicategory
    _ = 𝟙 _ ⊗≫ r₁ ◁ g₁ ◁ (adj₂.unit ▷ (g₂ ≫ 𝟙 e) ≫ (l₂ ≫ r₂) ◁ g₂ ◁ adj₃.unit) ⊗≫
          (r₁ ◁ (α ▷ (r₂ ≫ g₂ ≫ l₃) ≫ (l₁ ≫ h₁) ◁ r₂ ◁ β) ▷ r₃) ⊗≫
            (adj₁.counit ▷ h₁ ▷ (r₂ ≫ l₂) ≫ (𝟙 b ≫ h₁) ◁ adj₂.counit) ▷ h₂ ▷ r₃ ⊗≫ 𝟙 _ := by
      rw [← whisker_exchange, ← whisker_exchange]
      bicategory
    _ = 𝟙 _ ⊗≫ r₁ ◁ g₁ ◁ g₂ ◁ adj₃.unit ⊗≫
          r₁ ◁ g₁ ◁ (adj₂.unit ▷ (g₂ ≫ l₃) ≫ (l₂ ≫ r₂) ◁ β) ▷ r₃ ⊗≫
            r₁ ◁ (α ▷ (r₂ ≫ l₂) ≫ (l₁ ≫ h₁) ◁ adj₂.counit) ▷ h₂ ▷ r₃ ⊗≫
              adj₁.counit ▷ h₁ ▷ h₂ ▷ r₃ ⊗≫ 𝟙 _ := by
      rw [← whisker_exchange, ← whisker_exchange, ← whisker_exchange]
      bicategory
    _ = 𝟙 _ ⊗≫ r₁ ◁ g₁ ◁ g₂ ◁ adj₃.unit ⊗≫ r₁ ◁ g₁ ◁ β ▷ r₃ ⊗≫
          ((r₁ ≫ g₁) ◁ leftZigzag adj₂.unit adj₂.counit ▷ (h₂ ≫ r₃)) ⊗≫
            r₁ ◁ α ▷ h₂ ▷ r₃ ⊗≫ adj₁.counit ▷ h₁ ▷ h₂ ▷ r₃ ⊗≫ 𝟙 _ := by
      rw [← whisker_exchange, ← whisker_exchange]
      bicategory
    _ = _ := by
      rw [adj₂.left_triangle]
      bicategory

end mateEquivVComp

section mateEquivHComp

variable {a : B} {b : B} {c : B} {d : B} {e : B} {f : B}
variable {g : a ⟶ d} {h : b ⟶ e} {k : c ⟶ f}
variable {l₁ : a ⟶ b} {r₁ : b ⟶ a} {l₂ : d ⟶ e} {r₂ : e ⟶ d}
variable {l₃ : b ⟶ c} {r₃ : c ⟶ b} {l₄ : e ⟶ f} {r₄ : f ⟶ e}
variable (adj₁ : l₁ ⊣ r₁) (adj₂ : l₂ ⊣ r₂) (adj₃ : l₃ ⊣ r₃) (adj₄ : l₄ ⊣ r₄)

/-- Squares between left adjoints can be composed "horizontally" by pasting. -/
def leftAdjointSquare.hcomp (α : g ≫ l₂ ⟶ l₁ ≫ h) (β : h ≫ l₄ ⟶ l₃ ≫ k) :
    g ≫ (l₂ ≫ l₄) ⟶ (l₁ ≫ l₃) ≫ k :=
  (α_ _ _ _).inv ≫ α ▷ l₄ ≫ (α_ _ _ _).hom ≫ l₁ ◁ β ≫ (α_ _ _ _).inv

/-- Squares between right adjoints can be composed "horizontally" by pasting. -/
def rightAdjointSquare.hcomp (α : r₁ ≫ g ⟶ h ≫ r₂) (β : r₃ ≫ h ⟶ k ≫ r₄) :
    (r₃ ≫ r₁) ≫ g ⟶ k ≫ (r₄ ≫ r₂) :=
  (α_ _ _ _).hom ≫ r₃ ◁ α ≫ (α_ _ _ _).inv ≫ β ▷ r₂ ≫ (α_ _ _ _).hom

/-- The mates equivalence commutes with horizontal composition of squares. -/
theorem mateEquiv_hcomp (α : g ≫ l₂ ⟶ l₁ ≫ h) (β : h ≫ l₄ ⟶ l₃ ≫ k) :
    (mateEquiv (adj₁.comp adj₃) (adj₂.comp adj₄)) (leftAdjointSquare.hcomp α β) =
      rightAdjointSquare.hcomp (mateEquiv adj₁ adj₂ α) (mateEquiv adj₃ adj₄ β) := by
  dsimp [mateEquiv, leftAdjointSquare.hcomp, rightAdjointSquare.hcomp,
    Adjunction.homEquiv₁_apply, Adjunction.homEquiv₂_apply]
  calc
    _ = 𝟙 _ ⊗≫ r₃ ◁ r₁ ◁ g ◁ adj₂.unit ⊗≫
          r₃ ◁ r₁ ◁ ((g ≫ l₂) ◁ adj₄.unit ≫ α ▷ (l₄ ≫ r₄)) ▷ r₂ ⊗≫
            r₃ ◁ ((r₁ ≫ l₁) ◁ β ≫ adj₁.counit ▷ (l₃ ≫ k)) ▷ r₄ ▷ r₂ ⊗≫
              adj₃.counit ▷ k ▷ r₄ ▷ r₂ ⊗≫ 𝟙 _ := by
      bicategory
    _ = 𝟙 _ ⊗≫ r₃ ◁ r₁ ◁ g ◁ adj₂.unit ⊗≫ r₃ ◁ r₁ ◁ α ▷ r₂ ⊗≫
          r₃ ◁ ((r₁ ≫ l₁) ◁ h ◁ adj₄.unit ≫ adj₁.counit ▷ (h ≫ l₄ ≫ r₄)) ▷ r₂ ⊗≫
            r₃ ◁ β ▷ r₄ ▷ r₂ ⊗≫ adj₃.counit ▷ k ▷ r₄ ▷ r₂ ⊗≫ 𝟙 _ := by
      rw [whisker_exchange, whisker_exchange]
      bicategory
    _ = _ := by
      rw [whisker_exchange]
      bicategory

end mateEquivHComp

section mateEquivSquareComp

variable {a b c d e f x y z : B}
variable {g₁ : a ⟶ d} {h₁ : b ⟶ e} {k₁ : c ⟶ f} {g₂ : d ⟶ x} {h₂ : e ⟶ y} {k₂ : f ⟶ z}
variable {l₁ : a ⟶ b} {r₁ : b ⟶ a} {l₂ : b ⟶ c} {r₂ : c ⟶ b} {l₃ : d ⟶ e} {r₃ : e ⟶ d}
variable {l₄ : e ⟶ f} {r₄ : f ⟶ e} {l₅ : x ⟶ y} {r₅ : y ⟶ x} {l₆ : y ⟶ z} {r₆ : z ⟶ y}
variable (adj₁ : l₁ ⊣ r₁) (adj₂ : l₂ ⊣ r₂) (adj₃ : l₃ ⊣ r₃)
variable (adj₄ : l₄ ⊣ r₄) (adj₅ : l₅ ⊣ r₅) (adj₆ : l₆ ⊣ r₆)

section leftAdjointSquare.comp

variable (α : g₁ ≫ l₃ ⟶ l₁ ≫ h₁) (β : h₁ ≫ l₄ ⟶ l₂ ≫ k₁)
variable (γ : g₂ ≫ l₅ ⟶ l₃ ≫ h₂) (δ : h₂ ≫ l₆ ⟶ l₄ ≫ k₂)

/-- Squares of squares between left adjoints can be composed by iterating vertical and horizontal
composition.
-/
def leftAdjointSquare.comp :
    ((g₁ ≫ g₂) ≫ (l₅ ≫ l₆)) ⟶ ((l₁ ≫ l₂) ≫ (k₁ ≫ k₂)) :=
  vcomp (hcomp α β) (hcomp γ δ)

theorem leftAdjointSquare.comp_vhcomp : comp α β γ δ = vcomp (hcomp α β) (hcomp γ δ) := rfl

/-- Horizontal and vertical composition of squares commutes. -/
theorem leftAdjointSquare.comp_hvcomp :
    comp α β γ δ = hcomp (vcomp α γ) (vcomp β δ) := by
  dsimp only [comp, vcomp, hcomp]
  calc
    _ = 𝟙 _ ⊗≫ g₁ ◁ γ ▷ l₆ ⊗≫ ((g₁ ≫ l₃) ◁ δ ≫ α ▷ (l₄ ≫ k₂)) ⊗≫ l₁ ◁ β ▷ k₂ ⊗≫ 𝟙 _ := by
      bicategory
    _ = _ := by
      rw [whisker_exchange]
      bicategory

end leftAdjointSquare.comp

section rightAdjointSquare.comp

variable (α : r₁ ≫ g₁ ⟶ h₁ ≫ r₃) (β : r₂ ≫ h₁ ⟶ k₁ ≫ r₄)
variable (γ : r₃ ≫ g₂ ⟶ h₂ ≫ r₅) (δ : r₄ ≫ h₂ ⟶ k₂ ≫ r₆)

/-- Squares of squares between right adjoints can be composed by iterating vertical and horizontal
composition.
-/
def rightAdjointSquare.comp :
    ((r₂ ≫ r₁) ≫ (g₁ ≫ g₂) ⟶ (k₁ ≫ k₂) ≫ (r₆ ≫ r₅)) :=
  vcomp (hcomp α β) (hcomp γ δ)

theorem rightAdjointSquare.comp_vhcomp : comp α β γ δ = vcomp (hcomp α β) (hcomp γ δ) := rfl

/-- Horizontal and vertical composition of squares commutes. -/
theorem rightAdjointSquare.comp_hvcomp :
    comp α β γ δ = hcomp (vcomp α γ) (vcomp β δ) := by
  dsimp only [comp, vcomp, hcomp]
  calc
    _ = 𝟙 _ ⊗≫ r₂ ◁ α ▷ g₂ ⊗≫ (β ▷ (r₃ ≫ g₂) ≫ (k₁ ≫ r₄) ◁ γ) ⊗≫ k₁ ◁ δ ▷ r₅ ⊗≫ 𝟙 _ := by
      bicategory
    _ = _ := by
      rw [← whisker_exchange]
      bicategory

end rightAdjointSquare.comp

/-- The mates equivalence commutes with composition of squares of squares. These results form the
basis for an isomorphism of double categories to be proven later.
-/
theorem mateEquiv_square
    (α : g₁ ≫ l₃ ⟶ l₁ ≫ h₁) (β : h₁ ≫ l₄ ⟶ l₂ ≫ k₁)
    (γ : g₂ ≫ l₅ ⟶ l₃ ≫ h₂) (δ : h₂ ≫ l₆ ⟶ l₄ ≫ k₂) :
    (mateEquiv (adj₁.comp adj₂) (adj₅.comp adj₆))
        (leftAdjointSquare.comp α β γ δ) =
      rightAdjointSquare.comp
        (mateEquiv adj₁ adj₃ α) (mateEquiv adj₂ adj₄ β)
        (mateEquiv adj₃ adj₅ γ) (mateEquiv adj₄ adj₆ δ) := by
  have vcomp :=
    mateEquiv_vcomp (adj₁.comp adj₂) (adj₃.comp adj₄) (adj₅.comp adj₆)
      (leftAdjointSquare.hcomp α β) (leftAdjointSquare.hcomp γ δ)
  have hcomp1 := mateEquiv_hcomp adj₁ adj₃ adj₂ adj₄ α β
  have hcomp2 := mateEquiv_hcomp adj₃ adj₅ adj₄ adj₆ γ δ
  rw [hcomp1, hcomp2] at vcomp
  exact vcomp

end mateEquivSquareComp

section conjugateEquiv

variable {c d : B}
variable {l₁ l₂ : c ⟶ d} {r₁ r₂ : d ⟶ c}
variable (adj₁ : l₁ ⊣ r₁) (adj₂ : l₂ ⊣ r₂)

/-- Given two adjunctions `l₁ ⊣ r₁` and `l₂ ⊣ r₂` both between objects `c`, `d`, there is a
bijection between 2-morphisms `l₂ ⟶ l₁` and 2-morphisms `r₁ ⟶ r₂`. This is
defined as a special case of `mateEquiv`, where the two "vertical" 1-morphisms are identities.
Corresponding 2-morphisms are called `conjugateEquiv`.

Furthermore, this bijection preserves (and reflects) isomorphisms, i.e. a 2-morphism is an iso
iff its image under the bijection is an iso.
-/
def conjugateEquiv : (l₂ ⟶ l₁) ≃ (r₁ ⟶ r₂) :=
  calc
    (l₂ ⟶ l₁) ≃ _ := (Iso.homCongr (λ_ l₂) (ρ_ l₁)).symm
    _ ≃ _ := mateEquiv adj₁ adj₂
    _ ≃ (r₁ ⟶ r₂) := Iso.homCongr (ρ_ r₁) (λ_ r₂)

theorem conjugateEquiv_apply (α : l₂ ⟶ l₁) :
    conjugateEquiv adj₁ adj₂ α =
      (ρ_ r₁).inv ≫ mateEquiv adj₁ adj₂ ((λ_ l₂).hom ≫ α ≫ (ρ_ l₁).inv) ≫ (λ_ r₂).hom := by
  rfl

theorem conjugateEquiv_apply' (α : l₂ ⟶ l₁) :
    conjugateEquiv adj₁ adj₂ α =
      (ρ_ _).inv ≫ r₁ ◁ adj₂.unit ≫ r₁ ◁ α ▷ r₂ ≫ (α_ _ _ _).inv ≫
        adj₁.counit ▷ r₂ ≫ (λ_ _).hom := by
  rw [conjugateEquiv_apply, mateEquiv_apply,
    Adjunction.homEquiv₁_apply, Adjunction.homEquiv₂_apply]
  bicategory

theorem conjugateEquiv_symm_apply (α : r₁ ⟶ r₂) :
    (conjugateEquiv adj₁ adj₂).symm α =
      (λ_ l₂).inv ≫ (mateEquiv adj₁ adj₂).symm ((ρ_ r₁).hom ≫ α ≫ (λ_ r₂).inv) ≫ (ρ_ l₁).hom := by
  rfl

theorem conjugateEquiv_symm_apply' (α : r₁ ⟶ r₂) :
    (conjugateEquiv adj₁ adj₂).symm α =
      (λ_ _).inv ≫ adj₁.unit ▷ l₂ ≫ (α_ _ _ _).hom ≫ l₁ ◁ α ▷ l₂ ≫
        l₁ ◁ adj₂.counit ≫ (ρ_ _).hom := by
  rw [conjugateEquiv_symm_apply, mateEquiv_symm_apply,
    Adjunction.homEquiv₁_symm_apply, Adjunction.homEquiv₂_symm_apply]
  bicategory

@[simp]
theorem conjugateEquiv_id : conjugateEquiv adj₁ adj₁ (𝟙 _) = 𝟙 _ := by
  rw [conjugateEquiv_apply, mateEquiv_apply, Adjunction.homEquiv₁_apply,
    Adjunction.homEquiv₂_apply]
  calc
    _ = 𝟙 _ ⊗≫ rightZigzag adj₁.unit adj₁.counit ⊗≫ 𝟙 _ := by
      bicategory
    _ = 𝟙 r₁ := by
      rw [adj₁.right_triangle]
      bicategory

@[simp]
theorem conjugateEquiv_symm_id : (conjugateEquiv adj₁ adj₁).symm (𝟙 _) = 𝟙 _ := by
  rw [Equiv.symm_apply_eq, conjugateEquiv_id]

theorem conjugateEquiv_adjunction_id {l r : c ⟶ c} (adj : l ⊣ r) (α : 𝟙 c ⟶ l) :
    (conjugateEquiv adj (Adjunction.id c) α) = (ρ_ _).inv ≫ r ◁ α ≫ adj.counit := by
  dsimp [conjugateEquiv, mateEquiv, Adjunction.id, Adjunction.homEquiv₁_apply,
    Adjunction.homEquiv₂_apply]
  bicategory

theorem conjugateEquiv_adjunction_id_symm {l r : c ⟶ c} (adj : l ⊣ r) (α : r ⟶ 𝟙 c) :
    (conjugateEquiv adj (Adjunction.id c)).symm α = adj.unit ≫ l ◁ α ≫ (ρ_ _).hom := by
  dsimp [conjugateEquiv, mateEquiv, Adjunction.id, Adjunction.homEquiv₁_symm_apply,
    Adjunction.homEquiv₂_symm_apply]
  bicategory

end conjugateEquiv

section ConjugateComposition
variable {c d : B}
variable {l₁ l₂ l₃ : c ⟶ d} {r₁ r₂ r₃ : d ⟶ c}
variable (adj₁ : l₁ ⊣ r₁) (adj₂ : l₂ ⊣ r₂) (adj₃ : l₃ ⊣ r₃)

@[simp]
theorem conjugateEquiv_comp (α : l₂ ⟶ l₁) (β : l₃ ⟶ l₂) :
    conjugateEquiv adj₁ adj₂ α ≫ conjugateEquiv adj₂ adj₃ β =
      conjugateEquiv adj₁ adj₃ (β ≫ α) := by
  simp only [conjugateEquiv_apply]
  calc
    _ = 𝟙 r₁ ⊗≫
          rightAdjointSquare.vcomp
            (mateEquiv adj₁ adj₂ ((λ_ _).hom ≫ α ≫ (ρ_ _).inv))
            (mateEquiv adj₂ adj₃ ((λ_ _).hom ≫ β ≫ (ρ_ _).inv)) ⊗≫ 𝟙 r₃ := by
      dsimp only [rightAdjointSquare.vcomp]
      bicategory
    _ = _ := by
      rw [← mateEquiv_vcomp]
      simp only [leftAdjointSquare.vcomp, mateEquiv_apply,
        Adjunction.homEquiv₁_apply, Adjunction.homEquiv₂_apply]
      bicategory

@[simp]
theorem conjugateEquiv_symm_comp (α : r₁ ⟶ r₂) (β : r₂ ⟶ r₃) :
    (conjugateEquiv adj₂ adj₃).symm β ≫ (conjugateEquiv adj₁ adj₂).symm α =
      (conjugateEquiv adj₁ adj₃).symm (α ≫ β) := by
  rw [Equiv.eq_symm_apply, ← conjugateEquiv_comp _ adj₂]
  simp only [Equiv.apply_symm_apply]

theorem conjugateEquiv_comm {α : l₂ ⟶ l₁} {β : l₁ ⟶ l₂} (βα : β ≫ α = 𝟙 _) :
    conjugateEquiv adj₁ adj₂ α ≫ conjugateEquiv adj₂ adj₁ β = 𝟙 _ := by
  rw [conjugateEquiv_comp, βα, conjugateEquiv_id]

theorem conjugateEquiv_symm_comm {α : r₁ ⟶ r₂} {β : r₂ ⟶ r₁} (αβ : α ≫ β = 𝟙 _) :
    (conjugateEquiv adj₂ adj₁).symm β ≫ (conjugateEquiv adj₁ adj₂).symm α = 𝟙 _ := by
  rw [conjugateEquiv_symm_comp, αβ, conjugateEquiv_symm_id]

end ConjugateComposition

section ConjugateIsomorphism

variable {c d : B}
variable {l₁ l₂ : c ⟶ d} {r₁ r₂ : d ⟶ c}
variable (adj₁ : l₁ ⊣ r₁) (adj₂ : l₂ ⊣ r₂)

/-- If `α` is an isomorphism between left adjoints, then its conjugate transformation is an
isomorphism. The converse is given in `conjugateEquiv_of_iso`.
-/
instance conjugateEquiv_iso (α : l₂ ⟶ l₁) [IsIso α] :
    IsIso (conjugateEquiv adj₁ adj₂ α) :=
  ⟨⟨conjugateEquiv adj₂ adj₁ (inv α),
      ⟨conjugateEquiv_comm _ _ (by simp), conjugateEquiv_comm _ _ (by simp)⟩⟩⟩

/-- If `α` is an isomorphism between right adjoints, then its conjugate transformation is an
isomorphism. The converse is given in `conjugateEquiv_symm_of_iso`.
-/
instance conjugateEquiv_symm_iso (α : r₁ ⟶ r₂) [IsIso α] :
    IsIso ((conjugateEquiv adj₁ adj₂).symm α) :=
  ⟨⟨(conjugateEquiv adj₂ adj₁).symm (inv α),
      ⟨conjugateEquiv_symm_comm _ _ (by simp), conjugateEquiv_symm_comm _ _ (by simp)⟩⟩⟩

/-- If `α` is a natural transformation between left adjoints whose conjugate natural transformation
is an isomorphism, then `α` is an isomorphism. The converse is given in `Conjugate_iso`.
-/
theorem conjugateEquiv_of_iso (α : l₂ ⟶ l₁) [IsIso (conjugateEquiv adj₁ adj₂ α)] :
    IsIso α := by
  suffices IsIso ((conjugateEquiv adj₁ adj₂).symm (conjugateEquiv adj₁ adj₂ α))
    by simpa only [Equiv.symm_apply_apply] using this
  infer_instance

/--
If `α` is a natural transformation between right adjoints whose conjugate natural transformation is
an isomorphism, then `α` is an isomorphism. The converse is given in `conjugateEquiv_symm_iso`.
-/
theorem conjugateEquiv_symm_of_iso (α : r₁ ⟶ r₂)
    [IsIso ((conjugateEquiv adj₁ adj₂).symm α)] : IsIso α := by
  suffices IsIso ((conjugateEquiv adj₁ adj₂) ((conjugateEquiv adj₁ adj₂).symm α))
    by simpa only [Equiv.apply_symm_apply] using this
  infer_instance

/-- Thus conjugation defines an equivalence between natural isomorphisms. -/
@[simps]
def conjugateIsoEquiv : (l₂ ≅ l₁) ≃ (r₁ ≅ r₂) where
  toFun α :=
    { hom := conjugateEquiv adj₁ adj₂ α.hom
      inv := conjugateEquiv adj₂ adj₁ α.inv
      hom_inv_id := by
        rw [conjugateEquiv_comp, Iso.inv_hom_id, conjugateEquiv_id]
      inv_hom_id := by
        rw [conjugateEquiv_comp, Iso.hom_inv_id, conjugateEquiv_id] }
  invFun β :=
    { hom := (conjugateEquiv adj₁ adj₂).symm β.hom
      inv := (conjugateEquiv adj₂ adj₁).symm β.inv
      hom_inv_id := by
        rw [conjugateEquiv_symm_comp, Iso.inv_hom_id, conjugateEquiv_symm_id]
      inv_hom_id := by
        rw [conjugateEquiv_symm_comp, Iso.hom_inv_id, conjugateEquiv_symm_id] }
  left_inv := by
    intro α
    simp only [Equiv.symm_apply_apply]
  right_inv := by
    intro α
    simp only [Equiv.apply_symm_apply]

end ConjugateIsomorphism

section IteratedMateEquiv
variable {a b c d : B}
variable {f₁ : a ⟶ c} {u₁ : c ⟶ a} {f₂ : b ⟶ d} {u₂ : d ⟶ b}
variable {l₁ : a ⟶ b} {r₁ : b ⟶ a} {l₂ : c ⟶ d} {r₂ : d ⟶ c}
variable (adj₁ : l₁ ⊣ r₁) (adj₂ : l₂ ⊣ r₂) (adj₃ : f₁ ⊣ u₁) (adj₄ : f₂ ⊣ u₂)

/-- When all four morphisms in a square are left adjoints, the mates operation can be iterated:
         l₁                  r₁                  r₁
      c --→ d             c ←-- d             c ←-- d
   f₁ ↓  ↗  ↓  f₂      f₁ ↓  ↘  ↓ f₂       u₁ ↑  ↙  ↑ u₂
      a --→ b             a ←-- b             a ←-- b
         l₂                  r₂                  r₂
In this case the iterated mate equals the conjugate of the original 2-morphism and is thus an
isomorphism if and only if the original 2-morphism is. This explains why some Beck-Chevalley
2-morphisms are isomorphisms.
-/
theorem iterated_mateEquiv_conjugateEquiv (α : f₁ ≫ l₂ ⟶ l₁ ≫ f₂) :
    mateEquiv adj₄ adj₃ (mateEquiv adj₁ adj₂ α) =
      conjugateEquiv (adj₁.comp adj₄) (adj₃.comp adj₂) α := by
  simp only [conjugateEquiv, mateEquiv, Adjunction.comp, Adjunction.homEquiv₁,
    Adjunction.homEquiv₂]
  dsimp
  bicategory

theorem iterated_mateEquiv_conjugateEquiv_symm (α : u₂ ≫ r₁ ⟶ r₂ ≫ u₁) :
    (mateEquiv adj₁ adj₂).symm ((mateEquiv adj₄ adj₃).symm α) =
      (conjugateEquiv (adj₁.comp adj₄) (adj₃.comp adj₂)).symm α := by
  rw [Equiv.eq_symm_apply, ← iterated_mateEquiv_conjugateEquiv]
  simp only [Equiv.apply_symm_apply]

end IteratedMateEquiv

section mateEquiv_conjugateEquiv_vcomp

variable {a b c d : B}
variable {g : a ⟶ c} {h : b ⟶ d}
variable {l₁ : a ⟶ b} {r₁ : b ⟶ a} {l₂ : c ⟶ d} {r₂ : d ⟶ c} {l₃ : c ⟶ d} {r₃ : d ⟶ c}
variable (adj₁ : l₁ ⊣ r₁) (adj₂ : l₂ ⊣ r₂) (adj₃ : l₃ ⊣ r₃)

/-- Composition of a squares between left adjoints with a conjugate square. -/
def leftAdjointSquareConjugate.vcomp (α : g ≫ l₂ ⟶ l₁ ≫ h) (β : l₃ ⟶ l₂) :
    g ≫ l₃ ⟶ l₁ ≫ h :=
   g ◁ β ≫ α

/-- Composition of a squares between right adjoints with a conjugate square. -/
def rightAdjointSquareConjugate.vcomp (α : r₁ ≫ g ⟶ h ≫ r₂) (β : r₂ ⟶ r₃) :
    r₁ ≫ g ⟶ h ≫ r₃ :=
  α ≫ h ◁ β

/-- The mates equivalence commutes with this composition, essentially by `mateEquiv_vcomp`. -/
theorem mateEquiv_conjugateEquiv_vcomp
    (α : g ≫ l₂ ⟶ l₁ ≫ h) (β : l₃ ⟶ l₂) :
    (mateEquiv adj₁ adj₃) (leftAdjointSquareConjugate.vcomp α β) =
      rightAdjointSquareConjugate.vcomp (mateEquiv adj₁ adj₂ α) (conjugateEquiv adj₂ adj₃ β) := by
  symm
  calc
    _ = 𝟙 _ ⊗≫
          rightAdjointSquare.vcomp
            (mateEquiv adj₁ adj₂ α)
            (mateEquiv adj₂ adj₃ ((λ_ l₃).hom ≫ β ≫ (ρ_ l₂).inv)) ⊗≫ 𝟙 _  := by
      dsimp only [conjugateEquiv_apply, rightAdjointSquareConjugate.vcomp,
        rightAdjointSquare.vcomp]
      bicategory
    _ = _ := by
      rw [← mateEquiv_vcomp]
      simp only [leftAdjointSquare.vcomp, mateEquiv_apply, leftAdjointSquareConjugate.vcomp,
        Adjunction.homEquiv₁, Adjunction.homEquiv₂]
      dsimp
      bicategory

end mateEquiv_conjugateEquiv_vcomp

section conjugateEquiv_mateEquiv_vcomp

variable {a b c d : B}
variable {g : a ⟶ c} {h : b ⟶ d}
variable {l₁ : a ⟶ b} {r₁ : b ⟶ a} {l₂ : a ⟶ b} {r₂ : b ⟶ a} {l₃ : c ⟶ d} {r₃ : d ⟶ c}
variable (adj₁ : l₁ ⊣ r₁) (adj₂ : l₂ ⊣ r₂) (adj₃ : l₃ ⊣ r₃)

/-- Composition of a conjugate square with a squares between left adjoints. -/
def leftAdjointConjugateSquare.vcomp (α : l₂ ⟶ l₁) (β : g ≫ l₃ ⟶ l₂ ≫ h) :
    g ≫ l₃ ⟶ l₁ ≫ h :=
  β ≫ α ▷ h

/-- Composition of a conjugate square with a squares between right adjoints. -/
def rightAdjointConjugateSquare.vcomp (α : r₁ ⟶ r₂) (β : r₂ ≫ g ⟶ h ≫ r₃) :
    r₁ ≫ g ⟶ h ≫ r₃ :=
  α ▷ g ≫ β

/-- The mates equivalence commutes with this composition, essentially by `mateEquiv_vcomp`. -/
theorem conjugateEquiv_mateEquiv_vcomp
    (α : l₂ ⟶ l₁) (β : g ≫ l₃ ⟶ l₂ ≫ h) :
    (mateEquiv adj₁ adj₃) (leftAdjointConjugateSquare.vcomp α β) =
      rightAdjointConjugateSquare.vcomp (conjugateEquiv adj₁ adj₂ α) (mateEquiv adj₂ adj₃ β) := by
  symm
  calc
    _ = 𝟙 _ ⊗≫
          rightAdjointSquare.vcomp
            (mateEquiv adj₁ adj₂ ((λ_ l₂).hom ≫ α ≫ (ρ_ l₁).inv))
            (mateEquiv adj₂ adj₃ β) ⊗≫ 𝟙 _ := by
      dsimp only [conjugateEquiv_apply, rightAdjointConjugateSquare.vcomp, rightAdjointSquare.vcomp]
      bicategory
    _ = _ := by
      rw [← mateEquiv_vcomp]
      simp only [leftAdjointSquare.vcomp, mateEquiv_apply, leftAdjointConjugateSquare.vcomp,
        Adjunction.homEquiv₁, Adjunction.homEquiv₂]
      dsimp
      bicategory

end conjugateEquiv_mateEquiv_vcomp

end Bicategory

end CategoryTheory<|MERGE_RESOLUTION|>--- conflicted
+++ resolved
@@ -135,60 +135,6 @@
 
 Note that if one of the transformations is an iso, it does not imply the other is an iso.
 -/
-<<<<<<< HEAD
-@[simps -isSimp]
-def mateEquiv : (g ≫ l₂ ⟶ l₁ ≫ h) ≃ (r₁ ≫ g ⟶ h ≫ r₂) where
-  toFun α   := 𝟙 _ ⊗≫ r₁ ◁ g ◁ adj₂.unit ⊗≫ r₁ ◁ α ▷ r₂ ⊗≫ adj₁.counit ▷ h ▷ r₂ ⊗≫ 𝟙 _
-  invFun β  := 𝟙 _ ⊗≫ adj₁.unit ▷ g ▷ l₂ ⊗≫ l₁ ◁ β ▷ l₂ ⊗≫ l₁ ◁ h ◁ adj₂.counit ⊗≫ 𝟙 _
-  left_inv α :=
-    calc
-      _ = 𝟙 _ ⊗≫ (adj₁.unit ▷ (g ≫ 𝟙 e) ≫ (l₁ ≫ r₁) ◁ g ◁ adj₂.unit) ▷ l₂ ⊗≫
-            l₁ ◁ r₁ ◁ α ▷ r₂ ▷ l₂ ⊗≫
-              l₁ ◁ (adj₁.counit ▷ h ▷ (r₂ ≫ l₂) ≫ (𝟙 d ≫ h) ◁ adj₂.counit) ⊗≫ 𝟙 _ := by
-        bicategory
-      _ = 𝟙 _ ⊗≫ g ◁ adj₂.unit ▷ l₂ ⊗≫
-            (adj₁.unit ▷ (g ≫ l₂) ≫ (l₁ ≫ r₁) ◁ α) ▷ (r₂ ≫ l₂) ⊗≫
-              l₁ ◁ (((r₁ ≫ l₁) ≫ h) ◁ adj₂.counit ≫ adj₁.counit ▷ h ▷ 𝟙 f) ⊗≫ 𝟙 _ := by
-        rw [← whisker_exchange, ← whisker_exchange]
-        bicategory
-      _ = 𝟙 _ ⊗≫ g ◁ adj₂.unit ▷ l₂ ⊗≫ α ▷ r₂ ▷ l₂ ⊗≫
-            leftZigzag adj₁.unit adj₁.counit ▷ h ▷ r₂ ▷ l₂ ⊗≫ l₁ ◁ h ◁ adj₂.counit ⊗≫ 𝟙 _ := by
-        rw [← whisker_exchange, whisker_exchange _ adj₂.counit]
-        bicategory
-      _ = 𝟙 _ ⊗≫ g ◁ adj₂.unit ▷ l₂ ⊗≫ (α ▷ (r₂ ≫ l₂) ≫ (l₁ ≫ h) ◁ adj₂.counit) ⊗≫ 𝟙 _ := by
-        rw [adj₁.left_triangle]
-        bicategory
-      _ = 𝟙 _ ⊗≫ g ◁ (leftZigzag adj₂.unit adj₂.counit) ⊗≫ α ⊗≫ 𝟙 _ := by
-        rw [← whisker_exchange]
-        bicategory
-      _ = α := by
-        rw [adj₂.left_triangle]
-        bicategory
-  right_inv β :=
-    calc
-      _ = 𝟙 _ ⊗≫ r₁ ◁ ((𝟙 c ≫ g) ◁ adj₂.unit ≫ adj₁.unit ▷ g ▷ (l₂ ≫ r₂)) ⊗≫
-            r₁ ◁ l₁ ◁ β ▷ l₂ ▷ r₂ ⊗≫
-              ((r₁ ≫ l₁) ◁ h ◁ adj₂.counit ≫ adj₁.counit ▷ (h ≫ 𝟙 f)) ▷ r₂ ⊗≫ 𝟙 _ := by
-        bicategory
-      _ = 𝟙 _ ⊗≫ r₁ ◁ (adj₁.unit ▷ g ▷ 𝟙 e ≫ ((l₁ ≫ r₁) ≫ g) ◁ adj₂.unit) ⊗≫
-            ((r₁ ≫ l₁) ◁ β ≫ adj₁.counit ▷ (h ≫ r₂)) ▷ l₂ ▷ r₂ ⊗≫
-              h ◁ adj₂.counit ▷ r₂ ⊗≫ 𝟙 _ := by
-        rw [whisker_exchange, whisker_exchange]
-        bicategory
-      _ = 𝟙 _ ⊗≫ r₁ ◁ g ◁ adj₂.unit ⊗≫ rightZigzag adj₁.unit adj₁.counit ▷ g ▷ l₂ ▷ r₂ ⊗≫
-            β ▷ l₂ ▷ r₂ ⊗≫ h ◁ adj₂.counit ▷ r₂ ⊗≫ 𝟙 _ := by
-        rw [whisker_exchange, ← whisker_exchange _ adj₂.unit]
-        bicategory
-      _ = 𝟙 _ ⊗≫ ((r₁ ≫ g) ◁ adj₂.unit ≫ β ▷ (l₂ ≫ r₂)) ⊗≫ h ◁ adj₂.counit ▷ r₂ ⊗≫ 𝟙 _ := by
-        rw [adj₁.right_triangle]
-        bicategory
-      _ = 𝟙 _ ⊗≫ β ⊗≫ h ◁ rightZigzag adj₂.unit adj₂.counit ⊗≫ 𝟙 _ := by
-        rw [whisker_exchange]
-        bicategory
-      _ = β := by
-        rw [adj₂.right_triangle]
-        bicategory
-=======
 @[simps! -isSimp]
 def mateEquiv : (g ≫ l₂ ⟶ l₁ ≫ h) ≃ (r₁ ≫ g ⟶ h ≫ r₂) :=
   adj₂.homEquiv₂.trans ((Iso.homCongr (Iso.refl _) (α_ _ _ _)).trans adj₁.homEquiv₁)
@@ -198,7 +144,6 @@
     adj₁.homEquiv₁.symm β = adj₂.homEquiv₂ α ≫ (α_ _ _ _).hom := by
   conv_lhs => rw [eq_comm, ← adj₁.homEquiv₁.symm.injective.eq_iff']
   rw [mateEquiv_apply, Equiv.symm_apply_apply]
->>>>>>> fe82dcbc
 
 end mateEquiv
 
