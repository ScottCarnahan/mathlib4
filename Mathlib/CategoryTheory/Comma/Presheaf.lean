/-
Copyright (c) 2024 Markus Himmel. All rights reserved.
Released under Apache 2.0 license as described in the file LICENSE.
Authors: Markus Himmel
-/
import Mathlib.CategoryTheory.HomCongr
import Mathlib.CategoryTheory.Comma.Over
import Mathlib.CategoryTheory.Limits.Preserves.Yoneda
import Mathlib.CategoryTheory.Limits.Over
import Mathlib.Tactic.CategoryTheory.Elementwise

/-!
# Computation of `Over A` for a presheaf `A`

Let `A : Cᵒᵖ ⥤ Type v` be a presheaf. In this file, we construct an equivalence
`e : Over A ≌ (CostructuredArrow yoneda A)ᵒᵖ ⥤ Type v` and show that there is a quasi-commutative
diagram

```
CostructuredArrow yoneda A      ⥤      Over A

                             ⇘           ⥥

                               PSh(CostructuredArrow yoneda A)
```

where the top arrow is the forgetful functor forgetting the yoneda-costructure, the right arrow is
the aforementioned equivalence and the diagonal arrow is the Yoneda embedding.

In the notation of Kashiwara-Schapira, the type of the equivalence is written `C^ₐ ≌ Cₐ^`, where
`·ₐ` is `CostructuredArrow` (with the functor `S` being either the identity or the Yoneda
embedding) and `^` is taking presheaves. The equivalence is a key ingredient in various results in
Kashiwara-Schapira.

The proof is somewhat long and technical, in part due to the construction inherently involving a
sigma type which comes with the usual DTT issues. However, a user of this result should not need
to interact with the actual construction, the mere existence of the equivalence and the commutative
triangle should generally be sufficient.

## Main results
* `overEquivPresheafCostructuredArrow`:
  the equivalence `Over A ≌ (CostructuredArrow yoneda A)ᵒᵖ ⥤ Type v`
* `CostructuredArrow.toOverCompOverEquivPresheafCostructuredArrow`: the natural isomorphism
  `CostructuredArrow.toOver yoneda A ⋙ (overEquivPresheafCostructuredArrow A).functor ≅ yoneda`

## Implementation details

The proof needs to introduce "correction terms" in various places in order to overcome DTT issues,
and these need to be canceled against each other when appropriate. It is important to deal with
these in a structured manner, otherwise you get large goals containing many correction terms which
are very tedious to manipulate. We avoid this blowup by carefully controlling which definitions
`(d)simp` is allowed to unfold and stating many lemmas explicitly before they are required. This
leads to manageable goals containing only a small number of correction terms. Generally, we use
the form `F.map (eqToHom _)` for these correction terms and try to push them as far outside as
possible.

## Future work
* If needed, it should be possible to show that the equivalence is natural in `A`.

## References
* [M. Kashiwara, P. Schapira, *Categories and Sheaves*][Kashiwara2006], Lemma 1.4.12

## Tags
presheaf, over category, coyoneda

-/

namespace CategoryTheory

open Category Opposite

universe w v u

variable {C : Type u} [Category.{v} C] {A : Cᵒᵖ ⥤ Type v}

namespace OverPresheafAux

attribute [local simp] FunctorToTypes.naturality

/-! ### Construction of the forward functor `Over A ⥤ (CostructuredArrow yoneda A)ᵒᵖ ⥤ Type v` -/

/-- Via the Yoneda lemma, `u : F.obj (op X)` defines a natural transformation `yoneda.obj X ⟶ F`
    and via the element `η.app (op X) u` also a morphism `yoneda.obj X ⟶ A`. This structure
    witnesses the fact that these morphisms from a commutative triangle with `η : F ⟶ A`, i.e.,
    that `yoneda.obj X ⟶ F` lifts to a morphism in `Over A`. -/
structure MakesOverArrow {F : Cᵒᵖ ⥤ Type v} (η : F ⟶ A) {X : C} (s : yoneda.obj X ⟶ A)
    (u : F.obj (op X)) : Prop where
  app : η.app (op X) u = yonedaEquiv s

namespace MakesOverArrow

/-- "Functoriality" of `MakesOverArrow η s` in `η`. -/
lemma map₁ {F G : Cᵒᵖ ⥤ Type v} {η : F ⟶ A} {μ : G ⟶ A} {ε : F ⟶ G}
    (hε : ε ≫ μ = η) {X : C} {s : yoneda.obj X ⟶ A} {u : F.obj (op X)}
    (h : MakesOverArrow η s u) : MakesOverArrow μ s (ε.app _ u) :=
  ⟨by rw [← elementwise_of% NatTrans.comp_app ε μ, hε, h.app]⟩

/-- "Functoriality of `MakesOverArrow η s` in `s`. -/
lemma map₂ {F : Cᵒᵖ ⥤ Type v} {η : F ⟶ A} {X Y : C} (f : X ⟶ Y)
    {s : yoneda.obj X ⟶ A} {t : yoneda.obj Y ⟶ A} (hst : yoneda.map f ≫ t = s)
    {u : F.obj (op Y)} (h : MakesOverArrow η t u) : MakesOverArrow η s (F.map f.op u) :=
  ⟨by rw [elementwise_of% η.naturality, h.app, yonedaEquiv_naturality, hst]⟩

lemma of_arrow {F : Cᵒᵖ ⥤ Type v} {η : F ⟶ A} {X : C} {s : yoneda.obj X ⟶ A}
    {f : yoneda.obj X ⟶ F} (hf : f ≫ η = s) : MakesOverArrow η s (yonedaEquiv f) :=
  ⟨hf ▸ rfl⟩

lemma of_yoneda_arrow {Y : C} {η : yoneda.obj Y ⟶ A} {X : C} {s : yoneda.obj X ⟶ A} {f : X ⟶ Y}
    (hf : yoneda.map f ≫ η = s) : MakesOverArrow η s f := by
  simpa only [yonedaEquiv_yoneda_map f] using of_arrow hf

end MakesOverArrow

/-- This is equivalent to the type `Over.mk s ⟶ Over.mk η`, but that lives in the wrong universe.
    However, if `F = yoneda.obj Y` for some `Y`, then (using that the Yoneda embedding is fully
    faithful) we get a good statement, see `OverArrow.costructuredArrowIso`. -/
def OverArrows {F : Cᵒᵖ ⥤ Type v} (η : F ⟶ A) {X : C} (s : yoneda.obj X ⟶ A) : Type v :=
  Subtype (MakesOverArrow η s)

namespace OverArrows

/-- Since `OverArrows η s` can be thought of to contain certain morphisms `yoneda.obj X ⟶ F`, the
    Yoneda lemma yields elements `F.obj (op X)`. -/
def val {F : Cᵒᵖ ⥤ Type v} {η : F ⟶ A} {X : C} {s : yoneda.obj X ⟶ A} :
    OverArrows η s → F.obj (op X) :=
  Subtype.val

@[simp]
lemma val_mk {F : Cᵒᵖ ⥤ Type v} (η : F ⟶ A) {X : C} (s : yoneda.obj X ⟶ A) (u : F.obj (op X))
    (h : MakesOverArrow η s u) : val ⟨u, h⟩ = u :=
  rfl

@[ext]
lemma ext {F : Cᵒᵖ ⥤ Type v} {η : F ⟶ A} {X : C} {s : yoneda.obj X ⟶ A}
    {u v : OverArrows η s} : u.val = v.val → u = v :=
  Subtype.ext

/-- The defining property of `OverArrows.val`. -/
lemma app_val {F : Cᵒᵖ ⥤ Type v} {η : F ⟶ A} {X : C} {s : yoneda.obj X ⟶ A}
    (p : OverArrows η s) : η.app (op X) p.val = yonedaEquiv s :=
  p.prop.app

/-- In the special case `F = yoneda.obj Y`, the element `p.val` for `p : OverArrows η s` is itself
    a morphism `X ⟶ Y`. -/
@[simp]
lemma map_val {Y : C} {η : yoneda.obj Y ⟶ A} {X : C} {s : yoneda.obj X ⟶ A}
    (p : OverArrows η s) : yoneda.map p.val ≫ η = s := by
  rw [← yonedaEquiv.injective.eq_iff, yonedaEquiv_comp, yonedaEquiv_yoneda_map]
  simp only [unop_op, p.app_val]

/-- Functoriality of `OverArrows η s` in `η`. -/
def map₁ {F G : Cᵒᵖ ⥤ Type v} {η : F ⟶ A} {μ : G ⟶ A} {X : C} {s : yoneda.obj X ⟶ A}
    (u : OverArrows η s) (ε : F ⟶ G) (hε : ε ≫ μ = η) : OverArrows μ s :=
  ⟨ε.app _ u.val, MakesOverArrow.map₁ hε u.2⟩

@[simp]
lemma map₁_val {F G : Cᵒᵖ ⥤ Type v} {η : F ⟶ A} {μ : G ⟶ A} {X : C}
    (s : yoneda.obj X ⟶ A) (u : OverArrows η s) (ε : F ⟶ G) (hε : ε ≫ μ = η) :
    (u.map₁ ε hε).val = ε.app _ u.val :=
  rfl

/-- Functoriality of `OverArrows η s` in `s`. -/
def map₂ {F : Cᵒᵖ ⥤ Type v} {η : F ⟶ A} {X Y : C} {s : yoneda.obj X ⟶ A}
    {t : yoneda.obj Y ⟶ A} (u : OverArrows η t) (f : X ⟶ Y) (hst : yoneda.map f ≫ t = s) :
    OverArrows η s :=
  ⟨F.map f.op u.val, MakesOverArrow.map₂ f hst u.2⟩

@[simp]
lemma map₂_val {F : Cᵒᵖ ⥤ Type v} {η : F ⟶ A} {X Y : C} (f : X ⟶ Y)
    {s : yoneda.obj X ⟶ A} {t : yoneda.obj Y ⟶ A} (hst : yoneda.map f ≫ t = s)
    (u : OverArrows η t) : (u.map₂ f hst).val = F.map f.op u.val :=
  rfl

@[simp]
lemma map₁_map₂ {F G : Cᵒᵖ ⥤ Type v} {η : F ⟶ A} {μ : G ⟶ A} (ε : F ⟶ G)
    (hε : ε ≫ μ = η) {X Y : C} {s : yoneda.obj X ⟶ A} {t : yoneda.obj Y ⟶ A} (f : X ⟶ Y)
    (hf : yoneda.map f ≫ t = s) (u : OverArrows η t) :
    (u.map₁ ε hε).map₂ f hf = (u.map₂ f hf).map₁ ε hε :=
  OverArrows.ext <| (elementwise_of% (ε.naturality f.op).symm) u.val

/-- Construct an element of `OverArrows η s` with `F = yoneda.obj Y` from a suitable morphism
    `f : X ⟶ Y`. -/
def yonedaArrow {Y : C} {η : yoneda.obj Y ⟶ A} {X : C} {s : yoneda.obj X ⟶ A} (f : X ⟶ Y)
    (hf : yoneda.map f ≫ η = s) : OverArrows η s :=
  ⟨f, .of_yoneda_arrow hf⟩

@[simp]
lemma yonedaArrow_val {Y : C} {η : yoneda.obj Y ⟶ A} {X : C} {s : yoneda.obj X ⟶ A} {f : X ⟶ Y}
    (hf : yoneda.map f ≫ η = s) : (yonedaArrow f hf).val = f :=
  rfl

/-- If `η` is also `yoneda`-costructured, then `OverArrows η s` is just morphisms of costructured
    arrows. -/
def costructuredArrowIso (s t : CostructuredArrow yoneda A) : OverArrows s.hom t.hom ≅ t ⟶ s where
  hom p := CostructuredArrow.homMk p.val (by aesop_cat)
  inv f := yonedaArrow f.left f.w

end OverArrows

/-- This is basically just `yoneda.obj η : (Over A)ᵒᵖ ⥤ Type (max u v)` restricted along the
    forgetful functor `CostructuredArrow yoneda A ⥤ Over A`, but done in a way that we land in a
    smaller universe. -/
@[simps]
def restrictedYonedaObj {F : Cᵒᵖ ⥤ Type v} (η : F ⟶ A) :
    (CostructuredArrow yoneda A)ᵒᵖ ⥤ Type v where
  obj s := OverArrows η s.unop.hom
  map f u := u.map₂ f.unop.left f.unop.w

/-- Functoriality of `restrictedYonedaObj η` in `η`. -/
@[simps]
def restrictedYonedaObjMap₁ {F G : Cᵒᵖ ⥤ Type v} {η : F ⟶ A} {μ : G ⟶ A} (ε : F ⟶ G)
    (hε : ε ≫ μ = η) : restrictedYonedaObj η ⟶ restrictedYonedaObj μ where
  app _ u := u.map₁ ε hε

/-- This is basically just `yoneda : Over A ⥤ (Over A)ᵒᵖ ⥤ Type (max u v)` restricted in the second
    argument along the forgetful functor `CostructuredArrow yoneda A ⥤ Over A`, but done in a way
    that we land in a smaller universe.

    This is one direction of the equivalence we're constructing. -/
@[simps]
def restrictedYoneda (A : Cᵒᵖ ⥤ Type v) : Over A ⥤ (CostructuredArrow yoneda A)ᵒᵖ ⥤ Type v where
  obj η := restrictedYonedaObj η.hom
  map ε := restrictedYonedaObjMap₁ ε.left ε.w

/-- Further restricting the functor
    `restrictedYoneda : Over A ⥤ (CostructuredArrow yoneda A)ᵒᵖ ⥤ Type v` along the forgetful
    functor in the first argument recovers the Yoneda embedding
    `CostructuredArrow yoneda A ⥤ (CostructuredArrow yoneda A)ᵒᵖ ⥤ Type v`. This basically follows
    from the fact that the Yoneda embedding on `C` is fully faithful. -/
def toOverYonedaCompRestrictedYoneda (A : Cᵒᵖ ⥤ Type v) :
    CostructuredArrow.toOver yoneda A ⋙ restrictedYoneda A ≅ yoneda :=
  NatIso.ofComponents
    (fun s => NatIso.ofComponents (fun _ => OverArrows.costructuredArrowIso _ _) (by aesop_cat))
    (by aesop_cat)

/-! ### Construction of the backward functor `((CostructuredArrow yoneda A)ᵒᵖ ⥤ Type v) ⥤ Over A` -/

/-- This lemma will be key to establishing good simp normal forms. -/
lemma map_mkPrecomp_eqToHom {F : (CostructuredArrow yoneda A)ᵒᵖ ⥤ Type v} {X Y : C} {f : X ⟶ Y}
    {g g' : yoneda.obj Y ⟶ A} (h : g = g') {x : F.obj (op (CostructuredArrow.mk g'))} :
    F.map (CostructuredArrow.mkPrecomp g f).op (F.map (eqToHom (by rw [h])) x) =
      F.map (eqToHom (by rw [h])) (F.map (CostructuredArrow.mkPrecomp g' f).op x) := by
  aesop_cat

attribute [local simp] map_mkPrecomp_eqToHom

/-- To give an object of `Over A`, we will in particular need a presheaf `Cᵒᵖ ⥤ Type v`. This is the
    definition of that presheaf on objects.

    We would prefer to think of this sigma type to be indexed by natural transformations
    `yoneda.obj X ⟶ A` instead of `A.obj (op X)`. These are equivalent by the Yoneda lemma, but
    we cannot use the former because that type lives in the wrong universe. Hence, we will provide
    a lot of API that will enable us to pretend that we are really indexing over
    `yoneda.obj X ⟶ A`. -/
def YonedaCollection (F : (CostructuredArrow yoneda A)ᵒᵖ ⥤ Type v) (X : C) : Type v :=
  Σ s : A.obj (op X), F.obj (op (CostructuredArrow.mk (yonedaEquiv.symm s)))

namespace YonedaCollection

variable {F : (CostructuredArrow yoneda A)ᵒᵖ ⥤ Type v} {X : C}

/-- Given a costructured arrow `s : yoneda.obj X ⟶ A` and an element `x : F.obj s`, construct
    an element of `YonedaCollection F X`. -/
def mk (s : yoneda.obj X ⟶ A) (x : F.obj (op (CostructuredArrow.mk s))) : YonedaCollection F X :=
  ⟨yonedaEquiv s, F.map (eqToHom <| by rw [Equiv.symm_apply_apply]) x⟩

/-- Access the first component of an element of `YonedaCollection F X`. -/
def fst (p : YonedaCollection F X) : yoneda.obj X ⟶ A :=
  yonedaEquiv.symm p.1

/-- Access the second component of an element of `YonedaCollection F X`. -/
def snd (p : YonedaCollection F X) : F.obj (op (CostructuredArrow.mk p.fst)) :=
  p.2

/-- This is a definition because it will be helpful to be able to control precisely when this
    definition is unfolded. -/
def yonedaEquivFst (p : YonedaCollection F X) : A.obj (op X) :=
  yonedaEquiv p.fst

lemma yonedaEquivFst_eq (p : YonedaCollection F X) : p.yonedaEquivFst = yonedaEquiv p.fst :=
  rfl

@[simp]
lemma mk_fst (s : yoneda.obj X ⟶ A) (x : F.obj (op (CostructuredArrow.mk s))) : (mk s x).fst = s :=
  Equiv.apply_symm_apply _ _

@[simp]
lemma mk_snd (s : yoneda.obj X ⟶ A) (x : F.obj (op (CostructuredArrow.mk s))) :
    (mk s x).snd = F.map (eqToHom <| by rw [YonedaCollection.mk_fst]) x :=
  rfl

@[ext (iff := false)]
lemma ext {p q : YonedaCollection F X} (h : p.fst = q.fst)
    (h' : F.map (eqToHom <| by rw [h]) q.snd = p.snd) : p = q := by
  rcases p with ⟨p, p'⟩
  rcases q with ⟨q, q'⟩
  obtain rfl : p = q := yonedaEquiv.symm.injective h
  exact Sigma.ext rfl (by simpa [snd] using h'.symm)

/-- Functoriality of `YonedaCollection F X` in `F`. -/
def map₁ {G : (CostructuredArrow yoneda A)ᵒᵖ ⥤ Type v} (η : F ⟶ G) :
    YonedaCollection F X → YonedaCollection G X :=
  fun p => YonedaCollection.mk p.fst (η.app _ p.snd)

@[simp]
lemma map₁_fst {G : (CostructuredArrow yoneda A)ᵒᵖ ⥤ Type v} (η : F ⟶ G)
    (p : YonedaCollection F X) : (YonedaCollection.map₁ η p).fst = p.fst := by
  simp [map₁]

@[simp]
lemma map₁_yonedaEquivFst {G : (CostructuredArrow yoneda A)ᵒᵖ ⥤ Type v} (η : F ⟶ G)
    (p : YonedaCollection F X) :
    (YonedaCollection.map₁ η p).yonedaEquivFst = p.yonedaEquivFst := by
  simp only [YonedaCollection.yonedaEquivFst_eq, map₁_fst]

@[simp]
lemma map₁_snd {G : (CostructuredArrow yoneda A)ᵒᵖ ⥤ Type v} (η : F ⟶ G)
    (p : YonedaCollection F X) : (YonedaCollection.map₁ η p).snd =
      G.map (eqToHom (by rw [YonedaCollection.map₁_fst])) (η.app _ p.snd) := by
  simp [map₁]

/-- Functoriality of `YonedaCollection F X` in `X`. -/
def map₂ (F : (CostructuredArrow yoneda A)ᵒᵖ ⥤ Type v) {Y : C} (f : X ⟶ Y)
    (p : YonedaCollection F Y) : YonedaCollection F X :=
  YonedaCollection.mk (yoneda.map f ≫ p.fst) <| F.map (CostructuredArrow.mkPrecomp p.fst f).op p.snd

@[simp]
lemma map₂_fst {Y : C} (f : X ⟶ Y) (p : YonedaCollection F Y) :
    (YonedaCollection.map₂ F f p).fst = yoneda.map f ≫ p.fst := by
  simp [map₂]

@[simp]
lemma map₂_yonedaEquivFst {Y : C} (f : X ⟶ Y) (p : YonedaCollection F Y) :
    (YonedaCollection.map₂ F f p).yonedaEquivFst = A.map f.op p.yonedaEquivFst := by
  simp only [YonedaCollection.yonedaEquivFst_eq, map₂_fst, yonedaEquiv_naturality]

@[simp]
lemma map₂_snd {Y : C} (f : X ⟶ Y) (p : YonedaCollection F Y) :
    (YonedaCollection.map₂ F f p).snd = F.map ((CostructuredArrow.mkPrecomp p.fst f).op ≫
      eqToHom (by rw [YonedaCollection.map₂_fst f])) p.snd := by
  simp [map₂]

attribute [local simp] CostructuredArrow.mkPrecomp_id CostructuredArrow.mkPrecomp_comp

@[simp]
lemma map₁_id : YonedaCollection.map₁ (𝟙 F) (X := X) = id := by
  aesop_cat

@[simp]
lemma map₁_comp {G H : (CostructuredArrow yoneda A)ᵒᵖ ⥤ Type v} (η : F ⟶ G) (μ : G ⟶ H) :
    YonedaCollection.map₁ (η ≫ μ) (X := X) =
      YonedaCollection.map₁ μ (X := X) ∘ YonedaCollection.map₁ η (X := X) := by
  ext; all_goals simp

@[simp]
lemma map₂_id : YonedaCollection.map₂ F (𝟙 X) = id := by
  ext; all_goals simp

@[simp]
lemma map₂_comp {Y Z : C} (f : X ⟶ Y) (g : Y ⟶ Z) :
    YonedaCollection.map₂ F (f ≫ g) = YonedaCollection.map₂ F f ∘ YonedaCollection.map₂ F g := by
  ext; all_goals simp

@[simp]
lemma map₁_map₂ {G : (CostructuredArrow yoneda A)ᵒᵖ ⥤ Type v} (η : F ⟶ G) {Y : C} (f : X ⟶ Y)
    (p : YonedaCollection F Y) :
    YonedaCollection.map₂ G f (YonedaCollection.map₁ η p) =
      YonedaCollection.map₁ η (YonedaCollection.map₂ F f p) := by
  ext; all_goals simp

end YonedaCollection

/-- Given `F : (CostructuredArrow yoneda A)ᵒᵖ ⥤ Type v`, this is the presheaf that is given by
    `YonedaCollection F X` on objects. -/
@[simps]
def yonedaCollectionPresheaf (A : Cᵒᵖ ⥤ Type v) (F : (CostructuredArrow yoneda A)ᵒᵖ ⥤ Type v) :
    Cᵒᵖ ⥤ Type v where
  obj X := YonedaCollection F X.unop
  map f := YonedaCollection.map₂ F f.unop

/-- Functoriality of `yonedaCollectionPresheaf A F` in `F`. -/
@[simps]
def yonedaCollectionPresheafMap₁ {F G : (CostructuredArrow yoneda A)ᵒᵖ ⥤ Type v} (η : F ⟶ G) :
    yonedaCollectionPresheaf A F ⟶ yonedaCollectionPresheaf A G where
  app _ := YonedaCollection.map₁ η
  naturality := by
    intros
    ext
    simp

/-- This is the functor `F ↦ X ↦ YonedaCollection F X`. -/
@[simps]
def yonedaCollectionFunctor (A : Cᵒᵖ ⥤ Type v) :
    ((CostructuredArrow yoneda A)ᵒᵖ ⥤ Type v) ⥤ Cᵒᵖ ⥤ Type v where
  obj := yonedaCollectionPresheaf A
  map η := yonedaCollectionPresheafMap₁ η

/-- The Yoneda lemma yields a natural transformation `yonedaCollectionPresheaf A F ⟶ A`. -/
@[simps]
def yonedaCollectionPresheafToA (F : (CostructuredArrow yoneda A)ᵒᵖ ⥤ Type v) :
    yonedaCollectionPresheaf A F ⟶ A where
  app _ := YonedaCollection.yonedaEquivFst

/-- This is the reverse direction of the equivalence we're constructing. -/
@[simps! obj map]
def costructuredArrowPresheafToOver (A : Cᵒᵖ ⥤ Type v) :
    ((CostructuredArrow yoneda A)ᵒᵖ ⥤ Type v) ⥤ Over A :=
  (yonedaCollectionFunctor A).toOver _ (yonedaCollectionPresheafToA) (by aesop_cat)

section unit

/-! ### Construction of the unit -/

/-- Forward direction of the unit. -/
def unitForward {F : Cᵒᵖ ⥤ Type v} (η : F ⟶ A) (X : C) :
    YonedaCollection (restrictedYonedaObj η) X → F.obj (op X) :=
  fun p => p.snd.val

@[simp]
lemma unitForward_naturality₁ {F G : Cᵒᵖ ⥤ Type v} {η : F ⟶ A} {μ : G ⟶ A} (ε : F ⟶ G)
    (hε : ε ≫ μ = η) (X : C) (p : YonedaCollection (restrictedYonedaObj η) X) :
    unitForward μ X (p.map₁ (restrictedYonedaObjMap₁ ε hε)) = ε.app _ (unitForward η X p) := by
  simp [unitForward]

@[simp]
lemma unitForward_naturality₂ {F : Cᵒᵖ ⥤ Type v} (η : F ⟶ A) (X Y : C) (f : X ⟶ Y)
    (p : YonedaCollection (restrictedYonedaObj η) Y) :
    unitForward η X (YonedaCollection.map₂ (restrictedYonedaObj η) f p) =
      F.map f.op (unitForward η Y p) := by
  simp [unitForward]

@[simp]
lemma app_unitForward {F : Cᵒᵖ ⥤ Type v} (η : F ⟶ A) (X : Cᵒᵖ)
    (p : YonedaCollection (restrictedYonedaObj η) X.unop) :
    η.app X (unitForward η X.unop p) = p.yonedaEquivFst := by
  simpa [unitForward] using p.snd.app_val

/-- Backward direction of the unit. -/
def unitBackward {F : Cᵒᵖ ⥤ Type v} (η : F ⟶ A) (X : C) :
    F.obj (op X) → YonedaCollection (restrictedYonedaObj η) X :=
  fun x => YonedaCollection.mk (yonedaEquiv.symm (η.app _ x)) ⟨x, ⟨by aesop_cat⟩⟩

lemma unitForward_unitBackward {F : Cᵒᵖ ⥤ Type v} (η : F ⟶ A) (X : C) :
    unitForward η X ∘ unitBackward η X = id :=
  funext fun x => by simp [unitForward, unitBackward]

lemma unitBackward_unitForward {F : Cᵒᵖ ⥤ Type v} (η : F ⟶ A) (X : C) :
    unitBackward η X ∘ unitForward η X = id := by
  refine funext fun p => YonedaCollection.ext ?_ (OverArrows.ext ?_)
  · simpa [unitForward, unitBackward] using congrArg yonedaEquiv.symm p.snd.app_val
  · simp [unitForward, unitBackward]

/-- Intermediate stage of assembling the unit. -/
@[simps]
def unitAuxAuxAux {F : Cᵒᵖ ⥤ Type v} (η : F ⟶ A) (X : C) :
    YonedaCollection (restrictedYonedaObj η) X ≅ F.obj (op X) where
  hom := unitForward η X
  inv := unitBackward η X
  hom_inv_id := unitBackward_unitForward η X
  inv_hom_id := unitForward_unitBackward η X

/-- Intermediate stage of assembling the unit. -/
@[simps!]
def unitAuxAux {F : Cᵒᵖ ⥤ Type v} (η : F ⟶ A) :
    yonedaCollectionPresheaf A (restrictedYonedaObj η) ≅ F :=
  NatIso.ofComponents (fun X => unitAuxAuxAux η X.unop) (by aesop_cat)

/-- Intermediate stage of assembling the unit. -/
@[simps! hom]
def unitAux (η : Over A) : (restrictedYoneda A ⋙ costructuredArrowPresheafToOver A).obj η ≅ η :=
  Over.isoMk (unitAuxAux η.hom) (by aesop_cat)

/-- The unit of the equivalence we're constructing. -/
def unit (A : Cᵒᵖ ⥤ Type v) : 𝟭 (Over A) ≅ restrictedYoneda A ⋙ costructuredArrowPresheafToOver A :=
  Iso.symm <| NatIso.ofComponents unitAux (by aesop_cat)

end unit

/-! ### Construction of the counit -/

section counit

variable {F : (CostructuredArrow yoneda A)ᵒᵖ ⥤ Type v} {X : C}

@[simp]
lemma OverArrows.yonedaCollectionPresheafToA_val_fst (s : yoneda.obj X ⟶ A)
    (p : OverArrows (yonedaCollectionPresheafToA F) s) : p.val.fst = s := by
  simpa [YonedaCollection.yonedaEquivFst_eq] using p.app_val

/-- Forward direction of the counit. -/
def counitForward (F : (CostructuredArrow yoneda A)ᵒᵖ ⥤ Type v) (s : CostructuredArrow yoneda A) :
    F.obj (op s) → OverArrows (yonedaCollectionPresheafToA F) s.hom :=
  fun x => ⟨YonedaCollection.mk s.hom x, ⟨by simp [YonedaCollection.yonedaEquivFst_eq]⟩⟩

lemma counitForward_val_fst (s : CostructuredArrow yoneda A) (x : F.obj (op s)) :
    (counitForward F s x).val.fst = s.hom := by
  simp

@[simp]
lemma counitForward_val_snd (s : CostructuredArrow yoneda A) (x : F.obj (op s)) :
    (counitForward F s x).val.snd = F.map (eqToHom (by simp [← CostructuredArrow.eq_mk])) x :=
  YonedaCollection.mk_snd _ _

@[simp]
lemma counitForward_naturality₁ {G : (CostructuredArrow yoneda A)ᵒᵖ ⥤ Type v} (η : F ⟶ G)
    (s : (CostructuredArrow yoneda A)ᵒᵖ) (x : F.obj s) : counitForward G s.unop (η.app s x) =
      OverArrows.map₁ (counitForward F s.unop x) (yonedaCollectionPresheafMap₁ η) (by aesop_cat) :=
  OverArrows.ext <| YonedaCollection.ext (by simp) (by simp)

@[simp]
lemma counitForward_naturality₂ (s t : (CostructuredArrow yoneda A)ᵒᵖ) (f : t ⟶ s) (x : F.obj t) :
    counitForward F s.unop (F.map f x) =
      OverArrows.map₂ (counitForward F t.unop x) f.unop.left (by simp) := by
  refine OverArrows.ext <| YonedaCollection.ext (by simp) ?_
  have : (CostructuredArrow.mkPrecomp t.unop.hom f.unop.left).op =
      f ≫ eqToHom (by simp [← CostructuredArrow.eq_mk]) := by
    apply Quiver.Hom.unop_inj
    aesop_cat
  aesop_cat

/-- Backward direction of the counit. -/
def counitBackward (F : (CostructuredArrow yoneda A)ᵒᵖ ⥤ Type v) (s : CostructuredArrow yoneda A) :
    OverArrows (yonedaCollectionPresheafToA F) s.hom → F.obj (op s) :=
  fun p => F.map (eqToHom (by simp [← CostructuredArrow.eq_mk])) p.val.snd

lemma counitForward_counitBackward (F : (CostructuredArrow yoneda A)ᵒᵖ ⥤ Type v)
    (s : CostructuredArrow yoneda A) : counitForward F s ∘ counitBackward F s = id :=
  funext fun p => OverArrows.ext <| YonedaCollection.ext (by simp) (by simp [counitBackward])

lemma counitBackward_counitForward (F : (CostructuredArrow yoneda A)ᵒᵖ ⥤ Type v)
    (s : CostructuredArrow yoneda A) : counitBackward F s ∘ counitForward F s = id :=
  funext fun x => by simp [counitBackward]

/-- Intermediate stage of assembling the counit. -/
@[simps]
def counitAuxAux (F : (CostructuredArrow yoneda A)ᵒᵖ ⥤ Type v) (s : CostructuredArrow yoneda A) :
    F.obj (op s) ≅ OverArrows (yonedaCollectionPresheafToA F) s.hom where
  hom := counitForward F s
  inv := counitBackward F s
  hom_inv_id := counitBackward_counitForward F s
  inv_hom_id := counitForward_counitBackward F s

/-- Intermediate stage of assembling the counit. -/
@[simps! hom]
def counitAux (F : (CostructuredArrow yoneda A)ᵒᵖ ⥤ Type v) :
    F ≅ restrictedYonedaObj (yonedaCollectionPresheafToA F) :=
  NatIso.ofComponents (fun s => counitAuxAux F s.unop) (by aesop_cat)

/-- The counit of the equivalence we're constructing. -/
def counit (A : Cᵒᵖ ⥤ Type v) : (costructuredArrowPresheafToOver A ⋙ restrictedYoneda A) ≅ 𝟭 _ :=
  Iso.symm <| NatIso.ofComponents counitAux (by aesop_cat)

end counit

end OverPresheafAux

open OverPresheafAux

/-- If `A : Cᵒᵖ ⥤ Type v` is a presheaf, then we have an equivalence between presheaves lying over
    `A` and the category of presheaves on `CostructuredArrow yoneda A`. There is a quasicommutative
    triangle involving this equivalence, see
    `CostructuredArrow.toOverCompOverEquivPresheafCostructuredArrow`.

    This is Lemma 1.4.12 in [Kashiwara2006]. -/
def overEquivPresheafCostructuredArrow (A : Cᵒᵖ ⥤ Type v) :
    Over A ≌ ((CostructuredArrow yoneda A)ᵒᵖ ⥤ Type v) :=
  .mk (restrictedYoneda A) (costructuredArrowPresheafToOver A) (unit A) (counit A)

/-- If `A : Cᵒᵖ ⥤ Type v` is a presheaf, then the Yoneda embedding for
    `CostructuredArrow yoneda A` factors through `Over A` via a forgetful functor and an
    equivalence.

    This is Lemma 1.4.12 in [Kashiwara2006]. -/
def CostructuredArrow.toOverCompOverEquivPresheafCostructuredArrow (A : Cᵒᵖ ⥤ Type v) :
    CostructuredArrow.toOver yoneda A ⋙ (overEquivPresheafCostructuredArrow A).functor ≅ yoneda :=
  toOverYonedaCompRestrictedYoneda A

/-- This isomorphism says that hom-sets in the category `Over A` for a presheaf `A` where the domain
    is of the form `(CostructuredArrow.toOver yoneda A).obj X` can instead be interpreted as
    hom-sets in the category `(CostructuredArrow yoneda A)ᵒᵖ ⥤ Type v` where the domain is of the
    form `yoneda.obj X` after adjusting the codomain accordingly. This is desirable because in the
    latter case the Yoneda lemma can be applied. -/
def CostructuredArrow.toOverCompYoneda (A : Cᵒᵖ ⥤ Type v) (T : Over A) :
    (CostructuredArrow.toOver yoneda A).op ⋙ yoneda.obj T ≅
      yoneda.op ⋙ yoneda.obj ((overEquivPresheafCostructuredArrow A).functor.obj T) :=
  NatIso.ofComponents (fun X =>
    (overEquivPresheafCostructuredArrow A).fullyFaithfulFunctor.homEquiv.toIso ≪≫
      (Iso.homCongr
        ((CostructuredArrow.toOverCompOverEquivPresheafCostructuredArrow A).app X.unop)
        (Iso.refl _)).toIso)
    (by aesop_cat)

<<<<<<< HEAD
=======
@[simp]
theorem CostructuredArrow.overEquivPresheafCostructuredArrow_inverse_map_toOverCompYoneda
    {A : Cᵒᵖ ⥤ Type v} {T : Over A} {X : CostructuredArrow yoneda A}
    (f : (CostructuredArrow.toOver yoneda A).obj X ⟶ T) :
    (overEquivPresheafCostructuredArrow A).inverse.map
      (((CostructuredArrow.toOverCompYoneda A T).hom.app (op X) f)) =
      (CostructuredArrow.toOverCompOverEquivPresheafCostructuredArrow A).isoCompInverse.inv.app X ≫
        f ≫ (overEquivPresheafCostructuredArrow A).unit.app T := by
  simp [CostructuredArrow.toOverCompYoneda]

@[simp]
theorem CostructuredArrow.overEquivPresheafCostructuredArrow_functor_map_toOverCompYoneda
    {A : Cᵒᵖ ⥤ Type v} {T : Over A} {X : CostructuredArrow yoneda A}
    (f : yoneda.obj X ⟶ (overEquivPresheafCostructuredArrow A).functor.obj T) :
    (overEquivPresheafCostructuredArrow A).functor.map
      (((CostructuredArrow.toOverCompYoneda A T).inv.app (op X) f)) =
      (CostructuredArrow.toOverCompOverEquivPresheafCostructuredArrow A).hom.app X ≫ f := by
  simp [CostructuredArrow.toOverCompYoneda]

>>>>>>> 893b3a84
/-- This isomorphism says that hom-sets in the category `Over A` for a presheaf `A` where the domain
    is of the form `(CostructuredArrow.toOver yoneda A).obj X` can instead be interpreted as
    hom-sets in the category `(CostructuredArrow yoneda A)ᵒᵖ ⥤ Type v` where the domain is of the
    form `yoneda.obj X` after adjusting the codomain accordingly. This is desirable because in the
    latter case the Yoneda lemma can be applied. -/
def CostructuredArrow.toOverCompCoyoneda (A : Cᵒᵖ ⥤ Type v) :
    (CostructuredArrow.toOver yoneda A).op ⋙ coyoneda ≅
    yoneda.op ⋙ coyoneda ⋙
      (whiskeringLeft _ _ _).obj (overEquivPresheafCostructuredArrow A).functor :=
  NatIso.ofComponents (fun X => NatIso.ofComponents (fun Y =>
    (overEquivPresheafCostructuredArrow A).fullyFaithfulFunctor.homEquiv.toIso ≪≫
      (Iso.homCongr
        ((CostructuredArrow.toOverCompOverEquivPresheafCostructuredArrow A).app X.unop)
        (Iso.refl _)).toIso)) (by aesop_cat)

<<<<<<< HEAD
open CategoryTheory.Limits

variable {J : Type v} [SmallCategory J] {A : Cᵒᵖ ⥤ Type v} (F : J ⥤ Over A)

-- We introduce some local notation to reduce visual noise in the following proof
local notation "E" => Equivalence.functor (overEquivPresheafCostructuredArrow A)
local notation "E.obj" =>
  Prefunctor.obj (Functor.toPrefunctor (Equivalence.functor (overEquivPresheafCostructuredArrow A)))

/-- Naturally in `X`, we have `Hom(YX, colim_i Fi) ≅ colim_i Hom(YX, Fi)`, where `Y` is the
    "Yoneda embedding" `CostructuredArrow.toOver yoneda A`. This is a relative version of
    `yonedaYonedaColimit`. -/
noncomputable def CostructuredArrow.toOverCompYonedaColimit :
    (CostructuredArrow.toOver yoneda A).op ⋙ yoneda.obj (colimit F) ≅
    (CostructuredArrow.toOver yoneda A).op ⋙ colimit (F ⋙ yoneda) := calc
  (CostructuredArrow.toOver yoneda A).op ⋙ yoneda.obj (colimit F)
    ≅ yoneda.op ⋙ yoneda.obj (E.obj (colimit F)) :=
        CostructuredArrow.toOverCompYoneda A _
  _ ≅ yoneda.op ⋙ yoneda.obj (colimit (F ⋙ E)) :=
        isoWhiskerLeft yoneda.op (yoneda.mapIso (preservesColimitIso _ F))
  _ ≅ yoneda.op ⋙ colimit ((F ⋙ E) ⋙ yoneda) :=
        yonedaYonedaColimit _
  _ ≅ yoneda.op ⋙ ((F ⋙ E) ⋙ yoneda).flip ⋙ colim :=
        isoWhiskerLeft _ (colimitIsoFlipCompColim _)
  _ ≅ (yoneda.op ⋙ coyoneda ⋙ (whiskeringLeft _ _ _).obj E) ⋙
          (whiskeringLeft _ _ _).obj F ⋙ colim :=
        Iso.refl _
  _ ≅ (CostructuredArrow.toOver yoneda A).op ⋙ coyoneda ⋙ (whiskeringLeft _ _ _).obj F ⋙ colim :=
        isoWhiskerRight (CostructuredArrow.toOverCompCoyoneda _).symm _
  _ ≅ (CostructuredArrow.toOver yoneda A).op ⋙ (F ⋙ yoneda).flip ⋙ colim :=
        Iso.refl _
  _ ≅ (CostructuredArrow.toOver yoneda A).op ⋙ colimit (F ⋙ yoneda) :=
      isoWhiskerLeft _ (colimitIsoFlipCompColim _).symm
=======
@[simp]
theorem CostructuredArrow.overEquivPresheafCostructuredArrow_inverse_map_toOverCompCoyoneda
    {A : Cᵒᵖ ⥤ Type v} {T : Over A} {X : CostructuredArrow yoneda A}
    (f : (CostructuredArrow.toOver yoneda A).obj X ⟶ T) :
    (overEquivPresheafCostructuredArrow A).inverse.map
      (((CostructuredArrow.toOverCompCoyoneda A).hom.app (op X)).app T f) =
      (CostructuredArrow.toOverCompOverEquivPresheafCostructuredArrow A).isoCompInverse.inv.app X ≫
        f ≫ (overEquivPresheafCostructuredArrow A).unit.app T := by
  simp [CostructuredArrow.toOverCompCoyoneda]

@[simp]
theorem CostructuredArrow.overEquivPresheafCostructuredArrow_functor_map_toOverCompCoyoneda
    {A : Cᵒᵖ ⥤ Type v} {T : Over A} {X : CostructuredArrow yoneda A}
    (f : yoneda.obj X ⟶ (overEquivPresheafCostructuredArrow A).functor.obj T) :
    (overEquivPresheafCostructuredArrow A).functor.map
      (((CostructuredArrow.toOverCompCoyoneda A).inv.app (op X)).app T f) =
      (CostructuredArrow.toOverCompOverEquivPresheafCostructuredArrow A).hom.app X ≫ f := by
  simp [CostructuredArrow.toOverCompCoyoneda]
>>>>>>> 893b3a84

end CategoryTheory<|MERGE_RESOLUTION|>--- conflicted
+++ resolved
@@ -590,8 +590,6 @@
         (Iso.refl _)).toIso)
     (by aesop_cat)
 
-<<<<<<< HEAD
-=======
 @[simp]
 theorem CostructuredArrow.overEquivPresheafCostructuredArrow_inverse_map_toOverCompYoneda
     {A : Cᵒᵖ ⥤ Type v} {T : Over A} {X : CostructuredArrow yoneda A}
@@ -611,7 +609,6 @@
       (CostructuredArrow.toOverCompOverEquivPresheafCostructuredArrow A).hom.app X ≫ f := by
   simp [CostructuredArrow.toOverCompYoneda]
 
->>>>>>> 893b3a84
 /-- This isomorphism says that hom-sets in the category `Over A` for a presheaf `A` where the domain
     is of the form `(CostructuredArrow.toOver yoneda A).obj X` can instead be interpreted as
     hom-sets in the category `(CostructuredArrow yoneda A)ᵒᵖ ⥤ Type v` where the domain is of the
@@ -627,7 +624,25 @@
         ((CostructuredArrow.toOverCompOverEquivPresheafCostructuredArrow A).app X.unop)
         (Iso.refl _)).toIso)) (by aesop_cat)
 
-<<<<<<< HEAD
+@[simp]
+theorem CostructuredArrow.overEquivPresheafCostructuredArrow_inverse_map_toOverCompCoyoneda
+    {A : Cᵒᵖ ⥤ Type v} {T : Over A} {X : CostructuredArrow yoneda A}
+    (f : (CostructuredArrow.toOver yoneda A).obj X ⟶ T) :
+    (overEquivPresheafCostructuredArrow A).inverse.map
+      (((CostructuredArrow.toOverCompCoyoneda A).hom.app (op X)).app T f) =
+      (CostructuredArrow.toOverCompOverEquivPresheafCostructuredArrow A).isoCompInverse.inv.app X ≫
+        f ≫ (overEquivPresheafCostructuredArrow A).unit.app T := by
+  simp [CostructuredArrow.toOverCompCoyoneda]
+
+@[simp]
+theorem CostructuredArrow.overEquivPresheafCostructuredArrow_functor_map_toOverCompCoyoneda
+    {A : Cᵒᵖ ⥤ Type v} {T : Over A} {X : CostructuredArrow yoneda A}
+    (f : yoneda.obj X ⟶ (overEquivPresheafCostructuredArrow A).functor.obj T) :
+    (overEquivPresheafCostructuredArrow A).functor.map
+      (((CostructuredArrow.toOverCompCoyoneda A).inv.app (op X)).app T f) =
+      (CostructuredArrow.toOverCompOverEquivPresheafCostructuredArrow A).hom.app X ≫ f := by
+  simp [CostructuredArrow.toOverCompCoyoneda]
+
 open CategoryTheory.Limits
 
 variable {J : Type v} [SmallCategory J] {A : Cᵒᵖ ⥤ Type v} (F : J ⥤ Over A)
@@ -661,25 +676,5 @@
         Iso.refl _
   _ ≅ (CostructuredArrow.toOver yoneda A).op ⋙ colimit (F ⋙ yoneda) :=
       isoWhiskerLeft _ (colimitIsoFlipCompColim _).symm
-=======
-@[simp]
-theorem CostructuredArrow.overEquivPresheafCostructuredArrow_inverse_map_toOverCompCoyoneda
-    {A : Cᵒᵖ ⥤ Type v} {T : Over A} {X : CostructuredArrow yoneda A}
-    (f : (CostructuredArrow.toOver yoneda A).obj X ⟶ T) :
-    (overEquivPresheafCostructuredArrow A).inverse.map
-      (((CostructuredArrow.toOverCompCoyoneda A).hom.app (op X)).app T f) =
-      (CostructuredArrow.toOverCompOverEquivPresheafCostructuredArrow A).isoCompInverse.inv.app X ≫
-        f ≫ (overEquivPresheafCostructuredArrow A).unit.app T := by
-  simp [CostructuredArrow.toOverCompCoyoneda]
-
-@[simp]
-theorem CostructuredArrow.overEquivPresheafCostructuredArrow_functor_map_toOverCompCoyoneda
-    {A : Cᵒᵖ ⥤ Type v} {T : Over A} {X : CostructuredArrow yoneda A}
-    (f : yoneda.obj X ⟶ (overEquivPresheafCostructuredArrow A).functor.obj T) :
-    (overEquivPresheafCostructuredArrow A).functor.map
-      (((CostructuredArrow.toOverCompCoyoneda A).inv.app (op X)).app T f) =
-      (CostructuredArrow.toOverCompOverEquivPresheafCostructuredArrow A).hom.app X ≫ f := by
-  simp [CostructuredArrow.toOverCompCoyoneda]
->>>>>>> 893b3a84
 
 end CategoryTheory