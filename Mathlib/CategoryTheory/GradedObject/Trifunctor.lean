/-
Copyright (c) 2023 Joël Riou. All rights reserved.
Released under Apache 2.0 license as described in the file LICENSE.
Authors: Joël Riou
-/
import Mathlib.CategoryTheory.GradedObject.Bifunctor
import Mathlib.CategoryTheory.Functor.Trifunctor
/-!
# The action of trifunctors on graded objects

Given a trifunctor `F. C₁ ⥤ C₂ ⥤ C₃ ⥤ C₄` and types `I₁`, `I₂` and `I₃`, we define a functor
`GradedObject I₁ C₁ ⥤ GradedObject I₂ C₂ ⥤ GradedObject I₃ C₃ ⥤ GradedObject (I₁ × I₂ × I₃) C₄`
(see `mapTrifunctor`). When we have a map `p : I₁ × I₂ × I₃ → J` and suitable coproducts
exists, we define a functor
`GradedObject I₁ C₁ ⥤ GradedObject I₂ C₂ ⥤ GradedObject I₃ C₃ ⥤ GradedObject J C₄`
(see `mapTrifunctorMap`) which sends graded objects `X₁`, `X₂`, `X₃` to the graded object
which sets `j` to the coproduct of the objects `((F.obj (X₁ i₁)).obj (X₂ i₂)).obj (X₃ i₃)`
for `p ⟨i₁, i₂, i₃⟩ = j`.

This shall be used in order to construct the associator isomorphism for the monoidal
category structure on `GradedObject I C` induced by a monoidal structure on `C` and
an additive monoid structure on `I` (TODO @joelriou).

-/

namespace CategoryTheory

open Category Limits

variable {C₁ C₂ C₃ C₄ C₁₂ C₂₃ : Type*}
  [Category C₁] [Category C₂] [Category C₃] [Category C₄] [Category C₁₂] [Category C₂₃]

namespace GradedObject

section

variable (F F' : C₁ ⥤ C₂ ⥤ C₃ ⥤ C₄)

/-- Auxiliary definition for `mapTrifunctor`. -/
@[simps]
def mapTrifunctorObj {I₁ : Type*} (X₁ : GradedObject I₁ C₁) (I₂ I₃ : Type*) :
    GradedObject I₂ C₂ ⥤ GradedObject I₃ C₃ ⥤ GradedObject (I₁ × I₂ × I₃) C₄ where
  obj X₂ :=
    { obj := fun X₃ x => ((F.obj (X₁ x.1)).obj (X₂ x.2.1)).obj (X₃ x.2.2)
      map := fun {X₃ Y₃} φ x => ((F.obj (X₁ x.1)).obj (X₂ x.2.1)).map (φ x.2.2) }
  map {X₂ Y₂} φ :=
    { app := fun X₃ x => ((F.obj (X₁ x.1)).map (φ x.2.1)).app (X₃ x.2.2) }

/-- Given a trifunctor `F : C₁ ⥤ C₂ ⥤ C₃ ⥤ C₄` and types `I₁`, `I₂`, `I₃`,
this is the obvious functor
`GradedObject I₁ C₁ ⥤ GradedObject I₂ C₂ ⥤ GradedObject I₃ C₃ ⥤ GradedObject (I₁ × I₂ × I₃) C₄`.
-/
@[simps]
def mapTrifunctor (I₁ I₂ I₃ : Type*) :
    GradedObject I₁ C₁ ⥤ GradedObject I₂ C₂ ⥤ GradedObject I₃ C₃ ⥤
      GradedObject (I₁ × I₂ × I₃) C₄ where
  obj X₁ := mapTrifunctorObj F X₁ I₂ I₃
  map {X₁ Y₁} φ :=
    { app := fun X₂ =>
        { app := fun X₃ x => ((F.map (φ x.1)).app (X₂ x.2.1)).app (X₃ x.2.2) }
      naturality := fun {X₂ Y₂} ψ => by
        ext X₃ x
        dsimp
        simp only [← NatTrans.comp_app]
        congr 1
        rw [NatTrans.naturality] }
end

section

variable {F F' : C₁ ⥤ C₂ ⥤ C₃ ⥤ C₄}

/-- The natural transformation `mapTrifunctor F I₁ I₂ I₃ ⟶ mapTrifunctor F' I₁ I₂ I₃`
induced by a natural transformation `F ⟶ F` of trifunctors. -/
@[simps]
def mapTrifunctorMapNatTrans (α : F ⟶ F') (I₁ I₂ I₃ : Type*) :
    mapTrifunctor F I₁ I₂ I₃ ⟶ mapTrifunctor F' I₁ I₂ I₃ where
  app X₁ :=
    { app := fun X₂ =>
        { app := fun X₃ i => ((α.app _).app _).app _ }
      naturality := fun {X₂ Y₂} φ => by
        ext X₃ ⟨i₁, i₂, i₃⟩
        dsimp
        simp only [← NatTrans.comp_app, NatTrans.naturality] }
  naturality := fun {X₁ Y₁} φ => by
    ext X₂ X₃ ⟨i₁, i₂, i₃⟩
    dsimp
    simp only [← NatTrans.comp_app, NatTrans.naturality]

/-- The natural isomorphism `mapTrifunctor F I₁ I₂ I₃ ≅ mapTrifunctor F' I₁ I₂ I₃`
induced by a natural isomorphism `F ≅ F` of trifunctors. -/
@[simps]
def mapTrifunctorMapIso (e : F ≅ F') (I₁ I₂ I₃ : Type*) :
    mapTrifunctor F I₁ I₂ I₃ ≅ mapTrifunctor F' I₁ I₂ I₃ where
  hom := mapTrifunctorMapNatTrans e.hom I₁ I₂ I₃
  inv := mapTrifunctorMapNatTrans e.inv I₁ I₂ I₃
  hom_inv_id := by
    ext X₁ X₂ X₃ ⟨i₁, i₂, i₃⟩
    dsimp
    simp only [← NatTrans.comp_app, e.hom_inv_id, NatTrans.id_app]
  inv_hom_id := by
    ext X₁ X₂ X₃ ⟨i₁, i₂, i₃⟩
    dsimp
    simp only [← NatTrans.comp_app, e.inv_hom_id, NatTrans.id_app]

end

section

variable (F : C₁ ⥤ C₂ ⥤ C₃ ⥤ C₄)
variable {I₁ I₂ I₃ J : Type*} (p : I₁ × I₂ × I₃ → J)

/-- Given a trifunctor `F : C₁ ⥤ C₂ ⥤ C₃ ⥤ C₃`, graded objects `X₁ : GradedObject I₁ C₁`,
`X₂ : GradedObject I₂ C₂`, `X₃ : GradedObject I₃ C₃`, and a map `p : I₁ × I₂ × I₃ → J`,
this is the `J`-graded object sending `j` to the coproduct of
`((F.obj (X₁ i₁)).obj (X₂ i₂)).obj (X₃ i₃)` for `p ⟨i₁, i₂, i₃⟩ = k`. -/
noncomputable def mapTrifunctorMapObj (X₁ : GradedObject I₁ C₁) (X₂ : GradedObject I₂ C₂)
    (X₃ : GradedObject I₃ C₃)
    [HasMap ((((mapTrifunctor F I₁ I₂ I₃).obj X₁).obj X₂).obj X₃) p] :
    GradedObject J C₄ :=
  ((((mapTrifunctor F I₁ I₂ I₃).obj X₁).obj X₂).obj X₃).mapObj p

/-- The obvious inclusion
`((F.obj (X₁ i₁)).obj (X₂ i₂)).obj (X₃ i₃) ⟶ mapTrifunctorMapObj F p X₁ X₂ X₃ j` when
`p ⟨i₁, i₂, i₃⟩ = j`. -/
noncomputable def ιMapTrifunctorMapObj (X₁ : GradedObject I₁ C₁) (X₂ : GradedObject I₂ C₂)
    (X₃ : GradedObject I₃ C₃) (i₁ : I₁) (i₂ : I₂) (i₃ : I₃) (j : J) (h : p ⟨i₁, i₂, i₃⟩ = j)
    [HasMap ((((mapTrifunctor F I₁ I₂ I₃).obj X₁).obj X₂).obj X₃) p] :
    ((F.obj (X₁ i₁)).obj (X₂ i₂)).obj (X₃ i₃) ⟶ mapTrifunctorMapObj F p X₁ X₂ X₃ j :=
  ((((mapTrifunctor F I₁ I₂ I₃).obj X₁).obj X₂).obj X₃).ιMapObj p ⟨i₁, i₂, i₃⟩ j h

/-- The maps `mapTrifunctorMapObj F p X₁ X₂ X₃ ⟶ mapTrifunctorMapObj F p Y₁ Y₂ Y₃` which
express the functoriality of `mapTrifunctorMapObj`, see `mapTrifunctorMap` -/
noncomputable def mapTrifunctorMapMap {X₁ Y₁ : GradedObject I₁ C₁} (f₁ : X₁ ⟶ Y₁)
    {X₂ Y₂ : GradedObject I₂ C₂} (f₂ : X₂ ⟶ Y₂)
    {X₃ Y₃ : GradedObject I₃ C₃} (f₃ : X₃ ⟶ Y₃)
    [HasMap ((((mapTrifunctor F I₁ I₂ I₃).obj X₁).obj X₂).obj X₃) p]
    [HasMap ((((mapTrifunctor F I₁ I₂ I₃).obj Y₁).obj Y₂).obj Y₃) p] :
    mapTrifunctorMapObj F p X₁ X₂ X₃ ⟶ mapTrifunctorMapObj F p Y₁ Y₂ Y₃ :=
  GradedObject.mapMap ((((mapTrifunctor F I₁ I₂ I₃).map f₁).app X₂).app X₃ ≫
    (((mapTrifunctor F I₁ I₂ I₃).obj Y₁).map f₂).app X₃ ≫
    (((mapTrifunctor F I₁ I₂ I₃).obj Y₁).obj Y₂).map f₃) p

@[reassoc (attr := simp)]
lemma ι_mapTrifunctorMapMap {X₁ Y₁ : GradedObject I₁ C₁} (f₁ : X₁ ⟶ Y₁)
    {X₂ Y₂ : GradedObject I₂ C₂} (f₂ : X₂ ⟶ Y₂)
    {X₃ Y₃ : GradedObject I₃ C₃} (f₃ : X₃ ⟶ Y₃)
    [HasMap ((((mapTrifunctor F I₁ I₂ I₃).obj X₁).obj X₂).obj X₃) p]
    [HasMap ((((mapTrifunctor F I₁ I₂ I₃).obj Y₁).obj Y₂).obj Y₃) p]
    (i₁ : I₁) (i₂ : I₂) (i₃ : I₃) (j : J) (h : p ⟨i₁, i₂, i₃⟩ = j) :
  ιMapTrifunctorMapObj F p X₁ X₂ X₃ i₁ i₂ i₃ j h ≫ mapTrifunctorMapMap F p f₁ f₂ f₃ j =
    ((F.map (f₁ i₁)).app (X₂ i₂)).app (X₃ i₃) ≫
      ((F.obj (Y₁ i₁)).map (f₂ i₂)).app (X₃ i₃) ≫
      ((F.obj (Y₁ i₁)).obj (Y₂ i₂)).map (f₃ i₃) ≫
      ιMapTrifunctorMapObj F p Y₁ Y₂ Y₃ i₁ i₂ i₃ j h := by
  dsimp only [ιMapTrifunctorMapObj, mapTrifunctorMapMap]
  rw [ι_mapMap]
  dsimp
  rw [assoc, assoc]

@[ext]
lemma mapTrifunctorMapObj_ext {X₁ : GradedObject I₁ C₁} {X₂ : GradedObject I₂ C₂}
    {X₃ : GradedObject I₃ C₃} {Y : C₄} (j : J)
    [HasMap ((((mapTrifunctor F I₁ I₂ I₃).obj X₁).obj X₂).obj X₃) p]
    {φ φ' : mapTrifunctorMapObj F p X₁ X₂ X₃ j ⟶ Y}
    (h : ∀ (i₁ : I₁) (i₂ : I₂) (i₃ : I₃) (h : p ⟨i₁, i₂, i₃⟩ = j),
      ιMapTrifunctorMapObj F p X₁ X₂ X₃ i₁ i₂ i₃ j h ≫ φ =
        ιMapTrifunctorMapObj F p X₁ X₂ X₃ i₁ i₂ i₃ j h ≫ φ') : φ = φ' := by
  apply mapObj_ext
  rintro ⟨i₁, i₂, i₃⟩ hi
  apply h

instance (X₁ : GradedObject I₁ C₁) (X₂ : GradedObject I₂ C₂) (X₃ : GradedObject I₃ C₃)
  [h : HasMap ((((mapTrifunctor F I₁ I₂ I₃).obj X₁).obj X₂).obj X₃) p] :
      HasMap (((mapTrifunctorObj F X₁ I₂ I₃).obj X₂).obj X₃) p := h

/-- Given a trifunctor `F : C₁ ⥤ C₂ ⥤ C₃ ⥤ C₄`, a map `p : I₁ × I₂ × I₃ → J`, and
graded objects `X₁ : GradedObject I₁ C₁`, `X₂ : GradedObject I₂ C₂` and `X₃ : GradedObject I₃ C₃`,
this is the `J`-graded object sending `j` to the coproduct of
`((F.obj (X₁ i₁)).obj (X₂ i₂)).obj (X₃ i₃)` for `p ⟨i₁, i₂, i₃⟩ = j`. -/
@[simps]
noncomputable def mapTrifunctorMapFunctorObj (X₁ : GradedObject I₁ C₁)
    [∀ X₂ X₃, HasMap ((((mapTrifunctor F I₁ I₂ I₃).obj X₁).obj X₂).obj X₃) p] :
    GradedObject I₂ C₂ ⥤ GradedObject I₃ C₃ ⥤ GradedObject J C₄ where
  obj X₂ :=
    { obj := fun X₃ => mapTrifunctorMapObj F p X₁ X₂ X₃
      map := fun {X₃ Y₃} φ => mapTrifunctorMapMap F p (𝟙 X₁) (𝟙 X₂) φ
      map_id := fun X₃ => by
        dsimp
        ext j i₁ i₂ i₃ h
        simp only [ι_mapTrifunctorMapMap, categoryOfGradedObjects_id, Functor.map_id,
          NatTrans.id_app, id_comp, comp_id]
      map_comp := fun {X₃ Y₃ Z₃} φ ψ => by
        dsimp
        ext j i₁ i₂ i₃ h
        simp only [ι_mapTrifunctorMapMap, categoryOfGradedObjects_id, Functor.map_id,
          NatTrans.id_app, categoryOfGradedObjects_comp, Functor.map_comp, assoc, id_comp,
          ι_mapTrifunctorMapMap_assoc] }
  map {X₂ Y₂} φ :=
    { app := fun X₃ => mapTrifunctorMapMap F p (𝟙 X₁) φ (𝟙 X₃)
      naturality := fun {X₃ Y₃} ψ => by
        ext j i₁ i₂ i₃ h
        dsimp
        simp only [ι_mapTrifunctorMapMap_assoc, categoryOfGradedObjects_id, Functor.map_id,
          NatTrans.id_app, ι_mapTrifunctorMapMap, id_comp, NatTrans.naturality_assoc] }
  map_id X₂ := by
    dsimp
    ext X₃ j i₁ i₂ i₃ h
    simp only [ι_mapTrifunctorMapMap, categoryOfGradedObjects_id, Functor.map_id,
      NatTrans.id_app, id_comp, comp_id]
  map_comp {X₂ Y₂ Z₂} φ ψ := by
    dsimp
    ext X₃ j i₁ i₂ i₃
    simp only [ι_mapTrifunctorMapMap, categoryOfGradedObjects_id, Functor.map_id,
      NatTrans.id_app, categoryOfGradedObjects_comp, Functor.map_comp, NatTrans.comp_app,
      id_comp, assoc, ι_mapTrifunctorMapMap_assoc]

#adaptation_note
/--
At nightly-2024-08-08 we needed to significantly increase the maxHeartbeats here.
-/
set_option maxHeartbeats 800000 in
/-- Given a trifunctor `F : C₁ ⥤ C₂ ⥤ C₃ ⥤ C₄` and a map `p : I₁ × I₂ × I₃ → J`,
this is the functor
`GradedObject I₁ C₁ ⥤ GradedObject I₂ C₂ ⥤ GradedObject I₃ C₃ ⥤ GradedObject J C₄`
sending `X₁ : GradedObject I₁ C₁`, `X₂ : GradedObject I₂ C₂` and `X₃ : GradedObject I₃ C₃`
to the `J`-graded object sending `j` to the coproduct of
`((F.obj (X₁ i₁)).obj (X₂ i₂)).obj (X₃ i₃)` for `p ⟨i₁, i₂, i₃⟩ = j`. -/
noncomputable def mapTrifunctorMap
    [∀ X₁ X₂ X₃, HasMap ((((mapTrifunctor F I₁ I₂ I₃).obj X₁).obj X₂).obj X₃) p] :
    GradedObject I₁ C₁ ⥤ GradedObject I₂ C₂ ⥤ GradedObject I₃ C₃ ⥤ GradedObject J C₄ where
  obj X₁ := mapTrifunctorMapFunctorObj F p X₁
  map := fun {X₁ Y₁} φ =>
    { app := fun X₂ =>
        { app := fun X₃ => mapTrifunctorMapMap F p φ (𝟙 X₂) (𝟙 X₃)
          naturality := fun {X₃ Y₃} φ => by
            dsimp
            ext j i₁ i₂ i₃ h
            dsimp
            simp only [ι_mapTrifunctorMapMap_assoc, categoryOfGradedObjects_id, Functor.map_id,
              NatTrans.id_app, ι_mapTrifunctorMapMap, id_comp, NatTrans.naturality_assoc] }
      naturality := fun {X₂ Y₂} ψ => by
        ext X₃ j
        dsimp
        ext i₁ i₂ i₃ h
        simp only [ι_mapTrifunctorMapMap_assoc, categoryOfGradedObjects_id, Functor.map_id,
          NatTrans.id_app, ι_mapTrifunctorMapMap, id_comp,
          NatTrans.naturality_app_assoc] }

attribute [simps] mapTrifunctorMap

end

section

variable (F₁₂ : C₁ ⥤ C₂ ⥤ C₁₂) (G : C₁₂ ⥤ C₃ ⥤ C₄)
  {I₁ I₂ I₃ J : Type*} (r : I₁ × I₂ × I₃ → J)

/-- Given a map `r : I₁ × I₂ × I₃ → J`, a `BifunctorComp₁₂IndexData r` consists of the data
of a type `I₁₂`, maps `p : I₁ × I₂ → I₁₂` and `q : I₁₂ × I₃ → J`, such that `r` is obtained
by composition of `p` and `q`. -/
structure BifunctorComp₁₂IndexData :=
  /-- an auxiliary type -/
  I₁₂ : Type*
  /-- a map `I₁ × I₂ → I₁₂` -/
  p : I₁ × I₂ → I₁₂
  /-- a map `I₁₂ × I₃ → J` -/
  q : I₁₂ × I₃ → J
  hpq (i : I₁ × I₂ × I₃) : q ⟨p ⟨i.1, i.2.1⟩, i.2.2⟩ = r i

variable {r} (ρ₁₂ : BifunctorComp₁₂IndexData r)
  (X₁ : GradedObject I₁ C₁) (X₂ : GradedObject I₂ C₂) (X₃ : GradedObject I₃ C₃)

/-- Given bifunctors `F₁₂ : C₁ ⥤ C₂ ⥤ C₁₂`, `G : C₁₂ ⥤ C₃ ⥤ C₄`, graded objects
`X₁ : GradedObject I₁ C₁`, `X₂ : GradedObject I₂ C₂`, `X₃ : GradedObject I₃ C₃` and
`ρ₁₂ : BifunctorComp₁₂IndexData r`, this asserts that for all `i₁₂ : ρ₁₂.I₁₂` and `i₃ : I₃`,
the functor `G(-, X₃ i₃)` commutes wich the coproducts of the `F₁₂(X₁ i₁, X₂ i₂)`
such that `ρ₁₂.p ⟨i₁, i₂⟩ = i₁₂`. -/
abbrev HasGoodTrifunctor₁₂Obj :=
  ∀ (i₁₂ : ρ₁₂.I₁₂) (i₃ : I₃), PreservesColimit
    (Discrete.functor (mapObjFun (((mapBifunctor F₁₂ I₁ I₂).obj X₁).obj X₂) ρ₁₂.p i₁₂))
      ((Functor.flip G).obj (X₃ i₃))

variable [HasMap (((mapBifunctor F₁₂ I₁ I₂).obj X₁).obj X₂) ρ₁₂.p]
  [HasMap (((mapBifunctor G ρ₁₂.I₁₂ I₃).obj (mapBifunctorMapObj F₁₂ ρ₁₂.p X₁ X₂)).obj X₃) ρ₁₂.q]

/-- The inclusion of `(G.obj ((F₁₂.obj (X₁ i₁)).obj (X₂ i₂))).obj (X₃ i₃)` in
`mapBifunctorMapObj G ρ₁₂.q (mapBifunctorMapObj F₁₂ ρ₁₂.p X₁ X₂) X₃ j`
when `r (i₁, i₂, i₃) = j`. -/
noncomputable def ιMapBifunctor₁₂BifunctorMapObj (i₁ : I₁) (i₂ : I₂) (i₃ : I₃) (j : J)
    (h : r (i₁, i₂, i₃) = j) :
    (G.obj ((F₁₂.obj (X₁ i₁)).obj (X₂ i₂))).obj (X₃ i₃) ⟶
      mapBifunctorMapObj G ρ₁₂.q (mapBifunctorMapObj F₁₂ ρ₁₂.p X₁ X₂) X₃ j :=
  (G.map (ιMapBifunctorMapObj F₁₂ ρ₁₂.p X₁ X₂ i₁ i₂ _ rfl)).app (X₃ i₃) ≫
    ιMapBifunctorMapObj G ρ₁₂.q (mapBifunctorMapObj F₁₂ ρ₁₂.p X₁ X₂) X₃ (ρ₁₂.p ⟨i₁, i₂⟩) i₃ j
      (by rw [← h, ← ρ₁₂.hpq])

@[reassoc]
lemma ιMapBifunctor₁₂BifunctorMapObj_eq (i₁ : I₁) (i₂ : I₂) (i₃ : I₃) (j : J)
    (h : r (i₁, i₂, i₃) = j) (i₁₂ : ρ₁₂.I₁₂) (h₁₂ : ρ₁₂.p ⟨i₁, i₂⟩ = i₁₂) :
    ιMapBifunctor₁₂BifunctorMapObj F₁₂ G ρ₁₂ X₁ X₂ X₃ i₁ i₂ i₃ j h =
      (G.map (ιMapBifunctorMapObj F₁₂ ρ₁₂.p X₁ X₂ i₁ i₂ i₁₂ h₁₂)).app (X₃ i₃) ≫
    ιMapBifunctorMapObj G ρ₁₂.q (mapBifunctorMapObj F₁₂ ρ₁₂.p X₁ X₂) X₃ i₁₂ i₃ j
      (by rw [← h₁₂, ← h, ← ρ₁₂.hpq]) := by
  subst h₁₂
  rfl

/-- The cofan consisting of the inclusions given by `ιMapBifunctor₁₂BifunctorMapObj`. -/
noncomputable def cofan₃MapBifunctor₁₂BifunctorMapObj (j : J) :
    ((((mapTrifunctor (bifunctorComp₁₂ F₁₂ G) I₁ I₂ I₃).obj X₁).obj X₂).obj
      X₃).CofanMapObjFun r j :=
  Cofan.mk (mapBifunctorMapObj G ρ₁₂.q (mapBifunctorMapObj F₁₂ ρ₁₂.p X₁ X₂) X₃ j)
    (fun ⟨⟨i₁, i₂, i₃⟩, (hi : r ⟨i₁, i₂, i₃⟩ = j)⟩ =>
      ιMapBifunctor₁₂BifunctorMapObj F₁₂ G ρ₁₂ X₁ X₂ X₃ i₁ i₂ i₃ j hi)

variable [H : HasGoodTrifunctor₁₂Obj F₁₂ G ρ₁₂ X₁ X₂ X₃]

/-- The cofan `cofan₃MapBifunctor₁₂BifunctorMapObj` is a colimit, see the induced isomorphism
`mapBifunctorComp₁₂MapObjIso`. -/
noncomputable def isColimitCofan₃MapBifunctor₁₂BifunctorMapObj (j : J) :
    IsColimit (cofan₃MapBifunctor₁₂BifunctorMapObj F₁₂ G ρ₁₂ X₁ X₂ X₃ j) := by
  let c₁₂ := fun i₁₂ => (((mapBifunctor F₁₂ I₁ I₂).obj X₁).obj X₂).cofanMapObj ρ₁₂.p i₁₂
  have h₁₂ : ∀ i₁₂, IsColimit (c₁₂ i₁₂) := fun i₁₂ =>
    (((mapBifunctor F₁₂ I₁ I₂).obj X₁).obj X₂).isColimitCofanMapObj ρ₁₂.p i₁₂
  let c := (((mapBifunctor G ρ₁₂.I₁₂ I₃).obj
    (mapBifunctorMapObj F₁₂ ρ₁₂.p X₁ X₂)).obj X₃).cofanMapObj ρ₁₂.q j
  have hc : IsColimit c := (((mapBifunctor G ρ₁₂.I₁₂ I₃).obj
    (mapBifunctorMapObj F₁₂ ρ₁₂.p X₁ X₂)).obj X₃).isColimitCofanMapObj ρ₁₂.q j
  let c₁₂' := fun (i : ρ₁₂.q ⁻¹' {j}) => (G.flip.obj (X₃ i.1.2)).mapCocone (c₁₂ i.1.1)
  have hc₁₂' : ∀ i, IsColimit (c₁₂' i) := fun i => isColimitOfPreserves _ (h₁₂ i.1.1)
  let Z := (((mapTrifunctor (bifunctorComp₁₂ F₁₂ G) I₁ I₂ I₃).obj X₁).obj X₂).obj X₃
  let p' : I₁ × I₂ × I₃ → ρ₁₂.I₁₂ × I₃ := fun ⟨i₁, i₂, i₃⟩ => ⟨ρ₁₂.p ⟨i₁, i₂⟩, i₃⟩
  let e : ∀ (i₁₂ : ρ₁₂.I₁₂) (i₃ : I₃), p' ⁻¹' {(i₁₂, i₃)} ≃ ρ₁₂.p ⁻¹' {i₁₂} := fun i₁₂ i₃ =>
    { toFun := fun ⟨⟨i₁, i₂, i₃'⟩, hi⟩ => ⟨⟨i₁, i₂⟩, by aesop_cat⟩
      invFun := fun ⟨⟨i₁, i₂⟩, hi⟩ => ⟨⟨i₁, i₂, i₃⟩, by aesop_cat⟩
      left_inv := fun ⟨⟨i₁, i₂, i₃'⟩, hi⟩ => by
        obtain rfl : i₃ = i₃' := by aesop_cat
        rfl
      right_inv := fun _ => rfl }
  let c₁₂'' : ∀ (i : ρ₁₂.q ⁻¹' {j}), CofanMapObjFun Z p' (i.1.1, i.1.2) :=
    fun ⟨⟨i₁₂, i₃⟩, hi⟩ => by
      refine (Cocones.precompose (Iso.hom ?_)).obj ((Cocones.whiskeringEquivalence
        (Discrete.equivalence (e i₁₂ i₃))).functor.obj (c₁₂' ⟨⟨i₁₂, i₃⟩, hi⟩))
      refine (Discrete.natIso (fun ⟨⟨i₁, i₂, i₃'⟩, hi⟩ =>
        (G.obj ((F₁₂.obj (X₁ i₁)).obj (X₂ i₂))).mapIso (eqToIso ?_)))
      obtain rfl : i₃' = i₃ := congr_arg _root_.Prod.snd hi
      rfl
  have h₁₂'' : ∀ i, IsColimit (c₁₂'' i) := fun _ =>
    (IsColimit.precomposeHomEquiv _ _).symm (IsColimit.whiskerEquivalenceEquiv _ (hc₁₂' _))
  refine IsColimit.ofIsoColimit (isColimitCofanMapObjComp Z p' ρ₁₂.q r ρ₁₂.hpq j
    (fun ⟨i₁₂, i₃⟩ h => c₁₂'' ⟨⟨i₁₂, i₃⟩, h⟩) (fun ⟨i₁₂, i₃⟩ h => h₁₂'' ⟨⟨i₁₂, i₃⟩, h⟩) c hc)
    (Cocones.ext (Iso.refl _) (fun ⟨⟨i₁, i₂, i₃⟩, h⟩ => ?_))
  dsimp [Cofan.inj, c₁₂'', Z]
  rw [comp_id, Functor.map_id, id_comp]
  rfl

variable {F₁₂ G ρ₁₂ X₁ X₂ X₃}

include ρ₁₂ in
lemma HasGoodTrifunctor₁₂Obj.hasMap :
    HasMap ((((mapTrifunctor (bifunctorComp₁₂ F₁₂ G) I₁ I₂ I₃).obj X₁).obj X₂).obj X₃) r :=
  fun j => ⟨_, isColimitCofan₃MapBifunctor₁₂BifunctorMapObj F₁₂ G ρ₁₂ X₁ X₂ X₃ j⟩

variable (F₁₂ G ρ₁₂ X₁ X₂ X₃)

section
variable [HasMap ((((mapTrifunctor (bifunctorComp₁₂ F₁₂ G) I₁ I₂ I₃).obj X₁).obj X₂).obj X₃) r]

/-- The action on graded objects of a trifunctor obtained by composition of two
bifunctors can be computed as a composition of the actions of these two bifunctors.  -/
noncomputable def mapBifunctorComp₁₂MapObjIso :
    mapTrifunctorMapObj (bifunctorComp₁₂ F₁₂ G) r X₁ X₂ X₃ ≅
    mapBifunctorMapObj G ρ₁₂.q (mapBifunctorMapObj F₁₂ ρ₁₂.p X₁ X₂) X₃ :=
  isoMk _ _ (fun j => (CofanMapObjFun.iso
    (isColimitCofan₃MapBifunctor₁₂BifunctorMapObj F₁₂ G ρ₁₂ X₁ X₂ X₃ j)).symm)

@[reassoc (attr := simp)]
lemma ι_mapBifunctorComp₁₂MapObjIso_hom (i₁ : I₁) (i₂ : I₂) (i₃ : I₃) (j : J)
    (h : r (i₁, i₂, i₃) = j) :
    ιMapTrifunctorMapObj (bifunctorComp₁₂ F₁₂ G) r X₁ X₂ X₃ i₁ i₂ i₃ j h ≫
      (mapBifunctorComp₁₂MapObjIso F₁₂ G ρ₁₂ X₁ X₂ X₃).hom j =
      ιMapBifunctor₁₂BifunctorMapObj F₁₂ G ρ₁₂ X₁ X₂ X₃ i₁ i₂ i₃ j h := by
  dsimp [mapBifunctorComp₁₂MapObjIso]
  apply CofanMapObjFun.ιMapObj_iso_inv

@[reassoc (attr := simp)]
lemma ι_mapBifunctorComp₁₂MapObjIso_inv (i₁ : I₁) (i₂ : I₂) (i₃ : I₃) (j : J)
    (h : r (i₁, i₂, i₃) = j) :
    ιMapBifunctor₁₂BifunctorMapObj F₁₂ G ρ₁₂ X₁ X₂ X₃ i₁ i₂ i₃ j h ≫
      (mapBifunctorComp₁₂MapObjIso F₁₂ G ρ₁₂ X₁ X₂ X₃).inv j =
      ιMapTrifunctorMapObj (bifunctorComp₁₂ F₁₂ G) r X₁ X₂ X₃ i₁ i₂ i₃ j h :=
  CofanMapObjFun.inj_iso_hom
    (isColimitCofan₃MapBifunctor₁₂BifunctorMapObj F₁₂ G ρ₁₂ X₁ X₂ X₃ j) _ h

end

variable {X₁ X₂ X₃ F₁₂ G ρ₁₂}
variable {j : J} {A : C₄}

@[ext]
lemma mapBifunctor₁₂BifunctorMapObj_ext {A : C₄}
    {f g : mapBifunctorMapObj G ρ₁₂.q (mapBifunctorMapObj F₁₂ ρ₁₂.p X₁ X₂) X₃ j ⟶ A}
    (h : ∀ (i₁ : I₁) (i₂ : I₂) (i₃ : I₃) (h : r ⟨i₁, i₂, i₃⟩ = j),
      ιMapBifunctor₁₂BifunctorMapObj F₁₂ G ρ₁₂ X₁ X₂ X₃ i₁ i₂ i₃ j h ≫ f =
        ιMapBifunctor₁₂BifunctorMapObj F₁₂ G ρ₁₂ X₁ X₂ X₃ i₁ i₂ i₃ j h ≫ g) : f = g := by
  apply Cofan.IsColimit.hom_ext (isColimitCofan₃MapBifunctor₁₂BifunctorMapObj F₁₂ G ρ₁₂ X₁ X₂ X₃ j)
  rintro ⟨i, hi⟩
  exact h _ _ _ hi

section

variable (f : ∀ (i₁ : I₁) (i₂ : I₂) (i₃ : I₃) (_ : r ⟨i₁, i₂, i₃⟩ = j),
  (G.obj ((F₁₂.obj (X₁ i₁)).obj (X₂ i₂))).obj (X₃ i₃) ⟶ A)

/-- Constructor for morphisms from
`mapBifunctorMapObj G ρ₁₂.q (mapBifunctorMapObj F₁₂ ρ₁₂.p X₁ X₂) X₃ j`. -/
noncomputable def mapBifunctor₁₂BifunctorDesc :
    mapBifunctorMapObj G ρ₁₂.q (mapBifunctorMapObj F₁₂ ρ₁₂.p X₁ X₂) X₃ j ⟶ A :=
  Cofan.IsColimit.desc (isColimitCofan₃MapBifunctor₁₂BifunctorMapObj F₁₂ G ρ₁₂ X₁ X₂ X₃ j)
    (fun i ↦ f i.1.1 i.1.2.1 i.1.2.2 i.2)

@[reassoc (attr := simp)]
lemma ι_mapBifunctor₁₂BifunctorDesc
    (i₁ : I₁) (i₂ : I₂) (i₃ : I₃) (h : r ⟨i₁, i₂, i₃⟩ = j) :
    ιMapBifunctor₁₂BifunctorMapObj F₁₂ G ρ₁₂ X₁ X₂ X₃ i₁ i₂ i₃ j h ≫
      mapBifunctor₁₂BifunctorDesc f = f i₁ i₂ i₃ h :=
  Cofan.IsColimit.fac
    (isColimitCofan₃MapBifunctor₁₂BifunctorMapObj F₁₂ G ρ₁₂ X₁ X₂ X₃ j) _ ⟨_, h⟩

end

end

section

variable (F : C₁ ⥤ C₂₃ ⥤ C₄) (G₂₃ : C₂ ⥤ C₃ ⥤ C₂₃)
  {I₁ I₂ I₃ J : Type*} (r : I₁ × I₂ × I₃ → J)

/-- Given a map `r : I₁ × I₂ × I₃ → J`, a `BifunctorComp₂₃IndexData r` consists of the data
of a type `I₂₃`, maps `p : I₂ × I₃ → I₂₃` and `q : I₁ × I₂₃ → J`, such that `r` is obtained
by composition of `p` and `q`. -/
structure BifunctorComp₂₃IndexData :=
  /-- an auxiliary type -/
  I₂₃ : Type*
  /-- a map `I₂ × I₃ → I₂₃` -/
  p : I₂ × I₃ → I₂₃
  /-- a map `I₁ × I₂₃ → J` -/
  q : I₁ × I₂₃ → J
  hpq (i : I₁ × I₂ × I₃) : q ⟨i.1, p i.2⟩ = r i

variable {r} (ρ₂₃ : BifunctorComp₂₃IndexData r)
  (X₁ : GradedObject I₁ C₁) (X₂ : GradedObject I₂ C₂) (X₃ : GradedObject I₃ C₃)

/-- Given bifunctors `F : C₁ ⥤ C₂₃ ⥤ C₄`, `G₂₃ : C₂ ⥤ C₃ ⥤ C₂₃`, graded objects
`X₁ : GradedObject I₁ C₁`, `X₂ : GradedObject I₂ C₂`, `X₃ : GradedObject I₃ C₃` and
`ρ₂₃ : BifunctorComp₂₃IndexData r`, this asserts that for all `i₁ : I₁` and `i₂₃ : ρ₂₃.I₂₃`,
the functor `F(X₁ i₁, _)` commutes wich the coproducts of the `G₂₃(X₂ i₂, X₃ i₃)`
such that `ρ₂₃.p ⟨i₂, i₃⟩ = i₂₃`. -/
abbrev HasGoodTrifunctor₂₃Obj :=
  ∀ (i₁ : I₁) (i₂₃ : ρ₂₃.I₂₃), PreservesColimit (Discrete.functor
    (mapObjFun (((mapBifunctor G₂₃ I₂ I₃).obj X₂).obj X₃) ρ₂₃.p i₂₃)) (F.obj (X₁ i₁))

variable [HasMap (((mapBifunctor G₂₃ I₂ I₃).obj X₂).obj X₃) ρ₂₃.p]
  [HasMap (((mapBifunctor F I₁ ρ₂₃.I₂₃).obj X₁).obj (mapBifunctorMapObj G₂₃ ρ₂₃.p X₂ X₃)) ρ₂₃.q]

/-- The inclusion of `(F.obj (X₁ i₁)).obj ((G₂₃.obj (X₂ i₂)).obj (X₃ i₃))` in
`mapBifunctorMapObj F ρ₂₃.q X₁ (mapBifunctorMapObj G₂₃ ρ₂₃.p X₂ X₃) j`
when `r (i₁, i₂, i₃) = j`. -/
noncomputable def ιMapBifunctorBifunctor₂₃MapObj (i₁ : I₁) (i₂ : I₂) (i₃ : I₃) (j : J)
    (h : r (i₁, i₂, i₃) = j) :
    (F.obj (X₁ i₁)).obj ((G₂₃.obj (X₂ i₂)).obj (X₃ i₃)) ⟶
      mapBifunctorMapObj F ρ₂₃.q X₁ (mapBifunctorMapObj G₂₃ ρ₂₃.p X₂ X₃) j :=
  (F.obj (X₁ i₁)).map (ιMapBifunctorMapObj G₂₃ ρ₂₃.p X₂ X₃ i₂ i₃ _ rfl) ≫
    ιMapBifunctorMapObj F ρ₂₃.q X₁ (mapBifunctorMapObj G₂₃ ρ₂₃.p X₂ X₃) i₁ (ρ₂₃.p ⟨i₂, i₃⟩) j
      (by rw [← h, ← ρ₂₃.hpq])

@[reassoc]
lemma ιMapBifunctorBifunctor₂₃MapObj_eq (i₁ : I₁) (i₂ : I₂) (i₃ : I₃) (j : J)
    (h : r (i₁, i₂, i₃) = j) (i₂₃ : ρ₂₃.I₂₃) (h₂₃ : ρ₂₃.p ⟨i₂, i₃⟩ = i₂₃) :
    ιMapBifunctorBifunctor₂₃MapObj F G₂₃ ρ₂₃ X₁ X₂ X₃ i₁ i₂ i₃ j h =
  (F.obj (X₁ i₁)).map (ιMapBifunctorMapObj G₂₃ ρ₂₃.p X₂ X₃ i₂ i₃ i₂₃ h₂₃) ≫
    ιMapBifunctorMapObj F ρ₂₃.q X₁ (mapBifunctorMapObj G₂₃ ρ₂₃.p X₂ X₃) i₁ i₂₃ j
      (by rw [← h, ← h₂₃, ← ρ₂₃.hpq]) := by
  subst h₂₃
  rfl

/-- The cofan consisting of the inclusions given by `ιMapBifunctorBifunctor₂₃MapObj`. -/
noncomputable def cofan₃MapBifunctorBifunctor₂₃MapObj (j : J) :
    ((((mapTrifunctor (bifunctorComp₂₃ F G₂₃) I₁ I₂ I₃).obj X₁).obj X₂).obj
      X₃).CofanMapObjFun r j :=
  Cofan.mk (mapBifunctorMapObj F ρ₂₃.q X₁ (mapBifunctorMapObj G₂₃ ρ₂₃.p X₂ X₃) j)
    (fun ⟨⟨i₁, i₂, i₃⟩, (hi : r ⟨i₁, i₂, i₃⟩ = j)⟩ =>
      ιMapBifunctorBifunctor₂₃MapObj F G₂₃ ρ₂₃ X₁ X₂ X₃ i₁ i₂ i₃ j hi)

variable [H : HasGoodTrifunctor₂₃Obj F G₂₃ ρ₂₃ X₁ X₂ X₃]

/-- The cofan `cofan₃MapBifunctorBifunctor₂₃MapObj` is a colimit, see the induced isomorphism
`mapBifunctorComp₁₂MapObjIso`. -/
noncomputable def isColimitCofan₃MapBifunctorBifunctor₂₃MapObj (j : J) :
    IsColimit (cofan₃MapBifunctorBifunctor₂₃MapObj F G₂₃ ρ₂₃ X₁ X₂ X₃ j) := by
  let c₂₃ := fun i₂₃ => (((mapBifunctor G₂₃ I₂ I₃).obj X₂).obj X₃).cofanMapObj ρ₂₃.p i₂₃
  have h₂₃ : ∀ i₂₃, IsColimit (c₂₃ i₂₃) := fun i₂₃ =>
    (((mapBifunctor G₂₃ I₂ I₃).obj X₂).obj X₃).isColimitCofanMapObj ρ₂₃.p i₂₃
  let c := (((mapBifunctor F I₁ ρ₂₃.I₂₃).obj X₁).obj
    (mapBifunctorMapObj G₂₃ ρ₂₃.p X₂ X₃)).cofanMapObj ρ₂₃.q j
  have hc : IsColimit c := (((mapBifunctor F I₁ ρ₂₃.I₂₃).obj X₁).obj
    (mapBifunctorMapObj G₂₃ ρ₂₃.p X₂ X₃)).isColimitCofanMapObj ρ₂₃.q j
  let c₂₃' := fun (i : ρ₂₃.q ⁻¹' {j}) => (F.obj (X₁ i.1.1)).mapCocone (c₂₃ i.1.2)
  have hc₂₃' : ∀ i, IsColimit (c₂₃' i) := fun i => isColimitOfPreserves _ (h₂₃ i.1.2)
  let Z := (((mapTrifunctor (bifunctorComp₂₃ F G₂₃) I₁ I₂ I₃).obj X₁).obj X₂).obj X₃
  let p' : I₁ × I₂ × I₃ → I₁ × ρ₂₃.I₂₃ := fun ⟨i₁, i₂, i₃⟩ => ⟨i₁, ρ₂₃.p ⟨i₂, i₃⟩⟩
  let e : ∀ (i₁ : I₁) (i₂₃ : ρ₂₃.I₂₃) , p' ⁻¹' {(i₁, i₂₃)} ≃ ρ₂₃.p ⁻¹' {i₂₃} := fun i₁ i₂₃ =>
    { toFun := fun ⟨⟨i₁', i₂, i₃⟩, hi⟩ => ⟨⟨i₂, i₃⟩, by aesop_cat⟩
      invFun := fun ⟨⟨i₂, i₃⟩, hi⟩  => ⟨⟨i₁, i₂, i₃⟩, by aesop_cat⟩
      left_inv := fun ⟨⟨i₁', i₂, i₃⟩, hi⟩ => by
        obtain rfl : i₁ = i₁' := by aesop_cat
        rfl
      right_inv := fun _ => rfl }
  let c₂₃'' : ∀ (i : ρ₂₃.q ⁻¹' {j}), CofanMapObjFun Z p' (i.1.1, i.1.2) :=
    fun ⟨⟨i₁, i₂₃⟩, hi⟩ => by
      refine (Cocones.precompose (Iso.hom ?_)).obj ((Cocones.whiskeringEquivalence
        (Discrete.equivalence (e i₁ i₂₃))).functor.obj (c₂₃' ⟨⟨i₁, i₂₃⟩, hi⟩))
      refine Discrete.natIso (fun ⟨⟨i₁', i₂, i₃⟩, hi⟩ => eqToIso ?_)
      obtain rfl : i₁' = i₁ := congr_arg _root_.Prod.fst hi
      rfl
  have h₂₃'' : ∀ i, IsColimit (c₂₃'' i) := fun _ =>
    (IsColimit.precomposeHomEquiv _ _).symm (IsColimit.whiskerEquivalenceEquiv _ (hc₂₃' _))
  refine IsColimit.ofIsoColimit (isColimitCofanMapObjComp Z p' ρ₂₃.q r ρ₂₃.hpq j
    (fun ⟨i₁, i₂₃⟩ h => c₂₃'' ⟨⟨i₁, i₂₃⟩, h⟩) (fun ⟨i₁, i₂₃⟩ h => h₂₃'' ⟨⟨i₁, i₂₃⟩, h⟩) c hc)
    (Cocones.ext (Iso.refl _) (fun ⟨⟨i₁, i₂, i₃⟩, h⟩ => ?_))
  dsimp [Cofan.inj, c₂₃'']
  rw [comp_id, id_comp]
  rfl

variable {F₁₂ G ρ₁₂ X₁ X₂ X₃}

include ρ₂₃ in
lemma HasGoodTrifunctor₂₃Obj.hasMap :
    HasMap ((((mapTrifunctor (bifunctorComp₂₃ F G₂₃) I₁ I₂ I₃).obj X₁).obj X₂).obj X₃) r :=
  fun j => ⟨_, isColimitCofan₃MapBifunctorBifunctor₂₃MapObj F G₂₃ ρ₂₃ X₁ X₂ X₃ j⟩

variable (F₁₂ G ρ₁₂ X₁ X₂ X₃)

section
variable [HasMap ((((mapTrifunctor (bifunctorComp₂₃ F G₂₃) I₁ I₂ I₃).obj X₁).obj X₂).obj X₃) r]

/-- The action on graded objects of a trifunctor obtained by composition of two
bifunctors can be computed as a composition of the actions of these two bifunctors.  -/
noncomputable def mapBifunctorComp₂₃MapObjIso :
    mapTrifunctorMapObj (bifunctorComp₂₃ F G₂₃) r X₁ X₂ X₃ ≅
    mapBifunctorMapObj F ρ₂₃.q X₁ (mapBifunctorMapObj G₂₃ ρ₂₃.p X₂ X₃) :=
  isoMk _ _ (fun j => (CofanMapObjFun.iso
    (isColimitCofan₃MapBifunctorBifunctor₂₃MapObj F G₂₃ ρ₂₃ X₁ X₂ X₃ j)).symm)

@[reassoc (attr := simp)]
lemma ι_mapBifunctorComp₂₃MapObjIso_hom (i₁ : I₁) (i₂ : I₂) (i₃ : I₃) (j : J)
    (h : r (i₁, i₂, i₃) = j) :
    ιMapTrifunctorMapObj (bifunctorComp₂₃ F G₂₃) r X₁ X₂ X₃ i₁ i₂ i₃ j h ≫
      (mapBifunctorComp₂₃MapObjIso F G₂₃ ρ₂₃ X₁ X₂ X₃).hom j =
      ιMapBifunctorBifunctor₂₃MapObj F G₂₃ ρ₂₃ X₁ X₂ X₃ i₁ i₂ i₃ j h := by
  dsimp [mapBifunctorComp₂₃MapObjIso]
  apply CofanMapObjFun.ιMapObj_iso_inv

@[reassoc (attr := simp)]
lemma ι_mapBifunctorComp₂₃MapObjIso_inv (i₁ : I₁) (i₂ : I₂) (i₃ : I₃) (j : J)
    (h : r (i₁, i₂, i₃) = j) :
    ιMapBifunctorBifunctor₂₃MapObj F G₂₃ ρ₂₃ X₁ X₂ X₃ i₁ i₂ i₃ j h ≫
      (mapBifunctorComp₂₃MapObjIso F G₂₃ ρ₂₃ X₁ X₂ X₃).inv j =
      ιMapTrifunctorMapObj (bifunctorComp₂₃ F G₂₃) r X₁ X₂ X₃ i₁ i₂ i₃ j h :=
  CofanMapObjFun.inj_iso_hom
    (isColimitCofan₃MapBifunctorBifunctor₂₃MapObj F G₂₃ ρ₂₃ X₁ X₂ X₃ j) _ h

<<<<<<< HEAD
end

variable {X₁ X₂ X₃ F₁₂ G ρ₁₂}
=======
variable {X₁ X₂ X₃ F G₂₃ ρ₂₃}
variable {j : J} {A : C₄}
>>>>>>> 2215b9e4

@[ext]
lemma mapBifunctorBifunctor₂₃MapObj_ext
    {f g : mapBifunctorMapObj F ρ₂₃.q X₁ (mapBifunctorMapObj G₂₃ ρ₂₃.p X₂ X₃) j ⟶ A}
    (h : ∀ (i₁ : I₁) (i₂ : I₂) (i₃ : I₃) (h : r ⟨i₁, i₂, i₃⟩ = j),
      ιMapBifunctorBifunctor₂₃MapObj F G₂₃ ρ₂₃ X₁ X₂ X₃ i₁ i₂ i₃ j h ≫ f =
        ιMapBifunctorBifunctor₂₃MapObj F G₂₃ ρ₂₃ X₁ X₂ X₃ i₁ i₂ i₃ j h ≫ g) : f = g := by
  apply Cofan.IsColimit.hom_ext (isColimitCofan₃MapBifunctorBifunctor₂₃MapObj F G₂₃ ρ₂₃ X₁ X₂ X₃ j)
  rintro ⟨i, hi⟩
  exact h _ _ _ hi

section

variable
  (f : ∀ (i₁ : I₁) (i₂ : I₂) (i₃ : I₃) (_ : r ⟨i₁, i₂, i₃⟩ = j),
    (F.obj (X₁ i₁)).obj ((G₂₃.obj (X₂ i₂)).obj (X₃ i₃)) ⟶ A)

/-- Constructor for morphisms from
`mapBifunctorMapObj F ρ₂₃.q X₁ (mapBifunctorMapObj G₂₃ ρ₂₃.p X₂ X₃) j`. -/
noncomputable def mapBifunctorBifunctor₂₃Desc :
    mapBifunctorMapObj F ρ₂₃.q X₁ (mapBifunctorMapObj G₂₃ ρ₂₃.p X₂ X₃) j ⟶ A :=
  Cofan.IsColimit.desc (isColimitCofan₃MapBifunctorBifunctor₂₃MapObj F G₂₃ ρ₂₃ X₁ X₂ X₃ j)
    (fun i ↦ f i.1.1 i.1.2.1 i.1.2.2 i.2)

@[reassoc (attr := simp)]
lemma ι_mapBifunctorBifunctor₂₃Desc
    (i₁ : I₁) (i₂ : I₂) (i₃ : I₃) (h : r ⟨i₁, i₂, i₃⟩ = j) :
    ιMapBifunctorBifunctor₂₃MapObj F G₂₃ ρ₂₃ X₁ X₂ X₃ i₁ i₂ i₃ j h ≫
      mapBifunctorBifunctor₂₃Desc f = f i₁ i₂ i₃ h :=
  Cofan.IsColimit.fac
    (isColimitCofan₃MapBifunctorBifunctor₂₃MapObj F G₂₃ ρ₂₃ X₁ X₂ X₃ j) _ ⟨_, h⟩

end


end

end GradedObject

end CategoryTheory<|MERGE_RESOLUTION|>--- conflicted
+++ resolved
@@ -570,14 +570,9 @@
   CofanMapObjFun.inj_iso_hom
     (isColimitCofan₃MapBifunctorBifunctor₂₃MapObj F G₂₃ ρ₂₃ X₁ X₂ X₃ j) _ h
 
-<<<<<<< HEAD
 end
 
 variable {X₁ X₂ X₃ F₁₂ G ρ₁₂}
-=======
-variable {X₁ X₂ X₃ F G₂₃ ρ₂₃}
-variable {j : J} {A : C₄}
->>>>>>> 2215b9e4
 
 @[ext]
 lemma mapBifunctorBifunctor₂₃MapObj_ext
