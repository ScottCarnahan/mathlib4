/-
Copyright (c) 2017 Scott Morrison. All rights reserved.
Released under Apache 2.0 license as described in the file LICENSE.
Authors: Tim Baumann, Stephen Morgan, Scott Morrison, Floris van Doorn
-/
import Mathlib.Tactic.CategoryTheory.Reassoc

#align_import category_theory.isomorphism from "leanprover-community/mathlib"@"8350c34a64b9bc3fc64335df8006bffcadc7baa6"

/-!
# Isomorphisms

This file defines isomorphisms between objects of a category.

## Main definitions

- `structure Iso` : a bundled isomorphism between two objects of a category;
- `class IsIso` : an unbundled version of `iso`;
  note that `IsIso f` is a `Prop`, and only asserts the existence of an inverse.
  Of course, this inverse is unique, so it doesn't cost us much to use choice to retrieve it.
- `inv f`, for the inverse of a morphism with `[IsIso f]`
- `asIso` : convert from `IsIso` to `Iso` (noncomputable);
- `of_iso` : convert from `Iso` to `IsIso`;
- standard operations on isomorphisms (composition, inverse etc)

## Notations

- `X ≅ Y` : same as `Iso X Y`;
- `α ≪≫ β` : composition of two isomorphisms; it is called `Iso.trans`

## Tags

category, category theory, isomorphism
-/

universe v u

-- morphism levels before object levels. See note [CategoryTheory universes].
namespace CategoryTheory

open Category

/-- An isomorphism (a.k.a. an invertible morphism) between two objects of a category.
The inverse morphism is bundled.

See also `CategoryTheory.Core` for the category with the same objects and isomorphisms playing
the role of morphisms.

See <https://stacks.math.columbia.edu/tag/0017>.
-/
structure Iso {C : Type u} [Category.{v} C] (X Y : C) where
  /-- The forward direction of an isomorphism. -/
  hom : X ⟶ Y
  /-- The backwards direction of an isomorphism. -/
  inv : Y ⟶ X
  /-- Composition of the two directions of an isomorphism is the identity on the source. -/
  hom_inv_id : hom ≫ inv = 𝟙 X := by aesop_cat
  /-- Composition of the two directions of an isomorphism in reverse order
  is the identity on the target. -/
  inv_hom_id : inv ≫ hom = 𝟙 Y := by aesop_cat
#align category_theory.iso CategoryTheory.Iso
#align category_theory.iso.hom CategoryTheory.Iso.hom
#align category_theory.iso.inv CategoryTheory.Iso.inv
#align category_theory.iso.inv_hom_id CategoryTheory.Iso.inv_hom_id
#align category_theory.iso.hom_inv_id CategoryTheory.Iso.hom_inv_id

attribute [reassoc (attr := simp)] Iso.hom_inv_id Iso.inv_hom_id
#align category_theory.iso.hom_inv_id_assoc CategoryTheory.Iso.hom_inv_id_assoc
#align category_theory.iso.inv_hom_id_assoc CategoryTheory.Iso.inv_hom_id_assoc

/-- Notation for an isomorphism in a category. -/
infixr:10 " ≅ " => Iso -- type as \cong or \iso

variable {C : Type u} [Category.{v} C] {X Y Z : C}

namespace Iso

@[ext]
theorem ext ⦃α β : X ≅ Y⦄ (w : α.hom = β.hom) : α = β :=
  suffices α.inv = β.inv by
    cases α
    cases β
    cases w
    cases this
    rfl
  calc
    α.inv = α.inv ≫ β.hom ≫ β.inv   := by rw [Iso.hom_inv_id, Category.comp_id]
    _     = (α.inv ≫ α.hom) ≫ β.inv := by rw [Category.assoc, ← w]
    _     = β.inv                    := by rw [Iso.inv_hom_id, Category.id_comp]
#align category_theory.iso.ext CategoryTheory.Iso.ext

/-- Inverse isomorphism. -/
@[symm]
def symm (I : X ≅ Y) : Y ≅ X where
  hom := I.inv
  inv := I.hom
#align category_theory.iso.symm CategoryTheory.Iso.symm

@[simp]
theorem symm_hom (α : X ≅ Y) : α.symm.hom = α.inv :=
  rfl
#align category_theory.iso.symm_hom CategoryTheory.Iso.symm_hom

@[simp]
theorem symm_inv (α : X ≅ Y) : α.symm.inv = α.hom :=
  rfl
#align category_theory.iso.symm_inv CategoryTheory.Iso.symm_inv

@[simp]
theorem symm_mk {X Y : C} (hom : X ⟶ Y) (inv : Y ⟶ X) (hom_inv_id) (inv_hom_id) :
    Iso.symm { hom, inv, hom_inv_id := hom_inv_id, inv_hom_id := inv_hom_id } =
      { hom := inv, inv := hom, hom_inv_id := inv_hom_id, inv_hom_id := hom_inv_id } :=
  rfl
#align category_theory.iso.symm_mk CategoryTheory.Iso.symm_mk

@[simp]
theorem symm_symm_eq {X Y : C} (α : X ≅ Y) : α.symm.symm = α := by cases α; rfl
#align category_theory.iso.symm_symm_eq CategoryTheory.Iso.symm_symm_eq

@[simp]
theorem symm_eq_iff {X Y : C} {α β : X ≅ Y} : α.symm = β.symm ↔ α = β :=
  ⟨fun h => symm_symm_eq α ▸ symm_symm_eq β ▸ congr_arg symm h, congr_arg symm⟩
#align category_theory.iso.symm_eq_iff CategoryTheory.Iso.symm_eq_iff

theorem nonempty_iso_symm (X Y : C) : Nonempty (X ≅ Y) ↔ Nonempty (Y ≅ X) :=
  ⟨fun h => ⟨h.some.symm⟩, fun h => ⟨h.some.symm⟩⟩
#align category_theory.iso.nonempty_iso_symm CategoryTheory.Iso.nonempty_iso_symm

/-- Identity isomorphism. -/
@[refl, simps]
def refl (X : C) : X ≅ X where
  hom := 𝟙 X
  inv := 𝟙 X
#align category_theory.iso.refl CategoryTheory.Iso.refl
#align category_theory.iso.refl_inv CategoryTheory.Iso.refl_inv
#align category_theory.iso.refl_hom CategoryTheory.Iso.refl_hom

instance : Inhabited (X ≅ X) := ⟨Iso.refl X⟩

theorem nonempty_iso_refl (X : C) : Nonempty (X ≅ X) := ⟨default⟩

@[simp]
theorem refl_symm (X : C) : (Iso.refl X).symm = Iso.refl X := rfl
#align category_theory.iso.refl_symm CategoryTheory.Iso.refl_symm

-- Porting note: It seems that the trans `trans` attribute isn't working properly
-- in this case, so we have to manually add a `Trans` instance (with a `simps` tag).
/-- Composition of two isomorphisms -/
@[trans, simps]
def trans (α : X ≅ Y) (β : Y ≅ Z) : X ≅ Z where
  hom := α.hom ≫ β.hom
  inv := β.inv ≫ α.inv
#align category_theory.iso.trans CategoryTheory.Iso.trans
#align category_theory.iso.trans_hom CategoryTheory.Iso.trans_hom
#align category_theory.iso.trans_inv CategoryTheory.Iso.trans_inv

@[simps]
instance instTransIso : Trans (α := C) (· ≅ ·) (· ≅ ·) (· ≅ ·) where
  trans := trans

/-- Notation for composition of isomorphisms. -/
infixr:80 " ≪≫ " => Iso.trans -- type as `\ll \gg`.

@[simp]
theorem trans_mk {X Y Z : C} (hom : X ⟶ Y) (inv : Y ⟶ X) (hom_inv_id) (inv_hom_id)
    (hom' : Y ⟶ Z) (inv' : Z ⟶ Y) (hom_inv_id') (inv_hom_id') (hom_inv_id'') (inv_hom_id'') :
    Iso.trans ⟨hom, inv, hom_inv_id, inv_hom_id⟩ ⟨hom', inv', hom_inv_id', inv_hom_id'⟩ =
     ⟨hom ≫ hom', inv' ≫ inv, hom_inv_id'', inv_hom_id''⟩ :=
  rfl
#align category_theory.iso.trans_mk CategoryTheory.Iso.trans_mk

@[simp]
theorem trans_symm (α : X ≅ Y) (β : Y ≅ Z) : (α ≪≫ β).symm = β.symm ≪≫ α.symm :=
  rfl
#align category_theory.iso.trans_symm CategoryTheory.Iso.trans_symm

@[simp]
theorem trans_assoc {Z' : C} (α : X ≅ Y) (β : Y ≅ Z) (γ : Z ≅ Z') :
    (α ≪≫ β) ≪≫ γ = α ≪≫ β ≪≫ γ := by
  ext; simp only [trans_hom, Category.assoc]
#align category_theory.iso.trans_assoc CategoryTheory.Iso.trans_assoc

@[simp]
theorem refl_trans (α : X ≅ Y) : Iso.refl X ≪≫ α = α := by ext; apply Category.id_comp
#align category_theory.iso.refl_trans CategoryTheory.Iso.refl_trans

@[simp]
theorem trans_refl (α : X ≅ Y) : α ≪≫ Iso.refl Y = α := by ext; apply Category.comp_id
#align category_theory.iso.trans_refl CategoryTheory.Iso.trans_refl

@[simp]
theorem symm_self_id (α : X ≅ Y) : α.symm ≪≫ α = Iso.refl Y :=
  ext α.inv_hom_id
#align category_theory.iso.symm_self_id CategoryTheory.Iso.symm_self_id

@[simp]
theorem self_symm_id (α : X ≅ Y) : α ≪≫ α.symm = Iso.refl X :=
  ext α.hom_inv_id
#align category_theory.iso.self_symm_id CategoryTheory.Iso.self_symm_id

@[simp]
theorem symm_self_id_assoc (α : X ≅ Y) (β : Y ≅ Z) : α.symm ≪≫ α ≪≫ β = β := by
  rw [← trans_assoc, symm_self_id, refl_trans]
#align category_theory.iso.symm_self_id_assoc CategoryTheory.Iso.symm_self_id_assoc

@[simp]
theorem self_symm_id_assoc (α : X ≅ Y) (β : X ≅ Z) : α ≪≫ α.symm ≪≫ β = β := by
  rw [← trans_assoc, self_symm_id, refl_trans]
#align category_theory.iso.self_symm_id_assoc CategoryTheory.Iso.self_symm_id_assoc

theorem inv_comp_eq (α : X ≅ Y) {f : X ⟶ Z} {g : Y ⟶ Z} : α.inv ≫ f = g ↔ f = α.hom ≫ g :=
  ⟨fun H => by simp [H.symm], fun H => by simp [H]⟩
#align category_theory.iso.inv_comp_eq CategoryTheory.Iso.inv_comp_eq

theorem eq_inv_comp (α : X ≅ Y) {f : X ⟶ Z} {g : Y ⟶ Z} : g = α.inv ≫ f ↔ α.hom ≫ g = f :=
  (inv_comp_eq α.symm).symm
#align category_theory.iso.eq_inv_comp CategoryTheory.Iso.eq_inv_comp

theorem comp_inv_eq (α : X ≅ Y) {f : Z ⟶ Y} {g : Z ⟶ X} : f ≫ α.inv = g ↔ f = g ≫ α.hom :=
  ⟨fun H => by simp [H.symm], fun H => by simp [H]⟩
#align category_theory.iso.comp_inv_eq CategoryTheory.Iso.comp_inv_eq

theorem eq_comp_inv (α : X ≅ Y) {f : Z ⟶ Y} {g : Z ⟶ X} : g = f ≫ α.inv ↔ g ≫ α.hom = f :=
  (comp_inv_eq α.symm).symm
#align category_theory.iso.eq_comp_inv CategoryTheory.Iso.eq_comp_inv

theorem inv_eq_inv (f g : X ≅ Y) : f.inv = g.inv ↔ f.hom = g.hom :=
  have : ∀ {X Y : C} (f g : X ≅ Y), f.hom = g.hom → f.inv = g.inv := fun f g h => by rw [ext h]
  ⟨this f.symm g.symm, this f g⟩
#align category_theory.iso.inv_eq_inv CategoryTheory.Iso.inv_eq_inv

theorem hom_comp_eq_id (α : X ≅ Y) {f : Y ⟶ X} : α.hom ≫ f = 𝟙 X ↔ f = α.inv := by
  rw [← eq_inv_comp, comp_id]
#align category_theory.iso.hom_comp_eq_id CategoryTheory.Iso.hom_comp_eq_id

theorem comp_hom_eq_id (α : X ≅ Y) {f : Y ⟶ X} : f ≫ α.hom = 𝟙 Y ↔ f = α.inv := by
  rw [← eq_comp_inv, id_comp]
#align category_theory.iso.comp_hom_eq_id CategoryTheory.Iso.comp_hom_eq_id

theorem inv_comp_eq_id (α : X ≅ Y) {f : X ⟶ Y} : α.inv ≫ f = 𝟙 Y ↔ f = α.hom :=
  hom_comp_eq_id α.symm
#align category_theory.iso.inv_comp_eq_id CategoryTheory.Iso.inv_comp_eq_id

theorem comp_inv_eq_id (α : X ≅ Y) {f : X ⟶ Y} : f ≫ α.inv = 𝟙 X ↔ f = α.hom :=
  comp_hom_eq_id α.symm
#align category_theory.iso.comp_inv_eq_id CategoryTheory.Iso.comp_inv_eq_id

theorem hom_eq_inv (α : X ≅ Y) (β : Y ≅ X) : α.hom = β.inv ↔ β.hom = α.inv := by
  erw [inv_eq_inv α.symm β, eq_comm]
  rfl
#align category_theory.iso.hom_eq_inv CategoryTheory.Iso.hom_eq_inv

<<<<<<< HEAD
=======
/-- The bijection `(Z ⟶ X) ≃ (Z ⟶ Y)` induced by `α : X ≅ Y`. -/
@[simps]
def homToEquiv (α : X ≅ Y) {Z : C} : (Z ⟶ X) ≃ (Z ⟶ Y) where
  toFun f := f ≫ α.hom
  invFun g := g ≫ α.inv
  left_inv := by aesop_cat
  right_inv := by aesop_cat

/-- The bijection `(X ⟶ Z) ≃ (Y ⟶ Z)` induced by `α : X ≅ Y`. -/
@[simps]
def homFromEquiv (α : X ≅ Y) {Z : C} : (X ⟶ Z) ≃ (Y ⟶ Z) where
  toFun f := α.inv ≫ f
  invFun g := α.hom ≫ g
  left_inv := by aesop_cat
  right_inv := by aesop_cat

>>>>>>> 83d8c13e
/-- The bijection `(X ⟶ Y) ≃ (X' ⟶ Y')` that is induced by isomorphisms
`e : X ≅ X'` and `e' : Y ≅ Y'`. -/
@[simps]
def homEquiv {X' Y' : C} (e : X ≅ X') (e' : Y ≅ Y') :
    (X ⟶ Y) ≃ (X' ⟶ Y') where
  toFun f := e.inv ≫ f ≫ e'.hom
  invFun g := e.hom ≫ g ≫ e'.inv
  left_inv := by aesop_cat
  right_inv := by aesop_cat

end Iso

/-- `IsIso` typeclass expressing that a morphism is invertible. -/
class IsIso (f : X ⟶ Y) : Prop where
  /-- The existence of an inverse morphism. -/
  out : ∃ inv : Y ⟶ X, f ≫ inv = 𝟙 X ∧ inv ≫ f = 𝟙 Y
#align category_theory.is_iso CategoryTheory.IsIso

/-- The inverse of a morphism `f` when we have `[IsIso f]`.
-/
noncomputable def inv (f : X ⟶ Y) [I : IsIso f] : Y ⟶ X :=
  Classical.choose I.1
#align category_theory.inv CategoryTheory.inv

namespace IsIso

@[simp]
theorem hom_inv_id (f : X ⟶ Y) [I : IsIso f] : f ≫ inv f = 𝟙 X :=
  (Classical.choose_spec I.1).left
#align category_theory.is_iso.hom_inv_id CategoryTheory.IsIso.hom_inv_id

@[simp]
theorem inv_hom_id (f : X ⟶ Y) [I : IsIso f] : inv f ≫ f = 𝟙 Y :=
  (Classical.choose_spec I.1).right
#align category_theory.is_iso.inv_hom_id CategoryTheory.IsIso.inv_hom_id

-- FIXME putting @[reassoc] on the `hom_inv_id` above somehow unfolds `inv`
-- This happens even if we make `inv` irreducible!
-- I don't understand how this is happening: it is likely a bug.

-- attribute [reassoc] hom_inv_id inv_hom_id
-- #print hom_inv_id_assoc
--   theorem CategoryTheory.IsIso.hom_inv_id_assoc {X Y : C} (f : X ⟶ Y) [I : IsIso f]
--     {Z : C} (h : X ⟶ Z),
--     f ≫ Classical.choose (_ : Exists fun inv ↦ f ≫ inv = 𝟙 X ∧ inv ≫ f = 𝟙 Y) ≫ h = h := ...

@[simp]
theorem hom_inv_id_assoc (f : X ⟶ Y) [I : IsIso f] {Z} (g : X ⟶ Z) : f ≫ inv f ≫ g = g := by
  simp [← Category.assoc]
#align category_theory.is_iso.hom_inv_id_assoc CategoryTheory.IsIso.hom_inv_id_assoc

@[simp]
theorem inv_hom_id_assoc (f : X ⟶ Y) [I : IsIso f] {Z} (g : Y ⟶ Z) : inv f ≫ f ≫ g = g := by
  simp [← Category.assoc]
#align category_theory.is_iso.inv_hom_id_assoc CategoryTheory.IsIso.inv_hom_id_assoc

end IsIso

lemma Iso.isIso_hom (e : X ≅ Y) : IsIso e.hom :=
  ⟨e.inv, by simp, by simp⟩
#align category_theory.is_iso.of_iso CategoryTheory.Iso.isIso_hom

lemma Iso.isIso_inv (e : X ≅ Y) : IsIso e.inv := e.symm.isIso_hom
#align category_theory.is_iso.of_iso_inv CategoryTheory.Iso.isIso_inv

attribute [instance] Iso.isIso_hom Iso.isIso_inv

open IsIso

/-- Reinterpret a morphism `f` with an `IsIso f` instance as an `Iso`. -/
noncomputable def asIso (f : X ⟶ Y) [IsIso f] : X ≅ Y :=
  ⟨f, inv f, hom_inv_id f, inv_hom_id f⟩
#align category_theory.as_iso CategoryTheory.asIso

-- Porting note: the `IsIso f` argument had been instance implicit,
-- but we've changed it to implicit as a `rw` in `Mathlib.CategoryTheory.Closed.Functor`
-- was failing to generate it by typeclass search.
@[simp]
theorem asIso_hom (f : X ⟶ Y) {_ : IsIso f} : (asIso f).hom = f :=
  rfl
#align category_theory.as_iso_hom CategoryTheory.asIso_hom

-- Porting note: the `IsIso f` argument had been instance implicit,
-- but we've changed it to implicit as a `rw` in `Mathlib.CategoryTheory.Closed.Functor`
-- was failing to generate it by typeclass search.
@[simp]
theorem asIso_inv (f : X ⟶ Y) {_ : IsIso f} : (asIso f).inv = inv f :=
  rfl
#align category_theory.as_iso_inv CategoryTheory.asIso_inv

namespace IsIso

-- see Note [lower instance priority]
instance (priority := 100) epi_of_iso (f : X ⟶ Y) [IsIso f] : Epi f where
  left_cancellation g h w := by
    rw [← IsIso.inv_hom_id_assoc f g, w, IsIso.inv_hom_id_assoc f h]
#align category_theory.is_iso.epi_of_iso CategoryTheory.IsIso.epi_of_iso

-- see Note [lower instance priority]
instance (priority := 100) mono_of_iso (f : X ⟶ Y) [IsIso f] : Mono f where
  right_cancellation g h w := by
    rw [← Category.comp_id g, ← Category.comp_id h, ← IsIso.hom_inv_id f,
      ← Category.assoc, w, ← Category.assoc]
#align category_theory.is_iso.mono_of_iso CategoryTheory.IsIso.mono_of_iso

-- Porting note: `@[ext]` used to accept lemmas like this. Now we add an aesop rule
@[aesop apply safe (rule_sets := [CategoryTheory])]
theorem inv_eq_of_hom_inv_id {f : X ⟶ Y} [IsIso f] {g : Y ⟶ X} (hom_inv_id : f ≫ g = 𝟙 X) :
    inv f = g := by
  apply (cancel_epi f).mp
  simp [hom_inv_id]
#align category_theory.is_iso.inv_eq_of_hom_inv_id CategoryTheory.IsIso.inv_eq_of_hom_inv_id

theorem inv_eq_of_inv_hom_id {f : X ⟶ Y} [IsIso f] {g : Y ⟶ X} (inv_hom_id : g ≫ f = 𝟙 Y) :
    inv f = g := by
  apply (cancel_mono f).mp
  simp [inv_hom_id]
#align category_theory.is_iso.inv_eq_of_inv_hom_id CategoryTheory.IsIso.inv_eq_of_inv_hom_id

-- Porting note: `@[ext]` used to accept lemmas like this.
@[aesop apply safe (rule_sets := [CategoryTheory])]
theorem eq_inv_of_hom_inv_id {f : X ⟶ Y} [IsIso f] {g : Y ⟶ X} (hom_inv_id : f ≫ g = 𝟙 X) :
    g = inv f :=
  (inv_eq_of_hom_inv_id hom_inv_id).symm
#align category_theory.is_iso.eq_inv_of_hom_inv_id CategoryTheory.IsIso.eq_inv_of_hom_inv_id

theorem eq_inv_of_inv_hom_id {f : X ⟶ Y} [IsIso f] {g : Y ⟶ X} (inv_hom_id : g ≫ f = 𝟙 Y) :
    g = inv f :=
  (inv_eq_of_inv_hom_id inv_hom_id).symm
#align category_theory.is_iso.eq_inv_of_inv_hom_id CategoryTheory.IsIso.eq_inv_of_inv_hom_id

instance id (X : C) : IsIso (𝟙 X) := ⟨⟨𝟙 X, by simp⟩⟩
#align category_theory.is_iso.id CategoryTheory.IsIso.id

@[deprecated (since := "2024-05-15")] alias of_iso := CategoryTheory.Iso.isIso_hom
@[deprecated (since := "2024-05-15")] alias of_iso_inv := CategoryTheory.Iso.isIso_inv

variable {f g : X ⟶ Y} {h : Y ⟶ Z}

instance inv_isIso [IsIso f] : IsIso (inv f) :=
  (asIso f).isIso_inv
#align category_theory.is_iso.inv_is_iso CategoryTheory.IsIso.inv_isIso

/- The following instance has lower priority for the following reason:
Suppose we are given `f : X ≅ Y` with `X Y : Type u`.
Without the lower priority, typeclass inference cannot deduce `IsIso f.hom`
because `f.hom` is defeq to `(fun x ↦ x) ≫ f.hom`, triggering a loop. -/
instance (priority := 900) comp_isIso [IsIso f] [IsIso h] : IsIso (f ≫ h) :=
  (asIso f ≪≫ asIso h).isIso_hom
#align category_theory.is_iso.comp_is_iso CategoryTheory.IsIso.comp_isIso

@[simp]
theorem inv_id : inv (𝟙 X) = 𝟙 X := by
  apply inv_eq_of_hom_inv_id
  simp
#align category_theory.is_iso.inv_id CategoryTheory.IsIso.inv_id

@[simp]
theorem inv_comp [IsIso f] [IsIso h] : inv (f ≫ h) = inv h ≫ inv f := by
  apply inv_eq_of_hom_inv_id
  simp
#align category_theory.is_iso.inv_comp CategoryTheory.IsIso.inv_comp

@[simp]
theorem inv_inv [IsIso f] : inv (inv f) = f := by
  apply inv_eq_of_hom_inv_id
  simp
#align category_theory.is_iso.inv_inv CategoryTheory.IsIso.inv_inv

@[simp]
theorem Iso.inv_inv (f : X ≅ Y) : inv f.inv = f.hom := by
  apply inv_eq_of_hom_inv_id
  simp
#align category_theory.is_iso.iso.inv_inv CategoryTheory.IsIso.Iso.inv_inv

@[simp]
theorem Iso.inv_hom (f : X ≅ Y) : inv f.hom = f.inv := by
  apply inv_eq_of_hom_inv_id
  simp
#align category_theory.is_iso.iso.inv_hom CategoryTheory.IsIso.Iso.inv_hom

@[simp]
theorem inv_comp_eq (α : X ⟶ Y) [IsIso α] {f : X ⟶ Z} {g : Y ⟶ Z} : inv α ≫ f = g ↔ f = α ≫ g :=
  (asIso α).inv_comp_eq
#align category_theory.is_iso.inv_comp_eq CategoryTheory.IsIso.inv_comp_eq

@[simp]
theorem eq_inv_comp (α : X ⟶ Y) [IsIso α] {f : X ⟶ Z} {g : Y ⟶ Z} : g = inv α ≫ f ↔ α ≫ g = f :=
  (asIso α).eq_inv_comp
#align category_theory.is_iso.eq_inv_comp CategoryTheory.IsIso.eq_inv_comp

@[simp]
theorem comp_inv_eq (α : X ⟶ Y) [IsIso α] {f : Z ⟶ Y} {g : Z ⟶ X} : f ≫ inv α = g ↔ f = g ≫ α :=
  (asIso α).comp_inv_eq
#align category_theory.is_iso.comp_inv_eq CategoryTheory.IsIso.comp_inv_eq

@[simp]
theorem eq_comp_inv (α : X ⟶ Y) [IsIso α] {f : Z ⟶ Y} {g : Z ⟶ X} : g = f ≫ inv α ↔ g ≫ α = f :=
  (asIso α).eq_comp_inv
#align category_theory.is_iso.eq_comp_inv CategoryTheory.IsIso.eq_comp_inv

theorem of_isIso_comp_left {X Y Z : C} (f : X ⟶ Y) (g : Y ⟶ Z) [IsIso f] [IsIso (f ≫ g)] :
    IsIso g := by
  rw [← id_comp g, ← inv_hom_id f, assoc]
  infer_instance
#align category_theory.is_iso.of_is_iso_comp_left CategoryTheory.IsIso.of_isIso_comp_left

theorem of_isIso_comp_right {X Y Z : C} (f : X ⟶ Y) (g : Y ⟶ Z) [IsIso g] [IsIso (f ≫ g)] :
    IsIso f := by
  rw [← comp_id f, ← hom_inv_id g, ← assoc]
  infer_instance
#align category_theory.is_iso.of_is_iso_comp_right CategoryTheory.IsIso.of_isIso_comp_right

theorem of_isIso_fac_left {X Y Z : C} {f : X ⟶ Y} {g : Y ⟶ Z} {h : X ⟶ Z} [IsIso f]
    [hh : IsIso h] (w : f ≫ g = h) : IsIso g := by
  rw [← w] at hh
  haveI := hh
  exact of_isIso_comp_left f g
#align category_theory.is_iso.of_is_iso_fac_left CategoryTheory.IsIso.of_isIso_fac_left

theorem of_isIso_fac_right {X Y Z : C} {f : X ⟶ Y} {g : Y ⟶ Z} {h : X ⟶ Z} [IsIso g]
    [hh : IsIso h] (w : f ≫ g = h) : IsIso f := by
  rw [← w] at hh
  haveI := hh
  exact of_isIso_comp_right f g
#align category_theory.is_iso.of_is_iso_fac_right CategoryTheory.IsIso.of_isIso_fac_right

end IsIso

open IsIso

theorem eq_of_inv_eq_inv {f g : X ⟶ Y} [IsIso f] [IsIso g] (p : inv f = inv g) : f = g := by
  apply (cancel_epi (inv f)).1
  erw [inv_hom_id, p, inv_hom_id]
#align category_theory.eq_of_inv_eq_inv CategoryTheory.eq_of_inv_eq_inv

theorem IsIso.inv_eq_inv {f g : X ⟶ Y} [IsIso f] [IsIso g] : inv f = inv g ↔ f = g :=
  Iso.inv_eq_inv (asIso f) (asIso g)
#align category_theory.is_iso.inv_eq_inv CategoryTheory.IsIso.inv_eq_inv

theorem hom_comp_eq_id (g : X ⟶ Y) [IsIso g] {f : Y ⟶ X} : g ≫ f = 𝟙 X ↔ f = inv g :=
  (asIso g).hom_comp_eq_id
#align category_theory.hom_comp_eq_id CategoryTheory.hom_comp_eq_id

theorem comp_hom_eq_id (g : X ⟶ Y) [IsIso g] {f : Y ⟶ X} : f ≫ g = 𝟙 Y ↔ f = inv g :=
  (asIso g).comp_hom_eq_id
#align category_theory.comp_hom_eq_id CategoryTheory.comp_hom_eq_id

theorem inv_comp_eq_id (g : X ⟶ Y) [IsIso g] {f : X ⟶ Y} : inv g ≫ f = 𝟙 Y ↔ f = g :=
  (asIso g).inv_comp_eq_id
#align category_theory.inv_comp_eq_id CategoryTheory.inv_comp_eq_id

theorem comp_inv_eq_id (g : X ⟶ Y) [IsIso g] {f : X ⟶ Y} : f ≫ inv g = 𝟙 X ↔ f = g :=
  (asIso g).comp_inv_eq_id
#align category_theory.comp_inv_eq_id CategoryTheory.comp_inv_eq_id

theorem isIso_of_hom_comp_eq_id (g : X ⟶ Y) [IsIso g] {f : Y ⟶ X} (h : g ≫ f = 𝟙 X) : IsIso f := by
  rw [(hom_comp_eq_id _).mp h]
  infer_instance
#align category_theory.is_iso_of_hom_comp_eq_id CategoryTheory.isIso_of_hom_comp_eq_id

theorem isIso_of_comp_hom_eq_id (g : X ⟶ Y) [IsIso g] {f : Y ⟶ X} (h : f ≫ g = 𝟙 Y) : IsIso f := by
  rw [(comp_hom_eq_id _).mp h]
  infer_instance
#align category_theory.is_iso_of_comp_hom_eq_id CategoryTheory.isIso_of_comp_hom_eq_id

namespace Iso

-- Porting note: `@[ext]` used to accept lemmas like this.
@[aesop apply safe (rule_sets := [CategoryTheory])]
theorem inv_ext {f : X ≅ Y} {g : Y ⟶ X} (hom_inv_id : f.hom ≫ g = 𝟙 X) : f.inv = g :=
  ((hom_comp_eq_id f).1 hom_inv_id).symm
#align category_theory.iso.inv_ext CategoryTheory.Iso.inv_ext

-- Porting note: `@[ext]` used to accept lemmas like this.
@[aesop apply safe (rule_sets := [CategoryTheory])]
theorem inv_ext' {f : X ≅ Y} {g : Y ⟶ X} (hom_inv_id : f.hom ≫ g = 𝟙 X) : g = f.inv :=
  (hom_comp_eq_id f).1 hom_inv_id
#align category_theory.iso.inv_ext' CategoryTheory.Iso.inv_ext'

/-!
All these cancellation lemmas can be solved by `simp [cancel_mono]` (or `simp [cancel_epi]`),
but with the current design `cancel_mono` is not a good `simp` lemma,
because it generates a typeclass search.

When we can see syntactically that a morphism is a `mono` or an `epi`
because it came from an isomorphism, it's fine to do the cancellation via `simp`.

In the longer term, it might be worth exploring making `mono` and `epi` structures,
rather than typeclasses, with coercions back to `X ⟶ Y`.
Presumably we could write `X ↪ Y` and `X ↠ Y`.
-/


@[simp]
theorem cancel_iso_hom_left {X Y Z : C} (f : X ≅ Y) (g g' : Y ⟶ Z) :
    f.hom ≫ g = f.hom ≫ g' ↔ g = g' := by
  simp only [cancel_epi]
#align category_theory.iso.cancel_iso_hom_left CategoryTheory.Iso.cancel_iso_hom_left

@[simp]
theorem cancel_iso_inv_left {X Y Z : C} (f : Y ≅ X) (g g' : Y ⟶ Z) :
    f.inv ≫ g = f.inv ≫ g' ↔ g = g' := by
  simp only [cancel_epi]
#align category_theory.iso.cancel_iso_inv_left CategoryTheory.Iso.cancel_iso_inv_left

@[simp]
theorem cancel_iso_hom_right {X Y Z : C} (f f' : X ⟶ Y) (g : Y ≅ Z) :
    f ≫ g.hom = f' ≫ g.hom ↔ f = f' := by
  simp only [cancel_mono]
#align category_theory.iso.cancel_iso_hom_right CategoryTheory.Iso.cancel_iso_hom_right

@[simp]
theorem cancel_iso_inv_right {X Y Z : C} (f f' : X ⟶ Y) (g : Z ≅ Y) :
    f ≫ g.inv = f' ≫ g.inv ↔ f = f' := by
  simp only [cancel_mono]
#align category_theory.iso.cancel_iso_inv_right CategoryTheory.Iso.cancel_iso_inv_right

/-
Unfortunately cancelling an isomorphism from the right of a chain of compositions is awkward.
We would need separate lemmas for each chain length (worse: for each pair of chain lengths).

We provide two more lemmas, for case of three morphisms, because this actually comes up in practice,
but then stop.
-/
@[simp]
theorem cancel_iso_hom_right_assoc {W X X' Y Z : C} (f : W ⟶ X) (g : X ⟶ Y) (f' : W ⟶ X')
    (g' : X' ⟶ Y) (h : Y ≅ Z) : f ≫ g ≫ h.hom = f' ≫ g' ≫ h.hom ↔ f ≫ g = f' ≫ g' := by
  simp only [← Category.assoc, cancel_mono]
#align category_theory.iso.cancel_iso_hom_right_assoc CategoryTheory.Iso.cancel_iso_hom_right_assoc

@[simp]
theorem cancel_iso_inv_right_assoc {W X X' Y Z : C} (f : W ⟶ X) (g : X ⟶ Y) (f' : W ⟶ X')
    (g' : X' ⟶ Y) (h : Z ≅ Y) : f ≫ g ≫ h.inv = f' ≫ g' ≫ h.inv ↔ f ≫ g = f' ≫ g' := by
  simp only [← Category.assoc, cancel_mono]
#align category_theory.iso.cancel_iso_inv_right_assoc CategoryTheory.Iso.cancel_iso_inv_right_assoc

section

variable {D E : Type*} [Category D] [Category E] {X Y : C} (e : X ≅ Y)

@[reassoc (attr := simp)]
lemma map_hom_inv_id (F : C ⥤ D) :
    F.map e.hom ≫ F.map e.inv = 𝟙 _ := by
  rw [← F.map_comp, e.hom_inv_id, F.map_id]

@[reassoc (attr := simp)]
lemma map_inv_hom_id (F : C ⥤ D) :
    F.map e.inv ≫ F.map e.hom = 𝟙 _ := by
  rw [← F.map_comp, e.inv_hom_id, F.map_id]

end

end Iso

namespace Functor

universe u₁ v₁ u₂ v₂

variable {D : Type u₂}
variable [Category.{v₂} D]

/-- A functor `F : C ⥤ D` sends isomorphisms `i : X ≅ Y` to isomorphisms `F.obj X ≅ F.obj Y` -/
@[simps]
def mapIso (F : C ⥤ D) {X Y : C} (i : X ≅ Y) : F.obj X ≅ F.obj Y where
  hom := F.map i.hom
  inv := F.map i.inv
#align category_theory.functor.map_iso CategoryTheory.Functor.mapIso
#align category_theory.functor.map_iso_inv CategoryTheory.Functor.mapIso_inv
#align category_theory.functor.map_iso_hom CategoryTheory.Functor.mapIso_hom

@[simp]
theorem mapIso_symm (F : C ⥤ D) {X Y : C} (i : X ≅ Y) : F.mapIso i.symm = (F.mapIso i).symm :=
  rfl
#align category_theory.functor.map_iso_symm CategoryTheory.Functor.mapIso_symm

@[simp]
theorem mapIso_trans (F : C ⥤ D) {X Y Z : C} (i : X ≅ Y) (j : Y ≅ Z) :
    F.mapIso (i ≪≫ j) = F.mapIso i ≪≫ F.mapIso j := by
  ext; apply Functor.map_comp
#align category_theory.functor.map_iso_trans CategoryTheory.Functor.mapIso_trans

@[simp]
theorem mapIso_refl (F : C ⥤ D) (X : C) : F.mapIso (Iso.refl X) = Iso.refl (F.obj X) :=
  Iso.ext <| F.map_id X
#align category_theory.functor.map_iso_refl CategoryTheory.Functor.mapIso_refl

instance map_isIso (F : C ⥤ D) (f : X ⟶ Y) [IsIso f] : IsIso (F.map f) :=
  (F.mapIso (asIso f)).isIso_hom
#align category_theory.functor.map_is_iso CategoryTheory.Functor.map_isIso

@[simp]
theorem map_inv (F : C ⥤ D) {X Y : C} (f : X ⟶ Y) [IsIso f] : F.map (inv f) = inv (F.map f) := by
  apply eq_inv_of_hom_inv_id
  simp [← F.map_comp]
#align category_theory.functor.map_inv CategoryTheory.Functor.map_inv

@[reassoc]
theorem map_hom_inv (F : C ⥤ D) {X Y : C} (f : X ⟶ Y) [IsIso f] :
    F.map f ≫ F.map (inv f) = 𝟙 (F.obj X) := by simp
#align category_theory.functor.map_hom_inv CategoryTheory.Functor.map_hom_inv

@[reassoc]
theorem map_inv_hom (F : C ⥤ D) {X Y : C} (f : X ⟶ Y) [IsIso f] :
    F.map (inv f) ≫ F.map f = 𝟙 (F.obj Y) := by simp
#align category_theory.functor.map_inv_hom CategoryTheory.Functor.map_inv_hom

end Functor

end CategoryTheory<|MERGE_RESOLUTION|>--- conflicted
+++ resolved
@@ -250,8 +250,6 @@
   rfl
 #align category_theory.iso.hom_eq_inv CategoryTheory.Iso.hom_eq_inv
 
-<<<<<<< HEAD
-=======
 /-- The bijection `(Z ⟶ X) ≃ (Z ⟶ Y)` induced by `α : X ≅ Y`. -/
 @[simps]
 def homToEquiv (α : X ≅ Y) {Z : C} : (Z ⟶ X) ≃ (Z ⟶ Y) where
@@ -268,7 +266,6 @@
   left_inv := by aesop_cat
   right_inv := by aesop_cat
 
->>>>>>> 83d8c13e
 /-- The bijection `(X ⟶ Y) ≃ (X' ⟶ Y')` that is induced by isomorphisms
 `e : X ≅ X'` and `e' : Y ≅ Y'`. -/
 @[simps]
