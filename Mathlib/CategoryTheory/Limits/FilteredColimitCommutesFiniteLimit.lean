--- conflicted
+++ resolved
@@ -416,15 +416,6 @@
 
 end
 
-<<<<<<< HEAD
 end
 
-end CategoryTheory.Limits
-
--- Various pieces of algebra that have previously been spuriously imported here:
-assert_not_exists zero_zpow
-assert_not_exists div_self
-assert_not_exists Field
-=======
-end CategoryTheory.Limits
->>>>>>> 08172593
+end CategoryTheory.Limits