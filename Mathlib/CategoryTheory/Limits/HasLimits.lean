/-
Copyright (c) 2018 Scott Morrison. All rights reserved.
Released under Apache 2.0 license as described in the file LICENSE.
Authors: Reid Barton, Mario Carneiro, Scott Morrison, Floris van Doorn
-/
import Mathlib.CategoryTheory.Limits.IsLimit
import Mathlib.CategoryTheory.Category.ULift
import Mathlib.CategoryTheory.EssentiallySmall
import Mathlib.Logic.Equiv.Basic

#align_import category_theory.limits.has_limits from "leanprover-community/mathlib"@"2738d2ca56cbc63be80c3bd48e9ed90ad94e947d"

/-!
# Existence of limits and colimits

In `CategoryTheory.Limits.IsLimit` we defined `IsLimit c`,
the data showing that a cone `c` is a limit cone.

The two main structures defined in this file are:
* `LimitCone F`, which consists of a choice of cone for `F` and the fact it is a limit cone, and
* `HasLimit F`, asserting the mere existence of some limit cone for `F`.

`HasLimit` is a propositional typeclass
(it's important that it is a proposition merely asserting the existence of a limit,
as otherwise we would have non-defeq problems from incompatible instances).

While `HasLimit` only asserts the existence of a limit cone,
we happily use the axiom of choice in mathlib,
so there are convenience functions all depending on `HasLimit F`:
* `limit F : C`, producing some limit object (of course all such are isomorphic)
* `limit.π F j : limit F ⟶ F.obj j`, the morphisms out of the limit,
* `limit.lift F c : c.pt ⟶ limit F`, the universal morphism from any other `c : Cone F`, etc.

Key to using the `HasLimit` interface is that there is an `@[ext]` lemma stating that
to check `f = g`, for `f g : Z ⟶ limit F`, it suffices to check `f ≫ limit.π F j = g ≫ limit.π F j`
for every `j`.
This, combined with `@[simp]` lemmas, makes it possible to prove many easy facts about limits using
automation (e.g. `tidy`).

There are abbreviations `HasLimitsOfShape J C` and `HasLimits C`
asserting the existence of classes of limits.
Later more are introduced, for finite limits, special shapes of limits, etc.

Ideally, many results about limits should be stated first in terms of `IsLimit`,
and then a result in terms of `HasLimit` derived from this.
At this point, however, this is far from uniformly achieved in mathlib ---
often statements are only written in terms of `HasLimit`.

## Implementation
At present we simply say everything twice, in order to handle both limits and colimits.
It would be highly desirable to have some automation support,
e.g. a `@[dualize]` attribute that behaves similarly to `@[to_additive]`.

## References
* [Stacks: Limits and colimits](https://stacks.math.columbia.edu/tag/002D)

-/


noncomputable section

open CategoryTheory CategoryTheory.Category CategoryTheory.Functor Opposite

namespace CategoryTheory.Limits

-- morphism levels before object levels. See note [CategoryTheory universes].
universe v₁ u₁ v₂ u₂ v₃ u₃ v v' v'' u u' u''

variable {J : Type u₁} [Category.{v₁} J] {K : Type u₂} [Category.{v₂} K]
variable {C : Type u} [Category.{v} C]
variable {F : J ⥤ C}

section Limit

/-- `LimitCone F` contains a cone over `F` together with the information that it is a limit. -/
-- @[nolint has_nonempty_instance] -- Porting note(#5171): removed; linter not ported yet
structure LimitCone (F : J ⥤ C) where
  /-- The cone itself -/
  cone : Cone F
  /-- The proof that is the limit cone -/
  isLimit : IsLimit cone
#align category_theory.limits.limit_cone CategoryTheory.Limits.LimitCone
#align category_theory.limits.limit_cone.is_limit CategoryTheory.Limits.LimitCone.isLimit

/-- `HasLimit F` represents the mere existence of a limit for `F`. -/
class HasLimit (F : J ⥤ C) : Prop where mk' ::
  /-- There is some limit cone for `F` -/
  exists_limit : Nonempty (LimitCone F)
#align category_theory.limits.has_limit CategoryTheory.Limits.HasLimit

theorem HasLimit.mk {F : J ⥤ C} (d : LimitCone F) : HasLimit F :=
  ⟨Nonempty.intro d⟩
#align category_theory.limits.has_limit.mk CategoryTheory.Limits.HasLimit.mk

/-- Use the axiom of choice to extract explicit `LimitCone F` from `HasLimit F`. -/
def getLimitCone (F : J ⥤ C) [HasLimit F] : LimitCone F :=
  Classical.choice <| HasLimit.exists_limit
#align category_theory.limits.get_limit_cone CategoryTheory.Limits.getLimitCone

variable (J C)

/-- `C` has limits of shape `J` if there exists a limit for every functor `F : J ⥤ C`. -/
class HasLimitsOfShape : Prop where
  /-- All functors `F : J ⥤ C` from `J` have limits -/
  has_limit : ∀ F : J ⥤ C, HasLimit F := by infer_instance
#align category_theory.limits.has_limits_of_shape CategoryTheory.Limits.HasLimitsOfShape

/-- `C` has all limits of size `v₁ u₁` (`HasLimitsOfSize.{v₁ u₁} C`)
if it has limits of every shape `J : Type u₁` with `[Category.{v₁} J]`.
-/
@[pp_with_univ]
class HasLimitsOfSize (C : Type u) [Category.{v} C] : Prop where
  /-- All functors `F : J ⥤ C` from all small `J` have limits -/
  has_limits_of_shape : ∀ (J : Type u₁) [Category.{v₁} J], HasLimitsOfShape J C := by
    infer_instance
#align category_theory.limits.has_limits_of_size CategoryTheory.Limits.HasLimitsOfSize

/-- `C` has all (small) limits if it has limits of every shape that is as big as its hom-sets. -/
abbrev HasLimits (C : Type u) [Category.{v} C] : Prop :=
  HasLimitsOfSize.{v, v} C
#align category_theory.limits.has_limits CategoryTheory.Limits.HasLimits

theorem HasLimits.has_limits_of_shape {C : Type u} [Category.{v} C] [HasLimits C] (J : Type v)
    [Category.{v} J] : HasLimitsOfShape J C :=
  HasLimitsOfSize.has_limits_of_shape J
#align category_theory.limits.has_limits.has_limits_of_shape CategoryTheory.Limits.HasLimits.has_limits_of_shape

variable {J C}

-- see Note [lower instance priority]
instance (priority := 100) hasLimitOfHasLimitsOfShape {J : Type u₁} [Category.{v₁} J]
    [HasLimitsOfShape J C] (F : J ⥤ C) : HasLimit F :=
  HasLimitsOfShape.has_limit F
#align category_theory.limits.has_limit_of_has_limits_of_shape CategoryTheory.Limits.hasLimitOfHasLimitsOfShape

-- see Note [lower instance priority]
instance (priority := 100) hasLimitsOfShapeOfHasLimits {J : Type u₁} [Category.{v₁} J]
    [HasLimitsOfSize.{v₁, u₁} C] : HasLimitsOfShape J C :=
  HasLimitsOfSize.has_limits_of_shape J
#align category_theory.limits.has_limits_of_shape_of_has_limits CategoryTheory.Limits.hasLimitsOfShapeOfHasLimits

-- Interface to the `HasLimit` class.
/-- An arbitrary choice of limit cone for a functor. -/
def limit.cone (F : J ⥤ C) [HasLimit F] : Cone F :=
  (getLimitCone F).cone
#align category_theory.limits.limit.cone CategoryTheory.Limits.limit.cone

/-- An arbitrary choice of limit object of a functor. -/
def limit (F : J ⥤ C) [HasLimit F] :=
  (limit.cone F).pt
#align category_theory.limits.limit CategoryTheory.Limits.limit

/-- The projection from the limit object to a value of the functor. -/
def limit.π (F : J ⥤ C) [HasLimit F] (j : J) : limit F ⟶ F.obj j :=
  (limit.cone F).π.app j
#align category_theory.limits.limit.π CategoryTheory.Limits.limit.π

@[simp]
theorem limit.cone_x {F : J ⥤ C} [HasLimit F] : (limit.cone F).pt = limit F :=
  rfl
set_option linter.uppercaseLean3 false in
#align category_theory.limits.limit.cone_X CategoryTheory.Limits.limit.cone_x

@[simp]
theorem limit.cone_π {F : J ⥤ C} [HasLimit F] : (limit.cone F).π.app = limit.π _ :=
  rfl
#align category_theory.limits.limit.cone_π CategoryTheory.Limits.limit.cone_π

@[reassoc (attr := simp)]
theorem limit.w (F : J ⥤ C) [HasLimit F] {j j' : J} (f : j ⟶ j') :
    limit.π F j ≫ F.map f = limit.π F j' :=
  (limit.cone F).w f
#align category_theory.limits.limit.w CategoryTheory.Limits.limit.w

/-- Evidence that the arbitrary choice of cone provided by `limit.cone F` is a limit cone. -/
def limit.isLimit (F : J ⥤ C) [HasLimit F] : IsLimit (limit.cone F) :=
  (getLimitCone F).isLimit
#align category_theory.limits.limit.is_limit CategoryTheory.Limits.limit.isLimit

/-- The morphism from the cone point of any other cone to the limit object. -/
def limit.lift (F : J ⥤ C) [HasLimit F] (c : Cone F) : c.pt ⟶ limit F :=
  (limit.isLimit F).lift c
#align category_theory.limits.limit.lift CategoryTheory.Limits.limit.lift

@[simp]
theorem limit.isLimit_lift {F : J ⥤ C} [HasLimit F] (c : Cone F) :
    (limit.isLimit F).lift c = limit.lift F c :=
  rfl
#align category_theory.limits.limit.is_limit_lift CategoryTheory.Limits.limit.isLimit_lift

@[reassoc (attr := simp)]
theorem limit.lift_π {F : J ⥤ C} [HasLimit F] (c : Cone F) (j : J) :
    limit.lift F c ≫ limit.π F j = c.π.app j :=
  IsLimit.fac _ c j
#align category_theory.limits.limit.lift_π CategoryTheory.Limits.limit.lift_π

/-- Functoriality of limits.

Usually this morphism should be accessed through `lim.map`,
but may be needed separately when you have specified limits for the source and target functors,
but not necessarily for all functors of shape `J`.
-/
def limMap {F G : J ⥤ C} [HasLimit F] [HasLimit G] (α : F ⟶ G) : limit F ⟶ limit G :=
  IsLimit.map _ (limit.isLimit G) α
#align category_theory.limits.lim_map CategoryTheory.Limits.limMap

@[reassoc (attr := simp)]
theorem limMap_π {F G : J ⥤ C} [HasLimit F] [HasLimit G] (α : F ⟶ G) (j : J) :
    limMap α ≫ limit.π G j = limit.π F j ≫ α.app j :=
  limit.lift_π _ j
#align category_theory.limits.lim_map_π CategoryTheory.Limits.limMap_π

/-- The cone morphism from any cone to the arbitrary choice of limit cone. -/
def limit.coneMorphism {F : J ⥤ C} [HasLimit F] (c : Cone F) : c ⟶ limit.cone F :=
  (limit.isLimit F).liftConeMorphism c
#align category_theory.limits.limit.cone_morphism CategoryTheory.Limits.limit.coneMorphism

@[simp]
theorem limit.coneMorphism_hom {F : J ⥤ C} [HasLimit F] (c : Cone F) :
    (limit.coneMorphism c).hom = limit.lift F c :=
  rfl
#align category_theory.limits.limit.cone_morphism_hom CategoryTheory.Limits.limit.coneMorphism_hom

theorem limit.coneMorphism_π {F : J ⥤ C} [HasLimit F] (c : Cone F) (j : J) :
    (limit.coneMorphism c).hom ≫ limit.π F j = c.π.app j := by simp
#align category_theory.limits.limit.cone_morphism_π CategoryTheory.Limits.limit.coneMorphism_π

@[reassoc (attr := simp)]
theorem limit.conePointUniqueUpToIso_hom_comp {F : J ⥤ C} [HasLimit F] {c : Cone F} (hc : IsLimit c)
    (j : J) : (IsLimit.conePointUniqueUpToIso hc (limit.isLimit _)).hom ≫ limit.π F j = c.π.app j :=
  IsLimit.conePointUniqueUpToIso_hom_comp _ _ _
#align category_theory.limits.limit.cone_point_unique_up_to_iso_hom_comp CategoryTheory.Limits.limit.conePointUniqueUpToIso_hom_comp

@[reassoc (attr := simp)]
theorem limit.conePointUniqueUpToIso_inv_comp {F : J ⥤ C} [HasLimit F] {c : Cone F} (hc : IsLimit c)
    (j : J) : (IsLimit.conePointUniqueUpToIso (limit.isLimit _) hc).inv ≫ limit.π F j = c.π.app j :=
  IsLimit.conePointUniqueUpToIso_inv_comp _ _ _
#align category_theory.limits.limit.cone_point_unique_up_to_iso_inv_comp CategoryTheory.Limits.limit.conePointUniqueUpToIso_inv_comp

theorem limit.existsUnique {F : J ⥤ C} [HasLimit F] (t : Cone F) :
    ∃! l : t.pt ⟶ limit F, ∀ j, l ≫ limit.π F j = t.π.app j :=
  (limit.isLimit F).existsUnique _
#align category_theory.limits.limit.exists_unique CategoryTheory.Limits.limit.existsUnique

/-- Given any other limit cone for `F`, the chosen `limit F` is isomorphic to the cone point.
-/
def limit.isoLimitCone {F : J ⥤ C} [HasLimit F] (t : LimitCone F) : limit F ≅ t.cone.pt :=
  IsLimit.conePointUniqueUpToIso (limit.isLimit F) t.isLimit
#align category_theory.limits.limit.iso_limit_cone CategoryTheory.Limits.limit.isoLimitCone

@[reassoc (attr := simp)]
theorem limit.isoLimitCone_hom_π {F : J ⥤ C} [HasLimit F] (t : LimitCone F) (j : J) :
    (limit.isoLimitCone t).hom ≫ t.cone.π.app j = limit.π F j := by
  dsimp [limit.isoLimitCone, IsLimit.conePointUniqueUpToIso]
  aesop_cat
#align category_theory.limits.limit.iso_limit_cone_hom_π CategoryTheory.Limits.limit.isoLimitCone_hom_π

@[reassoc (attr := simp)]
theorem limit.isoLimitCone_inv_π {F : J ⥤ C} [HasLimit F] (t : LimitCone F) (j : J) :
    (limit.isoLimitCone t).inv ≫ limit.π F j = t.cone.π.app j := by
  dsimp [limit.isoLimitCone, IsLimit.conePointUniqueUpToIso]
  aesop_cat
#align category_theory.limits.limit.iso_limit_cone_inv_π CategoryTheory.Limits.limit.isoLimitCone_inv_π

@[ext]
theorem limit.hom_ext {F : J ⥤ C} [HasLimit F] {X : C} {f f' : X ⟶ limit F}
    (w : ∀ j, f ≫ limit.π F j = f' ≫ limit.π F j) : f = f' :=
  (limit.isLimit F).hom_ext w
#align category_theory.limits.limit.hom_ext CategoryTheory.Limits.limit.hom_ext

@[simp]
theorem limit.lift_map {F G : J ⥤ C} [HasLimit F] [HasLimit G] (c : Cone F) (α : F ⟶ G) :
    limit.lift F c ≫ limMap α = limit.lift G ((Cones.postcompose α).obj c) := by
  ext
  rw [assoc, limMap_π, limit.lift_π_assoc, limit.lift_π]
  rfl
#align category_theory.limits.limit.lift_map CategoryTheory.Limits.limit.lift_map

@[simp]
theorem limit.lift_cone {F : J ⥤ C} [HasLimit F] : limit.lift F (limit.cone F) = 𝟙 (limit F) :=
  (limit.isLimit _).lift_self
#align category_theory.limits.limit.lift_cone CategoryTheory.Limits.limit.lift_cone

/-- The isomorphism (in `Type`) between
morphisms from a specified object `W` to the limit object,
and cones with cone point `W`.
-/
def limit.homIso (F : J ⥤ C) [HasLimit F] (W : C) :
    ULift.{u₁} (W ⟶ limit F : Type v) ≅ F.cones.obj (op W) :=
  (limit.isLimit F).homIso W
#align category_theory.limits.limit.hom_iso CategoryTheory.Limits.limit.homIso

@[simp]
theorem limit.homIso_hom (F : J ⥤ C) [HasLimit F] {W : C} (f : ULift (W ⟶ limit F)) :
    (limit.homIso F W).hom f = (const J).map f.down ≫ (limit.cone F).π :=
  (limit.isLimit F).homIso_hom f
#align category_theory.limits.limit.hom_iso_hom CategoryTheory.Limits.limit.homIso_hom

/-- The isomorphism (in `Type`) between
morphisms from a specified object `W` to the limit object,
and an explicit componentwise description of cones with cone point `W`.
-/
def limit.homIso' (F : J ⥤ C) [HasLimit F] (W : C) :
    ULift.{u₁} (W ⟶ limit F : Type v) ≅
      { p : ∀ j, W ⟶ F.obj j // ∀ {j j' : J} (f : j ⟶ j'), p j ≫ F.map f = p j' } :=
  (limit.isLimit F).homIso' W
#align category_theory.limits.limit.hom_iso' CategoryTheory.Limits.limit.homIso'

theorem limit.lift_extend {F : J ⥤ C} [HasLimit F] (c : Cone F) {X : C} (f : X ⟶ c.pt) :
    limit.lift F (c.extend f) = f ≫ limit.lift F c := by aesop_cat
#align category_theory.limits.limit.lift_extend CategoryTheory.Limits.limit.lift_extend

/-- If a functor `F` has a limit, so does any naturally isomorphic functor.
-/
theorem hasLimitOfIso {F G : J ⥤ C} [HasLimit F] (α : F ≅ G) : HasLimit G :=
  HasLimit.mk
    { cone := (Cones.postcompose α.hom).obj (limit.cone F)
      isLimit := (IsLimit.postcomposeHomEquiv _ _).symm (limit.isLimit F) }
#align category_theory.limits.has_limit_of_iso CategoryTheory.Limits.hasLimitOfIso

-- See the construction of limits from products and equalizers
-- for an example usage.
/-- If a functor `G` has the same collection of cones as a functor `F`
which has a limit, then `G` also has a limit. -/
theorem HasLimit.ofConesIso {J K : Type u₁} [Category.{v₁} J] [Category.{v₂} K] (F : J ⥤ C)
    (G : K ⥤ C) (h : F.cones ≅ G.cones) [HasLimit F] : HasLimit G :=
  HasLimit.mk ⟨_, IsLimit.ofNatIso (IsLimit.natIso (limit.isLimit F) ≪≫ h)⟩
#align category_theory.limits.has_limit.of_cones_iso CategoryTheory.Limits.HasLimit.ofConesIso

/-- The limits of `F : J ⥤ C` and `G : J ⥤ C` are isomorphic,
if the functors are naturally isomorphic.
-/
def HasLimit.isoOfNatIso {F G : J ⥤ C} [HasLimit F] [HasLimit G] (w : F ≅ G) : limit F ≅ limit G :=
  IsLimit.conePointsIsoOfNatIso (limit.isLimit F) (limit.isLimit G) w
#align category_theory.limits.has_limit.iso_of_nat_iso CategoryTheory.Limits.HasLimit.isoOfNatIso

@[reassoc (attr := simp)]
theorem HasLimit.isoOfNatIso_hom_π {F G : J ⥤ C} [HasLimit F] [HasLimit G] (w : F ≅ G) (j : J) :
    (HasLimit.isoOfNatIso w).hom ≫ limit.π G j = limit.π F j ≫ w.hom.app j :=
  IsLimit.conePointsIsoOfNatIso_hom_comp _ _ _ _
#align category_theory.limits.has_limit.iso_of_nat_iso_hom_π CategoryTheory.Limits.HasLimit.isoOfNatIso_hom_π

@[reassoc (attr := simp)]
theorem HasLimit.isoOfNatIso_inv_π {F G : J ⥤ C} [HasLimit F] [HasLimit G] (w : F ≅ G) (j : J) :
    (HasLimit.isoOfNatIso w).inv ≫ limit.π F j = limit.π G j ≫ w.inv.app j :=
  IsLimit.conePointsIsoOfNatIso_inv_comp _ _ _ _
#align category_theory.limits.has_limit.iso_of_nat_iso_inv_π CategoryTheory.Limits.HasLimit.isoOfNatIso_inv_π

@[reassoc (attr := simp)]
theorem HasLimit.lift_isoOfNatIso_hom {F G : J ⥤ C} [HasLimit F] [HasLimit G] (t : Cone F)
    (w : F ≅ G) :
    limit.lift F t ≫ (HasLimit.isoOfNatIso w).hom =
      limit.lift G ((Cones.postcompose w.hom).obj _) :=
  IsLimit.lift_comp_conePointsIsoOfNatIso_hom _ _ _
#align category_theory.limits.has_limit.lift_iso_of_nat_iso_hom CategoryTheory.Limits.HasLimit.lift_isoOfNatIso_hom

@[reassoc (attr := simp)]
theorem HasLimit.lift_isoOfNatIso_inv {F G : J ⥤ C} [HasLimit F] [HasLimit G] (t : Cone G)
    (w : F ≅ G) :
    limit.lift G t ≫ (HasLimit.isoOfNatIso w).inv =
      limit.lift F ((Cones.postcompose w.inv).obj _) :=
  IsLimit.lift_comp_conePointsIsoOfNatIso_inv _ _ _
#align category_theory.limits.has_limit.lift_iso_of_nat_iso_inv CategoryTheory.Limits.HasLimit.lift_isoOfNatIso_inv

/-- The limits of `F : J ⥤ C` and `G : K ⥤ C` are isomorphic,
if there is an equivalence `e : J ≌ K` making the triangle commute up to natural isomorphism.
-/
def HasLimit.isoOfEquivalence {F : J ⥤ C} [HasLimit F] {G : K ⥤ C} [HasLimit G] (e : J ≌ K)
    (w : e.functor ⋙ G ≅ F) : limit F ≅ limit G :=
  IsLimit.conePointsIsoOfEquivalence (limit.isLimit F) (limit.isLimit G) e w
#align category_theory.limits.has_limit.iso_of_equivalence CategoryTheory.Limits.HasLimit.isoOfEquivalence

@[simp]
theorem HasLimit.isoOfEquivalence_hom_π {F : J ⥤ C} [HasLimit F] {G : K ⥤ C} [HasLimit G]
    (e : J ≌ K) (w : e.functor ⋙ G ≅ F) (k : K) :
    (HasLimit.isoOfEquivalence e w).hom ≫ limit.π G k =
      limit.π F (e.inverse.obj k) ≫ w.inv.app (e.inverse.obj k) ≫ G.map (e.counit.app k) := by
  simp only [HasLimit.isoOfEquivalence, IsLimit.conePointsIsoOfEquivalence_hom]
  dsimp
  simp
#align category_theory.limits.has_limit.iso_of_equivalence_hom_π CategoryTheory.Limits.HasLimit.isoOfEquivalence_hom_π

@[simp]
theorem HasLimit.isoOfEquivalence_inv_π {F : J ⥤ C} [HasLimit F] {G : K ⥤ C} [HasLimit G]
    (e : J ≌ K) (w : e.functor ⋙ G ≅ F) (j : J) :
    (HasLimit.isoOfEquivalence e w).inv ≫ limit.π F j =
    limit.π G (e.functor.obj j) ≫ w.hom.app j := by
  simp only [HasLimit.isoOfEquivalence, IsLimit.conePointsIsoOfEquivalence_hom]
  dsimp
  simp
#align category_theory.limits.has_limit.iso_of_equivalence_inv_π CategoryTheory.Limits.HasLimit.isoOfEquivalence_inv_π

section Pre

variable (F) [HasLimit F] (E : K ⥤ J) [HasLimit (E ⋙ F)]

/-- The canonical morphism from the limit of `F` to the limit of `E ⋙ F`.
-/
def limit.pre : limit F ⟶ limit (E ⋙ F) :=
  limit.lift (E ⋙ F) ((limit.cone F).whisker E)
#align category_theory.limits.limit.pre CategoryTheory.Limits.limit.pre

@[reassoc (attr := simp)]
theorem limit.pre_π (k : K) : limit.pre F E ≫ limit.π (E ⋙ F) k = limit.π F (E.obj k) := by
  erw [IsLimit.fac]
  rfl
#align category_theory.limits.limit.pre_π CategoryTheory.Limits.limit.pre_π

@[simp]
theorem limit.lift_pre (c : Cone F) :
    limit.lift F c ≫ limit.pre F E = limit.lift (E ⋙ F) (c.whisker E) := by ext; simp
#align category_theory.limits.limit.lift_pre CategoryTheory.Limits.limit.lift_pre

variable {L : Type u₃} [Category.{v₃} L]
variable (D : L ⥤ K) [HasLimit (D ⋙ E ⋙ F)]

@[simp]
theorem limit.pre_pre [h : HasLimit (D ⋙ E ⋙ F)] : haveI : HasLimit ((D ⋙ E) ⋙ F) := h;
    limit.pre F E ≫ limit.pre (E ⋙ F) D = limit.pre F (D ⋙ E) := by
  haveI : HasLimit ((D ⋙ E) ⋙ F) := h
  ext j; erw [assoc, limit.pre_π, limit.pre_π, limit.pre_π]; rfl
#align category_theory.limits.limit.pre_pre CategoryTheory.Limits.limit.pre_pre

variable {E F}

/-- -
If we have particular limit cones available for `E ⋙ F` and for `F`,
we obtain a formula for `limit.pre F E`.
-/
theorem limit.pre_eq (s : LimitCone (E ⋙ F)) (t : LimitCone F) :
    limit.pre F E = (limit.isoLimitCone t).hom ≫ s.isLimit.lift (t.cone.whisker E) ≫
      (limit.isoLimitCone s).inv := by aesop_cat
#align category_theory.limits.limit.pre_eq CategoryTheory.Limits.limit.pre_eq

end Pre

section Post

variable {D : Type u'} [Category.{v'} D]
variable (F) [HasLimit F] (G : C ⥤ D) [HasLimit (F ⋙ G)]

/-- The canonical morphism from `G` applied to the limit of `F` to the limit of `F ⋙ G`.
-/
def limit.post : G.obj (limit F) ⟶ limit (F ⋙ G) :=
  limit.lift (F ⋙ G) (G.mapCone (limit.cone F))
#align category_theory.limits.limit.post CategoryTheory.Limits.limit.post

@[reassoc (attr := simp)]
theorem limit.post_π (j : J) : limit.post F G ≫ limit.π (F ⋙ G) j = G.map (limit.π F j) := by
  erw [IsLimit.fac]
  rfl
#align category_theory.limits.limit.post_π CategoryTheory.Limits.limit.post_π

@[simp]
theorem limit.lift_post (c : Cone F) :
    G.map (limit.lift F c) ≫ limit.post F G = limit.lift (F ⋙ G) (G.mapCone c) := by
  ext
  rw [assoc, limit.post_π, ← G.map_comp, limit.lift_π, limit.lift_π]
  rfl
#align category_theory.limits.limit.lift_post CategoryTheory.Limits.limit.lift_post

@[simp]
theorem limit.post_post {E : Type u''} [Category.{v''} E] (H : D ⥤ E) [h : HasLimit ((F ⋙ G) ⋙ H)] :
    -- H G (limit F) ⟶ H (limit (F ⋙ G)) ⟶ limit ((F ⋙ G) ⋙ H) equals
    -- H G (limit F) ⟶ limit (F ⋙ (G ⋙ H))
    haveI : HasLimit (F ⋙ G ⋙ H) := h
    H.map (limit.post F G) ≫ limit.post (F ⋙ G) H = limit.post F (G ⋙ H) := by
  haveI : HasLimit (F ⋙ G ⋙ H) := h
  ext; erw [assoc, limit.post_π, ← H.map_comp, limit.post_π, limit.post_π]; rfl
#align category_theory.limits.limit.post_post CategoryTheory.Limits.limit.post_post

end Post

theorem limit.pre_post {D : Type u'} [Category.{v'} D] (E : K ⥤ J) (F : J ⥤ C) (G : C ⥤ D)
    [HasLimit F] [HasLimit (E ⋙ F)] [HasLimit (F ⋙ G)]
    [h : HasLimit ((E ⋙ F) ⋙ G)] :-- G (limit F) ⟶ G (limit (E ⋙ F)) ⟶ limit ((E ⋙ F) ⋙ G) vs
            -- G (limit F) ⟶ limit F ⋙ G ⟶ limit (E ⋙ (F ⋙ G)) or
    haveI : HasLimit (E ⋙ F ⋙ G) := h
    G.map (limit.pre F E) ≫ limit.post (E ⋙ F) G = limit.post F G ≫ limit.pre (F ⋙ G) E := by
  haveI : HasLimit (E ⋙ F ⋙ G) := h
  ext; erw [assoc, limit.post_π, ← G.map_comp, limit.pre_π, assoc, limit.pre_π, limit.post_π]
#align category_theory.limits.limit.pre_post CategoryTheory.Limits.limit.pre_post

open CategoryTheory.Equivalence

instance hasLimitEquivalenceComp (e : K ≌ J) [HasLimit F] : HasLimit (e.functor ⋙ F) :=
  HasLimit.mk
    { cone := Cone.whisker e.functor (limit.cone F)
      isLimit := IsLimit.whiskerEquivalence (limit.isLimit F) e }
#align category_theory.limits.has_limit_equivalence_comp CategoryTheory.Limits.hasLimitEquivalenceComp

-- Porting note: testing whether this still needed
-- attribute [local elab_without_expected_type] inv_fun_id_assoc

-- not entirely sure why this is needed
/-- If a `E ⋙ F` has a limit, and `E` is an equivalence, we can construct a limit of `F`.
-/
theorem hasLimitOfEquivalenceComp (e : K ≌ J) [HasLimit (e.functor ⋙ F)] : HasLimit F := by
  haveI : HasLimit (e.inverse ⋙ e.functor ⋙ F) := Limits.hasLimitEquivalenceComp e.symm
  apply hasLimitOfIso (e.invFunIdAssoc F)
#align category_theory.limits.has_limit_of_equivalence_comp CategoryTheory.Limits.hasLimitOfEquivalenceComp

-- `hasLimitCompEquivalence` and `hasLimitOfCompEquivalence`
-- are proved in `CategoryTheory/Adjunction/Limits.lean`.
section LimFunctor

variable [HasLimitsOfShape J C]

section

/-- `limit F` is functorial in `F`, when `C` has all limits of shape `J`. -/
@[simps]
def lim : (J ⥤ C) ⥤ C where
  obj F := limit F
  map α := limMap α
  map_id F := by
    apply Limits.limit.hom_ext; intro j
    erw [limMap_π, Category.id_comp, Category.comp_id]
  map_comp α β := by
    apply Limits.limit.hom_ext; intro j
    erw [assoc, IsLimit.fac, IsLimit.fac, ← assoc, IsLimit.fac, assoc]; rfl
#align category_theory.limits.lim CategoryTheory.Limits.lim
#align category_theory.limits.lim_map_eq_lim_map CategoryTheory.Limits.lim_map

end

variable {G : J ⥤ C} (α : F ⟶ G)

theorem limit.map_pre [HasLimitsOfShape K C] (E : K ⥤ J) :
    lim.map α ≫ limit.pre G E = limit.pre F E ≫ lim.map (whiskerLeft E α) := by
  ext
  simp
#align category_theory.limits.limit.map_pre CategoryTheory.Limits.limit.map_pre

theorem limit.map_pre' [HasLimitsOfShape K C] (F : J ⥤ C) {E₁ E₂ : K ⥤ J} (α : E₁ ⟶ E₂) :
    limit.pre F E₂ = limit.pre F E₁ ≫ lim.map (whiskerRight α F) := by
  ext1; simp [← category.assoc]
#align category_theory.limits.limit.map_pre' CategoryTheory.Limits.limit.map_pre'

theorem limit.id_pre (F : J ⥤ C) : limit.pre F (𝟭 _) = lim.map (Functor.leftUnitor F).inv := by
  aesop_cat
#align category_theory.limits.limit.id_pre CategoryTheory.Limits.limit.id_pre

theorem limit.map_post {D : Type u'} [Category.{v'} D] [HasLimitsOfShape J D] (H : C ⥤ D) :
    /- H (limit F) ⟶ H (limit G) ⟶ limit (G ⋙ H) vs
     H (limit F) ⟶ limit (F ⋙ H) ⟶ limit (G ⋙ H) -/
    H.map (limMap α) ≫ limit.post G H = limit.post F H ≫ limMap (whiskerRight α H) := by
  ext
  simp only [whiskerRight_app, limMap_π, assoc, limit.post_π_assoc, limit.post_π, ← H.map_comp]
#align category_theory.limits.limit.map_post CategoryTheory.Limits.limit.map_post

/-- The isomorphism between
morphisms from `W` to the cone point of the limit cone for `F`
and cones over `F` with cone point `W`
is natural in `F`.
-/
def limYoneda :
    lim ⋙ yoneda ⋙ (whiskeringRight _ _ _).obj uliftFunctor.{u₁} ≅ CategoryTheory.cones J C :=
  NatIso.ofComponents fun F => NatIso.ofComponents fun W => limit.homIso F (unop W)
#align category_theory.limits.lim_yoneda CategoryTheory.Limits.limYoneda

/-- The constant functor and limit functor are adjoint to each other-/
def constLimAdj : (const J : C ⥤ J ⥤ C) ⊣ lim where
  homEquiv c g :=
    { toFun := fun f => limit.lift _ ⟨c, f⟩
      invFun := fun f =>
        { app := fun j => f ≫ limit.π _ _ }
      left_inv := by aesop_cat
      right_inv := by aesop_cat }
  unit := { app := fun c => limit.lift _ ⟨_, 𝟙 _⟩ }
  counit := { app := fun g => { app := limit.π _ } }
  -- This used to be automatic before leanprover/lean4#2644
  homEquiv_unit := by
    -- Sad that aesop can no longer do this!
    intros
    dsimp
    ext
    simp
#align category_theory.limits.const_lim_adj CategoryTheory.Limits.constLimAdj

instance : IsRightAdjoint (lim : (J ⥤ C) ⥤ C) :=
  ⟨_, ⟨constLimAdj⟩⟩

end LimFunctor

instance limMap_mono' {F G : J ⥤ C} [HasLimitsOfShape J C] (α : F ⟶ G) [Mono α] : Mono (limMap α) :=
  (lim : (J ⥤ C) ⥤ C).map_mono α
#align category_theory.limits.lim_map_mono' CategoryTheory.Limits.limMap_mono'

instance limMap_mono {F G : J ⥤ C} [HasLimit F] [HasLimit G] (α : F ⟶ G) [∀ j, Mono (α.app j)] :
    Mono (limMap α) :=
  ⟨fun {Z} u v h =>
    limit.hom_ext fun j => (cancel_mono (α.app j)).1 <| by simpa using h =≫ limit.π _ j⟩
#align category_theory.limits.lim_map_mono CategoryTheory.Limits.limMap_mono

section Adjunction

variable {L : (J ⥤ C) ⥤ C} (adj : Functor.const _ ⊣ L)

/- The fact that the existence of limits of shape `J` is equivalent to the existence
of a right adjoint to the constant functor `C ⥤ (J ⥤ C)` is obtained in
the file `Mathlib.CategoryTheory.Limits.ConeCategory`: see the lemma
`hasLimitsOfShape_iff_isLeftAdjoint_const`. In the definitions below, given an
adjunction `adj : Functor.const _ ⊣ (L : (J ⥤ C) ⥤ C)`, we directly construct
a limit cone for any `F : J ⥤ C`. -/

/-- The limit cone obtained from a right adjoint of the constant functor. -/
@[simps]
noncomputable def coneOfAdj (F : J ⥤ C) : Cone F where
  pt := L.obj F
  π := adj.counit.app F

/-- The cones defined by `coneOfAdj` are limit cones. -/
@[simps]
def isLimitConeOfAdj (F : J ⥤ C) :
    IsLimit (coneOfAdj adj F) where
  lift s := adj.homEquiv _ _ s.π
  fac s j := by
    have eq := NatTrans.congr_app (adj.counit.naturality s.π) j
    have eq' := NatTrans.congr_app (adj.left_triangle_components s.pt) j
    dsimp at eq eq' ⊢
    rw [Adjunction.homEquiv_unit, assoc, eq, reassoc_of% eq']
  uniq s m hm := (adj.homEquiv _ _).symm.injective (by ext j; simpa using hm j)

end Adjunction

/-- We can transport limits of shape `J` along an equivalence `J ≌ J'`.
-/
theorem hasLimitsOfShape_of_equivalence {J' : Type u₂} [Category.{v₂} J'] (e : J ≌ J')
    [HasLimitsOfShape J C] : HasLimitsOfShape J' C := by
  constructor
  intro F
  apply hasLimitOfEquivalenceComp e
#align category_theory.limits.has_limits_of_shape_of_equivalence CategoryTheory.Limits.hasLimitsOfShape_of_equivalence

variable (C)

/-- A category that has larger limits also has smaller limits. -/
theorem hasLimitsOfSizeOfUnivLE [UnivLE.{v₂, v₁}] [UnivLE.{u₂, u₁}]
    [HasLimitsOfSize.{v₁, u₁} C] : HasLimitsOfSize.{v₂, u₂} C where
  has_limits_of_shape J {_} := hasLimitsOfShape_of_equivalence
    ((ShrinkHoms.equivalence J).trans <| Shrink.equivalence _).symm

/-- `hasLimitsOfSizeShrink.{v u} C` tries to obtain `HasLimitsOfSize.{v u} C`
from some other `HasLimitsOfSize C`.
-/
theorem hasLimitsOfSizeShrink [HasLimitsOfSize.{max v₁ v₂, max u₁ u₂} C] :
    HasLimitsOfSize.{v₁, u₁} C := hasLimitsOfSizeOfUnivLE.{max v₁ v₂, max u₁ u₂} C
#align category_theory.limits.has_limits_of_size_shrink CategoryTheory.Limits.hasLimitsOfSizeShrink

instance (priority := 100) hasSmallestLimitsOfHasLimits [HasLimits C] : HasLimitsOfSize.{0, 0} C :=
  hasLimitsOfSizeShrink.{0, 0} C
#align category_theory.limits.has_smallest_limits_of_has_limits CategoryTheory.Limits.hasSmallestLimitsOfHasLimits

end Limit

section Colimit

/-- `ColimitCocone F` contains a cocone over `F` together with the information that it is a
    colimit. -/
-- @[nolint has_nonempty_instance] -- Porting note(#5171): removed; linter not ported yet
structure ColimitCocone (F : J ⥤ C) where
  /-- The cocone itself -/
  cocone : Cocone F
  /-- The proof that it is the colimit cocone -/
  isColimit : IsColimit cocone
#align category_theory.limits.colimit_cocone CategoryTheory.Limits.ColimitCocone
#align category_theory.limits.colimit_cocone.is_colimit CategoryTheory.Limits.ColimitCocone.isColimit

/-- `HasColimit F` represents the mere existence of a colimit for `F`. -/
class HasColimit (F : J ⥤ C) : Prop where mk' ::
  /-- There exists a colimit for `F` -/
  exists_colimit : Nonempty (ColimitCocone F)
#align category_theory.limits.has_colimit CategoryTheory.Limits.HasColimit

theorem HasColimit.mk {F : J ⥤ C} (d : ColimitCocone F) : HasColimit F :=
  ⟨Nonempty.intro d⟩
#align category_theory.limits.has_colimit.mk CategoryTheory.Limits.HasColimit.mk

/-- Use the axiom of choice to extract explicit `ColimitCocone F` from `HasColimit F`. -/
def getColimitCocone (F : J ⥤ C) [HasColimit F] : ColimitCocone F :=
  Classical.choice <| HasColimit.exists_colimit
#align category_theory.limits.get_colimit_cocone CategoryTheory.Limits.getColimitCocone

variable (J C)

/-- `C` has colimits of shape `J` if there exists a colimit for every functor `F : J ⥤ C`. -/
class HasColimitsOfShape : Prop where
  /-- All `F : J ⥤ C` have colimits for a fixed `J` -/
  has_colimit : ∀ F : J ⥤ C, HasColimit F := by infer_instance
#align category_theory.limits.has_colimits_of_shape CategoryTheory.Limits.HasColimitsOfShape

/-- `C` has all colimits of size `v₁ u₁` (`HasColimitsOfSize.{v₁ u₁} C`)
if it has colimits of every shape `J : Type u₁` with `[Category.{v₁} J]`.
-/
@[pp_with_univ]
class HasColimitsOfSize (C : Type u) [Category.{v} C] : Prop where
  /-- All `F : J ⥤ C` have colimits for all small `J` -/
  has_colimits_of_shape : ∀ (J : Type u₁) [Category.{v₁} J], HasColimitsOfShape J C := by
    infer_instance
#align category_theory.limits.has_colimits_of_size CategoryTheory.Limits.HasColimitsOfSize

/-- `C` has all (small) colimits if it has colimits of every shape that is as big as its hom-sets.
-/
abbrev HasColimits (C : Type u) [Category.{v} C] : Prop :=
  HasColimitsOfSize.{v, v} C
#align category_theory.limits.has_colimits CategoryTheory.Limits.HasColimits

theorem HasColimits.hasColimitsOfShape {C : Type u} [Category.{v} C] [HasColimits C] (J : Type v)
    [Category.{v} J] : HasColimitsOfShape J C :=
  HasColimitsOfSize.has_colimits_of_shape J
#align category_theory.limits.has_colimits.has_colimits_of_shape CategoryTheory.Limits.HasColimits.hasColimitsOfShape

variable {J C}

-- see Note [lower instance priority]
instance (priority := 100) hasColimitOfHasColimitsOfShape {J : Type u₁} [Category.{v₁} J]
    [HasColimitsOfShape J C] (F : J ⥤ C) : HasColimit F :=
  HasColimitsOfShape.has_colimit F
#align category_theory.limits.has_colimit_of_has_colimits_of_shape CategoryTheory.Limits.hasColimitOfHasColimitsOfShape

-- see Note [lower instance priority]
instance (priority := 100) hasColimitsOfShapeOfHasColimitsOfSize {J : Type u₁} [Category.{v₁} J]
    [HasColimitsOfSize.{v₁, u₁} C] : HasColimitsOfShape J C :=
  HasColimitsOfSize.has_colimits_of_shape J
#align category_theory.limits.has_colimits_of_shape_of_has_colimits_of_size CategoryTheory.Limits.hasColimitsOfShapeOfHasColimitsOfSize

-- Interface to the `HasColimit` class.
/-- An arbitrary choice of colimit cocone of a functor. -/
def colimit.cocone (F : J ⥤ C) [HasColimit F] : Cocone F :=
  (getColimitCocone F).cocone
#align category_theory.limits.colimit.cocone CategoryTheory.Limits.colimit.cocone

/-- An arbitrary choice of colimit object of a functor. -/
def colimit (F : J ⥤ C) [HasColimit F] :=
  (colimit.cocone F).pt
#align category_theory.limits.colimit CategoryTheory.Limits.colimit

/-- The coprojection from a value of the functor to the colimit object. -/
def colimit.ι (F : J ⥤ C) [HasColimit F] (j : J) : F.obj j ⟶ colimit F :=
  (colimit.cocone F).ι.app j
#align category_theory.limits.colimit.ι CategoryTheory.Limits.colimit.ι

@[simp]
theorem colimit.cocone_ι {F : J ⥤ C} [HasColimit F] (j : J) :
    (colimit.cocone F).ι.app j = colimit.ι _ j :=
  rfl
#align category_theory.limits.colimit.cocone_ι CategoryTheory.Limits.colimit.cocone_ι

@[simp]
theorem colimit.cocone_x {F : J ⥤ C} [HasColimit F] : (colimit.cocone F).pt = colimit F :=
  rfl
set_option linter.uppercaseLean3 false in
#align category_theory.limits.colimit.cocone_X CategoryTheory.Limits.colimit.cocone_x

@[reassoc (attr := simp)]
theorem colimit.w (F : J ⥤ C) [HasColimit F] {j j' : J} (f : j ⟶ j') :
    F.map f ≫ colimit.ι F j' = colimit.ι F j :=
  (colimit.cocone F).w f
#align category_theory.limits.colimit.w CategoryTheory.Limits.colimit.w

/-- Evidence that the arbitrary choice of cocone is a colimit cocone. -/
def colimit.isColimit (F : J ⥤ C) [HasColimit F] : IsColimit (colimit.cocone F) :=
  (getColimitCocone F).isColimit
#align category_theory.limits.colimit.is_colimit CategoryTheory.Limits.colimit.isColimit

/-- The morphism from the colimit object to the cone point of any other cocone. -/
def colimit.desc (F : J ⥤ C) [HasColimit F] (c : Cocone F) : colimit F ⟶ c.pt :=
  (colimit.isColimit F).desc c
#align category_theory.limits.colimit.desc CategoryTheory.Limits.colimit.desc

@[simp]
theorem colimit.isColimit_desc {F : J ⥤ C} [HasColimit F] (c : Cocone F) :
    (colimit.isColimit F).desc c = colimit.desc F c :=
  rfl
#align category_theory.limits.colimit.is_colimit_desc CategoryTheory.Limits.colimit.isColimit_desc

/-- We have lots of lemmas describing how to simplify `colimit.ι F j ≫ _`,
and combined with `colimit.ext` we rely on these lemmas for many calculations.

However, since `Category.assoc` is a `@[simp]` lemma, often expressions are
right associated, and it's hard to apply these lemmas about `colimit.ι`.

We thus use `reassoc` to define additional `@[simp]` lemmas, with an arbitrary extra morphism.
(see `Tactic/reassoc_axiom.lean`)
 -/
@[reassoc (attr := simp)]
theorem colimit.ι_desc {F : J ⥤ C} [HasColimit F] (c : Cocone F) (j : J) :
    colimit.ι F j ≫ colimit.desc F c = c.ι.app j :=
  IsColimit.fac _ c j
#align category_theory.limits.colimit.ι_desc CategoryTheory.Limits.colimit.ι_desc

/-- Functoriality of colimits.

Usually this morphism should be accessed through `colim.map`,
but may be needed separately when you have specified colimits for the source and target functors,
but not necessarily for all functors of shape `J`.
-/
def colimMap {F G : J ⥤ C} [HasColimit F] [HasColimit G] (α : F ⟶ G) : colimit F ⟶ colimit G :=
  IsColimit.map (colimit.isColimit F) _ α
#align category_theory.limits.colim_map CategoryTheory.Limits.colimMap

@[reassoc (attr := simp)]
theorem ι_colimMap {F G : J ⥤ C} [HasColimit F] [HasColimit G] (α : F ⟶ G) (j : J) :
    colimit.ι F j ≫ colimMap α = α.app j ≫ colimit.ι G j :=
  colimit.ι_desc _ j
#align category_theory.limits.ι_colim_map CategoryTheory.Limits.ι_colimMap

/-- The cocone morphism from the arbitrary choice of colimit cocone to any cocone. -/
def colimit.coconeMorphism {F : J ⥤ C} [HasColimit F] (c : Cocone F) : colimit.cocone F ⟶ c :=
  (colimit.isColimit F).descCoconeMorphism c
#align category_theory.limits.colimit.cocone_morphism CategoryTheory.Limits.colimit.coconeMorphism

@[simp]
theorem colimit.coconeMorphism_hom {F : J ⥤ C} [HasColimit F] (c : Cocone F) :
    (colimit.coconeMorphism c).hom = colimit.desc F c :=
  rfl
#align category_theory.limits.colimit.cocone_morphism_hom CategoryTheory.Limits.colimit.coconeMorphism_hom

theorem colimit.ι_coconeMorphism {F : J ⥤ C} [HasColimit F] (c : Cocone F) (j : J) :
    colimit.ι F j ≫ (colimit.coconeMorphism c).hom = c.ι.app j := by simp
#align category_theory.limits.colimit.ι_cocone_morphism CategoryTheory.Limits.colimit.ι_coconeMorphism

@[reassoc (attr := simp)]
theorem colimit.comp_coconePointUniqueUpToIso_hom {F : J ⥤ C} [HasColimit F] {c : Cocone F}
    (hc : IsColimit c) (j : J) :
    colimit.ι F j ≫ (IsColimit.coconePointUniqueUpToIso (colimit.isColimit _) hc).hom = c.ι.app j :=
  IsColimit.comp_coconePointUniqueUpToIso_hom _ _ _
#align category_theory.limits.colimit.comp_cocone_point_unique_up_to_iso_hom CategoryTheory.Limits.colimit.comp_coconePointUniqueUpToIso_hom

@[reassoc (attr := simp)]
theorem colimit.comp_coconePointUniqueUpToIso_inv {F : J ⥤ C} [HasColimit F] {c : Cocone F}
    (hc : IsColimit c) (j : J) :
    colimit.ι F j ≫ (IsColimit.coconePointUniqueUpToIso hc (colimit.isColimit _)).inv = c.ι.app j :=
  IsColimit.comp_coconePointUniqueUpToIso_inv _ _ _
#align category_theory.limits.colimit.comp_cocone_point_unique_up_to_iso_inv CategoryTheory.Limits.colimit.comp_coconePointUniqueUpToIso_inv

theorem colimit.existsUnique {F : J ⥤ C} [HasColimit F] (t : Cocone F) :
    ∃! d : colimit F ⟶ t.pt, ∀ j, colimit.ι F j ≫ d = t.ι.app j :=
  (colimit.isColimit F).existsUnique _
#align category_theory.limits.colimit.exists_unique CategoryTheory.Limits.colimit.existsUnique

/--
Given any other colimit cocone for `F`, the chosen `colimit F` is isomorphic to the cocone point.
-/
def colimit.isoColimitCocone {F : J ⥤ C} [HasColimit F] (t : ColimitCocone F) :
    colimit F ≅ t.cocone.pt :=
  IsColimit.coconePointUniqueUpToIso (colimit.isColimit F) t.isColimit
#align category_theory.limits.colimit.iso_colimit_cocone CategoryTheory.Limits.colimit.isoColimitCocone

@[reassoc (attr := simp)]
theorem colimit.isoColimitCocone_ι_hom {F : J ⥤ C} [HasColimit F] (t : ColimitCocone F) (j : J) :
    colimit.ι F j ≫ (colimit.isoColimitCocone t).hom = t.cocone.ι.app j := by
  dsimp [colimit.isoColimitCocone, IsColimit.coconePointUniqueUpToIso]
  aesop_cat
#align category_theory.limits.colimit.iso_colimit_cocone_ι_hom CategoryTheory.Limits.colimit.isoColimitCocone_ι_hom

@[reassoc (attr := simp)]
theorem colimit.isoColimitCocone_ι_inv {F : J ⥤ C} [HasColimit F] (t : ColimitCocone F) (j : J) :
    t.cocone.ι.app j ≫ (colimit.isoColimitCocone t).inv = colimit.ι F j := by
  dsimp [colimit.isoColimitCocone, IsColimit.coconePointUniqueUpToIso]
  aesop_cat
#align category_theory.limits.colimit.iso_colimit_cocone_ι_inv CategoryTheory.Limits.colimit.isoColimitCocone_ι_inv

@[ext]
theorem colimit.hom_ext {F : J ⥤ C} [HasColimit F] {X : C} {f f' : colimit F ⟶ X}
    (w : ∀ j, colimit.ι F j ≫ f = colimit.ι F j ≫ f') : f = f' :=
  (colimit.isColimit F).hom_ext w
#align category_theory.limits.colimit.hom_ext CategoryTheory.Limits.colimit.hom_ext

@[simp]
theorem colimit.desc_cocone {F : J ⥤ C} [HasColimit F] :
    colimit.desc F (colimit.cocone F) = 𝟙 (colimit F) :=
  (colimit.isColimit _).desc_self
#align category_theory.limits.colimit.desc_cocone CategoryTheory.Limits.colimit.desc_cocone

/-- The isomorphism (in `Type`) between
morphisms from the colimit object to a specified object `W`,
and cocones with cone point `W`.
-/
def colimit.homIso (F : J ⥤ C) [HasColimit F] (W : C) :
    ULift.{u₁} (colimit F ⟶ W : Type v) ≅ F.cocones.obj W :=
  (colimit.isColimit F).homIso W
#align category_theory.limits.colimit.hom_iso CategoryTheory.Limits.colimit.homIso

@[simp]
theorem colimit.homIso_hom (F : J ⥤ C) [HasColimit F] {W : C} (f : ULift (colimit F ⟶ W)) :
    (colimit.homIso F W).hom f = (colimit.cocone F).ι ≫ (const J).map f.down :=
  (colimit.isColimit F).homIso_hom f
#align category_theory.limits.colimit.hom_iso_hom CategoryTheory.Limits.colimit.homIso_hom

/-- The isomorphism (in `Type`) between
morphisms from the colimit object to a specified object `W`,
and an explicit componentwise description of cocones with cone point `W`.
-/
def colimit.homIso' (F : J ⥤ C) [HasColimit F] (W : C) :
    ULift.{u₁} (colimit F ⟶ W : Type v) ≅
      { p : ∀ j, F.obj j ⟶ W // ∀ {j j'} (f : j ⟶ j'), F.map f ≫ p j' = p j } :=
  (colimit.isColimit F).homIso' W
#align category_theory.limits.colimit.hom_iso' CategoryTheory.Limits.colimit.homIso'

theorem colimit.desc_extend (F : J ⥤ C) [HasColimit F] (c : Cocone F) {X : C} (f : c.pt ⟶ X) :
    colimit.desc F (c.extend f) = colimit.desc F c ≫ f := by ext1; rw [← Category.assoc]; simp
#align category_theory.limits.colimit.desc_extend CategoryTheory.Limits.colimit.desc_extend

-- This has the isomorphism pointing in the opposite direction than in `has_limit_of_iso`.
-- This is intentional; it seems to help with elaboration.
/-- If `F` has a colimit, so does any naturally isomorphic functor.
-/
theorem hasColimitOfIso {F G : J ⥤ C} [HasColimit F] (α : G ≅ F) : HasColimit G :=
  HasColimit.mk
    { cocone := (Cocones.precompose α.hom).obj (colimit.cocone F)
      isColimit := (IsColimit.precomposeHomEquiv _ _).symm (colimit.isColimit F) }
#align category_theory.limits.has_colimit_of_iso CategoryTheory.Limits.hasColimitOfIso

/-- If a functor `G` has the same collection of cocones as a functor `F`
which has a colimit, then `G` also has a colimit. -/
theorem HasColimit.ofCoconesIso {K : Type u₁} [Category.{v₂} K] (F : J ⥤ C) (G : K ⥤ C)
    (h : F.cocones ≅ G.cocones) [HasColimit F] : HasColimit G :=
  HasColimit.mk ⟨_, IsColimit.ofNatIso (IsColimit.natIso (colimit.isColimit F) ≪≫ h)⟩
#align category_theory.limits.has_colimit.of_cocones_iso CategoryTheory.Limits.HasColimit.ofCoconesIso

/-- The colimits of `F : J ⥤ C` and `G : J ⥤ C` are isomorphic,
if the functors are naturally isomorphic.
-/
def HasColimit.isoOfNatIso {F G : J ⥤ C} [HasColimit F] [HasColimit G] (w : F ≅ G) :
    colimit F ≅ colimit G :=
  IsColimit.coconePointsIsoOfNatIso (colimit.isColimit F) (colimit.isColimit G) w
#align category_theory.limits.has_colimit.iso_of_nat_iso CategoryTheory.Limits.HasColimit.isoOfNatIso

@[reassoc (attr := simp)]
theorem HasColimit.isoOfNatIso_ι_hom {F G : J ⥤ C} [HasColimit F] [HasColimit G] (w : F ≅ G)
    (j : J) : colimit.ι F j ≫ (HasColimit.isoOfNatIso w).hom = w.hom.app j ≫ colimit.ι G j :=
  IsColimit.comp_coconePointsIsoOfNatIso_hom _ _ _ _
#align category_theory.limits.has_colimit.iso_of_nat_iso_ι_hom CategoryTheory.Limits.HasColimit.isoOfNatIso_ι_hom

@[reassoc (attr := simp)]
theorem HasColimit.isoOfNatIso_ι_inv {F G : J ⥤ C} [HasColimit F] [HasColimit G] (w : F ≅ G)
    (j : J) : colimit.ι G j ≫ (HasColimit.isoOfNatIso w).inv = w.inv.app j ≫ colimit.ι F j :=
  IsColimit.comp_coconePointsIsoOfNatIso_inv _ _ _ _
#align category_theory.limits.has_colimit.iso_of_nat_iso_ι_inv CategoryTheory.Limits.HasColimit.isoOfNatIso_ι_inv

@[reassoc (attr := simp)]
theorem HasColimit.isoOfNatIso_hom_desc {F G : J ⥤ C} [HasColimit F] [HasColimit G] (t : Cocone G)
    (w : F ≅ G) :
    (HasColimit.isoOfNatIso w).hom ≫ colimit.desc G t =
      colimit.desc F ((Cocones.precompose w.hom).obj _) :=
  IsColimit.coconePointsIsoOfNatIso_hom_desc _ _ _
#align category_theory.limits.has_colimit.iso_of_nat_iso_hom_desc CategoryTheory.Limits.HasColimit.isoOfNatIso_hom_desc

@[reassoc (attr := simp)]
theorem HasColimit.isoOfNatIso_inv_desc {F G : J ⥤ C} [HasColimit F] [HasColimit G] (t : Cocone F)
    (w : F ≅ G) :
    (HasColimit.isoOfNatIso w).inv ≫ colimit.desc F t =
      colimit.desc G ((Cocones.precompose w.inv).obj _) :=
  IsColimit.coconePointsIsoOfNatIso_inv_desc _ _ _
#align category_theory.limits.has_colimit.iso_of_nat_iso_inv_desc CategoryTheory.Limits.HasColimit.isoOfNatIso_inv_desc

/-- The colimits of `F : J ⥤ C` and `G : K ⥤ C` are isomorphic,
if there is an equivalence `e : J ≌ K` making the triangle commute up to natural isomorphism.
-/
def HasColimit.isoOfEquivalence {F : J ⥤ C} [HasColimit F] {G : K ⥤ C} [HasColimit G] (e : J ≌ K)
    (w : e.functor ⋙ G ≅ F) : colimit F ≅ colimit G :=
  IsColimit.coconePointsIsoOfEquivalence (colimit.isColimit F) (colimit.isColimit G) e w
#align category_theory.limits.has_colimit.iso_of_equivalence CategoryTheory.Limits.HasColimit.isoOfEquivalence

@[simp]
theorem HasColimit.isoOfEquivalence_hom_π {F : J ⥤ C} [HasColimit F] {G : K ⥤ C} [HasColimit G]
    (e : J ≌ K) (w : e.functor ⋙ G ≅ F) (j : J) :
    colimit.ι F j ≫ (HasColimit.isoOfEquivalence e w).hom =
      F.map (e.unit.app j) ≫ w.inv.app _ ≫ colimit.ι G _ := by
  simp [HasColimit.isoOfEquivalence, IsColimit.coconePointsIsoOfEquivalence_inv]
#align category_theory.limits.has_colimit.iso_of_equivalence_hom_π CategoryTheory.Limits.HasColimit.isoOfEquivalence_hom_π

@[simp]
theorem HasColimit.isoOfEquivalence_inv_π {F : J ⥤ C} [HasColimit F] {G : K ⥤ C} [HasColimit G]
    (e : J ≌ K) (w : e.functor ⋙ G ≅ F) (k : K) :
    colimit.ι G k ≫ (HasColimit.isoOfEquivalence e w).inv =
      G.map (e.counitInv.app k) ≫ w.hom.app (e.inverse.obj k) ≫ colimit.ι F (e.inverse.obj k) := by
  simp [HasColimit.isoOfEquivalence, IsColimit.coconePointsIsoOfEquivalence_inv]
#align category_theory.limits.has_colimit.iso_of_equivalence_inv_π CategoryTheory.Limits.HasColimit.isoOfEquivalence_inv_π

section Pre

variable (F) [HasColimit F] (E : K ⥤ J) [HasColimit (E ⋙ F)]

/-- The canonical morphism from the colimit of `E ⋙ F` to the colimit of `F`.
-/
def colimit.pre : colimit (E ⋙ F) ⟶ colimit F :=
  colimit.desc (E ⋙ F) ((colimit.cocone F).whisker E)
#align category_theory.limits.colimit.pre CategoryTheory.Limits.colimit.pre

@[reassoc (attr := simp)]
theorem colimit.ι_pre (k : K) : colimit.ι (E ⋙ F) k ≫ colimit.pre F E = colimit.ι F (E.obj k) := by
  erw [IsColimit.fac]
  rfl
#align category_theory.limits.colimit.ι_pre CategoryTheory.Limits.colimit.ι_pre

@[reassoc (attr := simp)]
theorem colimit.pre_desc (c : Cocone F) :
    colimit.pre F E ≫ colimit.desc F c = colimit.desc (E ⋙ F) (c.whisker E) := by
  ext; rw [← assoc, colimit.ι_pre]; simp
#align category_theory.limits.colimit.pre_desc CategoryTheory.Limits.colimit.pre_desc

variable {L : Type u₃} [Category.{v₃} L]
variable (D : L ⥤ K) [HasColimit (D ⋙ E ⋙ F)]

@[simp]
theorem colimit.pre_pre [h : HasColimit (D ⋙ E ⋙ F)] :
    haveI : HasColimit ((D ⋙ E) ⋙ F) := h
    colimit.pre (E ⋙ F) D ≫ colimit.pre F E = colimit.pre F (D ⋙ E) := by
  ext j
  rw [← assoc, colimit.ι_pre, colimit.ι_pre]
  haveI : HasColimit ((D ⋙ E) ⋙ F) := h
  exact (colimit.ι_pre F (D ⋙ E) j).symm
#align category_theory.limits.colimit.pre_pre CategoryTheory.Limits.colimit.pre_pre

variable {E F}

/-- -
If we have particular colimit cocones available for `E ⋙ F` and for `F`,
we obtain a formula for `colimit.pre F E`.
-/
theorem colimit.pre_eq (s : ColimitCocone (E ⋙ F)) (t : ColimitCocone F) :
    colimit.pre F E =
      (colimit.isoColimitCocone s).hom ≫
        s.isColimit.desc (t.cocone.whisker E) ≫ (colimit.isoColimitCocone t).inv := by
  aesop_cat
#align category_theory.limits.colimit.pre_eq CategoryTheory.Limits.colimit.pre_eq

end Pre

section Post

variable {D : Type u'} [Category.{v'} D]
variable (F) [HasColimit F] (G : C ⥤ D) [HasColimit (F ⋙ G)]

/-- The canonical morphism from `G` applied to the colimit of `F ⋙ G`
to `G` applied to the colimit of `F`.
-/
def colimit.post : colimit (F ⋙ G) ⟶ G.obj (colimit F) :=
  colimit.desc (F ⋙ G) (G.mapCocone (colimit.cocone F))
#align category_theory.limits.colimit.post CategoryTheory.Limits.colimit.post

@[reassoc (attr := simp)]
theorem colimit.ι_post (j : J) :
    colimit.ι (F ⋙ G) j ≫ colimit.post F G = G.map (colimit.ι F j) := by
  erw [IsColimit.fac]
  rfl
#align category_theory.limits.colimit.ι_post CategoryTheory.Limits.colimit.ι_post

@[simp]
theorem colimit.post_desc (c : Cocone F) :
    colimit.post F G ≫ G.map (colimit.desc F c) = colimit.desc (F ⋙ G) (G.mapCocone c) := by
  ext
  rw [← assoc, colimit.ι_post, ← G.map_comp, colimit.ι_desc, colimit.ι_desc]
  rfl
#align category_theory.limits.colimit.post_desc CategoryTheory.Limits.colimit.post_desc

@[simp]
theorem colimit.post_post {E : Type u''} [Category.{v''} E] (H : D ⥤ E)
    -- H G (colimit F) ⟶ H (colimit (F ⋙ G)) ⟶ colimit ((F ⋙ G) ⋙ H) equals
    -- H G (colimit F) ⟶ colimit (F ⋙ (G ⋙ H))
    [h : HasColimit ((F ⋙ G) ⋙ H)] : haveI : HasColimit (F ⋙ G ⋙ H) := h
    colimit.post (F ⋙ G) H ≫ H.map (colimit.post F G) = colimit.post F (G ⋙ H) := by
  ext j
  rw [← assoc, colimit.ι_post, ← H.map_comp, colimit.ι_post]
  haveI : HasColimit (F ⋙ G ⋙ H) := h
  exact (colimit.ι_post F (G ⋙ H) j).symm
#align category_theory.limits.colimit.post_post CategoryTheory.Limits.colimit.post_post

end Post

theorem colimit.pre_post {D : Type u'} [Category.{v'} D] (E : K ⥤ J) (F : J ⥤ C) (G : C ⥤ D)
    [HasColimit F] [HasColimit (E ⋙ F)] [HasColimit (F ⋙ G)] [h : HasColimit ((E ⋙ F) ⋙ G)] :
    -- G (colimit F) ⟶ G (colimit (E ⋙ F)) ⟶ colimit ((E ⋙ F) ⋙ G) vs
    -- G (colimit F) ⟶ colimit F ⋙ G ⟶ colimit (E ⋙ (F ⋙ G)) or
    haveI : HasColimit (E ⋙ F ⋙ G) := h
    colimit.post (E ⋙ F) G ≫ G.map (colimit.pre F E) =
      colimit.pre (F ⋙ G) E ≫ colimit.post F G := by
  ext j
  rw [← assoc, colimit.ι_post, ← G.map_comp, colimit.ι_pre, ← assoc]
  haveI : HasColimit (E ⋙ F ⋙ G) := h
  erw [colimit.ι_pre (F ⋙ G) E j, colimit.ι_post]
#align category_theory.limits.colimit.pre_post CategoryTheory.Limits.colimit.pre_post

open CategoryTheory.Equivalence

instance hasColimit_equivalence_comp (e : K ≌ J) [HasColimit F] : HasColimit (e.functor ⋙ F) :=
  HasColimit.mk
    { cocone := Cocone.whisker e.functor (colimit.cocone F)
      isColimit := IsColimit.whiskerEquivalence (colimit.isColimit F) e }
#align category_theory.limits.has_colimit_equivalence_comp CategoryTheory.Limits.hasColimit_equivalence_comp

/-- If a `E ⋙ F` has a colimit, and `E` is an equivalence, we can construct a colimit of `F`.
-/
theorem hasColimit_of_equivalence_comp (e : K ≌ J) [HasColimit (e.functor ⋙ F)] : HasColimit F := by
  haveI : HasColimit (e.inverse ⋙ e.functor ⋙ F) := Limits.hasColimit_equivalence_comp e.symm
  apply hasColimitOfIso (e.invFunIdAssoc F).symm
#align category_theory.limits.has_colimit_of_equivalence_comp CategoryTheory.Limits.hasColimit_of_equivalence_comp

section ColimFunctor

variable [HasColimitsOfShape J C]

section

-- attribute [local simp] colimMap -- Porting note: errors out colim.map_id and map_comp now

/-- `colimit F` is functorial in `F`, when `C` has all colimits of shape `J`. -/
@[simps] -- Porting note: simps on all fields now
def colim : (J ⥤ C) ⥤ C where
  obj F := colimit F
  map α := colimMap α
#align category_theory.limits.colim CategoryTheory.Limits.colim

end

variable {G : J ⥤ C} (α : F ⟶ G)

-- @[reassoc (attr := simp)] Porting note: now simp can prove these
@[reassoc]
theorem colimit.ι_map (j : J) : colimit.ι F j ≫ colim.map α = α.app j ≫ colimit.ι G j := by simp
#align category_theory.limits.colimit.ι_map CategoryTheory.Limits.colimit.ι_map

@[simp] -- Porting note: proof adjusted to account for @[simps] on all fields of colim
theorem colimit.map_desc (c : Cocone G) :
    colimMap α ≫ colimit.desc G c = colimit.desc F ((Cocones.precompose α).obj c) := by
  ext j
  simp [← assoc, colimit.ι_map, assoc, colimit.ι_desc, colimit.ι_desc]
#align category_theory.limits.colimit.map_desc CategoryTheory.Limits.colimit.map_desc

theorem colimit.pre_map [HasColimitsOfShape K C] (E : K ⥤ J) :
    colimit.pre F E ≫ colim.map α = colim.map (whiskerLeft E α) ≫ colimit.pre G E := by
  ext
  rw [← assoc, colimit.ι_pre, colimit.ι_map, ← assoc, colimit.ι_map, assoc, colimit.ι_pre]
  rfl
#align category_theory.limits.colimit.pre_map CategoryTheory.Limits.colimit.pre_map

theorem colimit.pre_map' [HasColimitsOfShape K C] (F : J ⥤ C) {E₁ E₂ : K ⥤ J} (α : E₁ ⟶ E₂) :
    colimit.pre F E₁ = colim.map (whiskerRight α F) ≫ colimit.pre F E₂ := by
  ext1
<<<<<<< HEAD
  #adaptation_note
  /-- This used to just be `simp [← assoc]`,
  but that now prevents `simp` also using the forward direction of `assoc`. -/
  simp_rw [comp_obj, ι_pre, colim_obj, colim_map, ← assoc, ι_colimMap, whiskerRight_app, assoc,
    comp_obj, ι_pre, w]
=======
  simp [← assoc, assoc]
>>>>>>> dc11996a
#align category_theory.limits.colimit.pre_map' CategoryTheory.Limits.colimit.pre_map'

theorem colimit.pre_id (F : J ⥤ C) :
    colimit.pre F (𝟭 _) = colim.map (Functor.leftUnitor F).hom := by aesop_cat
#align category_theory.limits.colimit.pre_id CategoryTheory.Limits.colimit.pre_id

theorem colimit.map_post {D : Type u'} [Category.{v'} D] [HasColimitsOfShape J D]
    (H : C ⥤ D) :/- H (colimit F) ⟶ H (colimit G) ⟶ colimit (G ⋙ H) vs
             H (colimit F) ⟶ colimit (F ⋙ H) ⟶ colimit (G ⋙ H) -/
          colimit.post
          F H ≫
        H.map (colim.map α) =
      colim.map (whiskerRight α H) ≫ colimit.post G H := by
  ext
  rw [← assoc, colimit.ι_post, ← H.map_comp, colimit.ι_map, H.map_comp]
  rw [← assoc, colimit.ι_map, assoc, colimit.ι_post]
  rfl
#align category_theory.limits.colimit.map_post CategoryTheory.Limits.colimit.map_post

/-- The isomorphism between
morphisms from the cone point of the colimit cocone for `F` to `W`
and cocones over `F` with cone point `W`
is natural in `F`.
-/
def colimCoyoneda : colim.op ⋙ coyoneda ⋙ (whiskeringRight _ _ _).obj uliftFunctor.{u₁}
    ≅ CategoryTheory.cocones J C :=
  NatIso.ofComponents fun F => NatIso.ofComponents fun W => colimit.homIso (unop F) W
#align category_theory.limits.colim_coyoneda CategoryTheory.Limits.colimCoyoneda

/-- The colimit functor and constant functor are adjoint to each other
-/
def colimConstAdj : (colim : (J ⥤ C) ⥤ C) ⊣ const J where
  homEquiv f c :=
    { toFun := fun g =>
        { app := fun _ => colimit.ι _ _ ≫ g }
      invFun := fun g => colimit.desc _ ⟨_, g⟩
      left_inv := by aesop_cat
      right_inv := by aesop_cat }
  unit := { app := fun g => { app := colimit.ι _ } }
  counit := { app := fun c => colimit.desc _ ⟨_, 𝟙 _⟩ }
#align category_theory.limits.colim_const_adj CategoryTheory.Limits.colimConstAdj

instance : IsLeftAdjoint (colim : (J ⥤ C) ⥤ C) :=
  ⟨_, ⟨colimConstAdj⟩⟩

end ColimFunctor

instance colimMap_epi' {F G : J ⥤ C} [HasColimitsOfShape J C] (α : F ⟶ G) [Epi α] :
    Epi (colimMap α) :=
  (colim : (J ⥤ C) ⥤ C).map_epi α
#align category_theory.limits.colim_map_epi' CategoryTheory.Limits.colimMap_epi'

instance colimMap_epi {F G : J ⥤ C} [HasColimit F] [HasColimit G] (α : F ⟶ G) [∀ j, Epi (α.app j)] :
    Epi (colimMap α) :=
  ⟨fun {Z} u v h =>
    colimit.hom_ext fun j => (cancel_epi (α.app j)).1 <| by simpa using colimit.ι _ j ≫= h⟩
#align category_theory.limits.colim_map_epi CategoryTheory.Limits.colimMap_epi

/-- We can transport colimits of shape `J` along an equivalence `J ≌ J'`.
-/
theorem hasColimitsOfShape_of_equivalence {J' : Type u₂} [Category.{v₂} J'] (e : J ≌ J')
    [HasColimitsOfShape J C] : HasColimitsOfShape J' C := by
  constructor
  intro F
  apply hasColimit_of_equivalence_comp e
#align category_theory.limits.has_colimits_of_shape_of_equivalence CategoryTheory.Limits.hasColimitsOfShape_of_equivalence

variable (C)

/-- A category that has larger colimits also has smaller colimits. -/
theorem hasColimitsOfSizeOfUnivLE [UnivLE.{v₂, v₁}] [UnivLE.{u₂, u₁}]
    [HasColimitsOfSize.{v₁, u₁} C] : HasColimitsOfSize.{v₂, u₂} C where
  has_colimits_of_shape J {_} := hasColimitsOfShape_of_equivalence
    ((ShrinkHoms.equivalence J).trans <| Shrink.equivalence _).symm

/-- `hasColimitsOfSizeShrink.{v u} C` tries to obtain `HasColimitsOfSize.{v u} C`
from some other `HasColimitsOfSize C`.
-/
theorem hasColimitsOfSizeShrink [HasColimitsOfSize.{max v₁ v₂, max u₁ u₂} C] :
    HasColimitsOfSize.{v₁, u₁} C := hasColimitsOfSizeOfUnivLE.{max v₁ v₂, max u₁ u₂} C
#align category_theory.limits.has_colimits_of_size_shrink CategoryTheory.Limits.hasColimitsOfSizeShrink

instance (priority := 100) hasSmallestColimitsOfHasColimits [HasColimits C] :
    HasColimitsOfSize.{0, 0} C :=
  hasColimitsOfSizeShrink.{0, 0} C
#align category_theory.limits.has_smallest_colimits_of_has_colimits CategoryTheory.Limits.hasSmallestColimitsOfHasColimits

end Colimit

section Opposite

/-- If `t : Cone F` is a limit cone, then `t.op : Cocone F.op` is a colimit cocone.
-/
def IsLimit.op {t : Cone F} (P : IsLimit t) : IsColimit t.op where
  desc s := (P.lift s.unop).op
  fac s j := congrArg Quiver.Hom.op (P.fac s.unop (unop j))
  uniq s m w := by
    dsimp
    rw [← P.uniq s.unop m.unop]
    · rfl
    · dsimp
      intro j
      rw [← w]
      rfl
#align category_theory.limits.is_limit.op CategoryTheory.Limits.IsLimit.op

/-- If `t : Cocone F` is a colimit cocone, then `t.op : Cone F.op` is a limit cone.
-/
def IsColimit.op {t : Cocone F} (P : IsColimit t) : IsLimit t.op where
  lift s := (P.desc s.unop).op
  fac s j := congrArg Quiver.Hom.op (P.fac s.unop (unop j))
  uniq s m w := by
    dsimp
    rw [← P.uniq s.unop m.unop]
    · rfl
    · dsimp
      intro j
      rw [← w]
      rfl
#align category_theory.limits.is_colimit.op CategoryTheory.Limits.IsColimit.op

/-- If `t : Cone F.op` is a limit cone, then `t.unop : Cocone F` is a colimit cocone.
-/
def IsLimit.unop {t : Cone F.op} (P : IsLimit t) : IsColimit t.unop where
  desc s := (P.lift s.op).unop
  fac s j := congrArg Quiver.Hom.unop (P.fac s.op (Opposite.op j))
  -- Porting note: thinks `op j` is `IsLimit.op j`
  uniq s m w := by
    dsimp
    rw [← P.uniq s.op m.op]
    · rfl
    · dsimp
      intro j
      rw [← w]
      rfl
#align category_theory.limits.is_limit.unop CategoryTheory.Limits.IsLimit.unop

/-- If `t : Cocone F.op` is a colimit cocone, then `t.unop : Cone F.` is a limit cone.
-/
def IsColimit.unop {t : Cocone F.op} (P : IsColimit t) : IsLimit t.unop where
  lift s := (P.desc s.op).unop
  fac s j := congrArg Quiver.Hom.unop (P.fac s.op (Opposite.op j))
  -- Porting note: thinks `op j` is `IsLimit.op j`
  uniq s m w := by
    dsimp
    rw [← P.uniq s.op m.op]
    · rfl
    · dsimp
      intro j
      rw [← w]
      rfl
#align category_theory.limits.is_colimit.unop CategoryTheory.Limits.IsColimit.unop

/-- `t : Cone F` is a limit cone if and only if `t.op : Cocone F.op` is a colimit cocone.
-/
def isLimitEquivIsColimitOp {t : Cone F} : IsLimit t ≃ IsColimit t.op :=
  equivOfSubsingletonOfSubsingleton IsLimit.op fun P =>
    P.unop.ofIsoLimit (Cones.ext (Iso.refl _))
#align category_theory.limits.is_limit_equiv_is_colimit_op CategoryTheory.Limits.isLimitEquivIsColimitOp

/-- `t : Cocone F` is a colimit cocone if and only if `t.op : Cone F.op` is a limit cone.
-/
def isColimitEquivIsLimitOp {t : Cocone F} : IsColimit t ≃ IsLimit t.op :=
  equivOfSubsingletonOfSubsingleton IsColimit.op fun P =>
    P.unop.ofIsoColimit (Cocones.ext (Iso.refl _))
#align category_theory.limits.is_colimit_equiv_is_limit_op CategoryTheory.Limits.isColimitEquivIsLimitOp

end Opposite<|MERGE_RESOLUTION|>--- conflicted
+++ resolved
@@ -1140,15 +1140,7 @@
 theorem colimit.pre_map' [HasColimitsOfShape K C] (F : J ⥤ C) {E₁ E₂ : K ⥤ J} (α : E₁ ⟶ E₂) :
     colimit.pre F E₁ = colim.map (whiskerRight α F) ≫ colimit.pre F E₂ := by
   ext1
-<<<<<<< HEAD
-  #adaptation_note
-  /-- This used to just be `simp [← assoc]`,
-  but that now prevents `simp` also using the forward direction of `assoc`. -/
-  simp_rw [comp_obj, ι_pre, colim_obj, colim_map, ← assoc, ι_colimMap, whiskerRight_app, assoc,
-    comp_obj, ι_pre, w]
-=======
   simp [← assoc, assoc]
->>>>>>> dc11996a
 #align category_theory.limits.colimit.pre_map' CategoryTheory.Limits.colimit.pre_map'
 
 theorem colimit.pre_id (F : J ⥤ C) :
