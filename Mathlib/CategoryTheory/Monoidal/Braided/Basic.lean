/-
Copyright (c) 2020 Kim Morrison. All rights reserved.
Released under Apache 2.0 license as described in the file LICENSE.
Authors: Kim Morrison
-/
import Mathlib.CategoryTheory.Monoidal.Discrete
import Mathlib.CategoryTheory.Monoidal.NaturalTransformation
import Mathlib.CategoryTheory.Monoidal.Opposite
import Mathlib.Tactic.CategoryTheory.Monoidal.Basic
import Mathlib.CategoryTheory.CommSq

/-!
# Braided and symmetric monoidal categories

The basic definitions of braided monoidal categories, and symmetric monoidal categories,
as well as braided functors.

## Implementation note

We make `BraidedCategory` another typeclass, but then have `SymmetricCategory` extend this.
The rationale is that we are not carrying any additional data, just requiring a property.

## Future work

* Construct the Drinfeld center of a monoidal category as a braided monoidal category.
* Say something about pseudo-natural transformations.

## References

* [Pavel Etingof, Shlomo Gelaki, Dmitri Nikshych, Victor Ostrik, *Tensor categories*][egno15]

-/



universe v v₁ v₂ v₃ u u₁ u₂ u₃

namespace CategoryTheory

open Category MonoidalCategory Functor.LaxMonoidal Functor.OplaxMonoidal Functor.Monoidal

/-- A braided monoidal category is a monoidal category equipped with a braiding isomorphism
`β_ X Y : X ⊗ Y ≅ Y ⊗ X`
which is natural in both arguments,
and also satisfies the two hexagon identities.
-/
class BraidedCategory (C : Type u) [Category.{v} C] [MonoidalCategory.{v} C] where
  /-- The braiding natural isomorphism. -/
  braiding : ∀ X Y : C, X ⊗ Y ≅ Y ⊗ X
  braiding_naturality_right :
    ∀ (X : C) {Y Z : C} (f : Y ⟶ Z),
      X ◁ f ≫ (braiding X Z).hom = (braiding X Y).hom ≫ f ▷ X := by
    aesop_cat
  braiding_naturality_left :
    ∀ {X Y : C} (f : X ⟶ Y) (Z : C),
      f ▷ Z ≫ (braiding Y Z).hom = (braiding X Z).hom ≫ Z ◁ f := by
    aesop_cat
  /-- The first hexagon identity. -/
  hexagon_forward :
    ∀ X Y Z : C,
      (α_ X Y Z).hom ≫ (braiding X (Y ⊗ Z)).hom ≫ (α_ Y Z X).hom =
        ((braiding X Y).hom ▷ Z) ≫ (α_ Y X Z).hom ≫ (Y ◁ (braiding X Z).hom) := by
    aesop_cat
  /-- The second hexagon identity. -/
  hexagon_reverse :
    ∀ X Y Z : C,
      (α_ X Y Z).inv ≫ (braiding (X ⊗ Y) Z).hom ≫ (α_ Z X Y).inv =
        (X ◁ (braiding Y Z).hom) ≫ (α_ X Z Y).inv ≫ ((braiding X Z).hom ▷ Y) := by
    aesop_cat

attribute [reassoc (attr := simp)]
  BraidedCategory.braiding_naturality_left
  BraidedCategory.braiding_naturality_right
attribute [reassoc] BraidedCategory.hexagon_forward BraidedCategory.hexagon_reverse

open BraidedCategory

@[inherit_doc]
notation "β_" => BraidedCategory.braiding

namespace BraidedCategory

variable {C : Type u} [Category.{v} C] [MonoidalCategory.{v} C] [BraidedCategory.{v} C]

@[simp, reassoc]
theorem braiding_tensor_left (X Y Z : C) :
    (β_ (X ⊗ Y) Z).hom  =
      (α_ X Y Z).hom ≫ X ◁ (β_ Y Z).hom ≫ (α_ X Z Y).inv ≫
        (β_ X Z).hom ▷ Y ≫ (α_ Z X Y).hom := by
  apply (cancel_epi (α_ X Y Z).inv).1
  apply (cancel_mono (α_ Z X Y).inv).1
  simp [hexagon_reverse]

@[simp, reassoc]
theorem braiding_tensor_right (X Y Z : C) :
    (β_ X (Y ⊗ Z)).hom  =
      (α_ X Y Z).inv ≫ (β_ X Y).hom ▷ Z ≫ (α_ Y X Z).hom ≫
        Y ◁ (β_ X Z).hom ≫ (α_ Y Z X).inv := by
  apply (cancel_epi (α_ X Y Z).hom).1
  apply (cancel_mono (α_ Y Z X).hom).1
  simp [hexagon_forward]

@[simp, reassoc]
theorem braiding_inv_tensor_left (X Y Z : C) :
    (β_ (X ⊗ Y) Z).inv  =
      (α_ Z X Y).inv ≫ (β_ X Z).inv ▷ Y ≫ (α_ X Z Y).hom ≫
        X ◁ (β_ Y Z).inv ≫ (α_ X Y Z).inv :=
  eq_of_inv_eq_inv (by simp)

@[simp, reassoc]
theorem braiding_inv_tensor_right (X Y Z : C) :
    (β_ X (Y ⊗ Z)).inv  =
      (α_ Y Z X).hom ≫ Y ◁ (β_ X Z).inv ≫ (α_ Y X Z).inv ≫
        (β_ X Y).inv ▷ Z ≫ (α_ X Y Z).hom :=
  eq_of_inv_eq_inv (by simp)

@[reassoc (attr := simp)]
theorem braiding_naturality {X X' Y Y' : C} (f : X ⟶ Y) (g : X' ⟶ Y') :
    (f ⊗ g) ≫ (braiding Y Y').hom = (braiding X X').hom ≫ (g ⊗ f) := by
  rw [tensorHom_def' f g, tensorHom_def g f]
  simp_rw [Category.assoc, braiding_naturality_left, braiding_naturality_right_assoc]

@[reassoc (attr := simp)]
theorem braiding_inv_naturality_right (X : C) {Y Z : C} (f : Y ⟶ Z) :
    X ◁ f ≫ (β_ Z X).inv = (β_ Y X).inv ≫ f ▷ X :=
  CommSq.w <| .vert_inv <| .mk <| braiding_naturality_left f X

@[reassoc (attr := simp)]
theorem braiding_inv_naturality_left {X Y : C} (f : X ⟶ Y) (Z : C) :
    f ▷ Z ≫ (β_ Z Y).inv = (β_ Z X).inv ≫ Z ◁ f :=
  CommSq.w <| .vert_inv <| .mk <| braiding_naturality_right Z f

@[reassoc (attr := simp)]
theorem braiding_inv_naturality {X X' Y Y' : C} (f : X ⟶ Y) (g : X' ⟶ Y') :
    (f ⊗ g) ≫ (β_ Y' Y).inv = (β_ X' X).inv ≫ (g ⊗ f) :=
  CommSq.w <| .vert_inv <| .mk <| braiding_naturality g f

@[reassoc]
theorem yang_baxter (X Y Z : C) :
    (α_ X Y Z).inv ≫ (β_ X Y).hom ▷ Z ≫ (α_ Y X Z).hom ≫
    Y ◁ (β_ X Z).hom ≫ (α_ Y Z X).inv ≫ (β_ Y Z).hom ▷ X ≫ (α_ Z Y X).hom =
      X ◁ (β_ Y Z).hom ≫ (α_ X Z Y).inv ≫ (β_ X Z).hom ▷ Y ≫
      (α_ Z X Y).hom ≫ Z ◁ (β_ X Y).hom := by
  rw [← braiding_tensor_right_assoc X Y Z, ← cancel_mono (α_ Z Y X).inv]
  repeat rw [assoc]
  rw [Iso.hom_inv_id, comp_id, ← braiding_naturality_right, braiding_tensor_right]

theorem yang_baxter' (X Y Z : C) :
    (β_ X Y).hom ▷ Z ⊗≫ Y ◁ (β_ X Z).hom ⊗≫ (β_ Y Z).hom ▷ X =
      𝟙 _ ⊗≫ (X ◁ (β_ Y Z).hom ⊗≫ (β_ X Z).hom ▷ Y ⊗≫ Z ◁ (β_ X Y).hom) ⊗≫ 𝟙 _ := by
  rw [← cancel_epi (α_ X Y Z).inv, ← cancel_mono (α_ Z Y X).hom]
  convert yang_baxter X Y Z using 1
  all_goals monoidal

theorem yang_baxter_iso (X Y Z : C) :
    (α_ X Y Z).symm ≪≫ whiskerRightIso (β_ X Y) Z ≪≫ α_ Y X Z ≪≫
    whiskerLeftIso Y (β_ X Z) ≪≫ (α_ Y Z X).symm ≪≫
    whiskerRightIso (β_ Y Z) X ≪≫ (α_ Z Y X) =
      whiskerLeftIso X (β_ Y Z) ≪≫ (α_ X Z Y).symm ≪≫
      whiskerRightIso (β_ X Z) Y ≪≫ α_ Z X Y ≪≫
      whiskerLeftIso Z (β_ X Y) := Iso.ext (yang_baxter X Y Z)

theorem hexagon_forward_iso (X Y Z : C) :
    α_ X Y Z ≪≫ β_ X (Y ⊗ Z) ≪≫ α_ Y Z X =
      whiskerRightIso (β_ X Y) Z ≪≫ α_ Y X Z ≪≫ whiskerLeftIso Y (β_ X Z) :=
  Iso.ext (hexagon_forward X Y Z)

theorem hexagon_reverse_iso (X Y Z : C) :
    (α_ X Y Z).symm ≪≫ β_ (X ⊗ Y) Z ≪≫ (α_ Z X Y).symm =
      whiskerLeftIso X (β_ Y Z) ≪≫ (α_ X Z Y).symm ≪≫ whiskerRightIso (β_ X Z) Y :=
  Iso.ext (hexagon_reverse X Y Z)

@[reassoc]
theorem hexagon_forward_inv (X Y Z : C) :
    (α_ Y Z X).inv ≫ (β_ X (Y ⊗ Z)).inv ≫ (α_ X Y Z).inv =
      Y ◁ (β_ X Z).inv ≫ (α_ Y X Z).inv ≫ (β_ X Y).inv ▷ Z := by
  simp

@[reassoc]
theorem hexagon_reverse_inv (X Y Z : C) :
    (α_ Z X Y).hom ≫ (β_ (X ⊗ Y) Z).inv ≫ (α_ X Y Z).hom =
      (β_ X Z).inv ▷ Y ≫ (α_ X Z Y).hom ≫ X ◁ (β_ Y Z).inv := by
  simp

end BraidedCategory

/--
Verifying the axioms for a braiding by checking that the candidate braiding is sent to a braiding
by a faithful monoidal functor.
-/
def braidedCategoryOfFaithful {C D : Type*} [Category C] [Category D] [MonoidalCategory C]
    [MonoidalCategory D] (F : C ⥤ D) [F.Monoidal] [F.Faithful] [BraidedCategory D]
    (β : ∀ X Y : C, X ⊗ Y ≅ Y ⊗ X)
    (w : ∀ X Y, μ F _ _ ≫ F.map (β X Y).hom = (β_ _ _).hom ≫ μ F _ _) : BraidedCategory C where
  braiding := β
  braiding_naturality_left := by
    intros
    apply F.map_injective
    refine (cancel_epi (μ F ?_ ?_)).1 ?_
    rw [Functor.map_comp, ← μ_natural_left_assoc, w, Functor.map_comp,
      reassoc_of% w, braiding_naturality_left_assoc, μ_natural_right]
  braiding_naturality_right := by
    intros
    apply F.map_injective
    refine (cancel_epi (μ F ?_ ?_)).1 ?_
    rw [Functor.map_comp, ← μ_natural_right_assoc, w, Functor.map_comp,
      reassoc_of% w, braiding_naturality_right_assoc, μ_natural_left]
  hexagon_forward := by
    intros
    apply F.map_injective
    refine (cancel_epi (μ F _ _)).1 ?_
    refine (cancel_epi (μ F _ _ ▷ _)).1 ?_
    rw [Functor.map_comp, Functor.map_comp, Functor.map_comp, Functor.map_comp, ←
      μ_natural_left_assoc, ← comp_whiskerRight_assoc, w,
      comp_whiskerRight_assoc, Functor.LaxMonoidal.associativity_assoc,
      Functor.LaxMonoidal.associativity_assoc, ← μ_natural_right, ←
      MonoidalCategory.whiskerLeft_comp_assoc, w, MonoidalCategory.whiskerLeft_comp_assoc,
      reassoc_of% w, braiding_naturality_right_assoc,
      Functor.LaxMonoidal.associativity, hexagon_forward_assoc]
  hexagon_reverse := by
    intros
    apply F.map_injective
    refine (cancel_epi (μ F _ _)).1 ?_
    refine (cancel_epi (_ ◁ μ F _ _)).1 ?_
    rw [Functor.map_comp, Functor.map_comp, Functor.map_comp, Functor.map_comp, ←
      μ_natural_right_assoc, ← MonoidalCategory.whiskerLeft_comp_assoc, w,
      MonoidalCategory.whiskerLeft_comp_assoc, Functor.LaxMonoidal.associativity_inv_assoc,
      Functor.LaxMonoidal.associativity_inv_assoc, ← μ_natural_left,
      ← comp_whiskerRight_assoc, w, comp_whiskerRight_assoc, reassoc_of% w,
      braiding_naturality_left_assoc, Functor.LaxMonoidal.associativity_inv, hexagon_reverse_assoc]

/-- Pull back a braiding along a fully faithful monoidal functor. -/
noncomputable def braidedCategoryOfFullyFaithful {C D : Type*} [Category C] [Category D]
    [MonoidalCategory C] [MonoidalCategory D] (F : C ⥤ D) [F.Monoidal] [F.Full]
    [F.Faithful] [BraidedCategory D] : BraidedCategory C :=
  braidedCategoryOfFaithful F
    (fun X Y => F.preimageIso
      ((μIso F _ _).symm ≪≫ β_ (F.obj X) (F.obj Y) ≪≫ (μIso F _ _)))
    (by aesop_cat)

section

/-!
We now establish how the braiding interacts with the unitors.

I couldn't find a detailed proof in print, but this is discussed in:

* Proposition 1 of André Joyal and Ross Street,
  "Braided monoidal categories", Macquarie Math Reports 860081 (1986).
* Proposition 2.1 of André Joyal and Ross Street,
  "Braided tensor categories" , Adv. Math. 102 (1993), 20–78.
* Exercise 8.1.6 of Etingof, Gelaki, Nikshych, Ostrik,
  "Tensor categories", vol 25, Mathematical Surveys and Monographs (2015), AMS.
-/

variable {C : Type u₁} [Category.{v₁} C] [MonoidalCategory C] [BraidedCategory C]

theorem braiding_leftUnitor_aux₁ (X : C) :
    (α_ (𝟙_ C) (𝟙_ C) X).hom ≫
        (𝟙_ C ◁ (β_ X (𝟙_ C)).inv) ≫ (α_ _ X _).inv ≫ ((λ_ X).hom ▷ _) =
      ((λ_ _).hom ▷ X) ≫ (β_ X (𝟙_ C)).inv := by
  monoidal

theorem braiding_leftUnitor_aux₂ (X : C) :
    ((β_ X (𝟙_ C)).hom ▷ 𝟙_ C) ≫ ((λ_ X).hom ▷ 𝟙_ C) = (ρ_ X).hom ▷ 𝟙_ C :=
  calc
    ((β_ X (𝟙_ C)).hom ▷ 𝟙_ C) ≫ ((λ_ X).hom ▷ 𝟙_ C) =
      ((β_ X (𝟙_ C)).hom ▷ 𝟙_ C) ≫ (α_ _ _ _).hom ≫ (α_ _ _ _).inv ≫ ((λ_ X).hom ▷ 𝟙_ C) := by
      monoidal
    _ = ((β_ X (𝟙_ C)).hom ▷ 𝟙_ C) ≫ (α_ _ _ _).hom ≫ (_ ◁ (β_ X _).hom) ≫
          (_ ◁ (β_ X _).inv) ≫ (α_ _ _ _).inv ≫ ((λ_ X).hom ▷ 𝟙_ C) := by
      simp
    _ = (α_ _ _ _).hom ≫ (β_ _ _).hom ≫ (α_ _ _ _).hom ≫ (_ ◁ (β_ X _).inv) ≫ (α_ _ _ _).inv ≫
          ((λ_ X).hom ▷ 𝟙_ C) := by
      (slice_lhs 1 3 => rw [← hexagon_forward]); simp only [assoc]
    _ = (α_ _ _ _).hom ≫ (β_ _ _).hom ≫ ((λ_ _).hom ▷ X) ≫ (β_ X _).inv := by
      rw [braiding_leftUnitor_aux₁]
    _ = (α_ _ _ _).hom ≫ (_ ◁ (λ_ _).hom) ≫ (β_ _ _).hom ≫ (β_ X _).inv := by
      (slice_lhs 2 3 => rw [← braiding_naturality_right]); simp only [assoc]
    _ = (α_ _ _ _).hom ≫ (_ ◁ (λ_ _).hom) := by rw [Iso.hom_inv_id, comp_id]
    _ = (ρ_ X).hom ▷ 𝟙_ C := by rw [triangle]

@[reassoc]
theorem braiding_leftUnitor (X : C) : (β_ X (𝟙_ C)).hom ≫ (λ_ X).hom = (ρ_ X).hom := by
  rw [← whiskerRight_iff, comp_whiskerRight, braiding_leftUnitor_aux₂]

theorem braiding_rightUnitor_aux₁ (X : C) :
    (α_ X (𝟙_ C) (𝟙_ C)).inv ≫
        ((β_ (𝟙_ C) X).inv ▷ 𝟙_ C) ≫ (α_ _ X _).hom ≫ (_ ◁ (ρ_ X).hom) =
      (X ◁ (ρ_ _).hom) ≫ (β_ (𝟙_ C) X).inv := by
  monoidal

theorem braiding_rightUnitor_aux₂ (X : C) :
    (𝟙_ C ◁ (β_ (𝟙_ C) X).hom) ≫ (𝟙_ C ◁ (ρ_ X).hom) = 𝟙_ C ◁ (λ_ X).hom :=
  calc
    (𝟙_ C ◁ (β_ (𝟙_ C) X).hom) ≫ (𝟙_ C ◁ (ρ_ X).hom) =
      (𝟙_ C ◁ (β_ (𝟙_ C) X).hom) ≫ (α_ _ _ _).inv ≫ (α_ _ _ _).hom ≫ (𝟙_ C ◁ (ρ_ X).hom) := by
      monoidal
    _ = (𝟙_ C ◁ (β_ (𝟙_ C) X).hom) ≫ (α_ _ _ _).inv ≫ ((β_ _ X).hom ▷ _) ≫
          ((β_ _ X).inv ▷ _) ≫ (α_ _ _ _).hom ≫ (𝟙_ C ◁ (ρ_ X).hom) := by
      simp
    _ = (α_ _ _ _).inv ≫ (β_ _ _).hom ≫ (α_ _ _ _).inv ≫ ((β_ _ X).inv ▷ _) ≫ (α_ _ _ _).hom ≫
          (𝟙_ C ◁ (ρ_ X).hom) := by
      (slice_lhs 1 3 => rw [← hexagon_reverse]); simp only [assoc]
    _ = (α_ _ _ _).inv ≫ (β_ _ _).hom ≫ (X ◁ (ρ_ _).hom) ≫ (β_ _ X).inv := by
      rw [braiding_rightUnitor_aux₁]
    _ = (α_ _ _ _).inv ≫ ((ρ_ _).hom ▷ _) ≫ (β_ _ X).hom ≫ (β_ _ _).inv := by
      (slice_lhs 2 3 => rw [← braiding_naturality_left]); simp only [assoc]
    _ = (α_ _ _ _).inv ≫ ((ρ_ _).hom ▷ _) := by rw [Iso.hom_inv_id, comp_id]
    _ = 𝟙_ C ◁ (λ_ X).hom := by rw [triangle_assoc_comp_right]

@[reassoc]
theorem braiding_rightUnitor (X : C) : (β_ (𝟙_ C) X).hom ≫ (ρ_ X).hom = (λ_ X).hom := by
  rw [← whiskerLeft_iff, MonoidalCategory.whiskerLeft_comp, braiding_rightUnitor_aux₂]

@[reassoc, simp]
theorem braiding_tensorUnit_left (X : C) : (β_ (𝟙_ C) X).hom = (λ_ X).hom ≫ (ρ_ X).inv := by
  simp [← braiding_rightUnitor]

@[reassoc, simp]
theorem braiding_inv_tensorUnit_left (X : C) : (β_ (𝟙_ C) X).inv = (ρ_ X).hom ≫ (λ_ X).inv := by
  rw [Iso.inv_ext]
  rw [braiding_tensorUnit_left]
  monoidal

@[reassoc]
theorem leftUnitor_inv_braiding (X : C) : (λ_ X).inv ≫ (β_ (𝟙_ C) X).hom = (ρ_ X).inv := by
  simp

@[reassoc]
theorem rightUnitor_inv_braiding (X : C) : (ρ_ X).inv ≫ (β_ X (𝟙_ C)).hom = (λ_ X).inv := by
  apply (cancel_mono (λ_ X).hom).1
  simp only [assoc, braiding_leftUnitor, Iso.inv_hom_id]

@[reassoc, simp]
theorem braiding_tensorUnit_right (X : C) : (β_ X (𝟙_ C)).hom = (ρ_ X).hom ≫ (λ_ X).inv := by
  simp [← rightUnitor_inv_braiding]

@[reassoc, simp]
theorem braiding_inv_tensorUnit_right (X : C) : (β_ X (𝟙_ C)).inv = (λ_ X).hom ≫ (ρ_ X).inv := by
  rw [Iso.inv_ext]
  rw [braiding_tensorUnit_right]
  monoidal

end

/--
A symmetric monoidal category is a braided monoidal category for which the braiding is symmetric.

See <https://stacks.math.columbia.edu/tag/0FFW>.
-/
class SymmetricCategory (C : Type u) [Category.{v} C] [MonoidalCategory.{v} C] extends
    BraidedCategory.{v} C where
  -- braiding symmetric:
  symmetry : ∀ X Y : C, (β_ X Y).hom ≫ (β_ Y X).hom = 𝟙 (X ⊗ Y) := by aesop_cat

attribute [reassoc (attr := simp)] SymmetricCategory.symmetry

lemma SymmetricCategory.braiding_swap_eq_inv_braiding {C : Type u₁}
    [Category.{v₁} C] [MonoidalCategory C] [SymmetricCategory C] (X Y : C) :
    (β_ Y X).hom = (β_ X Y).inv := Iso.inv_ext' (symmetry X Y)

variable {C : Type u₁} [Category.{v₁} C] [MonoidalCategory C] [BraidedCategory C]
variable {D : Type u₂} [Category.{v₂} D] [MonoidalCategory D] [BraidedCategory D]
variable {E : Type u₃} [Category.{v₃} E] [MonoidalCategory E] [BraidedCategory E]

/-- A lax braided functor between braided monoidal categories is a lax monoidal functor
which preserves the braiding.
-/
class Functor.LaxBraided (F : C ⥤ D) extends F.LaxMonoidal where
  braided : ∀ X Y : C, μ F X Y ≫ F.map (β_ X Y).hom =
    (β_ (F.obj X) (F.obj Y)).hom ≫ μ F Y X := by aesop_cat

namespace Functor.LaxBraided

attribute [reassoc] braided

instance id : (𝟭 C).LaxBraided where

instance (F : C ⥤ D) (G : D ⥤ E) [F.LaxBraided] [G.LaxBraided] :
    (F ⋙ G).LaxBraided where
  braided X Y := by
    dsimp
    slice_lhs 2 3 =>
      rw [← CategoryTheory.Functor.map_comp, braided, CategoryTheory.Functor.map_comp]
    slice_lhs 1 2 => rw [braided]
    simp only [Category.assoc]

end Functor.LaxBraided

section

variable (C D)

/-- Bundled version of lax braided functors. -/
structure LaxBraidedFunctor extends C ⥤ D where
  laxBraided : toFunctor.LaxBraided := by infer_instance

namespace LaxBraidedFunctor

variable {C D}

attribute [instance] laxBraided

/-- Constructor for `LaxBraidedFunctor C D`. -/
@[simps toFunctor]
def of (F : C ⥤ D) [F.LaxBraided] : LaxBraidedFunctor C D where
  toFunctor := F

/-- The lax monoidal functor induced by a lax braided functor. -/
@[simps toFunctor]
def toLaxMonoidalFunctor (F : LaxBraidedFunctor C D) : LaxMonoidalFunctor C D where
  toFunctor := F.toFunctor

instance : Category (LaxBraidedFunctor C D) :=
  InducedCategory.category (toLaxMonoidalFunctor)

@[simp]
lemma id_hom (F : LaxBraidedFunctor C D) : LaxMonoidalFunctor.Hom.hom (𝟙 F) = 𝟙 _ := rfl

@[reassoc, simp]
lemma comp_hom {F G H : LaxBraidedFunctor C D} (α : F ⟶ G) (β : G ⟶ H) :
    (α ≫ β).hom = α.hom ≫ β.hom := rfl

@[ext]
<<<<<<< HEAD
lemma ext' {F G : LaxBraidedFunctor C D} {α β : F ⟶ G} (w : ∀ X : C, α.app X = β.app X) : α = β :=
  MonoidalNatTrans.ext (funext w)
=======
lemma hom_ext {F G : LaxBraidedFunctor C D} {α β : F ⟶ G} (h : α.hom = β.hom) : α = β :=
  LaxMonoidalFunctor.hom_ext h
>>>>>>> d0df76bd

/-- Constructor for morphisms in the category `LaxBraiededFunctor C D`. -/
@[simps]
def homMk {F G : LaxBraidedFunctor C D} (f : F.toFunctor ⟶ G.toFunctor) [NatTrans.IsMonoidal f] :
    F ⟶ G := ⟨f, inferInstance⟩

/-- Constructor for isomorphisms in the category `LaxBraidedFunctor C D`. -/
@[simps]
def isoMk {F G : LaxBraidedFunctor C D} (e : F.toFunctor ≅ G.toFunctor)
    [NatTrans.IsMonoidal e.hom] :
    F ≅ G where
  hom := homMk e.hom
  inv := homMk e.inv

/-- The forgetful functor from lax braided functors to lax monoidal functors. -/
@[simps! obj map]
def forget : LaxBraidedFunctor C D ⥤ LaxMonoidalFunctor C D :=
  inducedFunctor _

/-- The forgetful functor from lax braided functors to lax monoidal functors
is fully faithful. -/
def fullyFaithfulForget : (forget (C := C) (D := D)).FullyFaithful :=
  fullyFaithfulInducedFunctor _

section

variable {F G : LaxBraidedFunctor C D} (e : ∀ X, F.obj X ≅ G.obj X)
    (naturality : ∀ {X Y : C} (f : X ⟶ Y), F.map f ≫ (e Y).hom = (e X).hom ≫ G.map f := by
      aesop_cat)
    (unit : ε F.toFunctor ≫ (e (𝟙_ C)).hom = ε G.toFunctor := by aesop_cat)
    (tensor : ∀ X Y, μ F.toFunctor X Y ≫ (e (X ⊗ Y)).hom =
      ((e X).hom ⊗ (e Y).hom) ≫ μ G.toFunctor X Y := by aesop_cat)

/-- Constructor for isomorphisms between lax braided functors. -/
def isoOfComponents :
    F ≅ G :=
  fullyFaithfulForget.preimageIso
    (LaxMonoidalFunctor.isoOfComponents e naturality unit tensor)

@[simp]
lemma isoOfComponents_hom_hom_app (X : C) :
    (isoOfComponents e naturality unit tensor).hom.hom.app X = (e X).hom := rfl

@[simp]
lemma isoOfComponents_inv_hom_app (X : C) :
    (isoOfComponents e naturality unit tensor).inv.hom.app X = (e X).inv := rfl

end

end LaxBraidedFunctor

end

/-- A braided functor between braided monoidal categories is a monoidal functor
which preserves the braiding.
-/
class Functor.Braided (F : C ⥤ D) extends F.Monoidal, F.LaxBraided where

@[simp, reassoc]
lemma Functor.map_braiding (F : C ⥤ D) (X Y : C) [F.Braided] :
    F.map (β_ X Y).hom =
    δ F X Y ≫ (β_ (F.obj X) (F.obj Y)).hom ≫ μ F Y X := by
  rw [← Functor.Braided.braided, δ_μ_assoc]

/--
A braided category with a faithful braided functor to a symmetric category is itself symmetric.
-/
def symmetricCategoryOfFaithful {C D : Type*} [Category C] [Category D] [MonoidalCategory C]
    [MonoidalCategory D] [BraidedCategory C] [SymmetricCategory D] (F : C ⥤ D) [F.Braided]
    [F.Faithful] : SymmetricCategory C where
  symmetry X Y := F.map_injective (by simp)

<<<<<<< HEAD
namespace BraidedFunctor

/-- Turn a braided functor into a lax braided functor. -/
@[simps toLaxMonoidalFunctor]
def toLaxBraidedFunctor (F : BraidedFunctor C D) : LaxBraidedFunctor C D :=
  { toLaxMonoidalFunctor := F.toLaxMonoidalFunctor
    braided := fun X Y => by rw [F.braided]; simp }

/-- The identity braided monoidal functor. -/
@[simps!]
def id : BraidedFunctor C C :=
  { MonoidalFunctor.id C with }

instance : Inhabited (BraidedFunctor C C) :=
  ⟨id C⟩

/-- The composition of braided monoidal functors. -/
@[simps!]
def comp (F : BraidedFunctor C D) (G : BraidedFunctor D E) : BraidedFunctor C E :=
  { MonoidalFunctor.comp F.toMonoidalFunctor G.toMonoidalFunctor with }

instance categoryBraidedFunctor : Category (BraidedFunctor C D) :=
  InducedCategory.category BraidedFunctor.toMonoidalFunctor

-- Porting note: added, as `MonoidalNatTrans.ext` does not apply to morphisms.
@[ext]
lemma ext' {F G : BraidedFunctor C D} {α β : F ⟶ G} (w : ∀ X : C, α.app X = β.app X) : α = β :=
  MonoidalNatTrans.ext (funext w)
=======
namespace Functor.Braided
>>>>>>> d0df76bd

instance : (𝟭 C).Braided where

instance (F : C ⥤ D) (G : D ⥤ E) [F.Braided] [G.Braided] : (F ⋙ G).Braided where

end Functor.Braided

section CommMonoid

variable (M : Type u) [CommMonoid M]

instance : BraidedCategory (Discrete M) where
  braiding X Y := Discrete.eqToIso (mul_comm X.as Y.as)

variable {M} {N : Type u} [CommMonoid N]

/-- A multiplicative morphism between commutative monoids gives a braided functor between
the corresponding discrete braided monoidal categories.
-/
instance Discrete.monoidalFunctorBraided (F : M →* N) :
    (Discrete.monoidalFunctor F).Braided where

end CommMonoid

namespace MonoidalCategory

section Tensor

<<<<<<< HEAD
variable {C}

/-- Swap the second and third objects in `(X₁ ⊗ X₂) ⊗ (Y₁ ⊗ Y₂)`. This is used to strength the
tensor product functor from `C × C` to `C` as a monoidal functor. -/
def tensor_μ (X₁ X₂ Y₁ Y₂ : C) : (X₁ ⊗ X₂) ⊗ Y₁ ⊗ Y₂ ⟶ (X₁ ⊗ Y₁) ⊗ X₂ ⊗ Y₂ :=
=======
/-- Swap the second and third objects in `(X₁ ⊗ X₂) ⊗ (Y₁ ⊗ Y₂)`. This is used to strength the
tensor product functor from `C × C` to `C` as a monoidal functor. -/
def tensorμ (X₁ X₂ Y₁ Y₂ : C) : (X₁ ⊗ X₂) ⊗ Y₁ ⊗ Y₂ ⟶ (X₁ ⊗ Y₁) ⊗ X₂ ⊗ Y₂ :=
>>>>>>> d0df76bd
  (α_ X₁ X₂ (Y₁ ⊗ Y₂)).hom ≫
    (X₁ ◁ (α_ X₂ Y₁ Y₂).inv) ≫
      (X₁ ◁ (β_ X₂ Y₁).hom ▷ Y₂) ≫
        (X₁ ◁ (α_ Y₁ X₂ Y₂).hom) ≫ (α_ X₁ Y₁ (X₂ ⊗ Y₂)).inv
<<<<<<< HEAD
=======

/-- The inverse of `tensorμ`. -/
def tensorδ (X₁ X₂ Y₁ Y₂ : C) : (X₁ ⊗ Y₁) ⊗ X₂ ⊗ Y₂ ⟶ (X₁ ⊗ X₂) ⊗ Y₁ ⊗ Y₂ :=
  (α_ X₁ Y₁ (X₂ ⊗ Y₂)).hom ≫
    (X₁ ◁ (α_ Y₁ X₂ Y₂).inv) ≫
      (X₁ ◁ (β_ X₂ Y₁).inv ▷ Y₂) ≫
        (X₁ ◁ (α_ X₂ Y₁ Y₂).hom) ≫
          (α_ X₁ X₂ (Y₁ ⊗ Y₂)).inv

@[reassoc (attr := simp)]
lemma tensorμ_tensorδ (X₁ X₂ Y₁ Y₂ : C) :
    tensorμ X₁ X₂ Y₁ Y₂ ≫ tensorδ X₁ X₂ Y₁ Y₂ = 𝟙 _ := by
  simp only [tensorμ, tensorδ, assoc, Iso.inv_hom_id_assoc,
    ← MonoidalCategory.whiskerLeft_comp_assoc, Iso.hom_inv_id_assoc,
    hom_inv_whiskerRight_assoc, Iso.hom_inv_id, Iso.inv_hom_id,
    MonoidalCategory.whiskerLeft_id, id_comp]

@[reassoc (attr := simp)]
lemma tensorδ_tensorμ (X₁ X₂ Y₁ Y₂ : C) :
    tensorδ X₁ X₂ Y₁ Y₂ ≫ tensorμ X₁ X₂ Y₁ Y₂ = 𝟙 _ := by
  simp only [tensorμ, tensorδ, assoc, Iso.inv_hom_id_assoc,
    ← MonoidalCategory.whiskerLeft_comp_assoc, Iso.hom_inv_id_assoc,
    inv_hom_whiskerRight_assoc, Iso.inv_hom_id, Iso.hom_inv_id,
    MonoidalCategory.whiskerLeft_id, id_comp]
>>>>>>> d0df76bd

@[reassoc]
theorem tensorμ_natural {X₁ X₂ Y₁ Y₂ U₁ U₂ V₁ V₂ : C} (f₁ : X₁ ⟶ Y₁) (f₂ : X₂ ⟶ Y₂) (g₁ : U₁ ⟶ V₁)
    (g₂ : U₂ ⟶ V₂) :
<<<<<<< HEAD
    ((f₁ ⊗ f₂) ⊗ g₁ ⊗ g₂) ≫ tensor_μ Y₁ Y₂ V₁ V₂ =
      tensor_μ X₁ X₂ U₁ U₂ ≫ ((f₁ ⊗ g₁) ⊗ f₂ ⊗ g₂) := by
  dsimp only [tensor_μ]
=======
    ((f₁ ⊗ f₂) ⊗ g₁ ⊗ g₂) ≫ tensorμ Y₁ Y₂ V₁ V₂ =
      tensorμ X₁ X₂ U₁ U₂ ≫ ((f₁ ⊗ g₁) ⊗ f₂ ⊗ g₂) := by
  dsimp only [tensorμ]
>>>>>>> d0df76bd
  simp_rw [← id_tensorHom, ← tensorHom_id]
  slice_lhs 1 2 => rw [associator_naturality]
  slice_lhs 2 3 =>
    rw [← tensor_comp, comp_id f₁, ← id_comp f₁, associator_inv_naturality, tensor_comp]
  slice_lhs 3 4 =>
    rw [← tensor_comp, ← tensor_comp, comp_id f₁, ← id_comp f₁, comp_id g₂, ← id_comp g₂,
      braiding_naturality, tensor_comp, tensor_comp]
  slice_lhs 4 5 => rw [← tensor_comp, comp_id f₁, ← id_comp f₁, associator_naturality, tensor_comp]
  slice_lhs 5 6 => rw [associator_inv_naturality]
  simp only [assoc]

@[reassoc]
<<<<<<< HEAD
theorem tensor_μ_natural_left {X₁ X₂ Y₁ Y₂ : C} (f₁ : X₁ ⟶ Y₁) (f₂ : X₂ ⟶ Y₂) (Z₁ Z₂ : C) :
    (f₁ ⊗ f₂) ▷ (Z₁ ⊗ Z₂) ≫ tensor_μ Y₁ Y₂ Z₁ Z₂ =
      tensor_μ X₁ X₂ Z₁ Z₂ ≫ (f₁ ▷ Z₁ ⊗ f₂ ▷ Z₂) := by
  convert tensor_μ_natural f₁ f₂ (𝟙 Z₁) (𝟙 Z₂) using 1 <;> simp

@[reassoc]
theorem tensor_μ_natural_right (Z₁ Z₂ : C) {X₁ X₂ Y₁ Y₂ : C} (f₁ : X₁ ⟶ Y₁) (f₂ : X₂ ⟶ Y₂) :
    (Z₁ ⊗ Z₂) ◁ (f₁ ⊗ f₂) ≫ tensor_μ Z₁ Z₂ Y₁ Y₂ =
      tensor_μ Z₁ Z₂ X₁ X₂ ≫ (Z₁ ◁ f₁ ⊗ Z₂ ◁ f₂) := by
  convert tensor_μ_natural (𝟙 Z₁) (𝟙 Z₂) f₁ f₂ using 1 <;> simp
=======
theorem tensorμ_natural_left {X₁ X₂ Y₁ Y₂ : C} (f₁ : X₁ ⟶ Y₁) (f₂ : X₂ ⟶ Y₂) (Z₁ Z₂ : C) :
    (f₁ ⊗ f₂) ▷ (Z₁ ⊗ Z₂) ≫ tensorμ Y₁ Y₂ Z₁ Z₂ =
      tensorμ X₁ X₂ Z₁ Z₂ ≫ (f₁ ▷ Z₁ ⊗ f₂ ▷ Z₂) := by
  convert tensorμ_natural f₁ f₂ (𝟙 Z₁) (𝟙 Z₂) using 1 <;> simp

@[reassoc]
theorem tensorμ_natural_right (Z₁ Z₂ : C) {X₁ X₂ Y₁ Y₂ : C} (f₁ : X₁ ⟶ Y₁) (f₂ : X₂ ⟶ Y₂) :
    (Z₁ ⊗ Z₂) ◁ (f₁ ⊗ f₂) ≫ tensorμ Z₁ Z₂ Y₁ Y₂ =
      tensorμ Z₁ Z₂ X₁ X₂ ≫ (Z₁ ◁ f₁ ⊗ Z₂ ◁ f₂) := by
  convert tensorμ_natural (𝟙 Z₁) (𝟙 Z₂) f₁ f₂ using 1 <;> simp
>>>>>>> d0df76bd

@[reassoc]
theorem tensor_left_unitality (X₁ X₂ : C) :
    (λ_ (X₁ ⊗ X₂)).hom =
      ((λ_ (𝟙_ C)).inv ▷ (X₁ ⊗ X₂)) ≫
<<<<<<< HEAD
        tensor_μ (𝟙_ C) (𝟙_ C) X₁ X₂ ≫ ((λ_ X₁).hom ⊗ (λ_ X₂).hom) := by
  dsimp only [tensor_μ]
=======
        tensorμ (𝟙_ C) (𝟙_ C) X₁ X₂ ≫ ((λ_ X₁).hom ⊗ (λ_ X₂).hom) := by
  dsimp only [tensorμ]
>>>>>>> d0df76bd
  have :
    ((λ_ (𝟙_ C)).inv ▷ (X₁ ⊗ X₂)) ≫
        (α_ (𝟙_ C) (𝟙_ C) (X₁ ⊗ X₂)).hom ≫ (𝟙_ C ◁ (α_ (𝟙_ C) X₁ X₂).inv) =
      𝟙_ C ◁ (λ_ X₁).inv ▷ X₂ := by
    monoidal
  slice_rhs 1 3 => rw [this]
  clear this
  slice_rhs 1 2 => rw [← MonoidalCategory.whiskerLeft_comp, ← comp_whiskerRight,
    leftUnitor_inv_braiding]
  simp [tensorHom_id, id_tensorHom, tensorHom_def]

@[reassoc]
theorem tensor_right_unitality (X₁ X₂ : C) :
    (ρ_ (X₁ ⊗ X₂)).hom =
      ((X₁ ⊗ X₂) ◁ (λ_ (𝟙_ C)).inv) ≫
<<<<<<< HEAD
        tensor_μ X₁ X₂ (𝟙_ C) (𝟙_ C) ≫ ((ρ_ X₁).hom ⊗ (ρ_ X₂).hom) := by
  dsimp only [tensor_μ]
=======
        tensorμ X₁ X₂ (𝟙_ C) (𝟙_ C) ≫ ((ρ_ X₁).hom ⊗ (ρ_ X₂).hom) := by
  dsimp only [tensorμ]
>>>>>>> d0df76bd
  have :
    ((X₁ ⊗ X₂) ◁ (λ_ (𝟙_ C)).inv) ≫
        (α_ X₁ X₂ (𝟙_ C ⊗ 𝟙_ C)).hom ≫ (X₁ ◁ (α_ X₂ (𝟙_ C) (𝟙_ C)).inv) =
      (α_ X₁ X₂ (𝟙_ C)).hom ≫ (X₁ ◁ (ρ_ X₂).inv ▷ 𝟙_ C) := by
    monoidal
  slice_rhs 1 3 => rw [this]
  clear this
  slice_rhs 2 3 => rw [← MonoidalCategory.whiskerLeft_comp, ← comp_whiskerRight,
    rightUnitor_inv_braiding]
  simp [tensorHom_id, id_tensorHom, tensorHom_def]

@[reassoc]
theorem tensor_associativity (X₁ X₂ Y₁ Y₂ Z₁ Z₂ : C) :
<<<<<<< HEAD
    (tensor_μ X₁ X₂ Y₁ Y₂ ▷ (Z₁ ⊗ Z₂)) ≫
        tensor_μ (X₁ ⊗ Y₁) (X₂ ⊗ Y₂) Z₁ Z₂ ≫ ((α_ X₁ Y₁ Z₁).hom ⊗ (α_ X₂ Y₂ Z₂).hom) =
      (α_ (X₁ ⊗ X₂) (Y₁ ⊗ Y₂) (Z₁ ⊗ Z₂)).hom ≫
        ((X₁ ⊗ X₂) ◁ tensor_μ Y₁ Y₂ Z₁ Z₂) ≫ tensor_μ X₁ X₂ (Y₁ ⊗ Z₁) (Y₂ ⊗ Z₂) := by
  dsimp only [tensor_obj, prodMonoidal_tensorObj, tensor_μ]
=======
    (tensorμ X₁ X₂ Y₁ Y₂ ▷ (Z₁ ⊗ Z₂)) ≫
        tensorμ (X₁ ⊗ Y₁) (X₂ ⊗ Y₂) Z₁ Z₂ ≫ ((α_ X₁ Y₁ Z₁).hom ⊗ (α_ X₂ Y₂ Z₂).hom) =
      (α_ (X₁ ⊗ X₂) (Y₁ ⊗ Y₂) (Z₁ ⊗ Z₂)).hom ≫
        ((X₁ ⊗ X₂) ◁ tensorμ Y₁ Y₂ Z₁ Z₂) ≫ tensorμ X₁ X₂ (Y₁ ⊗ Z₁) (Y₂ ⊗ Z₂) := by
  dsimp only [tensor_obj, prodMonoidal_tensorObj, tensorμ]
>>>>>>> d0df76bd
  simp only [braiding_tensor_left, braiding_tensor_right]
  calc
    _ = 𝟙 _ ⊗≫
      X₁ ◁ ((β_ X₂ Y₁).hom ▷ (Y₂ ⊗ Z₁) ≫ (Y₁ ⊗ X₂) ◁ (β_ Y₂ Z₁).hom) ▷ Z₂ ⊗≫
        X₁ ◁ Y₁ ◁ (β_ X₂ Z₁).hom ▷ Y₂ ▷ Z₂ ⊗≫ 𝟙 _ := by monoidal
    _ = _ := by rw [← whisker_exchange]; monoidal

<<<<<<< HEAD
/-- The tensor product functor from `C × C` to `C` as a monoidal functor. -/
@[simps!]
def tensorMonoidal : MonoidalFunctor (C × C) C :=
  { tensor C with
    ε := (λ_ (𝟙_ C)).inv
    μ := fun X Y ↦ tensor_μ X.1 X.2 Y.1 Y.2
    μ_natural_left := fun f Z => by
      -- `simpa` will be not needed when we define `μ_natural_left` in terms of the whiskerings.
      simpa using tensor_μ_natural_left f.1 f.2 Z.1 Z.2
    μ_natural_right := fun Z f => by
      simpa using tensor_μ_natural_right Z.1 Z.2 f.1 f.2
    associativity := fun X Y Z => by
      simpa using tensor_associativity X.1 X.2 Y.1 Y.2 Z.1 Z.2
    left_unitality := fun ⟨X₁, X₂⟩ => by
      simpa using tensor_left_unitality X₁ X₂
    right_unitality := fun ⟨X₁, X₂⟩ => by
      simpa using tensor_right_unitality X₁ X₂
    μ_isIso := by dsimp [tensor_μ]; infer_instance }
=======
instance tensorMonoidal : (tensor C).Monoidal :=
    Functor.CoreMonoidal.toMonoidal
      { εIso := (λ_ (𝟙_ C)).symm
        μIso := fun X Y ↦
          { hom := tensorμ X.1 X.2 Y.1 Y.2
            inv := tensorδ X.1 X.2 Y.1 Y.2 }
        μIso_hom_natural_left := fun f Z ↦ tensorμ_natural_left f.1 f.2 Z.1 Z.2
        μIso_hom_natural_right := fun Z f ↦ tensorμ_natural_right Z.1 Z.2 f.1 f.2
        associativity := fun X Y Z ↦ tensor_associativity X.1 X.2 Y.1 Y.2 Z.1 Z.2
        left_unitality := fun ⟨X₁, X₂⟩ ↦ tensor_left_unitality X₁ X₂
        right_unitality := fun ⟨X₁, X₂⟩ ↦ tensor_right_unitality X₁ X₂ }

@[simp] lemma tensor_ε : ε (tensor C) = (λ_ (𝟙_ C)).inv := rfl
@[simp] lemma tensor_η : η (tensor C) = (λ_ (𝟙_ C)).hom := rfl
@[simp] lemma tensor_μ (X Y : C × C) : μ (tensor C) X Y = tensorμ X.1 X.2 Y.1 Y.2 := rfl
@[simp] lemma tensor_δ (X Y : C × C) : δ (tensor C) X Y = tensorδ X.1 X.2 Y.1 Y.2 := rfl
>>>>>>> d0df76bd

@[reassoc]
theorem leftUnitor_monoidal (X₁ X₂ : C) :
    (λ_ X₁).hom ⊗ (λ_ X₂).hom =
<<<<<<< HEAD
      tensor_μ (𝟙_ C) X₁ (𝟙_ C) X₂ ≫ ((λ_ (𝟙_ C)).hom ▷ (X₁ ⊗ X₂)) ≫ (λ_ (X₁ ⊗ X₂)).hom := by
  dsimp only [tensor_μ]
=======
      tensorμ (𝟙_ C) X₁ (𝟙_ C) X₂ ≫ ((λ_ (𝟙_ C)).hom ▷ (X₁ ⊗ X₂)) ≫ (λ_ (X₁ ⊗ X₂)).hom := by
  dsimp only [tensorμ]
>>>>>>> d0df76bd
  have :
    (λ_ X₁).hom ⊗ (λ_ X₂).hom =
      (α_ (𝟙_ C) X₁ (𝟙_ C ⊗ X₂)).hom ≫
        (𝟙_ C ◁ (α_ X₁ (𝟙_ C) X₂).inv) ≫ (λ_ ((X₁ ⊗ 𝟙_ C) ⊗ X₂)).hom ≫ ((ρ_ X₁).hom ▷ X₂) := by
    monoidal
  rw [this]; clear this
  rw [← braiding_leftUnitor]
  monoidal

@[reassoc]
theorem rightUnitor_monoidal (X₁ X₂ : C) :
    (ρ_ X₁).hom ⊗ (ρ_ X₂).hom =
<<<<<<< HEAD
      tensor_μ X₁ (𝟙_ C) X₂ (𝟙_ C) ≫ ((X₁ ⊗ X₂) ◁ (λ_ (𝟙_ C)).hom) ≫ (ρ_ (X₁ ⊗ X₂)).hom := by
  dsimp only [tensor_μ]
=======
      tensorμ X₁ (𝟙_ C) X₂ (𝟙_ C) ≫ ((X₁ ⊗ X₂) ◁ (λ_ (𝟙_ C)).hom) ≫ (ρ_ (X₁ ⊗ X₂)).hom := by
  dsimp only [tensorμ]
>>>>>>> d0df76bd
  have :
    (ρ_ X₁).hom ⊗ (ρ_ X₂).hom =
      (α_ X₁ (𝟙_ C) (X₂ ⊗ 𝟙_ C)).hom ≫
        (X₁ ◁ (α_ (𝟙_ C) X₂ (𝟙_ C)).inv) ≫ (X₁ ◁ (ρ_ (𝟙_ C ⊗ X₂)).hom) ≫ (X₁ ◁ (λ_ X₂).hom) := by
    monoidal
  rw [this]; clear this
  rw [← braiding_rightUnitor]
  monoidal

@[reassoc]
theorem associator_monoidal (X₁ X₂ X₃ Y₁ Y₂ Y₃ : C) :
<<<<<<< HEAD
    tensor_μ (X₁ ⊗ X₂) X₃ (Y₁ ⊗ Y₂) Y₃ ≫
        (tensor_μ X₁ X₂ Y₁ Y₂ ▷ (X₃ ⊗ Y₃)) ≫ (α_ (X₁ ⊗ Y₁) (X₂ ⊗ Y₂) (X₃ ⊗ Y₃)).hom =
      ((α_ X₁ X₂ X₃).hom ⊗ (α_ Y₁ Y₂ Y₃).hom) ≫
        tensor_μ X₁ (X₂ ⊗ X₃) Y₁ (Y₂ ⊗ Y₃) ≫ ((X₁ ⊗ Y₁) ◁ tensor_μ X₂ X₃ Y₂ Y₃) := by
  dsimp only [tensor_μ]
=======
    tensorμ (X₁ ⊗ X₂) X₃ (Y₁ ⊗ Y₂) Y₃ ≫
        (tensorμ X₁ X₂ Y₁ Y₂ ▷ (X₃ ⊗ Y₃)) ≫ (α_ (X₁ ⊗ Y₁) (X₂ ⊗ Y₂) (X₃ ⊗ Y₃)).hom =
      ((α_ X₁ X₂ X₃).hom ⊗ (α_ Y₁ Y₂ Y₃).hom) ≫
        tensorμ X₁ (X₂ ⊗ X₃) Y₁ (Y₂ ⊗ Y₃) ≫ ((X₁ ⊗ Y₁) ◁ tensorμ X₂ X₃ Y₂ Y₃) := by
  dsimp only [tensorμ]
>>>>>>> d0df76bd
  calc
    _ = 𝟙 _ ⊗≫ X₁ ◁ X₂ ◁ (β_ X₃ Y₁).hom ▷ Y₂ ▷ Y₃ ⊗≫
      X₁ ◁ ((X₂ ⊗ Y₁) ◁ (β_ X₃ Y₂).hom ≫
        (β_ X₂ Y₁).hom ▷ (Y₂ ⊗ X₃)) ▷ Y₃ ⊗≫ 𝟙 _ := by
          rw [braiding_tensor_right]; monoidal
    _ = _ := by rw [whisker_exchange, braiding_tensor_left]; monoidal
<<<<<<< HEAD

-- We got a timeout if `reassoc` was at the declaration, so we put it here instead.
attribute [reassoc] associator_monoidal
=======
>>>>>>> d0df76bd

end Tensor

end MonoidalCategory

instance : BraidedCategory Cᵒᵖ where
  braiding X Y := (β_ Y.unop X.unop).op
  braiding_naturality_right X {_ _} f := Quiver.Hom.unop_inj <| by simp
  braiding_naturality_left {_ _} f Z := Quiver.Hom.unop_inj <| by simp

section OppositeLemmas

open Opposite

@[simp] lemma op_braiding (X Y : C) : (β_ X Y).op = β_ (op Y) (op X) := rfl
@[simp] lemma unop_braiding (X Y : Cᵒᵖ) : (β_ X Y).unop = β_ (unop Y) (unop X) := rfl

@[simp] lemma op_hom_braiding (X Y : C) : (β_ X Y).hom.op = (β_ (op Y) (op X)).hom := rfl
@[simp] lemma unop_hom_braiding (X Y : Cᵒᵖ) : (β_ X Y).hom.unop = (β_ (unop Y) (unop X)).hom := rfl

@[simp] lemma op_inv_braiding (X Y : C) : (β_ X Y).inv.op = (β_ (op Y) (op X)).inv := rfl
@[simp] lemma unop_inv_braiding (X Y : Cᵒᵖ) : (β_ X Y).inv.unop = (β_ (unop Y) (unop X)).inv := rfl

end OppositeLemmas

namespace MonoidalOpposite

instance instBraiding : BraidedCategory Cᴹᵒᵖ where
  braiding X Y := (β_ Y.unmop X.unmop).mop
  braiding_naturality_right X {_ _} f := Quiver.Hom.unmop_inj <| by simp
  braiding_naturality_left {_ _} f Z := Quiver.Hom.unmop_inj <| by simp

section MonoidalOppositeLemmas

@[simp] lemma mop_braiding (X Y : C) : (β_ X Y).mop = β_ (mop Y) (mop X) := rfl
@[simp] lemma unmop_braiding (X Y : Cᴹᵒᵖ) : (β_ X Y).unmop = β_ (unmop Y) (unmop X) := rfl

@[simp] lemma mop_hom_braiding (X Y : C) : (β_ X Y).hom.mop = (β_ (mop Y) (mop X)).hom := rfl
@[simp]
lemma unmop_hom_braiding (X Y : Cᴹᵒᵖ) : (β_ X Y).hom.unmop = (β_ (unmop Y) (unmop X)).hom := rfl

@[simp] lemma mop_inv_braiding (X Y : C) : (β_ X Y).inv.mop = (β_ (mop Y) (mop X)).inv := rfl
@[simp]
lemma unmop_inv_braiding (X Y : Cᴹᵒᵖ) : (β_ X Y).inv.unmop = (β_ (unmop Y) (unmop X)).inv := rfl

end MonoidalOppositeLemmas

instance : (mopFunctor C).Monoidal :=
  Functor.CoreMonoidal.toMonoidal
    { εIso := Iso.refl _
      μIso := fun X Y ↦ β_ (mop X) (mop Y)
      associativity := fun X Y Z ↦ by simp [← yang_baxter_assoc] }

@[simp] lemma mopFunctor_ε : ε (mopFunctor C) = 𝟙 _ := rfl
@[simp] lemma mopFunctor_η : η (mopFunctor C) = 𝟙 _ := rfl
@[simp] lemma mopFunctor_μ (X Y : C) : μ (mopFunctor C) X Y = (β_ (mop X) (mop Y)).hom := rfl
@[simp] lemma mopFunctor_δ (X Y : C) : δ (mopFunctor C) X Y = (β_ (mop X) (mop Y)).inv := rfl

instance : (unmopFunctor C).Monoidal :=
  Functor.CoreMonoidal.toMonoidal
    { εIso := Iso.refl _
      μIso := fun X Y ↦ β_ (unmop X) (unmop Y)
      associativity := fun X Y Z ↦ by simp [← yang_baxter_assoc] }

@[simp] lemma unmopFunctor_ε : ε (unmopFunctor C) = 𝟙 _ := rfl
@[simp] lemma unmopFunctor_η : η (unmopFunctor C) = 𝟙 _ := rfl
@[simp] lemma unmopFunctor_μ (X Y : Cᴹᵒᵖ) :
    μ (unmopFunctor C) X Y = (β_ (unmop X) (unmop Y)).hom := rfl
@[simp] lemma unmopFunctor_δ (X Y : Cᴹᵒᵖ) :
    δ (unmopFunctor C) X Y = (β_ (unmop X) (unmop Y)).inv := rfl

/-- The identity functor on `C`, viewed as a functor from `C` to its
monoidal opposite, upgraded to a braided functor. -/
instance : (mopFunctor C).Braided where

/-- The identity functor on `C`, viewed as a functor from the
monoidal opposite of `C` to `C`, upgraded to a braided functor. -/
instance : (unmopFunctor C).Braided where

end MonoidalOpposite

variable (C)

/-- The braided monoidal category obtained from `C` by replacing its braiding
`β_ X Y : X ⊗ Y ≅ Y ⊗ X` with the inverse `(β_ Y X)⁻¹ : X ⊗ Y ≅ Y ⊗ X`.
This corresponds to the automorphism of the braid group swapping
over-crossings and under-crossings. -/
abbrev reverseBraiding : BraidedCategory C where
  braiding X Y := (β_ Y X).symm
  braiding_naturality_right X {_ _} f := by simp
  braiding_naturality_left {_ _} f Z := by simp

lemma SymmetricCategory.reverseBraiding_eq (C : Type u₁) [Category.{v₁} C]
    [MonoidalCategory C] [i : SymmetricCategory C] :
    reverseBraiding C = i.toBraidedCategory := by
  dsimp only [reverseBraiding]
  congr
  funext X Y
  exact Iso.ext (braiding_swap_eq_inv_braiding Y X).symm

/-- The identity functor from `C` to `C`, where the codomain is given the
reversed braiding, upgraded to a braided functor. -/
def SymmetricCategory.equivReverseBraiding (C : Type u₁) [Category.{v₁} C]
    [MonoidalCategory C] [SymmetricCategory C] :=
  @Functor.Braided.mk C _ _ _ C _ _ (reverseBraiding C) (𝟭 C) _ <| by
    intros; simp [reverseBraiding, braiding_swap_eq_inv_braiding]

end CategoryTheory<|MERGE_RESOLUTION|>--- conflicted
+++ resolved
@@ -423,13 +423,8 @@
     (α ≫ β).hom = α.hom ≫ β.hom := rfl
 
 @[ext]
-<<<<<<< HEAD
-lemma ext' {F G : LaxBraidedFunctor C D} {α β : F ⟶ G} (w : ∀ X : C, α.app X = β.app X) : α = β :=
-  MonoidalNatTrans.ext (funext w)
-=======
 lemma hom_ext {F G : LaxBraidedFunctor C D} {α β : F ⟶ G} (h : α.hom = β.hom) : α = β :=
   LaxMonoidalFunctor.hom_ext h
->>>>>>> d0df76bd
 
 /-- Constructor for morphisms in the category `LaxBraiededFunctor C D`. -/
 @[simps]
@@ -502,38 +497,7 @@
     [F.Faithful] : SymmetricCategory C where
   symmetry X Y := F.map_injective (by simp)
 
-<<<<<<< HEAD
-namespace BraidedFunctor
-
-/-- Turn a braided functor into a lax braided functor. -/
-@[simps toLaxMonoidalFunctor]
-def toLaxBraidedFunctor (F : BraidedFunctor C D) : LaxBraidedFunctor C D :=
-  { toLaxMonoidalFunctor := F.toLaxMonoidalFunctor
-    braided := fun X Y => by rw [F.braided]; simp }
-
-/-- The identity braided monoidal functor. -/
-@[simps!]
-def id : BraidedFunctor C C :=
-  { MonoidalFunctor.id C with }
-
-instance : Inhabited (BraidedFunctor C C) :=
-  ⟨id C⟩
-
-/-- The composition of braided monoidal functors. -/
-@[simps!]
-def comp (F : BraidedFunctor C D) (G : BraidedFunctor D E) : BraidedFunctor C E :=
-  { MonoidalFunctor.comp F.toMonoidalFunctor G.toMonoidalFunctor with }
-
-instance categoryBraidedFunctor : Category (BraidedFunctor C D) :=
-  InducedCategory.category BraidedFunctor.toMonoidalFunctor
-
--- Porting note: added, as `MonoidalNatTrans.ext` does not apply to morphisms.
-@[ext]
-lemma ext' {F G : BraidedFunctor C D} {α β : F ⟶ G} (w : ∀ X : C, α.app X = β.app X) : α = β :=
-  MonoidalNatTrans.ext (funext w)
-=======
 namespace Functor.Braided
->>>>>>> d0df76bd
 
 instance : (𝟭 C).Braided where
 
@@ -562,23 +526,13 @@
 
 section Tensor
 
-<<<<<<< HEAD
-variable {C}
-
-/-- Swap the second and third objects in `(X₁ ⊗ X₂) ⊗ (Y₁ ⊗ Y₂)`. This is used to strength the
-tensor product functor from `C × C` to `C` as a monoidal functor. -/
-def tensor_μ (X₁ X₂ Y₁ Y₂ : C) : (X₁ ⊗ X₂) ⊗ Y₁ ⊗ Y₂ ⟶ (X₁ ⊗ Y₁) ⊗ X₂ ⊗ Y₂ :=
-=======
 /-- Swap the second and third objects in `(X₁ ⊗ X₂) ⊗ (Y₁ ⊗ Y₂)`. This is used to strength the
 tensor product functor from `C × C` to `C` as a monoidal functor. -/
 def tensorμ (X₁ X₂ Y₁ Y₂ : C) : (X₁ ⊗ X₂) ⊗ Y₁ ⊗ Y₂ ⟶ (X₁ ⊗ Y₁) ⊗ X₂ ⊗ Y₂ :=
->>>>>>> d0df76bd
   (α_ X₁ X₂ (Y₁ ⊗ Y₂)).hom ≫
     (X₁ ◁ (α_ X₂ Y₁ Y₂).inv) ≫
       (X₁ ◁ (β_ X₂ Y₁).hom ▷ Y₂) ≫
         (X₁ ◁ (α_ Y₁ X₂ Y₂).hom) ≫ (α_ X₁ Y₁ (X₂ ⊗ Y₂)).inv
-<<<<<<< HEAD
-=======
 
 /-- The inverse of `tensorμ`. -/
 def tensorδ (X₁ X₂ Y₁ Y₂ : C) : (X₁ ⊗ Y₁) ⊗ X₂ ⊗ Y₂ ⟶ (X₁ ⊗ X₂) ⊗ Y₁ ⊗ Y₂ :=
@@ -603,20 +557,13 @@
     ← MonoidalCategory.whiskerLeft_comp_assoc, Iso.hom_inv_id_assoc,
     inv_hom_whiskerRight_assoc, Iso.inv_hom_id, Iso.hom_inv_id,
     MonoidalCategory.whiskerLeft_id, id_comp]
->>>>>>> d0df76bd
 
 @[reassoc]
 theorem tensorμ_natural {X₁ X₂ Y₁ Y₂ U₁ U₂ V₁ V₂ : C} (f₁ : X₁ ⟶ Y₁) (f₂ : X₂ ⟶ Y₂) (g₁ : U₁ ⟶ V₁)
     (g₂ : U₂ ⟶ V₂) :
-<<<<<<< HEAD
-    ((f₁ ⊗ f₂) ⊗ g₁ ⊗ g₂) ≫ tensor_μ Y₁ Y₂ V₁ V₂ =
-      tensor_μ X₁ X₂ U₁ U₂ ≫ ((f₁ ⊗ g₁) ⊗ f₂ ⊗ g₂) := by
-  dsimp only [tensor_μ]
-=======
     ((f₁ ⊗ f₂) ⊗ g₁ ⊗ g₂) ≫ tensorμ Y₁ Y₂ V₁ V₂ =
       tensorμ X₁ X₂ U₁ U₂ ≫ ((f₁ ⊗ g₁) ⊗ f₂ ⊗ g₂) := by
   dsimp only [tensorμ]
->>>>>>> d0df76bd
   simp_rw [← id_tensorHom, ← tensorHom_id]
   slice_lhs 1 2 => rw [associator_naturality]
   slice_lhs 2 3 =>
@@ -629,18 +576,6 @@
   simp only [assoc]
 
 @[reassoc]
-<<<<<<< HEAD
-theorem tensor_μ_natural_left {X₁ X₂ Y₁ Y₂ : C} (f₁ : X₁ ⟶ Y₁) (f₂ : X₂ ⟶ Y₂) (Z₁ Z₂ : C) :
-    (f₁ ⊗ f₂) ▷ (Z₁ ⊗ Z₂) ≫ tensor_μ Y₁ Y₂ Z₁ Z₂ =
-      tensor_μ X₁ X₂ Z₁ Z₂ ≫ (f₁ ▷ Z₁ ⊗ f₂ ▷ Z₂) := by
-  convert tensor_μ_natural f₁ f₂ (𝟙 Z₁) (𝟙 Z₂) using 1 <;> simp
-
-@[reassoc]
-theorem tensor_μ_natural_right (Z₁ Z₂ : C) {X₁ X₂ Y₁ Y₂ : C} (f₁ : X₁ ⟶ Y₁) (f₂ : X₂ ⟶ Y₂) :
-    (Z₁ ⊗ Z₂) ◁ (f₁ ⊗ f₂) ≫ tensor_μ Z₁ Z₂ Y₁ Y₂ =
-      tensor_μ Z₁ Z₂ X₁ X₂ ≫ (Z₁ ◁ f₁ ⊗ Z₂ ◁ f₂) := by
-  convert tensor_μ_natural (𝟙 Z₁) (𝟙 Z₂) f₁ f₂ using 1 <;> simp
-=======
 theorem tensorμ_natural_left {X₁ X₂ Y₁ Y₂ : C} (f₁ : X₁ ⟶ Y₁) (f₂ : X₂ ⟶ Y₂) (Z₁ Z₂ : C) :
     (f₁ ⊗ f₂) ▷ (Z₁ ⊗ Z₂) ≫ tensorμ Y₁ Y₂ Z₁ Z₂ =
       tensorμ X₁ X₂ Z₁ Z₂ ≫ (f₁ ▷ Z₁ ⊗ f₂ ▷ Z₂) := by
@@ -651,19 +586,13 @@
     (Z₁ ⊗ Z₂) ◁ (f₁ ⊗ f₂) ≫ tensorμ Z₁ Z₂ Y₁ Y₂ =
       tensorμ Z₁ Z₂ X₁ X₂ ≫ (Z₁ ◁ f₁ ⊗ Z₂ ◁ f₂) := by
   convert tensorμ_natural (𝟙 Z₁) (𝟙 Z₂) f₁ f₂ using 1 <;> simp
->>>>>>> d0df76bd
 
 @[reassoc]
 theorem tensor_left_unitality (X₁ X₂ : C) :
     (λ_ (X₁ ⊗ X₂)).hom =
       ((λ_ (𝟙_ C)).inv ▷ (X₁ ⊗ X₂)) ≫
-<<<<<<< HEAD
-        tensor_μ (𝟙_ C) (𝟙_ C) X₁ X₂ ≫ ((λ_ X₁).hom ⊗ (λ_ X₂).hom) := by
-  dsimp only [tensor_μ]
-=======
         tensorμ (𝟙_ C) (𝟙_ C) X₁ X₂ ≫ ((λ_ X₁).hom ⊗ (λ_ X₂).hom) := by
   dsimp only [tensorμ]
->>>>>>> d0df76bd
   have :
     ((λ_ (𝟙_ C)).inv ▷ (X₁ ⊗ X₂)) ≫
         (α_ (𝟙_ C) (𝟙_ C) (X₁ ⊗ X₂)).hom ≫ (𝟙_ C ◁ (α_ (𝟙_ C) X₁ X₂).inv) =
@@ -679,13 +608,8 @@
 theorem tensor_right_unitality (X₁ X₂ : C) :
     (ρ_ (X₁ ⊗ X₂)).hom =
       ((X₁ ⊗ X₂) ◁ (λ_ (𝟙_ C)).inv) ≫
-<<<<<<< HEAD
-        tensor_μ X₁ X₂ (𝟙_ C) (𝟙_ C) ≫ ((ρ_ X₁).hom ⊗ (ρ_ X₂).hom) := by
-  dsimp only [tensor_μ]
-=======
         tensorμ X₁ X₂ (𝟙_ C) (𝟙_ C) ≫ ((ρ_ X₁).hom ⊗ (ρ_ X₂).hom) := by
   dsimp only [tensorμ]
->>>>>>> d0df76bd
   have :
     ((X₁ ⊗ X₂) ◁ (λ_ (𝟙_ C)).inv) ≫
         (α_ X₁ X₂ (𝟙_ C ⊗ 𝟙_ C)).hom ≫ (X₁ ◁ (α_ X₂ (𝟙_ C) (𝟙_ C)).inv) =
@@ -699,19 +623,11 @@
 
 @[reassoc]
 theorem tensor_associativity (X₁ X₂ Y₁ Y₂ Z₁ Z₂ : C) :
-<<<<<<< HEAD
-    (tensor_μ X₁ X₂ Y₁ Y₂ ▷ (Z₁ ⊗ Z₂)) ≫
-        tensor_μ (X₁ ⊗ Y₁) (X₂ ⊗ Y₂) Z₁ Z₂ ≫ ((α_ X₁ Y₁ Z₁).hom ⊗ (α_ X₂ Y₂ Z₂).hom) =
-      (α_ (X₁ ⊗ X₂) (Y₁ ⊗ Y₂) (Z₁ ⊗ Z₂)).hom ≫
-        ((X₁ ⊗ X₂) ◁ tensor_μ Y₁ Y₂ Z₁ Z₂) ≫ tensor_μ X₁ X₂ (Y₁ ⊗ Z₁) (Y₂ ⊗ Z₂) := by
-  dsimp only [tensor_obj, prodMonoidal_tensorObj, tensor_μ]
-=======
     (tensorμ X₁ X₂ Y₁ Y₂ ▷ (Z₁ ⊗ Z₂)) ≫
         tensorμ (X₁ ⊗ Y₁) (X₂ ⊗ Y₂) Z₁ Z₂ ≫ ((α_ X₁ Y₁ Z₁).hom ⊗ (α_ X₂ Y₂ Z₂).hom) =
       (α_ (X₁ ⊗ X₂) (Y₁ ⊗ Y₂) (Z₁ ⊗ Z₂)).hom ≫
         ((X₁ ⊗ X₂) ◁ tensorμ Y₁ Y₂ Z₁ Z₂) ≫ tensorμ X₁ X₂ (Y₁ ⊗ Z₁) (Y₂ ⊗ Z₂) := by
   dsimp only [tensor_obj, prodMonoidal_tensorObj, tensorμ]
->>>>>>> d0df76bd
   simp only [braiding_tensor_left, braiding_tensor_right]
   calc
     _ = 𝟙 _ ⊗≫
@@ -719,26 +635,6 @@
         X₁ ◁ Y₁ ◁ (β_ X₂ Z₁).hom ▷ Y₂ ▷ Z₂ ⊗≫ 𝟙 _ := by monoidal
     _ = _ := by rw [← whisker_exchange]; monoidal
 
-<<<<<<< HEAD
-/-- The tensor product functor from `C × C` to `C` as a monoidal functor. -/
-@[simps!]
-def tensorMonoidal : MonoidalFunctor (C × C) C :=
-  { tensor C with
-    ε := (λ_ (𝟙_ C)).inv
-    μ := fun X Y ↦ tensor_μ X.1 X.2 Y.1 Y.2
-    μ_natural_left := fun f Z => by
-      -- `simpa` will be not needed when we define `μ_natural_left` in terms of the whiskerings.
-      simpa using tensor_μ_natural_left f.1 f.2 Z.1 Z.2
-    μ_natural_right := fun Z f => by
-      simpa using tensor_μ_natural_right Z.1 Z.2 f.1 f.2
-    associativity := fun X Y Z => by
-      simpa using tensor_associativity X.1 X.2 Y.1 Y.2 Z.1 Z.2
-    left_unitality := fun ⟨X₁, X₂⟩ => by
-      simpa using tensor_left_unitality X₁ X₂
-    right_unitality := fun ⟨X₁, X₂⟩ => by
-      simpa using tensor_right_unitality X₁ X₂
-    μ_isIso := by dsimp [tensor_μ]; infer_instance }
-=======
 instance tensorMonoidal : (tensor C).Monoidal :=
     Functor.CoreMonoidal.toMonoidal
       { εIso := (λ_ (𝟙_ C)).symm
@@ -755,18 +651,12 @@
 @[simp] lemma tensor_η : η (tensor C) = (λ_ (𝟙_ C)).hom := rfl
 @[simp] lemma tensor_μ (X Y : C × C) : μ (tensor C) X Y = tensorμ X.1 X.2 Y.1 Y.2 := rfl
 @[simp] lemma tensor_δ (X Y : C × C) : δ (tensor C) X Y = tensorδ X.1 X.2 Y.1 Y.2 := rfl
->>>>>>> d0df76bd
 
 @[reassoc]
 theorem leftUnitor_monoidal (X₁ X₂ : C) :
     (λ_ X₁).hom ⊗ (λ_ X₂).hom =
-<<<<<<< HEAD
-      tensor_μ (𝟙_ C) X₁ (𝟙_ C) X₂ ≫ ((λ_ (𝟙_ C)).hom ▷ (X₁ ⊗ X₂)) ≫ (λ_ (X₁ ⊗ X₂)).hom := by
-  dsimp only [tensor_μ]
-=======
       tensorμ (𝟙_ C) X₁ (𝟙_ C) X₂ ≫ ((λ_ (𝟙_ C)).hom ▷ (X₁ ⊗ X₂)) ≫ (λ_ (X₁ ⊗ X₂)).hom := by
   dsimp only [tensorμ]
->>>>>>> d0df76bd
   have :
     (λ_ X₁).hom ⊗ (λ_ X₂).hom =
       (α_ (𝟙_ C) X₁ (𝟙_ C ⊗ X₂)).hom ≫
@@ -779,13 +669,8 @@
 @[reassoc]
 theorem rightUnitor_monoidal (X₁ X₂ : C) :
     (ρ_ X₁).hom ⊗ (ρ_ X₂).hom =
-<<<<<<< HEAD
-      tensor_μ X₁ (𝟙_ C) X₂ (𝟙_ C) ≫ ((X₁ ⊗ X₂) ◁ (λ_ (𝟙_ C)).hom) ≫ (ρ_ (X₁ ⊗ X₂)).hom := by
-  dsimp only [tensor_μ]
-=======
       tensorμ X₁ (𝟙_ C) X₂ (𝟙_ C) ≫ ((X₁ ⊗ X₂) ◁ (λ_ (𝟙_ C)).hom) ≫ (ρ_ (X₁ ⊗ X₂)).hom := by
   dsimp only [tensorμ]
->>>>>>> d0df76bd
   have :
     (ρ_ X₁).hom ⊗ (ρ_ X₂).hom =
       (α_ X₁ (𝟙_ C) (X₂ ⊗ 𝟙_ C)).hom ≫
@@ -797,31 +682,17 @@
 
 @[reassoc]
 theorem associator_monoidal (X₁ X₂ X₃ Y₁ Y₂ Y₃ : C) :
-<<<<<<< HEAD
-    tensor_μ (X₁ ⊗ X₂) X₃ (Y₁ ⊗ Y₂) Y₃ ≫
-        (tensor_μ X₁ X₂ Y₁ Y₂ ▷ (X₃ ⊗ Y₃)) ≫ (α_ (X₁ ⊗ Y₁) (X₂ ⊗ Y₂) (X₃ ⊗ Y₃)).hom =
-      ((α_ X₁ X₂ X₃).hom ⊗ (α_ Y₁ Y₂ Y₃).hom) ≫
-        tensor_μ X₁ (X₂ ⊗ X₃) Y₁ (Y₂ ⊗ Y₃) ≫ ((X₁ ⊗ Y₁) ◁ tensor_μ X₂ X₃ Y₂ Y₃) := by
-  dsimp only [tensor_μ]
-=======
     tensorμ (X₁ ⊗ X₂) X₃ (Y₁ ⊗ Y₂) Y₃ ≫
         (tensorμ X₁ X₂ Y₁ Y₂ ▷ (X₃ ⊗ Y₃)) ≫ (α_ (X₁ ⊗ Y₁) (X₂ ⊗ Y₂) (X₃ ⊗ Y₃)).hom =
       ((α_ X₁ X₂ X₃).hom ⊗ (α_ Y₁ Y₂ Y₃).hom) ≫
         tensorμ X₁ (X₂ ⊗ X₃) Y₁ (Y₂ ⊗ Y₃) ≫ ((X₁ ⊗ Y₁) ◁ tensorμ X₂ X₃ Y₂ Y₃) := by
   dsimp only [tensorμ]
->>>>>>> d0df76bd
   calc
     _ = 𝟙 _ ⊗≫ X₁ ◁ X₂ ◁ (β_ X₃ Y₁).hom ▷ Y₂ ▷ Y₃ ⊗≫
       X₁ ◁ ((X₂ ⊗ Y₁) ◁ (β_ X₃ Y₂).hom ≫
         (β_ X₂ Y₁).hom ▷ (Y₂ ⊗ X₃)) ▷ Y₃ ⊗≫ 𝟙 _ := by
           rw [braiding_tensor_right]; monoidal
     _ = _ := by rw [whisker_exchange, braiding_tensor_left]; monoidal
-<<<<<<< HEAD
-
--- We got a timeout if `reassoc` was at the declaration, so we put it here instead.
-attribute [reassoc] associator_monoidal
-=======
->>>>>>> d0df76bd
 
 end Tensor
 
