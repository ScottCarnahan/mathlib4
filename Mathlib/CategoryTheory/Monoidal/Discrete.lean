--- conflicted
+++ resolved
@@ -24,30 +24,18 @@
 namespace CategoryTheory
 
 @[to_additive (attr := simps tensorObj_as leftUnitor rightUnitor associator) Discrete.addMonoidal]
-<<<<<<< HEAD
 instance Discrete.monoidal : MonoidalCategory (Discrete M) :=
   let _ : MonoidalCategoryStruct (Discrete M) := {
     tensorUnit := Discrete.mk 1
     tensorObj X Y := Discrete.mk (X.as * Y.as)
-    whiskerLeft X _ _ f := eqToHom (by dsimp; rw [eq_of_hom f])
-    whiskerRight f X := eqToHom (by dsimp; rw [eq_of_hom f])
-    tensorHom f g := eqToHom (by dsimp; rw [eq_of_hom f, eq_of_hom g])
+    whiskerLeft X _ _ f := eqToHom (by rw [eq_of_hom f])
+    whiskerRight f X := eqToHom (by rw [eq_of_hom f])
+    tensorHom f g := eqToHom (by rw [eq_of_hom f, eq_of_hom g])
     leftUnitor X := Discrete.eqToIso (one_mul X.as)
     rightUnitor X := Discrete.eqToIso (mul_one X.as)
     associator _ _ _ := Discrete.eqToIso (mul_assoc _ _ _)
   };
   ofTensorComp
-=======
-instance Discrete.monoidal : MonoidalCategory (Discrete M) where
-  tensorUnit := Discrete.mk 1
-  tensorObj X Y := Discrete.mk (X.as * Y.as)
-  whiskerLeft X _ _ f := eqToHom (by rw [eq_of_hom f])
-  whiskerRight f X := eqToHom (by rw [eq_of_hom f])
-  tensorHom f g := eqToHom (by rw [eq_of_hom f, eq_of_hom g])
-  leftUnitor X := Discrete.eqToIso (one_mul X.as)
-  rightUnitor X := Discrete.eqToIso (mul_one X.as)
-  associator _ _ _ := Discrete.eqToIso (mul_assoc _ _ _)
->>>>>>> ce412ec1
 
 @[to_additive (attr := simp) Discrete.addMonoidal_tensorUnit_as]
 lemma Discrete.monoidal_tensorUnit_as : (𝟙_ (Discrete M)).as = 1 := rfl
