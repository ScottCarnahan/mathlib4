/-
Copyright (c) 2021 Markus Himmel. All rights reserved.
Released under Apache 2.0 license as described in the file LICENSE.
Authors: Markus Himmel
-/
import Mathlib.CategoryTheory.Monoidal.Functor

#align_import category_theory.monoidal.free.basic from "leanprover-community/mathlib"@"14b69e9f3c16630440a2cbd46f1ddad0d561dee7"

/-!
# The free monoidal category over a type

Given a type `C`, the free monoidal category over `C` has as objects formal expressions built from
(formal) tensor products of terms of `C` and a formal unit. Its morphisms are compositions and
tensor products of identities, unitors and associators.

In this file, we construct the free monoidal category and prove that it is a monoidal category. If
`D` is a monoidal category, we construct the functor `FreeMonoidalCategory C ⥤ D` associated to
a function `C → D`.

The free monoidal category has two important properties: it is a groupoid and it is thin. The former
is obvious from the construction, and the latter is what is commonly known as the monoidal coherence
theorem. Both of these properties are proved in the file `Coherence.lean`.

-/


universe v' u u'

namespace CategoryTheory

open MonoidalCategory

variable {C : Type u}

section

variable (C)

/--
Given a type `C`, the free monoidal category over `C` has as objects formal expressions built from
(formal) tensor products of terms of `C` and a formal unit. Its morphisms are compositions and
tensor products of identities, unitors and associators.
-/
inductive FreeMonoidalCategory : Type u
  | of : C → FreeMonoidalCategory
  | unit : FreeMonoidalCategory
  | tensor : FreeMonoidalCategory → FreeMonoidalCategory → FreeMonoidalCategory
  deriving Inhabited
#align category_theory.free_monoidal_category CategoryTheory.FreeMonoidalCategory

end

local notation "F" => FreeMonoidalCategory

namespace FreeMonoidalCategory

attribute [nolint simpNF] unit.sizeOf_spec tensor.injEq tensor.sizeOf_spec

/-- Formal compositions and tensor products of identities, unitors and associators. The morphisms
    of the free monoidal category are obtained as a quotient of these formal morphisms by the
    relations defining a monoidal category. -/
-- porting note: unsupported linter
-- @[nolint has_nonempty_instance]
inductive Hom : F C → F C → Type u
  | id (X) : Hom X X
  | α_hom (X Y Z : F C) : Hom ((X.tensor Y).tensor Z) (X.tensor (Y.tensor Z))
  | α_inv (X Y Z : F C) : Hom (X.tensor (Y.tensor Z)) ((X.tensor Y).tensor Z)
  | l_hom (X) : Hom (unit.tensor X) X
  | l_inv (X) : Hom X (unit.tensor X)
  | ρ_hom (X : F C) : Hom (X.tensor unit) X
  | ρ_inv (X : F C) : Hom X (X.tensor unit)
  | comp {X Y Z} (f : Hom X Y) (g : Hom Y Z) : Hom X Z
  | whiskerLeft (X : F C) {Y Z : F C} (f : Hom Y Z) :
      Hom (X.tensor Y) (X.tensor Z)
  | whiskerRight {X Y : F C} (f : Hom X Y) (Z : F C) : Hom (X.tensor Z) (Y.tensor Z)
#align category_theory.free_monoidal_category.hom CategoryTheory.FreeMonoidalCategory.Hom

local infixr:10 " ⟶ᵐ " => Hom

/-- The morphisms of the free monoidal category satisfy 21 relations ensuring that the resulting
    category is in fact a category and that it is monoidal. -/
inductive HomEquiv : ∀ {X Y : F C}, (X ⟶ᵐ Y) → (X ⟶ᵐ Y) → Prop
  | refl {X Y} (f : X ⟶ᵐ Y) : HomEquiv f f
  | symm {X Y} (f g : X ⟶ᵐ Y) : HomEquiv f g → HomEquiv g f
  | trans {X Y} {f g h : X ⟶ᵐ Y} : HomEquiv f g → HomEquiv g h → HomEquiv f h
  | comp {X Y Z} {f f' : X ⟶ᵐ Y} {g g' : Y ⟶ᵐ Z} :
      HomEquiv f f' → HomEquiv g g' → HomEquiv (f.comp g) (f'.comp g')
  | whisker_left (X) {Y Z} (f f' : Y ⟶ᵐ Z) :
      HomEquiv f f' → HomEquiv (f.whiskerLeft X) (f'.whiskerLeft X)
  | whisker_right {Y Z} (f f' : Y ⟶ᵐ Z) (X) :
      HomEquiv f f' → HomEquiv (f.whiskerRight X) (f'.whiskerRight X)
  | comp_id {X Y} (f : X ⟶ᵐ Y) : HomEquiv (f.comp (Hom.id _)) f
  | id_comp {X Y} (f : X ⟶ᵐ Y) : HomEquiv ((Hom.id _).comp f) f
  | assoc {X Y U V : F C} (f : X ⟶ᵐ U) (g : U ⟶ᵐ V) (h : V ⟶ᵐ Y) :
      HomEquiv ((f.comp g).comp h) (f.comp (g.comp h))
  | whisker_left_id (X Y) : HomEquiv ((Hom.id Y).whiskerLeft X) (Hom.id (X.tensor Y))
  | whisker_left_comp (W) {X Y Z} (f : X ⟶ᵐ Y) (g : Y ⟶ᵐ Z) :
      HomEquiv ((f.comp g).whiskerLeft W) ((f.whiskerLeft W).comp (g.whiskerLeft W))
  | id_whisker_left {X Y} (f : X ⟶ᵐ Y) :
      HomEquiv (f.whiskerLeft unit) ((Hom.l_hom X).comp <| f.comp (Hom.l_inv Y))
  | tensor_whisker_left (X Y) {Z Z'} (f : Z ⟶ᵐ Z') :
     HomEquiv (f.whiskerLeft (X.tensor Y))
      ((Hom.α_hom X Y Z).comp <| ((f.whiskerLeft Y).whiskerLeft X).comp <| Hom.α_inv X Y Z')
  | id_whisker_right (X Y) : HomEquiv ((Hom.id X).whiskerRight Y) (Hom.id (X.tensor Y))
  | comp_whisker_right {X Y Z} (W) (f : X ⟶ᵐ Y) (g : Y ⟶ᵐ Z) :
      HomEquiv ((f.comp g).whiskerRight W) ((f.whiskerRight W).comp <| g.whiskerRight W)
  | whisker_right_id {X Y} (f : X ⟶ᵐ Y) :
      HomEquiv (f.whiskerRight unit) ((Hom.ρ_hom X).comp <| f.comp <| Hom.ρ_inv Y)
  | whisker_right_tensor {X X'} (f : X ⟶ᵐ X') (Y Z) :
      HomEquiv (f.whiskerRight <| Y.tensor Z)
        ((Hom.α_inv X Y Z).comp <| ((f.whiskerRight Y).whiskerRight Z).comp <| Hom.α_hom X' Y Z)
  | whisker_assoc (X) {Y Y'} (f : Y ⟶ᵐ Y') (Z) :
      HomEquiv ((f.whiskerLeft X).whiskerRight Z)
        ((Hom.α_hom X Y Z).comp <| ((f.whiskerRight Z).whiskerLeft X).comp <| Hom.α_inv X Y' Z)
  | whisker_exchange {W X Y Z} (f : W ⟶ᵐ X) (g : Y ⟶ᵐ Z) :
      HomEquiv ((g.whiskerLeft W).comp <| f.whiskerRight Z)
        ((f.whiskerRight Y).comp <| g.whiskerLeft X)
  | α_hom_inv {X Y Z} : HomEquiv ((Hom.α_hom X Y Z).comp (Hom.α_inv X Y Z)) (Hom.id _)
  | α_inv_hom {X Y Z} : HomEquiv ((Hom.α_inv X Y Z).comp (Hom.α_hom X Y Z)) (Hom.id _)
  | ρ_hom_inv {X} : HomEquiv ((Hom.ρ_hom X).comp (Hom.ρ_inv X)) (Hom.id _)
  | ρ_inv_hom {X} : HomEquiv ((Hom.ρ_inv X).comp (Hom.ρ_hom X)) (Hom.id _)
  | l_hom_inv {X} : HomEquiv ((Hom.l_hom X).comp (Hom.l_inv X)) (Hom.id _)
  | l_inv_hom {X} : HomEquiv ((Hom.l_inv X).comp (Hom.l_hom X)) (Hom.id _)
  | pentagon {W X Y Z} :
      HomEquiv
        (((Hom.α_hom W X Y).whiskerRight Z).comp
          ((Hom.α_hom W (X.tensor Y) Z).comp ((Hom.α_hom X Y Z).whiskerLeft W)))
        ((Hom.α_hom (W.tensor X) Y Z).comp (Hom.α_hom W X (Y.tensor Z)))
  | triangle {X Y} :
      HomEquiv ((Hom.α_hom X unit Y).comp ((Hom.l_hom Y).whiskerLeft X))
        ((Hom.ρ_hom X).whiskerRight Y)
set_option linter.uppercaseLean3 false
#align category_theory.free_monoidal_category.HomEquiv CategoryTheory.FreeMonoidalCategory.HomEquiv

/-- We say that two formal morphisms in the free monoidal category are equivalent if they become
    equal if we apply the relations that are true in a monoidal category. Note that we will prove
    that there is only one equivalence class -- this is the monoidal coherence theorem. -/
def setoidHom (X Y : F C) : Setoid (X ⟶ᵐ Y) :=
  ⟨HomEquiv,
    ⟨fun f => HomEquiv.refl f, @fun f g => HomEquiv.symm f g, @fun _ _ _ hfg hgh =>
      HomEquiv.trans hfg hgh⟩⟩
#align category_theory.free_monoidal_category.setoid_hom CategoryTheory.FreeMonoidalCategory.setoidHom

attribute [instance] setoidHom

section

open FreeMonoidalCategory.HomEquiv

instance categoryFreeMonoidalCategory : Category.{u} (F C) where
  Hom X Y := Quotient (FreeMonoidalCategory.setoidHom X Y)
  id X := ⟦FreeMonoidalCategory.Hom.id _⟧
  comp := @fun X Y Z f g =>
    Quotient.map₂ Hom.comp
      (by
        intro f f' hf g g' hg
        exact comp hf hg)
      f g
  id_comp := by
    rintro X Y ⟨f⟩
    exact Quotient.sound (id_comp f)
  comp_id := by
    rintro X Y ⟨f⟩
    exact Quotient.sound (comp_id f)
  assoc := by
    rintro W X Y Z ⟨f⟩ ⟨g⟩ ⟨h⟩
    exact Quotient.sound (assoc f g h)
#align category_theory.free_monoidal_category.category_free_monoidal_category CategoryTheory.FreeMonoidalCategory.categoryFreeMonoidalCategory

instance : MonoidalCategory (F C) where
  tensorObj X Y := FreeMonoidalCategory.tensor X Y
  whiskerLeft := fun X _ _ f => Quotient.map (Hom.whiskerLeft X) (HomEquiv.whisker_left X) f
  whiskerRight := fun f Y =>
    Quotient.map (fun f' => Hom.whiskerRight f' Y) (fun _ _ h => HomEquiv.whisker_right _ _ _ h) f
  tensorUnit := FreeMonoidalCategory.unit
  associator X Y Z :=
    ⟨⟦Hom.α_hom X Y Z⟧, ⟦Hom.α_inv X Y Z⟧, Quotient.sound α_hom_inv, Quotient.sound α_inv_hom⟩
  leftUnitor X := ⟨⟦Hom.l_hom X⟧, ⟦Hom.l_inv X⟧, Quotient.sound l_hom_inv, Quotient.sound l_inv_hom⟩
  rightUnitor X :=
    ⟨⟦Hom.ρ_hom X⟧, ⟦Hom.ρ_inv X⟧, Quotient.sound ρ_hom_inv, Quotient.sound ρ_inv_hom⟩
  whisker_exchange := by
    rintro W X Y Z ⟨f⟩ ⟨g⟩
    apply Quotient.sound
    apply HomEquiv.whisker_exchange
  whiskerLeft_id := fun X Y ↦ Quotient.sound (HomEquiv.whisker_left_id X Y)
  whiskerLeft_comp := by
    rintro W X Y Z ⟨f⟩ ⟨g⟩
    apply Quotient.sound
    apply HomEquiv.whisker_left_comp
  id_whiskerLeft := by
    rintro X Y ⟨f⟩
    apply Quotient.sound
    apply HomEquiv.id_whisker_left
  tensor_whiskerLeft := by
    rintro X Y Z Z' ⟨f⟩
    apply Quotient.sound
    apply HomEquiv.tensor_whisker_left
  id_whiskerRight := by
    intro X Y
    apply Quotient.sound
    apply HomEquiv.id_whisker_right
  comp_whiskerRight := by
    rintro W X Y ⟨f⟩ ⟨g⟩ Z
    apply Quotient.sound
    apply HomEquiv.comp_whisker_right
  whiskerRight_id := by
    rintro X Y ⟨f⟩
    apply Quotient.sound
    apply HomEquiv.whisker_right_id
  whiskerRight_tensor := by
    rintro X X' ⟨f⟩ Y Z
    apply Quotient.sound
    apply HomEquiv.whisker_right_tensor
  whisker_assoc := by
    rintro X Y Y' ⟨f⟩ Z
    apply Quotient.sound
    apply HomEquiv.whisker_assoc
  pentagon W X Y Z := Quotient.sound pentagon
  triangle X Y := Quotient.sound triangle

@[simp]
theorem mk_comp {X Y Z : F C} (f : X ⟶ᵐ Y) (g : Y ⟶ᵐ Z) :
    ⟦f.comp g⟧ = @CategoryStruct.comp (F C) _ _ _ _ ⟦f⟧ ⟦g⟧ :=
  rfl
#align category_theory.free_monoidal_category.mk_comp CategoryTheory.FreeMonoidalCategory.mk_comp

#noalign category_theory.free_monoidal_category.mk_tensor

@[simp]
theorem mk_whiskerLeft (X : F C) {Y₁ Y₂ : F C} (f : Y₁ ⟶ᵐ Y₂) :
    ⟦f.whiskerLeft X⟧ = MonoidalCategory.whiskerLeft (C := F C) (X := X) (f := ⟦f⟧) :=
  rfl

@[simp]
theorem mk_whiskerRight {X₁ X₂ : F C} (f : X₁ ⟶ᵐ X₂) (Y : F C) :
    ⟦f.whiskerRight Y⟧ = MonoidalCategory.whiskerRight (C := F C) (f := ⟦f⟧) (Y := Y) :=
  rfl

@[simp]
theorem mk_id {X : F C} : ⟦Hom.id X⟧ = 𝟙 X :=
  rfl
#align category_theory.free_monoidal_category.mk_id CategoryTheory.FreeMonoidalCategory.mk_id

@[simp]
theorem mk_α_hom {X Y Z : F C} : ⟦Hom.α_hom X Y Z⟧ = (α_ X Y Z).hom :=
  rfl
#align category_theory.free_monoidal_category.mk_α_hom CategoryTheory.FreeMonoidalCategory.mk_α_hom

@[simp]
theorem mk_α_inv {X Y Z : F C} : ⟦Hom.α_inv X Y Z⟧ = (α_ X Y Z).inv :=
  rfl
#align category_theory.free_monoidal_category.mk_α_inv CategoryTheory.FreeMonoidalCategory.mk_α_inv

@[simp]
theorem mk_ρ_hom {X : F C} : ⟦Hom.ρ_hom X⟧ = (ρ_ X).hom :=
  rfl
#align category_theory.free_monoidal_category.mk_ρ_hom CategoryTheory.FreeMonoidalCategory.mk_ρ_hom

@[simp]
theorem mk_ρ_inv {X : F C} : ⟦Hom.ρ_inv X⟧ = (ρ_ X).inv :=
  rfl
#align category_theory.free_monoidal_category.mk_ρ_inv CategoryTheory.FreeMonoidalCategory.mk_ρ_inv

@[simp]
theorem mk_l_hom {X : F C} : ⟦Hom.l_hom X⟧ = (λ_ X).hom :=
  rfl
#align category_theory.free_monoidal_category.mk_l_hom CategoryTheory.FreeMonoidalCategory.mk_l_hom

@[simp]
theorem mk_l_inv {X : F C} : ⟦Hom.l_inv X⟧ = (λ_ X).inv :=
  rfl
#align category_theory.free_monoidal_category.mk_l_inv CategoryTheory.FreeMonoidalCategory.mk_l_inv

@[simp]
theorem tensor_eq_tensor {X Y : F C} : X.tensor Y = X ⊗ Y :=
  rfl
#align category_theory.free_monoidal_category.tensor_eq_tensor CategoryTheory.FreeMonoidalCategory.tensor_eq_tensor

@[simp]
theorem unit_eq_unit : FreeMonoidalCategory.unit = 𝟙_ (F C) :=
  rfl
#align category_theory.free_monoidal_category.unit_eq_unit CategoryTheory.FreeMonoidalCategory.unit_eq_unit

section Functor

variable {D : Type u'} [Category.{v'} D] [MonoidalCategory D] (f : C → D)

/-- Auxiliary definition for `free_monoidal_category.project`. -/
def projectObj : F C → D
  | FreeMonoidalCategory.of X => f X
  | FreeMonoidalCategory.unit => 𝟙_ D
  | FreeMonoidalCategory.tensor X Y => projectObj X ⊗ projectObj Y
#align category_theory.free_monoidal_category.project_obj CategoryTheory.FreeMonoidalCategory.projectObj

section


open Hom

/-- Auxiliary definition for `FreeMonoidalCategory.project`. -/
-- Porting note: here `@[simp]` generates a panic in
-- _private.Lean.Meta.Match.MatchEqs.0.Lean.Meta.Match.SimpH.substRHS
def projectMapAux : ∀ {X Y : F C}, (X ⟶ᵐ Y) → (projectObj f X ⟶ projectObj f Y)
  | _, _, Hom.id _ => 𝟙 _
  | _, _, α_hom _ _ _ => (α_ _ _ _).hom
  | _, _, α_inv _ _ _ => (α_ _ _ _).inv
  | _, _, l_hom _ => (λ_ _).hom
  | _, _, l_inv _ => (λ_ _).inv
  | _, _, ρ_hom _ => (ρ_ _).hom
  | _, _, ρ_inv _ => (ρ_ _).inv
  | _, _, Hom.comp f g => projectMapAux f ≫ projectMapAux g
  | _, _, Hom.whiskerLeft X p => projectObj f X ◁ projectMapAux p
  | _, _, Hom.whiskerRight p X => projectMapAux p ▷ projectObj f X
#align category_theory.free_monoidal_category.project_map_aux CategoryTheory.FreeMonoidalCategory.projectMapAux

-- Porting note: this declaration generates the same panic.
/-- Auxiliary definition for `FreeMonoidalCategory.project`. -/
def projectMap (X Y : F C) : (X ⟶ Y) → (projectObj f X ⟶ projectObj f Y) :=
  Quotient.lift (projectMapAux f) <| by
    intro f g h
    induction h with
    | refl => rfl
    | symm _ _ _ hfg' => exact hfg'.symm
    | trans _ _ hfg hgh => exact hfg.trans hgh
    | comp _ _ hf hg => dsimp only [projectMapAux]; rw [hf, hg]
    | whisker_left _ _ _ _ h => dsimp only [projectMapAux]; rw [h]
    | whisker_right _ _ _ _ h => dsimp only [projectMapAux]; rw [h]
    | comp_id => dsimp only [projectMapAux]; rw [Category.comp_id]
    | id_comp => dsimp only [projectMapAux]; rw [Category.id_comp]
    | assoc => dsimp only [projectMapAux]; rw [Category.assoc]
    | α_hom_inv => dsimp only [projectMapAux]; rw [Iso.hom_inv_id]
    | α_inv_hom => dsimp only [projectMapAux]; rw [Iso.inv_hom_id]
    | ρ_hom_inv => dsimp only [projectMapAux]; rw [Iso.hom_inv_id]
    | ρ_inv_hom => dsimp only [projectMapAux]; rw [Iso.inv_hom_id]
<<<<<<< HEAD
    | l_hom_inv => dsimp only [projectMapAux]; rw [Iso.hom_inv_id]
    | l_inv_hom => dsimp only [projectMapAux]; rw [Iso.inv_hom_id]
=======
    | ρ_naturality =>
        dsimp only [projectMapAux, projectObj]
        rw [tensorHom_id, MonoidalCategory.rightUnitor_naturality]
    | l_hom_inv => dsimp only [projectMapAux]; rw [Iso.hom_inv_id]
    | l_inv_hom => dsimp only [projectMapAux]; rw [Iso.inv_hom_id]
    | l_naturality =>
        dsimp only [projectMapAux, projectObj]
        rw [id_tensorHom]
        exact MonoidalCategory.leftUnitor_naturality _
>>>>>>> 37bc4aba
    | pentagon =>
        dsimp only [projectMapAux]
        simp only [tensorHom_id, id_tensorHom]
        exact MonoidalCategory.pentagon _ _ _ _
    | triangle =>
        dsimp only [projectMapAux]
        simp only [tensorHom_id, id_tensorHom]
        exact MonoidalCategory.triangle _ _
    | whisker_exchange =>
        dsimp only [projectMapAux, projectObj]; simp [MonoidalCategory.whisker_exchange]
    | _ =>
        dsimp only [projectMapAux, projectObj]; simp
#align category_theory.free_monoidal_category.project_map CategoryTheory.FreeMonoidalCategory.projectMap

end

/-- If `D` is a monoidal category and we have a function `C → D`, then we have a functor from the
    free monoidal category over `C` to the category `D`. -/
def project : MonoidalFunctor (F C) D where
  obj := projectObj f
  map := projectMap f _ _
  -- Porting note: `map_comp` and `μ_natural` were proved in mathlib3 by tidy, using induction.
  -- We probably don't expect `aesop_cat` to handle this yet, see https://leanprover.zulipchat.com/#narrow/stream/287929-mathlib4/topic/Aesop.20and.20cases
  -- In any case I don't understand why we need to specify `using Quotient.recOn`.
  map_comp := by rintro _ _ _ ⟨_⟩ ⟨_⟩; rfl
  ε := 𝟙 _
  μ X Y := 𝟙 _
  μ_natural_left := fun f _ => by
    induction' f using Quotient.recOn
    · dsimp
      simp
      rw [← tensorHom_id, ← tensorHom_id]
      rfl
    · rfl
  μ_natural_right := fun _ f => by
    induction' f using Quotient.recOn
    · dsimp
      simp
      rw [← id_tensorHom, ← id_tensorHom]
      rfl
    · rfl
#align category_theory.free_monoidal_category.project CategoryTheory.FreeMonoidalCategory.project

end Functor

end

end FreeMonoidalCategory

end CategoryTheory<|MERGE_RESOLUTION|>--- conflicted
+++ resolved
@@ -333,20 +333,8 @@
     | α_inv_hom => dsimp only [projectMapAux]; rw [Iso.inv_hom_id]
     | ρ_hom_inv => dsimp only [projectMapAux]; rw [Iso.hom_inv_id]
     | ρ_inv_hom => dsimp only [projectMapAux]; rw [Iso.inv_hom_id]
-<<<<<<< HEAD
     | l_hom_inv => dsimp only [projectMapAux]; rw [Iso.hom_inv_id]
     | l_inv_hom => dsimp only [projectMapAux]; rw [Iso.inv_hom_id]
-=======
-    | ρ_naturality =>
-        dsimp only [projectMapAux, projectObj]
-        rw [tensorHom_id, MonoidalCategory.rightUnitor_naturality]
-    | l_hom_inv => dsimp only [projectMapAux]; rw [Iso.hom_inv_id]
-    | l_inv_hom => dsimp only [projectMapAux]; rw [Iso.inv_hom_id]
-    | l_naturality =>
-        dsimp only [projectMapAux, projectObj]
-        rw [id_tensorHom]
-        exact MonoidalCategory.leftUnitor_naturality _
->>>>>>> 37bc4aba
     | pentagon =>
         dsimp only [projectMapAux]
         simp only [tensorHom_id, id_tensorHom]
