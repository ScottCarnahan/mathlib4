/-
Copyright (c) 2021 Markus Himmel. All rights reserved.
Released under Apache 2.0 license as described in the file LICENSE.
Authors: Markus Himmel
-/
import Mathlib.CategoryTheory.Monoidal.Free.Basic
import Mathlib.CategoryTheory.Groupoid
import Mathlib.CategoryTheory.DiscreteCategory

#align_import category_theory.monoidal.free.coherence from "leanprover-community/mathlib"@"f187f1074fa1857c94589cc653c786cadc4c35ff"

/-!
# The monoidal coherence theorem

In this file, we prove the monoidal coherence theorem, stated in the following form: the free
monoidal category over any type `C` is thin.

We follow a proof described by Ilya Beylin and Peter Dybjer, which has been previously formalized
in the proof assistant ALF. The idea is to declare a normal form (with regard to association and
adding units) on objects of the free monoidal category and consider the discrete subcategory of
objects that are in normal form. A normalization procedure is then just a functor
`fullNormalize : FreeMonoidalCategory C ⥤ Discrete (NormalMonoidalObject C)`, where
functoriality says that two objects which are related by associators and unitors have the
same normal form. Another desirable property of a normalization procedure is that an object is
isomorphic (i.e., related via associators and unitors) to its normal form. In the case of the
specific normalization procedure we use we not only get these isomorphisms, but also that they
assemble into a natural isomorphism `𝟭 (FreeMonoidalCategory C) ≅ fullNormalize ⋙ inclusion`.
But this means that any two parallel morphisms in the free monoidal category factor through a
discrete category in the same way, so they must be equal, and hence the free monoidal category
is thin.

## References

* [Ilya Beylin and Peter Dybjer, Extracting a proof of coherence for monoidal categories from a
   proof of normalization for monoids][beylin1996]

-/


universe u

namespace CategoryTheory

open MonoidalCategory

namespace FreeMonoidalCategory

variable {C : Type u}

section

variable (C)

/-- We say an object in the free monoidal category is in normal form if it is of the form
    `(((𝟙_ C) ⊗ X₁) ⊗ X₂) ⊗ ⋯`. -/
-- porting note (#10927): removed @[nolint has_nonempty_instance]
inductive NormalMonoidalObject : Type u
  | unit : NormalMonoidalObject
  | tensor : NormalMonoidalObject → C → NormalMonoidalObject
#align category_theory.free_monoidal_category.normal_monoidal_object CategoryTheory.FreeMonoidalCategory.NormalMonoidalObject

end

local notation "F" => FreeMonoidalCategory

local notation "N" => Discrete ∘ NormalMonoidalObject

local infixr:10 " ⟶ᵐ " => Hom

-- Porting note: this was automatic in mathlib 3
instance (x y : N C) : Subsingleton (x ⟶ y) := Discrete.instSubsingletonDiscreteHom _ _

/-- Auxiliary definition for `inclusion`. -/
@[simp]
def inclusionObj : NormalMonoidalObject C → F C
  | NormalMonoidalObject.unit => unit
  | NormalMonoidalObject.tensor n a => tensor (inclusionObj n) (of a)
#align category_theory.free_monoidal_category.inclusion_obj CategoryTheory.FreeMonoidalCategory.inclusionObj

/-- The discrete subcategory of objects in normal form includes into the free monoidal category. -/
def inclusion : N C ⥤ F C :=
  Discrete.functor inclusionObj
#align category_theory.free_monoidal_category.inclusion CategoryTheory.FreeMonoidalCategory.inclusion

<<<<<<< HEAD
@[simp]
theorem inclusion_obj (X : N C) :
    inclusion.obj X = inclusionObj X.as :=
  rfl

@[simp]
theorem inclusion_map {X Y : N C} (f : X ⟶ Y) :
    inclusion.map f = eqToHom (congr_arg _ (Discrete.ext _ _ (Discrete.eq_of_hom f))) := by
  rcases f with ⟨⟨⟩⟩
  cases Discrete.ext _ _ (by assumption)
  apply inclusion.map_id

/-- Auxiliary definition for `normalize`. -/
@[simp]
=======
@[simp]
theorem inclusion_obj (X : N C) :
    inclusion.obj X = inclusionObj X.as :=
  rfl

@[simp]
theorem inclusion_map {X Y : N C} (f : X ⟶ Y) :
    inclusion.map f = eqToHom (congr_arg _ (Discrete.ext _ _ (Discrete.eq_of_hom f))) := by
  rcases f with ⟨⟨⟩⟩
  cases Discrete.ext _ _ (by assumption)
  apply inclusion.map_id

/-- Auxiliary definition for `normalize`. -/
>>>>>>> c5eaf25c
def normalizeObj : F C → NormalMonoidalObject C → NormalMonoidalObject C
  | unit, n => n
  | of X, n => NormalMonoidalObject.tensor n X
  | tensor X Y, n => normalizeObj Y (normalizeObj X n)
#align category_theory.free_monoidal_category.normalize_obj CategoryTheory.FreeMonoidalCategory.normalizeObj

@[simp]
theorem normalizeObj_unitor (n : NormalMonoidalObject C) : normalizeObj (𝟙_ (F C)) n = n :=
  rfl
#align category_theory.free_monoidal_category.normalize_obj_unitor CategoryTheory.FreeMonoidalCategory.normalizeObj_unitor

@[simp]
theorem normalizeObj_tensor (X Y : F C) (n : NormalMonoidalObject C) :
    normalizeObj (X ⊗ Y) n = normalizeObj Y (normalizeObj X n) :=
  rfl
#align category_theory.free_monoidal_category.normalize_obj_tensor CategoryTheory.FreeMonoidalCategory.normalizeObj_tensor

/-- Auxiliary definition for `normalize`. -/
def normalizeObj' (X : F C) : N C ⥤ N C := Discrete.functor fun n ↦ ⟨normalizeObj X n⟩

section

open Hom

/-- Auxiliary definition for `normalize`. Here we prove that objects that are related by
    associators and unitors map to the same normal form. -/
@[simp]
<<<<<<< HEAD
def normalizeMapAux :
    ∀ {X Y : F C}, (X ⟶ᵐ Y) →
      ((Discrete.functor (fun n ↦ ⟨normalizeObj X n⟩) : N C ⥤ N C) ⟶
        Discrete.functor fun n ↦ ⟨normalizeObj Y n⟩)
  | _, _, Hom.id _ => by dsimp; exact 𝟙 _
=======
def normalizeMapAux : ∀ {X Y : F C}, (X ⟶ᵐ Y) → (normalizeObj' X ⟶ normalizeObj' Y)
  | _, _, Hom.id _ => 𝟙 _
>>>>>>> c5eaf25c
  | _, _, α_hom X Y Z => by dsimp; exact Discrete.natTrans (fun _ => 𝟙 _)
  | _, _, α_inv _ _ _ => by dsimp; exact Discrete.natTrans (fun _ => 𝟙 _)
  | _, _, l_hom _ => by dsimp; exact Discrete.natTrans (fun _ => 𝟙 _)
  | _, _, l_inv _ => by dsimp; exact Discrete.natTrans (fun _ => 𝟙 _)
  | _, _, ρ_hom _ => by dsimp; exact Discrete.natTrans (fun _ => 𝟙 _)
  | _, _, ρ_inv _ => by dsimp; exact Discrete.natTrans (fun _ => 𝟙 _)
  | _, _, (@comp _ _ _ _ f g) => normalizeMapAux f ≫ normalizeMapAux g
<<<<<<< HEAD
  | _, _, (@Hom.whiskerLeft _ T _ W f) => by
    dsimp
    exact Discrete.natTrans (fun ⟨X⟩ => (normalizeMapAux f).app ⟨normalizeObj T X⟩)
  | _, _, (@Hom.whiskerRight _ T _ f W) => by
    dsimp
    exact Discrete.natTrans <| fun X =>
      (Discrete.functor fun n ↦ ⟨normalizeObj W n⟩ : N C ⥤ N C).map <| (normalizeMapAux f).app X
=======
  | _, _, (@Hom.tensor _ T _ _ W f g) =>
    Discrete.natTrans <| fun ⟨X⟩ => (normalizeMapAux g).app ⟨normalizeObj T X⟩ ≫
      (normalizeObj' W).map ((normalizeMapAux f).app ⟨X⟩)
  | _, _, (@Hom.whiskerLeft _ T _ W f) =>
    Discrete.natTrans <| fun ⟨X⟩ => (normalizeMapAux f).app ⟨normalizeObj T X⟩
  | _, _, (@Hom.whiskerRight _ T _ f W) =>
    Discrete.natTrans <| fun X => (normalizeObj' W).map <| (normalizeMapAux f).app X
>>>>>>> c5eaf25c
#align category_theory.free_monoidal_category.normalize_map_aux CategoryTheory.FreeMonoidalCategory.normalizeMapAux

end

section

variable (C)

/-- Our normalization procedure works by first defining a functor `F C ⥤ (N C ⥤ N C)` (which turns
    out to be very easy), and then obtain a functor `F C ⥤ N C` by plugging in the normal object
    `𝟙_ C`. -/
@[simp]
def normalize : F C ⥤ N C ⥤ N C where
<<<<<<< HEAD
  obj X := Discrete.functor (fun n ↦ ⟨normalizeObj X n⟩)
=======
  obj X := normalizeObj' X
>>>>>>> c5eaf25c
  map {X Y} := Quotient.lift normalizeMapAux (by aesop_cat)
#align category_theory.free_monoidal_category.normalize CategoryTheory.FreeMonoidalCategory.normalize

/-- A variant of the normalization functor where we consider the result as an object in the free
    monoidal category (rather than an object of the discrete subcategory of objects in normal
    form). -/
@[simp]
def normalize' : F C ⥤ N C ⥤ F C :=
  normalize C ⋙ (whiskeringRight _ _ _).obj inclusion
#align category_theory.free_monoidal_category.normalize' CategoryTheory.FreeMonoidalCategory.normalize'

/-- The normalization functor for the free monoidal category over `C`. -/
def fullNormalize : F C ⥤ N C where
  obj X := ((normalize C).obj X).obj ⟨NormalMonoidalObject.unit⟩
  map f := ((normalize C).map f).app ⟨NormalMonoidalObject.unit⟩
#align category_theory.free_monoidal_category.full_normalize CategoryTheory.FreeMonoidalCategory.fullNormalize

/-- Given an object `X` of the free monoidal category and an object `n` in normal form, taking
    the tensor product `n ⊗ X` in the free monoidal category is functorial in both `X` and `n`. -/
@[simp]
def tensorFunc : F C ⥤ N C ⥤ F C where
  obj X := Discrete.functor fun n => inclusion.obj ⟨n⟩ ⊗ X
  map f := Discrete.natTrans (fun n => _ ◁ f)
#align category_theory.free_monoidal_category.tensor_func CategoryTheory.FreeMonoidalCategory.tensorFunc

theorem tensorFunc_map_app {X Y : F C} (f : X ⟶ Y) (n) : ((tensorFunc C).map f).app n = _ ◁ f :=
  rfl
#align category_theory.free_monoidal_category.tensor_func_map_app CategoryTheory.FreeMonoidalCategory.tensorFunc_map_app

theorem tensorFunc_obj_map (Z : F C) {n n' : N C} (f : n ⟶ n') :
    ((tensorFunc C).obj Z).map f = inclusion.map f ▷ Z := by
  cases n
  cases n'
  rcases f with ⟨⟨h⟩⟩
  dsimp at h
  subst h
  simp
#align category_theory.free_monoidal_category.tensor_func_obj_map CategoryTheory.FreeMonoidalCategory.tensorFunc_obj_map

/-- Auxiliary definition for `normalizeIso`. Here we construct the isomorphism between
    `n ⊗ X` and `normalize X n`. -/
@[simp]
def normalizeIsoApp :
    ∀ (X : F C) (n : N C), ((tensorFunc C).obj X).obj n ≅ ((normalize' C).obj X).obj n
  | of _, _ => Iso.refl _
  | unit, _ => ρ_ _
  | tensor X a, n =>
    (α_ _ _ _).symm ≪≫ whiskerRightIso (normalizeIsoApp X n) a ≪≫ normalizeIsoApp _ _
#align category_theory.free_monoidal_category.normalize_iso_app CategoryTheory.FreeMonoidalCategory.normalizeIsoApp

/-- Almost non-definitionally equall to `normalizeIsoApp`, but has a better definitional property
in the proof of `normalize_naturality`. -/
@[simp]
def normalizeIsoApp' :
    ∀ (X : F C) (n : NormalMonoidalObject C), inclusionObj n ⊗ X ≅ inclusionObj (normalizeObj X n)
  | of _, _ => Iso.refl _
  | unit, _ => ρ_ _
  | tensor X Y, n =>
    (α_ _ _ _).symm ≪≫ whiskerRightIso (normalizeIsoApp' X n) Y ≪≫ normalizeIsoApp' _ _

theorem normalizeIsoApp_eq :
    ∀ (X : F C) (n : N C), normalizeIsoApp C X n = normalizeIsoApp' C X n.as
  | of X, _ => rfl
  | unit, _ => rfl
  | tensor X Y, n => by
      rw [normalizeIsoApp, normalizeIsoApp']
      rw [normalizeIsoApp_eq X n]
      rw [normalizeIsoApp_eq Y ⟨normalizeObj X n.as⟩]
      rfl

@[simp]
theorem normalizeIsoApp_tensor (X Y : F C) (n : N C) :
    normalizeIsoApp C (X ⊗ Y) n =
      (α_ _ _ _).symm ≪≫ whiskerRightIso (normalizeIsoApp C X n) Y ≪≫ normalizeIsoApp _ _ _ :=
  rfl
#align category_theory.free_monoidal_category.normalize_iso_app_tensor CategoryTheory.FreeMonoidalCategory.normalizeIsoApp_tensor

@[simp]
theorem normalizeIsoApp_unitor (n : N C) : normalizeIsoApp C (𝟙_ (F C)) n = ρ_ _ :=
  rfl
#align category_theory.free_monoidal_category.normalize_iso_app_unitor CategoryTheory.FreeMonoidalCategory.normalizeIsoApp_unitor

/-- Auxiliary definition for `normalizeIso`. -/
@[simp]
def normalizeIsoAux (X : F C) : (tensorFunc C).obj X ≅ (normalize' C).obj X :=
  NatIso.ofComponents (normalizeIsoApp C X)
    (by
      rintro ⟨X⟩ ⟨Y⟩ ⟨⟨f⟩⟩
      dsimp at f
      subst f
      dsimp
      simp)
#align category_theory.free_monoidal_category.normalize_iso_aux CategoryTheory.FreeMonoidalCategory.normalizeIsoAux

section

variable {D : Type u} [Category.{u} D] {I : Type u} (f : I → D) (X : Discrete I)

-- TODO: move to discrete_category.lean, decide whether this should be a global simp lemma
@[simp]
theorem discrete_functor_obj_eq_as : (Discrete.functor f).obj X = f X.as :=
  rfl
#align category_theory.free_monoidal_category.discrete_functor_obj_eq_as CategoryTheory.FreeMonoidalCategory.discrete_functor_obj_eq_as

-- TODO: move to discrete_category.lean, decide whether this should be a global simp lemma
@[simp 1100]
theorem discrete_functor_map_eq_id (g : X ⟶ X) : (Discrete.functor f).map g = 𝟙 _ := rfl
#align category_theory.free_monoidal_category.discrete_functor_map_eq_id CategoryTheory.FreeMonoidalCategory.discrete_functor_map_eq_id

end

section

variable {C}

theorem normalizeObj_congr (n : NormalMonoidalObject C) {X Y : F C} (f : X ⟶ Y) :
    normalizeObj X n = normalizeObj Y n := by
  rcases f with ⟨f'⟩
  apply @congr_fun _ _ fun n => normalizeObj X n
  clear n f
  induction f' with
  | comp _ _ _ _ => apply Eq.trans <;> assumption
  | whiskerLeft  _ _ ih => funext; apply congr_fun ih
  | whiskerRight _ _ ih => funext; apply congr_arg₂ _ rfl (congr_fun ih _)
<<<<<<< HEAD
=======
  | @tensor W X Y Z _ _ ih₁ ih₂ =>
      funext n
      simp [congr_fun ih₁ n, congr_fun ih₂ (normalizeObj Y n)]
>>>>>>> c5eaf25c
  | _ => funext; rfl

theorem normalize_naturality (n : NormalMonoidalObject C) {X Y : F C} (f : X ⟶ Y) :
    inclusionObj n ◁ f ≫ (normalizeIsoApp' C Y n).hom =
      (normalizeIsoApp' C X n).hom ≫
        inclusion.map (eqToHom (Discrete.ext _ _ (normalizeObj_congr n f))) := by
  revert n
  induction f using Hom.inductionOn
  case comp f g ihf ihg => simp [ihg, reassoc_of% (ihf _)]
  case whiskerLeft X' X Y f ih =>
    intro n
    dsimp only [normalizeObj_tensor, normalizeIsoApp', tensor_eq_tensor, Iso.trans_hom,
      Iso.symm_hom, whiskerRightIso_hom, Function.comp_apply, inclusion_obj]
    rw [associator_inv_naturality_right_assoc, whisker_exchange_assoc, ih]
    simp
  case whiskerRight X Y h η' ih =>
    intro n
    dsimp only [normalizeObj_tensor, normalizeIsoApp', tensor_eq_tensor, Iso.trans_hom,
      Iso.symm_hom, whiskerRightIso_hom, Function.comp_apply, inclusion_obj]
    rw [associator_inv_naturality_middle_assoc, ← comp_whiskerRight_assoc, ih]
    have := dcongr_arg (fun x => (normalizeIsoApp' C η' x).hom) (normalizeObj_congr n h)
    simp [this]
  all_goals simp

end

<<<<<<< HEAD
=======
set_option tactic.skipAssignedInstances false in
>>>>>>> c5eaf25c
/-- The isomorphism between `n ⊗ X` and `normalize X n` is natural (in both `X` and `n`, but
    naturality in `n` is trivial and was "proved" in `normalizeIsoAux`). This is the real heart
    of our proof of the coherence theorem. -/
def normalizeIso : tensorFunc C ≅ normalize' C :=
  NatIso.ofComponents (normalizeIsoAux C) <| by
    intro X Y f
    ext ⟨n⟩
    convert normalize_naturality n f using 1
    any_goals dsimp [NatIso.ofComponents]; congr; apply normalizeIsoApp_eq
#align category_theory.free_monoidal_category.normalize_iso CategoryTheory.FreeMonoidalCategory.normalizeIso

/-- The isomorphism between an object and its normal form is natural. -/
def fullNormalizeIso : 𝟭 (F C) ≅ fullNormalize C ⋙ inclusion :=
  NatIso.ofComponents
  (fun X => (λ_ X).symm ≪≫ ((normalizeIso C).app X).app ⟨NormalMonoidalObject.unit⟩)
    (by
      intro X Y f
      dsimp
      rw [leftUnitor_inv_naturality_assoc, Category.assoc, Iso.cancel_iso_inv_left]
      convert
        congr_arg (fun f => NatTrans.app f (Discrete.mk NormalMonoidalObject.unit))
          ((normalizeIso.{u} C).hom.naturality f))
#align category_theory.free_monoidal_category.full_normalize_iso CategoryTheory.FreeMonoidalCategory.fullNormalizeIso

end

/-- The monoidal coherence theorem. -/
instance subsingleton_hom : Quiver.IsThin (F C) := fun X Y =>
  ⟨fun f g => by
    have hfg : (fullNormalize C).map f = (fullNormalize C).map g := Subsingleton.elim _ _
    have hf := NatIso.naturality_2 (fullNormalizeIso.{u} C) f
    have hg := NatIso.naturality_2 (fullNormalizeIso.{u} C) g
    exact hf.symm.trans (Eq.trans (by simp only [Functor.comp_map, hfg]) hg)⟩
#align category_theory.free_monoidal_category.subsingleton_hom CategoryTheory.FreeMonoidalCategory.subsingleton_hom

section Groupoid

section

open Hom

/-- Auxiliary construction for showing that the free monoidal category is a groupoid. Do not use
    this, use `IsIso.inv` instead. -/
def inverseAux : ∀ {X Y : F C}, (X ⟶ᵐ Y) → (Y ⟶ᵐ X)
  | _, _, Hom.id X => id X
  | _, _, α_hom _ _ _ => α_inv _ _ _
  | _, _, α_inv _ _ _ => α_hom _ _ _
  | _, _, ρ_hom _ => ρ_inv _
  | _, _, ρ_inv _ => ρ_hom _
  | _, _, l_hom _ => l_inv _
  | _, _, l_inv _ => l_hom _
  | _, _, comp f g => (inverseAux g).comp (inverseAux f)
<<<<<<< HEAD
  | _, _, .whiskerLeft X f => (inverseAux f).whiskerLeft X
  | _, _, .whiskerRight f X => (inverseAux f).whiskerRight X
=======
  | _, _, Hom.whiskerLeft X f => (inverseAux f).whiskerLeft X
  | _, _, Hom.whiskerRight f X => (inverseAux f).whiskerRight X
  | _, _, Hom.tensor f g => (inverseAux f).tensor (inverseAux g)
>>>>>>> c5eaf25c
#align category_theory.free_monoidal_category.inverse_aux CategoryTheory.FreeMonoidalCategory.inverseAux

end

instance : Groupoid.{u} (F C) :=
  { (inferInstance : Category (F C)) with
    inv := Quotient.lift (fun f => ⟦inverseAux f⟧) (by aesop_cat) }

end Groupoid

end FreeMonoidalCategory

end CategoryTheory<|MERGE_RESOLUTION|>--- conflicted
+++ resolved
@@ -82,7 +82,6 @@
   Discrete.functor inclusionObj
 #align category_theory.free_monoidal_category.inclusion CategoryTheory.FreeMonoidalCategory.inclusion
 
-<<<<<<< HEAD
 @[simp]
 theorem inclusion_obj (X : N C) :
     inclusion.obj X = inclusionObj X.as :=
@@ -96,22 +95,6 @@
   apply inclusion.map_id
 
 /-- Auxiliary definition for `normalize`. -/
-@[simp]
-=======
-@[simp]
-theorem inclusion_obj (X : N C) :
-    inclusion.obj X = inclusionObj X.as :=
-  rfl
-
-@[simp]
-theorem inclusion_map {X Y : N C} (f : X ⟶ Y) :
-    inclusion.map f = eqToHom (congr_arg _ (Discrete.ext _ _ (Discrete.eq_of_hom f))) := by
-  rcases f with ⟨⟨⟩⟩
-  cases Discrete.ext _ _ (by assumption)
-  apply inclusion.map_id
-
-/-- Auxiliary definition for `normalize`. -/
->>>>>>> c5eaf25c
 def normalizeObj : F C → NormalMonoidalObject C → NormalMonoidalObject C
   | unit, n => n
   | of X, n => NormalMonoidalObject.tensor n X
@@ -139,16 +122,8 @@
 /-- Auxiliary definition for `normalize`. Here we prove that objects that are related by
     associators and unitors map to the same normal form. -/
 @[simp]
-<<<<<<< HEAD
-def normalizeMapAux :
-    ∀ {X Y : F C}, (X ⟶ᵐ Y) →
-      ((Discrete.functor (fun n ↦ ⟨normalizeObj X n⟩) : N C ⥤ N C) ⟶
-        Discrete.functor fun n ↦ ⟨normalizeObj Y n⟩)
-  | _, _, Hom.id _ => by dsimp; exact 𝟙 _
-=======
 def normalizeMapAux : ∀ {X Y : F C}, (X ⟶ᵐ Y) → (normalizeObj' X ⟶ normalizeObj' Y)
   | _, _, Hom.id _ => 𝟙 _
->>>>>>> c5eaf25c
   | _, _, α_hom X Y Z => by dsimp; exact Discrete.natTrans (fun _ => 𝟙 _)
   | _, _, α_inv _ _ _ => by dsimp; exact Discrete.natTrans (fun _ => 𝟙 _)
   | _, _, l_hom _ => by dsimp; exact Discrete.natTrans (fun _ => 𝟙 _)
@@ -156,23 +131,10 @@
   | _, _, ρ_hom _ => by dsimp; exact Discrete.natTrans (fun _ => 𝟙 _)
   | _, _, ρ_inv _ => by dsimp; exact Discrete.natTrans (fun _ => 𝟙 _)
   | _, _, (@comp _ _ _ _ f g) => normalizeMapAux f ≫ normalizeMapAux g
-<<<<<<< HEAD
-  | _, _, (@Hom.whiskerLeft _ T _ W f) => by
-    dsimp
-    exact Discrete.natTrans (fun ⟨X⟩ => (normalizeMapAux f).app ⟨normalizeObj T X⟩)
-  | _, _, (@Hom.whiskerRight _ T _ f W) => by
-    dsimp
-    exact Discrete.natTrans <| fun X =>
-      (Discrete.functor fun n ↦ ⟨normalizeObj W n⟩ : N C ⥤ N C).map <| (normalizeMapAux f).app X
-=======
-  | _, _, (@Hom.tensor _ T _ _ W f g) =>
-    Discrete.natTrans <| fun ⟨X⟩ => (normalizeMapAux g).app ⟨normalizeObj T X⟩ ≫
-      (normalizeObj' W).map ((normalizeMapAux f).app ⟨X⟩)
   | _, _, (@Hom.whiskerLeft _ T _ W f) =>
     Discrete.natTrans <| fun ⟨X⟩ => (normalizeMapAux f).app ⟨normalizeObj T X⟩
   | _, _, (@Hom.whiskerRight _ T _ f W) =>
     Discrete.natTrans <| fun X => (normalizeObj' W).map <| (normalizeMapAux f).app X
->>>>>>> c5eaf25c
 #align category_theory.free_monoidal_category.normalize_map_aux CategoryTheory.FreeMonoidalCategory.normalizeMapAux
 
 end
@@ -186,11 +148,7 @@
     `𝟙_ C`. -/
 @[simp]
 def normalize : F C ⥤ N C ⥤ N C where
-<<<<<<< HEAD
-  obj X := Discrete.functor (fun n ↦ ⟨normalizeObj X n⟩)
-=======
   obj X := normalizeObj' X
->>>>>>> c5eaf25c
   map {X Y} := Quotient.lift normalizeMapAux (by aesop_cat)
 #align category_theory.free_monoidal_category.normalize CategoryTheory.FreeMonoidalCategory.normalize
 
@@ -315,12 +273,6 @@
   | comp _ _ _ _ => apply Eq.trans <;> assumption
   | whiskerLeft  _ _ ih => funext; apply congr_fun ih
   | whiskerRight _ _ ih => funext; apply congr_arg₂ _ rfl (congr_fun ih _)
-<<<<<<< HEAD
-=======
-  | @tensor W X Y Z _ _ ih₁ ih₂ =>
-      funext n
-      simp [congr_fun ih₁ n, congr_fun ih₂ (normalizeObj Y n)]
->>>>>>> c5eaf25c
   | _ => funext; rfl
 
 theorem normalize_naturality (n : NormalMonoidalObject C) {X Y : F C} (f : X ⟶ Y) :
@@ -347,10 +299,7 @@
 
 end
 
-<<<<<<< HEAD
-=======
 set_option tactic.skipAssignedInstances false in
->>>>>>> c5eaf25c
 /-- The isomorphism between `n ⊗ X` and `normalize X n` is natural (in both `X` and `n`, but
     naturality in `n` is trivial and was "proved" in `normalizeIsoAux`). This is the real heart
     of our proof of the coherence theorem. -/
@@ -403,14 +352,8 @@
   | _, _, l_hom _ => l_inv _
   | _, _, l_inv _ => l_hom _
   | _, _, comp f g => (inverseAux g).comp (inverseAux f)
-<<<<<<< HEAD
   | _, _, .whiskerLeft X f => (inverseAux f).whiskerLeft X
   | _, _, .whiskerRight f X => (inverseAux f).whiskerRight X
-=======
-  | _, _, Hom.whiskerLeft X f => (inverseAux f).whiskerLeft X
-  | _, _, Hom.whiskerRight f X => (inverseAux f).whiskerRight X
-  | _, _, Hom.tensor f g => (inverseAux f).tensor (inverseAux g)
->>>>>>> c5eaf25c
 #align category_theory.free_monoidal_category.inverse_aux CategoryTheory.FreeMonoidalCategory.inverseAux
 
 end
