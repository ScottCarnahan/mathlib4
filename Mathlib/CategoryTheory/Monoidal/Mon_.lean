/-
Copyright (c) 2020 Scott Morrison. All rights reserved.
Released under Apache 2.0 license as described in the file LICENSE.
Authors: Scott Morrison
-/
import Mathlib.CategoryTheory.Monoidal.Braided.Basic
import Mathlib.CategoryTheory.Monoidal.Discrete
import Mathlib.CategoryTheory.Monoidal.CoherenceLemmas
import Mathlib.CategoryTheory.Limits.Shapes.Terminal
import Mathlib.Algebra.PUnitInstances

#align_import category_theory.monoidal.Mon_ from "leanprover-community/mathlib"@"a836c6dba9bd1ee2a0cdc9af0006a596f243031c"

/-!
# The category of monoids in a monoidal category.

We define monoids in a monoidal category `C` and show that the category of monoids is equivalent to
the category of lax monoidal functors from the unit monoidal category to `C`.  We also show that if
`C` is braided, then the category of monoids is naturally monoidal.

-/

set_option linter.uppercaseLean3 false

universe v₁ v₂ u₁ u₂ u

open CategoryTheory MonoidalCategory

variable (C : Type u₁) [Category.{v₁} C] [MonoidalCategory.{v₁} C]

/-- A monoid object internal to a monoidal category.

When the monoidal category is preadditive, this is also sometimes called an "algebra object".
-/
structure Mon_ where
  X : C
  one : 𝟙_ C ⟶ X
  mul : X ⊗ X ⟶ X
  one_mul : (one ▷ X) ≫ mul = (λ_ X).hom := by aesop_cat
  mul_one : (X ◁ one) ≫ mul = (ρ_ X).hom := by aesop_cat
  -- Obviously there is some flexibility stating this axiom.
  -- This one has left- and right-hand sides matching the statement of `Monoid.mul_assoc`,
  -- and chooses to place the associator on the right-hand side.
  -- The heuristic is that unitors and associators "don't have much weight".
  mul_assoc : (mul ▷ X) ≫ mul = (α_ X X X).hom ≫ (X ◁ mul) ≫ mul := by aesop_cat
#align Mon_ Mon_

attribute [reassoc] Mon_.one_mul Mon_.mul_one

attribute [simp] Mon_.one_mul Mon_.mul_one

-- We prove a more general `@[simp]` lemma below.
attribute [reassoc (attr := simp)] Mon_.mul_assoc

namespace Mon_

/-- The trivial monoid object. We later show this is initial in `Mon_ C`.
-/
@[simps]
def trivial : Mon_ C where
  X := 𝟙_ C
  one := 𝟙 _
  mul := (λ_ _).hom
  mul_assoc := by coherence
  mul_one := by coherence
#align Mon_.trivial Mon_.trivial

instance : Inhabited (Mon_ C) :=
  ⟨trivial C⟩

variable {C}
variable {M : Mon_ C}

@[simp]
theorem one_mul_hom {Z : C} (f : Z ⟶ M.X) : (M.one ⊗ f) ≫ M.mul = (λ_ Z).hom ≫ f := by
  rw [tensorHom_def'_assoc, M.one_mul, leftUnitor_naturality]
#align Mon_.one_mul_hom Mon_.one_mul_hom

@[simp]
theorem mul_one_hom {Z : C} (f : Z ⟶ M.X) : (f ⊗ M.one) ≫ M.mul = (ρ_ Z).hom ≫ f := by
  rw [tensorHom_def_assoc, M.mul_one, rightUnitor_naturality]
#align Mon_.mul_one_hom Mon_.mul_one_hom

theorem assoc_flip :
    (M.X ◁ M.mul) ≫ M.mul = (α_ M.X M.X M.X).inv ≫ (M.mul ▷ M.X) ≫ M.mul := by simp
#align Mon_.assoc_flip Mon_.assoc_flip

/-- A morphism of monoid objects. -/
@[ext]
structure Hom (M N : Mon_ C) where
  hom : M.X ⟶ N.X
  one_hom : M.one ≫ hom = N.one := by aesop_cat
  mul_hom : M.mul ≫ hom = (hom ⊗ hom) ≫ N.mul := by aesop_cat
#align Mon_.hom Mon_.Hom

attribute [reassoc (attr := simp)] Hom.one_hom Hom.mul_hom

/-- The identity morphism on a monoid object. -/
@[simps]
def id (M : Mon_ C) : Hom M M where
  hom := 𝟙 M.X
#align Mon_.id Mon_.id

instance homInhabited (M : Mon_ C) : Inhabited (Hom M M) :=
  ⟨id M⟩
#align Mon_.hom_inhabited Mon_.homInhabited

/-- Composition of morphisms of monoid objects. -/
@[simps]
def comp {M N O : Mon_ C} (f : Hom M N) (g : Hom N O) : Hom M O where
  hom := f.hom ≫ g.hom
#align Mon_.comp Mon_.comp

instance : Category (Mon_ C) where
  Hom M N := Hom M N
  id := id
  comp f g := comp f g

-- Porting note: added, as `Hom.ext` does not apply to a morphism.
@[ext]
lemma ext {X Y : Mon_ C} {f g : X ⟶ Y} (w : f.hom = g.hom) : f = g :=
  Hom.ext _ _ w

@[simp]
theorem id_hom' (M : Mon_ C) : (𝟙 M : Hom M M).hom = 𝟙 M.X :=
  rfl
#align Mon_.id_hom' Mon_.id_hom'

@[simp]
theorem comp_hom' {M N K : Mon_ C} (f : M ⟶ N) (g : N ⟶ K) :
    (f ≫ g : Hom M K).hom = f.hom ≫ g.hom :=
  rfl
#align Mon_.comp_hom' Mon_.comp_hom'

section

variable (C)

/-- The forgetful functor from monoid objects to the ambient category. -/
@[simps]
def forget : Mon_ C ⥤ C where
  obj A := A.X
  map f := f.hom
#align Mon_.forget Mon_.forget

end

instance forget_faithful : (forget C).Faithful where
#align Mon_.forget_faithful Mon_.forget_faithful

instance {A B : Mon_ C} (f : A ⟶ B) [e : IsIso ((forget C).map f)] : IsIso f.hom :=
  e

/-- The forgetful functor from monoid objects to the ambient category reflects isomorphisms. -/
instance : (forget C).ReflectsIsomorphisms where
  reflects f e :=
    ⟨⟨{ hom := inv f.hom
        mul_hom := by
          simp only [IsIso.comp_inv_eq, Hom.mul_hom, Category.assoc, ← tensor_comp_assoc,
            IsIso.inv_hom_id, tensor_id, Category.id_comp] },
        by aesop_cat⟩⟩

/-- Construct an isomorphism of monoids by giving an isomorphism between the underlying objects
and checking compatibility with unit and multiplication only in the forward direction.
-/
@[simps]
def mkIso {M N : Mon_ C} (f : M.X ≅ N.X) (one_f : M.one ≫ f.hom = N.one := by aesop_cat)
    (mul_f : M.mul ≫ f.hom = (f.hom ⊗ f.hom) ≫ N.mul := by aesop_cat) : M ≅ N where
  hom :=
    { hom := f.hom
      one_hom := one_f
      mul_hom := mul_f }
  inv :=
    { hom := f.inv
      one_hom := by rw [← one_f]; simp
      mul_hom := by
        rw [← cancel_mono f.hom]
        slice_rhs 2 3 => rw [mul_f]
        simp }
#align Mon_.iso_of_iso Mon_.mkIso

instance uniqueHomFromTrivial (A : Mon_ C) : Unique (trivial C ⟶ A) where
  default :=
    { hom := A.one
      one_hom := by dsimp; simp
      mul_hom := by dsimp; simp [A.one_mul, unitors_equal] }
  uniq f := by
    ext; simp
    rw [← Category.id_comp f.hom]
    erw [f.one_hom]
#align Mon_.unique_hom_from_trivial Mon_.uniqueHomFromTrivial

open CategoryTheory.Limits

instance : HasInitial (Mon_ C) :=
  hasInitial_of_unique (trivial C)

end Mon_

namespace CategoryTheory.LaxMonoidalFunctor

variable {C} {D : Type u₂} [Category.{v₂} D] [MonoidalCategory.{v₂} D]

-- TODO: mapMod F A : Mod A ⥤ Mod (F.mapMon A)
/-- A lax monoidal functor takes monoid objects to monoid objects.

That is, a lax monoidal functor `F : C ⥤ D` induces a functor `Mon_ C ⥤ Mon_ D`.
-/
@[simps]
def mapMon (F : LaxMonoidalFunctor C D) : Mon_ C ⥤ Mon_ D where
  obj A :=
    { X := F.obj A.X
      one := F.ε ≫ F.map A.one
      mul := F.μ _ _ ≫ F.map A.mul
      one_mul := by
        simp_rw [comp_whiskerRight, Category.assoc, μ_natural_left_assoc, left_unitality]
        slice_lhs 3 4 => rw [← F.toFunctor.map_comp, A.one_mul]
      mul_one := by
        simp_rw [MonoidalCategory.whiskerLeft_comp, Category.assoc, μ_natural_right_assoc,
          right_unitality]
        slice_lhs 3 4 => rw [← F.toFunctor.map_comp, A.mul_one]
      mul_assoc := by
        simp_rw [comp_whiskerRight, Category.assoc, μ_natural_left_assoc,
          MonoidalCategory.whiskerLeft_comp, Category.assoc, μ_natural_right_assoc]
        slice_lhs 3 4 => rw [← F.toFunctor.map_comp, A.mul_assoc]
        simp }
  map f :=
    { hom := F.map f.hom
      one_hom := by dsimp; rw [Category.assoc, ← F.toFunctor.map_comp, f.one_hom]
      mul_hom := by
        dsimp
        rw [Category.assoc, F.μ_natural_assoc, ← F.toFunctor.map_comp, ← F.toFunctor.map_comp,
          f.mul_hom] }
  map_id A := by ext; simp
  map_comp f g := by ext; simp
#align category_theory.lax_monoidal_functor.map_Mon CategoryTheory.LaxMonoidalFunctor.mapMon

variable (C D)

/-- `mapMon` is functorial in the lax monoidal functor. -/
@[simps] -- Porting note: added this, not sure how it worked previously without.
def mapMonFunctor : LaxMonoidalFunctor C D ⥤ Mon_ C ⥤ Mon_ D where
  obj := mapMon
  map α := { app := fun A => { hom := α.app A.X } }
#align category_theory.lax_monoidal_functor.map_Mon_functor CategoryTheory.LaxMonoidalFunctor.mapMonFunctor

end CategoryTheory.LaxMonoidalFunctor

namespace Mon_

open CategoryTheory.LaxMonoidalFunctor

namespace EquivLaxMonoidalFunctorPUnit

/-- Implementation of `Mon_.equivLaxMonoidalFunctorPUnit`. -/
@[simps]
def laxMonoidalToMon : LaxMonoidalFunctor (Discrete PUnit.{u + 1}) C ⥤ Mon_ C where
  obj F := (F.mapMon : Mon_ _ ⥤ Mon_ C).obj (trivial (Discrete PUnit))
  map α := ((mapMonFunctor (Discrete PUnit) C).map α).app _
#align Mon_.equiv_lax_monoidal_functor_punit.lax_monoidal_to_Mon Mon_.EquivLaxMonoidalFunctorPUnit.laxMonoidalToMon

/-- Implementation of `Mon_.equivLaxMonoidalFunctorPUnit`. -/
@[simps]
def monToLaxMonoidal : Mon_ C ⥤ LaxMonoidalFunctor (Discrete PUnit.{u + 1}) C where
  obj A :=
    { obj := fun _ => A.X
      map := fun _ => 𝟙 _
      ε := A.one
      μ := fun _ _ => A.mul
      map_id := fun _ => rfl
      map_comp := fun _ _ => (Category.id_comp (𝟙 A.X)).symm }
  map f :=
    { app := fun _ => f.hom
      naturality := fun _ _ _ => by dsimp; rw [Category.id_comp, Category.comp_id]
      unit := f.one_hom
      tensor := fun _ _ => f.mul_hom }
#align Mon_.equiv_lax_monoidal_functor_punit.Mon_to_lax_monoidal Mon_.EquivLaxMonoidalFunctorPUnit.monToLaxMonoidal

attribute [local aesop safe tactic (rule_sets := [CategoryTheory])]
  CategoryTheory.Discrete.discreteCases

attribute [local simp] eqToIso_map

/-- Implementation of `Mon_.equivLaxMonoidalFunctorPUnit`. -/
@[simps!]
def unitIso :
    𝟭 (LaxMonoidalFunctor (Discrete PUnit.{u + 1}) C) ≅ laxMonoidalToMon C ⋙ monToLaxMonoidal C :=
  NatIso.ofComponents
    (fun F =>
      MonoidalNatIso.ofComponents (fun _ => F.toFunctor.mapIso (eqToIso (by ext))) (by aesop_cat)
        (by aesop_cat) (by aesop_cat))
    (by aesop_cat)
#align Mon_.equiv_lax_monoidal_functor_punit.unit_iso Mon_.EquivLaxMonoidalFunctorPUnit.unitIso

/-- Implementation of `Mon_.equivLaxMonoidalFunctorPUnit`. -/
@[simps!]
def counitIso : monToLaxMonoidal C ⋙ laxMonoidalToMon C ≅ 𝟭 (Mon_ C) :=
  NatIso.ofComponents
    (fun F =>
      { hom := { hom := 𝟙 _ }
        inv := { hom := 𝟙 _ } })
    (by aesop_cat)
#align Mon_.equiv_lax_monoidal_functor_punit.counit_iso Mon_.EquivLaxMonoidalFunctorPUnit.counitIso

end EquivLaxMonoidalFunctorPUnit

open EquivLaxMonoidalFunctorPUnit

attribute [local simp] eqToIso_map

/--
Monoid objects in `C` are "just" lax monoidal functors from the trivial monoidal category to `C`.
-/
@[simps]
def equivLaxMonoidalFunctorPUnit : LaxMonoidalFunctor (Discrete PUnit.{u + 1}) C ≌ Mon_ C where
  functor := laxMonoidalToMon C
  inverse := monToLaxMonoidal C
  unitIso := unitIso C
  counitIso := counitIso C
#align Mon_.equiv_lax_monoidal_functor_punit Mon_.equivLaxMonoidalFunctorPUnit

end Mon_

namespace Mon_

/-!
In this section, we prove that the category of monoids in a braided monoidal category is monoidal.

Given two monoids `M` and `N` in a braided monoidal category `C`,
the multiplication on the tensor product `M.X ⊗ N.X` is defined in the obvious way:
it is the tensor product of the multiplications on `M` and `N`,
except that the tensor factors in the source come in the wrong order,
which we fix by pre-composing with a permutation isomorphism constructed from the braiding.

(There is a subtlety here: in fact there are two ways to do these,
using either the positive or negative crossing.)

A more conceptual way of understanding this definition is the following:
The braiding on `C` gives rise to a monoidal structure on
the tensor product functor from `C × C` to `C`.
A pair of monoids in `C` gives rise to a monoid in `C × C`,
which the tensor product functor by being monoidal takes to a monoid in `C`.
The permutation isomorphism appearing in the definition of
the multiplication on the tensor product of two monoids is
an instance of a more general family of isomorphisms
which together form a strength that equips the tensor product functor with a monoidal structure,
and the monoid axioms for the tensor product follow from the monoid axioms for the tensor factors
plus the properties of the strength (i.e., monoidal functor axioms).
The strength `tensor_μ` of the tensor product functor has been defined in
`Mathlib.CategoryTheory.Monoidal.Braided`.
Its properties, stated as independent lemmas in that module,
are used extensively in the proofs below.
Notice that we could have followed the above plan not only conceptually
but also as a possible implementation and
could have constructed the tensor product of monoids via `mapMon`,
but we chose to give a more explicit definition directly in terms of `tensor_μ`.

To complete the definition of the monoidal category structure on the category of monoids,
we need to provide definitions of associator and unitors.
The obvious candidates are the associator and unitors from `C`,
but we need to prove that they are monoid morphisms, i.e., compatible with unit and multiplication.
These properties translate to the monoidality of the associator and unitors
(with respect to the monoidal structures on the functors they relate),
which have also been proved in `Mathlib.CategoryTheory.Monoidal.Braided`.

-/


variable {C}

-- The proofs that associators and unitors preserve monoid units don't require braiding.
theorem one_associator {M N P : Mon_ C} :
    ((λ_ (𝟙_ C)).inv ≫ ((λ_ (𝟙_ C)).inv ≫ (M.one ⊗ N.one) ⊗ P.one)) ≫ (α_ M.X N.X P.X).hom =
      (λ_ (𝟙_ C)).inv ≫ (M.one ⊗ (λ_ (𝟙_ C)).inv ≫ (N.one ⊗ P.one)) := by
  simp only [Category.assoc, Iso.cancel_iso_inv_left]
  slice_lhs 1 3 => rw [← Category.id_comp P.one, tensor_comp]
  slice_lhs 2 3 => rw [associator_naturality]
  slice_rhs 1 2 => rw [← Category.id_comp M.one, tensor_comp]
  slice_lhs 1 2 => rw [tensorHom_id, ← leftUnitor_tensor_inv]
  rw [← cancel_epi (λ_ (𝟙_ C)).inv]
  slice_lhs 1 2 => rw [leftUnitor_inv_naturality]
  simp
#align Mon_.one_associator Mon_.one_associator

theorem one_leftUnitor {M : Mon_ C} :
    ((λ_ (𝟙_ C)).inv ≫ (𝟙 (𝟙_ C) ⊗ M.one)) ≫ (λ_ M.X).hom = M.one := by
  simp
#align Mon_.one_left_unitor Mon_.one_leftUnitor

theorem one_rightUnitor {M : Mon_ C} :
    ((λ_ (𝟙_ C)).inv ≫ (M.one ⊗ 𝟙 (𝟙_ C))) ≫ (ρ_ M.X).hom = M.one := by
  simp [← unitors_equal]
#align Mon_.one_right_unitor Mon_.one_rightUnitor

section BraidedCategory

variable [BraidedCategory C]

theorem Mon_tensor_one_mul (M N : Mon_ C) :
    (((λ_ (𝟙_ C)).inv ≫ (M.one ⊗ N.one)) ▷ (M.X ⊗ N.X)) ≫
        tensor_μ C (M.X, N.X) (M.X, N.X) ≫ (M.mul ⊗ N.mul) =
      (λ_ (M.X ⊗ N.X)).hom := by
  simp only [comp_whiskerRight_assoc]
  slice_lhs 2 3 => rw [tensor_μ_natural_left]
  slice_lhs 3 4 => rw [← tensor_comp, one_mul M, one_mul N]
  symm
  exact tensor_left_unitality C M.X N.X
#align Mon_.Mon_tensor_one_mul Mon_.Mon_tensor_one_mul

theorem Mon_tensor_mul_one (M N : Mon_ C) :
    (M.X ⊗ N.X) ◁ ((λ_ (𝟙_ C)).inv ≫ (M.one ⊗ N.one)) ≫
        tensor_μ C (M.X, N.X) (M.X, N.X) ≫ (M.mul ⊗ N.mul) =
      (ρ_ (M.X ⊗ N.X)).hom := by
  simp only [MonoidalCategory.whiskerLeft_comp_assoc]
  slice_lhs 2 3 => rw [tensor_μ_natural_right]
  slice_lhs 3 4 => rw [← tensor_comp, mul_one M, mul_one N]
  symm
  exact tensor_right_unitality C M.X N.X
#align Mon_.Mon_tensor_mul_one Mon_.Mon_tensor_mul_one

theorem Mon_tensor_mul_assoc (M N : Mon_ C) :
    ((tensor_μ C (M.X, N.X) (M.X, N.X) ≫ (M.mul ⊗ N.mul)) ▷ (M.X ⊗ N.X)) ≫
        tensor_μ C (M.X, N.X) (M.X, N.X) ≫ (M.mul ⊗ N.mul) =
      (α_ (M.X ⊗ N.X) (M.X ⊗ N.X) (M.X ⊗ N.X)).hom ≫
        ((M.X ⊗ N.X) ◁ (tensor_μ C (M.X, N.X) (M.X, N.X) ≫ (M.mul ⊗ N.mul))) ≫
          tensor_μ C (M.X, N.X) (M.X, N.X) ≫ (M.mul ⊗ N.mul) := by
  simp only [comp_whiskerRight_assoc, MonoidalCategory.whiskerLeft_comp_assoc]
  slice_lhs 2 3 => rw [tensor_μ_natural_left]
  slice_lhs 3 4 => rw [← tensor_comp, mul_assoc M, mul_assoc N, tensor_comp, tensor_comp]
  slice_lhs 1 3 => rw [tensor_associativity]
  slice_lhs 3 4 => rw [← tensor_μ_natural_right]
  simp
#align Mon_.Mon_tensor_mul_assoc Mon_.Mon_tensor_mul_assoc

theorem mul_associator {M N P : Mon_ C} :
    (tensor_μ C (M.X ⊗ N.X, P.X) (M.X ⊗ N.X, P.X) ≫
          (tensor_μ C (M.X, N.X) (M.X, N.X) ≫ (M.mul ⊗ N.mul) ⊗ P.mul)) ≫
        (α_ M.X N.X P.X).hom =
      ((α_ M.X N.X P.X).hom ⊗ (α_ M.X N.X P.X).hom) ≫
        tensor_μ C (M.X, N.X ⊗ P.X) (M.X, N.X ⊗ P.X) ≫
          (M.mul ⊗ tensor_μ C (N.X, P.X) (N.X, P.X) ≫ (N.mul ⊗ P.mul)) := by
  simp only [tensor_obj, prodMonoidal_tensorObj, Category.assoc]
  slice_lhs 2 3 => rw [← Category.id_comp P.mul, tensor_comp]
  slice_lhs 3 4 => rw [associator_naturality]
  slice_rhs 3 4 => rw [← Category.id_comp M.mul, tensor_comp]
  simp only [tensorHom_id, id_tensorHom]
  slice_lhs 1 3 => rw [associator_monoidal]
  simp only [Category.assoc]
#align Mon_.mul_associator Mon_.mul_associator

theorem mul_leftUnitor {M : Mon_ C} :
    (tensor_μ C (𝟙_ C, M.X) (𝟙_ C, M.X) ≫ ((λ_ (𝟙_ C)).hom ⊗ M.mul)) ≫ (λ_ M.X).hom =
      ((λ_ M.X).hom ⊗ (λ_ M.X).hom) ≫ M.mul := by
  rw [← Category.comp_id (λ_ (𝟙_ C)).hom, ← Category.id_comp M.mul, tensor_comp]
  simp only [tensorHom_id, id_tensorHom]
  slice_lhs 3 4 => rw [leftUnitor_naturality]
  slice_lhs 1 3 => rw [← leftUnitor_monoidal]
  simp only [Category.assoc, Category.id_comp]
#align Mon_.mul_left_unitor Mon_.mul_leftUnitor

theorem mul_rightUnitor {M : Mon_ C} :
    (tensor_μ C (M.X, 𝟙_ C) (M.X, 𝟙_ C) ≫ (M.mul ⊗ (λ_ (𝟙_ C)).hom)) ≫ (ρ_ M.X).hom =
      ((ρ_ M.X).hom ⊗ (ρ_ M.X).hom) ≫ M.mul := by
  rw [← Category.id_comp M.mul, ← Category.comp_id (λ_ (𝟙_ C)).hom, tensor_comp]
  simp only [tensorHom_id, id_tensorHom]
  slice_lhs 3 4 => rw [rightUnitor_naturality]
  slice_lhs 1 3 => rw [← rightUnitor_monoidal]
  simp only [Category.assoc, Category.id_comp]
#align Mon_.mul_right_unitor Mon_.mul_rightUnitor

@[simps tensorObj_X tensorHom_hom]
instance monMonoidalStruct : MonoidalCategoryStruct (Mon_ C) :=
  let tensorObj (M N : Mon_ C) : Mon_ C :=
    { X := M.X ⊗ N.X
      one := (λ_ (𝟙_ C)).inv ≫ (M.one ⊗ N.one)
      mul := tensor_μ C (M.X, N.X) (M.X, N.X) ≫ (M.mul ⊗ N.mul)
      one_mul := Mon_tensor_one_mul M N
      mul_one := Mon_tensor_mul_one M N
      mul_assoc := Mon_tensor_mul_assoc M N }
  let tensorHom {X₁ Y₁ X₂ Y₂ : Mon_ C} (f : X₁ ⟶ Y₁) (g : X₂ ⟶ Y₂) :
      tensorObj _ _ ⟶ tensorObj _ _ :=
    { hom := f.hom ⊗ g.hom
      one_hom := by
        dsimp
        slice_lhs 2 3 => rw [← tensor_comp, Hom.one_hom f, Hom.one_hom g]
      mul_hom := by
        dsimp
        slice_rhs 1 2 => rw [tensor_μ_natural]
        slice_lhs 2 3 => rw [← tensor_comp, Hom.mul_hom f, Hom.mul_hom g, tensor_comp]
        simp only [Category.assoc] }
  { tensorObj := tensorObj
    tensorHom := tensorHom
    whiskerRight := fun f Y => tensorHom f (𝟙 Y)
    whiskerLeft := fun X _ _ g => tensorHom (𝟙 X) g
    tensorUnit := trivial C
    associator := fun M N P ↦ mkIso (α_ M.X N.X P.X) one_associator mul_associator
    leftUnitor := fun M ↦ mkIso (λ_ M.X) one_leftUnitor mul_leftUnitor
    rightUnitor := fun M ↦ mkIso (ρ_ M.X) one_rightUnitor mul_rightUnitor }

@[simp]
theorem tensorUnit_X : (𝟙_ (Mon_ C)).X = 𝟙_ C := rfl

@[simp]
theorem tensorUnit_one : (𝟙_ (Mon_ C)).one = 𝟙 (𝟙_ C) := rfl

@[simp]
theorem tensorUnit_mul : (𝟙_ (Mon_ C)).mul = (λ_ (𝟙_ C)).hom := rfl

@[simp]
theorem tensorObj_one (X Y : Mon_ C) : (X ⊗ Y).one = (λ_ (𝟙_ C)).inv ≫ (X.one ⊗ Y.one) := rfl

@[simp]
theorem tensorObj_mul (X Y : Mon_ C) :
    (X ⊗ Y).mul = tensor_μ C (X.X, Y.X) (X.X, Y.X) ≫ (X.mul ⊗ Y.mul) := rfl

@[simp]
theorem whiskerLeft_hom {X Y : Mon_ C} (f : X ⟶ Y) (Z : Mon_ C) :
    (f ▷ Z).hom = f.hom ▷ Z.X := by
  rw [← tensorHom_id]; rfl

@[simp]
theorem whiskerRight_hom (X : Mon_ C) {Y Z : Mon_ C} (f : Y ⟶ Z) :
    (X ◁ f).hom = X.X ◁ f.hom := by
  rw [← id_tensorHom]; rfl

@[simp]
theorem leftUnitor_hom_hom (X : Mon_ C) : (λ_ X).hom.hom = (λ_ X.X).hom := rfl

@[simp]
theorem leftUnitor_inv_hom (X : Mon_ C) : (λ_ X).inv.hom = (λ_ X.X).inv := rfl

@[simp]
theorem rightUnitor_hom_hom (X : Mon_ C) : (ρ_ X).hom.hom = (ρ_ X.X).hom := rfl

@[simp]
theorem rightUnitor_inv_hom (X : Mon_ C) : (ρ_ X).inv.hom = (ρ_ X.X).inv := rfl

@[simp]
theorem associator_hom_hom (X Y Z : Mon_ C) : (α_ X Y Z).hom.hom = (α_ X.X Y.X Z.X).hom := rfl

@[simp]
theorem associator_inv_hom (X Y Z : Mon_ C) : (α_ X Y Z).inv.hom = (α_ X.X Y.X Z.X).inv := rfl

@[simp]
theorem tensor_one (M N : Mon_ C) : (M ⊗ N).one = (λ_ (𝟙_ C)).inv ≫ (M.one ⊗ N.one) := rfl

@[simp]
theorem tensor_mul (M N : Mon_ C) : (M ⊗ N).mul =
    tensor_μ C (M.X, N.X) (M.X, N.X) ≫ (M.mul ⊗ N.mul) := rfl

instance monMonoidal : MonoidalCategory (Mon_ C) where
  tensorHom_def := by intros; ext; simp [tensorHom_def]
#align Mon_.Mon_monoidal Mon_.monMonoidal

variable (C)

/-- The forgetful functor from `Mon_ C` to `C` is monoidal when `C` is braided monoidal. -/
def forgetMonoidal : MonoidalFunctor (Mon_ C) C :=
  { forget C with
    ε := 𝟙 _
    μ := fun X Y => 𝟙 _ }

@[simp] theorem forgetMonoidal_toFunctor : (forgetMonoidal C).toFunctor = forget C := rfl
@[simp] theorem forgetMonoidal_ε : (forgetMonoidal C).ε = 𝟙 (𝟙_ C) := rfl
@[simp] theorem forgetMonoidal_μ (X Y : Mon_ C) : (forgetMonoidal C).μ X Y = 𝟙 (X.X ⊗ Y.X) := rfl

<<<<<<< HEAD
=======
variable {C}

theorem one_braiding {X Y : Mon_ C} : (X ⊗ Y).one ≫ (β_ X.X Y.X).hom = (Y ⊗ X).one := by
  simp only [monMonoidalStruct_tensorObj_X, tensor_one, Category.assoc,
    BraidedCategory.braiding_naturality, braiding_tensorUnit_right, Iso.cancel_iso_inv_left]
  coherence

end BraidedCategory

/-!
We next show that if `C` is symmetric, then `Mon_ C` is braided, and indeed symmetric.

Note that `Mon_ C` is *not* braided in general when `C` is only braided.

The more interesting construction is the 2-category of monoids in `C`,
bimodules between the monoids, and intertwiners between the bimodules.

When `C` is braided, that is a monoidal 2-category.
-/
section SymmetricCategory

variable [SymmetricCategory C]

theorem mul_braiding {X Y : Mon_ C} :
    (X ⊗ Y).mul ≫ (β_ X.X Y.X).hom = ((β_ X.X Y.X).hom ⊗ (β_ X.X Y.X).hom) ≫ (Y ⊗ X).mul := by
  simp only [monMonoidalStruct_tensorObj_X, tensor_mul, tensor_μ, Category.assoc,
    BraidedCategory.braiding_naturality, BraidedCategory.braiding_tensor_right,
    BraidedCategory.braiding_tensor_left, comp_whiskerRight, whisker_assoc,
    MonoidalCategory.whiskerLeft_comp, pentagon_assoc, pentagon_inv_hom_hom_hom_inv_assoc,
    Iso.inv_hom_id_assoc, whiskerLeft_hom_inv_assoc]
  slice_lhs 3 4 =>
    -- We use symmetry here:
    rw [← MonoidalCategory.whiskerLeft_comp, ← comp_whiskerRight, SymmetricCategory.symmetry]
  simp only [id_whiskerRight, MonoidalCategory.whiskerLeft_id, Category.id_comp, Category.assoc,
    pentagon_inv_assoc, Iso.hom_inv_id_assoc]
  slice_lhs 1 2 =>
    rw [← associator_inv_naturality_left]
  slice_lhs 2 3 =>
    rw [Iso.inv_hom_id]
  rw [Category.id_comp]
  slice_lhs 2 3 =>
    rw [← associator_naturality_right]
  slice_lhs 1 2 =>
    rw [← tensorHom_def]
  simp only [Category.assoc]

instance : SymmetricCategory (Mon_ C) where
  braiding := fun X Y => isoOfIso (β_ X.X Y.X) one_braiding mul_braiding
  symmetry := fun X Y => by
    ext
    simp [← SymmetricCategory.braiding_swap_eq_inv_braiding]

end SymmetricCategory

>>>>>>> c4529917
end Mon_

/-!
Projects:
* Check that `Mon_ MonCat ≌ CommMonCat`, via the Eckmann-Hilton argument.
  (You'll have to hook up the cartesian monoidal structure on `MonCat` first,
  available in mathlib3#3463)
* More generally, check that `Mon_ (Mon_ C) ≌ CommMon_ C` when `C` is braided.
* Check that `Mon_ TopCat ≌ [bundled topological monoids]`.
* Check that `Mon_ AddCommGroupCat ≌ RingCat`.
  (We've already got `Mon_ (ModuleCat R) ≌ AlgebraCat R`,
  in `Mathlib.CategoryTheory.Monoidal.Internal.Module`.)
* Can you transport this monoidal structure to `RingCat` or `AlgebraCat R`?
  How does it compare to the "native" one?
* Show that when `F` is a lax braided functor `C ⥤ D`, the functor `map_Mon F : Mon_ C ⥤ Mon_ D`
  is lax monoidal.
-/<|MERGE_RESOLUTION|>--- conflicted
+++ resolved
@@ -564,8 +564,6 @@
 @[simp] theorem forgetMonoidal_ε : (forgetMonoidal C).ε = 𝟙 (𝟙_ C) := rfl
 @[simp] theorem forgetMonoidal_μ (X Y : Mon_ C) : (forgetMonoidal C).μ X Y = 𝟙 (X.X ⊗ Y.X) := rfl
 
-<<<<<<< HEAD
-=======
 variable {C}
 
 theorem one_braiding {X Y : Mon_ C} : (X ⊗ Y).one ≫ (β_ X.X Y.X).hom = (Y ⊗ X).one := by
@@ -620,7 +618,6 @@
 
 end SymmetricCategory
 
->>>>>>> c4529917
 end Mon_
 
 /-!
