/-
Copyright (c) 2020 Kim Morrison. All rights reserved.
Released under Apache 2.0 license as described in the file LICENSE.
Authors: Kim Morrison
-/
import Mathlib.CategoryTheory.Monoidal.Braided.Basic
import Mathlib.CategoryTheory.Monoidal.Discrete
import Mathlib.CategoryTheory.Monoidal.CoherenceLemmas
import Mathlib.CategoryTheory.Limits.Shapes.Terminal
import Mathlib.Algebra.PUnitInstances.Algebra

/-!
# The category of monoids in a monoidal category.

We define monoids in a monoidal category `C` and show that the category of monoids is equivalent to
the category of lax monoidal functors from the unit monoidal category to `C`.  We also show that if
`C` is braided, then the category of monoids is naturally monoidal.

-/


universe v₁ v₂ u₁ u₂ u

open CategoryTheory MonoidalCategory

variable {C : Type u₁} [Category.{v₁} C] [MonoidalCategory.{v₁} C]
<<<<<<< HEAD
=======

/-- A monoid object internal to a monoidal category.

When the monoidal category is preadditive, this is also sometimes called an "algebra object".
-/
class Mon_Class (X : C) where
  /-- The unit morphism of a monoid object. -/
  one : 𝟙_ C ⟶ X
  /-- The multiplication morphism of a monoid object. -/
  mul : X ⊗ X ⟶ X
  /- For the names of the conditions below, the unprimed names are reserved for the version where
  the argument `X` is explicit. -/
  one_mul' : one ▷ X ≫ mul = (λ_ X).hom := by aesop_cat
  mul_one' : X ◁ one ≫ mul = (ρ_ X).hom := by aesop_cat
  -- Obviously there is some flexibility stating this axiom.
  -- This one has left- and right-hand sides matching the statement of `Monoid.mul_assoc`,
  -- and chooses to place the associator on the right-hand side.
  -- The heuristic is that unitors and associators "don't have much weight".
  mul_assoc' : (mul ▷ X) ≫ mul = (α_ X X X).hom ≫ (X ◁ mul) ≫ mul := by aesop_cat

namespace Mon_Class

@[inherit_doc] scoped notation "μ" => Mon_Class.mul
@[inherit_doc] scoped notation "μ["M"]" => Mon_Class.mul (X := M)
@[inherit_doc] scoped notation "η" => Mon_Class.one
@[inherit_doc] scoped notation "η["M"]" => Mon_Class.one (X := M)

/- The simp attribute is reserved for the unprimed versions. -/
attribute [reassoc] one_mul' mul_one' mul_assoc'

@[reassoc (attr := simp)]
theorem one_mul (X : C) [Mon_Class X] : η ▷ X ≫ μ = (λ_ X).hom := one_mul'

@[reassoc (attr := simp)]
theorem mul_one (X : C) [Mon_Class X] : X ◁ η ≫ μ = (ρ_ X).hom := mul_one'

@[reassoc (attr := simp)]
theorem mul_assoc (X : C) [Mon_Class X] : μ ▷ X ≫ μ = (α_ X X X).hom ≫ X ◁ μ ≫ μ := mul_assoc'

end Mon_Class

open scoped Mon_Class

variable (C)
>>>>>>> 1ef8dd30

/-- A monoid object internal to a monoidal category.

When the monoidal category is preadditive, this is also sometimes called an "algebra object".
-/
class Mon_Class (X : C) where
  /-- The unit morphism of a monoid object. -/
  one : 𝟙_ C ⟶ X
  /-- The multiplication morphism of a monoid object. -/
  mul : X ⊗ X ⟶ X
  one_mul : (one ▷ X) ≫ mul = (λ_ X).hom := by aesop_cat
  mul_one : (X ◁ one) ≫ mul = (ρ_ X).hom := by aesop_cat
  -- Obviously there is some flexibility stating this axiom.
  -- This one has left- and right-hand sides matching the statement of `Monoid.mul_assoc`,
  -- and chooses to place the associator on the right-hand side.
  -- The heuristic is that unitors and associators "don't have much weight".
  mul_assoc : (mul ▷ X) ≫ mul = (α_ X X X).hom ≫ (X ◁ mul) ≫ mul := by aesop_cat

namespace Mon_Class

@[inherit_doc] scoped notation "μ" => Mon_Class.mul
@[inherit_doc] scoped notation "μ["M"]" => Mon_Class.mul (X := M)
@[inherit_doc] scoped notation "η" => Mon_Class.one
@[inherit_doc] scoped notation "η["M"]" => Mon_Class.one (X := M)

attribute [reassoc (attr := simp)] one_mul mul_one mul_assoc

theorem one_mul' (X : C) [Mon_Class X] : (η ▷ X) ≫ μ = (λ_ X).hom := one_mul

theorem mul_one' (X : C) [Mon_Class X] : (X ◁ η) ≫ μ = (ρ_ X).hom := mul_one

-- We prove a more general `@[simp]` lemma below.
theorem mul_assoc' (X : C) [Mon_Class X] : (μ ▷ X) ≫ μ = (α_ X X X).hom ≫ (X ◁ μ) ≫ μ := mul_assoc

<<<<<<< HEAD
variable (C) in
=======
variable {C}

/-- Construct an object of `Mon_ C` from an object `X : C` and `Mon_Class X` instance. -/
@[simps]
def mk' (X : C) [Mon_Class X] : Mon_ C where
  X := X
  one := η
  mul := μ

instance {M : Mon_ C} : Mon_Class M.X where
  one := M.one
  mul := M.mul
  one_mul' := M.one_mul
  mul_one' := M.mul_one
  mul_assoc' := M.mul_assoc

variable (C)

>>>>>>> 1ef8dd30
/-- The trivial monoid object. We later show this is initial in `Mon_ C`.
-/
@[simps]
instance trivial : Mon_Class (𝟙_ C) where
  one := 𝟙 _
  mul := (λ_ _).hom
  mul_assoc := by monoidal_coherence
  mul_one := by monoidal_coherence

instance : Inhabited (Mon_Class (𝟙_ C)) :=
  ⟨trivial C⟩

variable {M : C}
variable [Mon_Class M]

@[simp]
theorem one_mul_hom {Z : C} (f : Z ⟶ M) : (η[M] ⊗ f) ≫ μ = (λ_ Z).hom ≫ f := by
  rw [tensorHom_def'_assoc, one_mul, leftUnitor_naturality]

@[simp]
theorem mul_one_hom {Z : C} (f : Z ⟶ M) : (f ⊗ η) ≫ μ = (ρ_ Z).hom ≫ f := by
  rw [tensorHom_def_assoc, mul_one, rightUnitor_naturality]

theorem mul_assoc_flip :
    (M ◁ μ) ≫ μ = (α_ M M M).inv ≫ (μ ▷ M) ≫ μ := by simp

end Mon_Class

open Mon_Class

/-- A morphism of monoid objects. -/
@[ext]
structure Mon_Hom (M N : C) [Mon_Class M] [Mon_Class N] where
  /-- The underlying morphism of the `Mon_Hom`. -/
  hom : M ⟶ N
  one_hom : η ≫ hom = η := by aesop_cat
  mul_hom : μ ≫ hom = (hom ⊗ hom) ≫ μ := by aesop_cat

attribute [reassoc (attr := simp)] Mon_Hom.one_hom Mon_Hom.mul_hom

/-- The identity morphism on a monoid object. -/
@[simps]
def Mon_Hom.id (M : C) [Mon_Class M] : Mon_Hom M M where
  hom := 𝟙 M

instance (M : C) [Mon_Class M] : Inhabited (Mon_Hom M M) :=
  ⟨.id M⟩

/-- Composition of morphisms of monoid objects. -/
@[simps]
def Mon_Hom.comp {M N O : C} [Mon_Class M] [Mon_Class N] [Mon_Class O]
    (f : Mon_Hom M N) (g : Mon_Hom N O) : Mon_Hom M O where
  hom := f.hom ≫ g.hom

/-- An isomorphism of monoid objects. -/
@[ext]
structure Mon_ClassIso (M N : C) [Mon_Class M] [Mon_Class N] extends M ≅ N, Mon_Hom M N

/-- A morphism of monoid objects. -/
add_decl_doc Mon_ClassIso.toMon_Hom

initialize_simps_projections Mon_ClassIso (-hom, -inv, +toIso)

attribute [reassoc (attr := simp)] Mon_ClassIso.one_hom Mon_ClassIso.mul_hom

/-- The inverse isomorphism. -/
@[simps]
def Mon_ClassIso.symm {M N : C} [Mon_Class M] [Mon_Class N] (f : Mon_ClassIso M N) :
    Mon_ClassIso N M where
  toIso := f.toIso.symm
  one_hom := by simp [Iso.comp_inv_eq]
  mul_hom := by simp [Iso.comp_inv_eq]

variable (C) in
/-- A monoid object internal to a monoidal category.

When the monoidal category is preadditive, this is also sometimes called an "algebra object".
-/
structure Mon_ where
  /-- The underlying object of the monoid object. -/
  X : C
  [isMon_Class : Mon_Class X]

initialize_simps_projections Mon_ (-isMon_Class, isMon_Class_one → one, isMon_Class_mul → mul)

namespace Mon_

open Mon_Class

attribute [instance] Mon_.isMon_Class

instance : Inhabited (Mon_ C) :=
  ⟨⟨𝟙_ C⟩⟩

variable (C) in
/-- The trivial monoid object. -/
@[simps!]
def trivial : Mon_ C where
  X := 𝟙_ C

instance : Category.{v₁} (Mon_ C) where
  Hom M N := Mon_Hom M.X N.X
  id M := Mon_Hom.id M.X
  comp f g := Mon_Hom.comp f g

/-- Construct a morphism in `Mon_ C` . -/
def mkHom {X Y : C} [Mon_Class X] [Mon_Class Y] (f : Mon_Hom X Y) :
    mk X ⟶ mk Y :=
  f

@[simp]
theorem mkHom_hom {X Y : C} [Mon_Class X] [Mon_Class Y] (f : Mon_Hom X Y) :
    (mkHom f).hom = f.hom :=
  rfl

@[ext]
lemma ext {X Y : Mon_ C} {f g : X ⟶ Y} (w : f.hom = g.hom) : f = g :=
  Mon_Hom.ext w

@[simp]
theorem id_hom' (M : Mon_ C) : (𝟙 M : Mon_Hom M.X M.X).hom = 𝟙 M.X :=
  rfl

@[simp]
theorem comp_hom' {M N K : Mon_ C} (f : M ⟶ N) (g : N ⟶ K) :
    (f ≫ g).hom = f.hom ≫ g.hom :=
  rfl

/-- Construct an isomorphism in `Mon_ C` from a `Mon_ClassIso` term. -/
@[simps]
def mkIso {X Y : C} [Mon_Class X] [Mon_Class Y] (f : Mon_ClassIso X Y) :
    mk X ≅ mk Y where
  hom := mkHom f.toMon_Hom
  inv := mkHom f.symm.toMon_Hom

/-- Construct an isomorphism in `Mon_ C` from a `Mon_ClassIso` term. -/
@[simps!]
def mkIso' {X Y : Mon_ C} (f : Mon_ClassIso X.X Y.X) :
    X ≅ Y :=
  mkIso f

section

variable (C)

/-- The forgetful functor from monoid objects to the ambient category. -/
@[simps]
def forget : Mon_ C ⥤ C where
  obj A := A.X
  map f := f.hom

end

instance forget_faithful : (forget C).Faithful where

instance {A B : C} [Mon_Class A] [Mon_Class B] (f : Mon_Hom A B)
    [e : IsIso ((forget C).map (Mon_.mkHom f))] : IsIso f.hom :=
  e

instance {A B : Mon_ C} (f : A ⟶ B) [e : IsIso ((forget C).map f)] : IsIso f.hom :=
  e

/-- The forgetful functor from monoid objects to the ambient category reflects isomorphisms. -/
instance : (forget C).ReflectsIsomorphisms where
  reflects f e := ⟨⟨{ hom := inv f.hom }, by aesop_cat⟩⟩

@[simps]
instance uniqueHomFromTrivial (A : Mon_ C) : Unique (trivial C ⟶ A) where
  default :=
  { hom := η
    mul_hom := by simp [Mon_Class.one_mul, unitors_equal] }
  uniq f := by
    ext
    dsimp only [trivial_X]
    rw [← Category.id_comp f.hom]
    erw [f.one_hom]

open CategoryTheory.Limits

instance : HasInitial (Mon_ C) :=
  hasInitial_of_unique (trivial C)

end Mon_

namespace CategoryTheory.LaxMonoidalFunctor

variable {D : Type u₂} [Category.{v₂} D] [MonoidalCategory.{v₂} D]

@[simps!]
instance (F : LaxMonoidalFunctor C D) {A : C} [Mon_Class A] : Mon_Class (F.obj A) where
  one := F.ε ≫ F.map η
  mul := F.μ _ _ ≫ F.map μ
  one_mul := by
    simp_rw [comp_whiskerRight, Category.assoc, μ_natural_left_assoc, left_unitality]
    slice_lhs 3 4 => rw [← F.toFunctor.map_comp, Mon_Class.one_mul]
  mul_one := by
    simp_rw [MonoidalCategory.whiskerLeft_comp, Category.assoc, μ_natural_right_assoc,
      right_unitality]
    slice_lhs 3 4 => rw [← F.toFunctor.map_comp, Mon_Class.mul_one]
  mul_assoc := by
    simp_rw [comp_whiskerRight, Category.assoc, μ_natural_left_assoc,
      MonoidalCategory.whiskerLeft_comp, Category.assoc, μ_natural_right_assoc]
    slice_lhs 3 4 => rw [← F.toFunctor.map_comp, Mon_Class.mul_assoc]
    simp

-- TODO: mapMod F A : Mod A ⥤ Mod (F.mapMon A)
/-- A lax monoidal functor takes monoid objects to monoid objects.

That is, a lax monoidal functor `F : C ⥤ D` induces a functor `Mon_ C ⥤ Mon_ D`.
-/
@[simps!]
def mapMon (F : LaxMonoidalFunctor C D) : Mon_ C ⥤ Mon_ D where
  obj A := Mon_.mk (F.obj A.X)
  map f := Mon_.mkHom
    { hom := F.map f.hom
      one_hom := by dsimp; rw [Category.assoc, ← F.toFunctor.map_comp, f.one_hom]
      mul_hom := by
        dsimp
        rw [Category.assoc, F.μ_natural_assoc, ← F.toFunctor.map_comp, ← F.toFunctor.map_comp,
          f.mul_hom] }

variable (C D)

/-- `mapMon` is functorial in the lax monoidal functor. -/
@[simps] -- Porting note: added this, not sure how it worked previously without.
def mapMonFunctor : LaxMonoidalFunctor C D ⥤ Mon_ C ⥤ Mon_ D where
  obj := mapMon
  map α := { app := fun A => { hom := α.app A.X } }

end CategoryTheory.LaxMonoidalFunctor

namespace Mon_

open CategoryTheory.LaxMonoidalFunctor

namespace EquivLaxMonoidalFunctorPUnit

variable (C)

/-- Implementation of `Mon_.equivLaxMonoidalFunctorPUnit`. -/
@[simps]
def laxMonoidalToMon : LaxMonoidalFunctor (Discrete PUnit.{u + 1}) C ⥤ Mon_ C where
  obj F := (F.mapMon : Mon_ _ ⥤ Mon_ C).obj (trivial (Discrete PUnit))
  map α := ((mapMonFunctor (Discrete PUnit) C).map α).app _

/-- Implementation of `Mon_.equivLaxMonoidalFunctorPUnit`. -/
@[simps]
def monToLaxMonoidalObj (A : C) [Mon_Class A] : LaxMonoidalFunctor (Discrete PUnit.{u + 1}) C where
  obj := fun _ => A
  map := fun _ => 𝟙 _
  ε := η
  «μ» := fun _ _ => μ

/-- Implementation of `Mon_.equivLaxMonoidalFunctorPUnit`. -/
@[simps]
def monToLaxMonoidal : Mon_ C ⥤ LaxMonoidalFunctor (Discrete PUnit.{u + 1}) C where
<<<<<<< HEAD
  obj A := monToLaxMonoidalObj _ A.X
=======
  obj A :=
  { obj := fun _ => A.X
    map := fun _ => 𝟙 _
    ε := A.one
    «μ» := fun _ _ => A.mul }
>>>>>>> 1ef8dd30
  map f :=
  { app := fun _ => f.hom }

attribute [local aesop safe tactic (rule_sets := [CategoryTheory])]
  CategoryTheory.Discrete.discreteCases

attribute [local simp] eqToIso_map

/-- Implementation of `Mon_.equivLaxMonoidalFunctorPUnit`. -/
@[simps!]
def unitIso :
    𝟭 (LaxMonoidalFunctor (Discrete PUnit.{u + 1}) C) ≅ laxMonoidalToMon C ⋙ monToLaxMonoidal C :=
  NatIso.ofComponents
    (fun F =>
      MonoidalNatIso.ofComponents (fun _ => F.toFunctor.mapIso (eqToIso (by ext))))

attribute [-simp] monToLaxMonoidalObj_toFunctor_obj in
/-- Implementation of `Mon_.equivLaxMonoidalFunctorPUnit`. -/
@[simps!]
def counitIso : monToLaxMonoidal C ⋙ laxMonoidalToMon C ≅ 𝟭 (Mon_ C) :=
  NatIso.ofComponents (fun F => { hom := { hom := 𝟙 _ }, inv := { hom := 𝟙 _ } })

end EquivLaxMonoidalFunctorPUnit

open EquivLaxMonoidalFunctorPUnit

attribute [local simp] eqToIso_map

/--
Monoid objects in `C` are "just" lax monoidal functors from the trivial monoidal category to `C`.
-/
@[simps]
def equivLaxMonoidalFunctorPUnit : LaxMonoidalFunctor (Discrete PUnit.{u + 1}) C ≌ Mon_ C where
  functor := laxMonoidalToMon C
  inverse := monToLaxMonoidal C
  unitIso := unitIso C
  counitIso := counitIso C

end Mon_

namespace Mon_Class

/-!
In this section, we prove that the category of monoids in a braided monoidal category is monoidal.

Given two monoids `M` and `N` in a braided monoidal category `C`,
the multiplication on the tensor product `M ⊗ N` is defined in the obvious way:
it is the tensor product of the multiplications on `M` and `N`,
except that the tensor factors in the source come in the wrong order,
which we fix by pre-composing with a permutation isomorphism constructed from the braiding.

(There is a subtlety here: in fact there are two ways to do these,
using either the positive or negative crossing.)

A more conceptual way of understanding this definition is the following:
The braiding on `C` gives rise to a monoidal structure on
the tensor product functor from `C × C` to `C`.
A pair of monoids in `C` gives rise to a monoid in `C × C`,
which the tensor product functor by being monoidal takes to a monoid in `C`.
The permutation isomorphism appearing in the definition of
the multiplication on the tensor product of two monoids is
an instance of a more general family of isomorphisms
which together form a strength that equips the tensor product functor with a monoidal structure,
and the monoid axioms for the tensor product follow from the monoid axioms for the tensor factors
plus the properties of the strength (i.e., monoidal functor axioms).
The strength `tensor_μ` of the tensor product functor has been defined in
`Mathlib.CategoryTheory.Monoidal.Braided`.
Its properties, stated as independent lemmas in that module,
are used extensively in the proofs below.
Notice that we could have followed the above plan not only conceptually
but also as a possible implementation and
could have constructed the tensor product of monoids via `mapMon`,
but we chose to give a more explicit definition directly in terms of `tensor_μ`.

To complete the definition of the monoidal category structure on the category of monoids,
we need to provide definitions of associator and unitors.
The obvious candidates are the associator and unitors from `C`,
but we need to prove that they are monoid morphisms, i.e., compatible with unit and multiplication.
These properties translate to the monoidality of the associator and unitors
(with respect to the monoidal structures on the functors they relate),
which have also been proved in `Mathlib.CategoryTheory.Monoidal.Braided`.

-/


-- The proofs that associators and unitors preserve monoid units don't require braiding.
theorem one_associator {M N P : C} [Mon_Class M] [Mon_Class N] [Mon_Class P] :
    ((λ_ (𝟙_ C)).inv ≫ ((λ_ (𝟙_ C)).inv ≫ (η[M] ⊗ η[N]) ⊗ η[P])) ≫ (α_ M N P).hom =
      (λ_ (𝟙_ C)).inv ≫ (η[M] ⊗ (λ_ (𝟙_ C)).inv ≫ (η[N] ⊗ η[P])) := by
  simp only [Category.assoc, Iso.cancel_iso_inv_left]
  slice_lhs 1 3 => rw [← Category.id_comp (η : 𝟙_ C ⟶ P), tensor_comp]
  slice_lhs 2 3 => rw [associator_naturality]
  slice_rhs 1 2 => rw [← Category.id_comp η, tensor_comp]
  slice_lhs 1 2 => rw [tensorHom_id, ← leftUnitor_tensor_inv]
  rw [← cancel_epi (λ_ (𝟙_ C)).inv]
  slice_lhs 1 2 => rw [leftUnitor_inv_naturality]
  simp

theorem one_leftUnitor {M : C} [Mon_Class M] :
    ((λ_ (𝟙_ C)).inv ≫ (𝟙 (𝟙_ C) ⊗ η[M])) ≫ (λ_ M).hom = η := by
  simp

theorem one_rightUnitor {M : C} [Mon_Class M] :
    ((λ_ (𝟙_ C)).inv ≫ (η[M] ⊗ 𝟙 (𝟙_ C))) ≫ (ρ_ M).hom = η := by
  simp [← unitors_equal]

section BraidedCategory

variable [BraidedCategory C]

theorem Mon_tensor_one_mul (M N : C) [Mon_Class M] [Mon_Class N] :
    (((λ_ (𝟙_ C)).inv ≫ (η[M] ⊗ η[N])) ▷ (M ⊗ N)) ≫
        tensor_μ M N M N ≫ (μ ⊗ μ) =
      (λ_ (M ⊗ N)).hom := by
  simp only [comp_whiskerRight_assoc]
  slice_lhs 2 3 => rw [tensor_μ_natural_left]
  slice_lhs 3 4 => rw [← tensor_comp, one_mul, one_mul]
  symm
  exact tensor_left_unitality M N

theorem Mon_tensor_mul_one (M N : C) [Mon_Class M] [Mon_Class N] :
    (M ⊗ N) ◁ ((λ_ (𝟙_ C)).inv ≫ (η[M] ⊗ η[N])) ≫
        tensor_μ M N M N ≫ (μ[M] ⊗ μ[N]) =
      (ρ_ (M ⊗ N)).hom := by
  simp only [MonoidalCategory.whiskerLeft_comp_assoc]
  slice_lhs 2 3 => rw [tensor_μ_natural_right]
  slice_lhs 3 4 => rw [← tensor_comp, mul_one, mul_one]
  symm
  exact tensor_right_unitality M N

theorem Mon_tensor_mul_assoc (M N : C) [Mon_Class M] [Mon_Class N] :
    ((tensor_μ M N M N ≫ (μ ⊗ μ)) ▷ (M ⊗ N)) ≫
        tensor_μ M N M N ≫ (μ ⊗ μ) =
      (α_ (M ⊗ N : C) (M ⊗ N) (M ⊗ N)).hom ≫
        ((M ⊗ N : C) ◁ (tensor_μ M N M N ≫ (μ ⊗ μ))) ≫
          tensor_μ M N M N ≫ (μ ⊗ μ) := by
  simp only [comp_whiskerRight_assoc, MonoidalCategory.whiskerLeft_comp_assoc]
  slice_lhs 2 3 => rw [tensor_μ_natural_left]
  slice_lhs 3 4 => rw [← tensor_comp, mul_assoc, mul_assoc, tensor_comp, tensor_comp]
  slice_lhs 1 3 => rw [tensor_associativity]
  slice_lhs 3 4 => rw [← tensor_μ_natural_right]
  simp

theorem mul_associator {M N P : C} [Mon_Class M] [Mon_Class N] [Mon_Class P] :
    (tensor_μ (M ⊗ N) P (M ⊗ N) P ≫
          (tensor_μ M N M N ≫ (μ ⊗ μ) ⊗ μ)) ≫
        (α_ M N P).hom =
      ((α_ M N P).hom ⊗ (α_ M N P).hom) ≫
        tensor_μ M (N ⊗ P) M (N ⊗ P) ≫
          (μ ⊗ tensor_μ N P N P ≫ (μ ⊗ μ)) := by
  simp only [tensor_obj, prodMonoidal_tensorObj, Category.assoc]
  slice_lhs 2 3 => rw [← Category.id_comp μ[P], tensor_comp]
  slice_lhs 3 4 => rw [associator_naturality]
  slice_rhs 3 4 => rw [← Category.id_comp μ, tensor_comp]
  simp only [tensorHom_id, id_tensorHom]
  slice_lhs 1 3 => rw [associator_monoidal]
  simp only [Category.assoc]

theorem mul_leftUnitor {M : C} [Mon_Class M] :
    (tensor_μ (𝟙_ C) M (𝟙_ C) M ≫ ((λ_ (𝟙_ C)).hom ⊗ μ)) ≫ (λ_ M).hom =
      ((λ_ M).hom ⊗ (λ_ M).hom) ≫ μ := by
  rw [← Category.comp_id (λ_ (𝟙_ C)).hom, ← Category.id_comp μ, tensor_comp]
  simp only [tensorHom_id, id_tensorHom]
  slice_lhs 3 4 => rw [leftUnitor_naturality]
  slice_lhs 1 3 => rw [← leftUnitor_monoidal]
  simp only [Category.assoc, Category.id_comp]

theorem mul_rightUnitor {M : C} [Mon_Class M] :
    (tensor_μ M (𝟙_ C) M (𝟙_ C) ≫ (μ ⊗ (λ_ (𝟙_ C)).hom)) ≫ (ρ_ M).hom =
      ((ρ_ M).hom ⊗ (ρ_ M).hom) ≫ μ := by
  rw [← Category.id_comp μ, ← Category.comp_id (λ_ (𝟙_ C)).hom, tensor_comp]
  simp only [tensorHom_id, id_tensorHom]
  slice_lhs 3 4 => rw [rightUnitor_naturality]
  slice_lhs 1 3 => rw [← rightUnitor_monoidal]
  simp only [Category.assoc, Category.id_comp]

@[simps]
instance {M N : C} [Mon_Class M] [Mon_Class N] : Mon_Class (M ⊗ N : C) where
  one := (λ_ (𝟙_ C)).inv ≫ (η ⊗ η)
  mul := tensor_μ M N M N ≫ (μ ⊗ μ)
  one_mul := Mon_tensor_one_mul M N
  mul_one := Mon_tensor_mul_one M N
  mul_assoc := Mon_tensor_mul_assoc M N

/-- The tensor of morphisms in `Mon_ C` -/
@[simps]
def tensorHom {X₁ Y₁ X₂ Y₂ : C} [Mon_Class X₁] [Mon_Class Y₁] [Mon_Class X₂] [Mon_Class Y₂]
    (f : Mon_Hom X₁ Y₁) (g : Mon_Hom X₂ Y₂) :
     Mon_Hom (X₁ ⊗ X₂ : C) (Y₁ ⊗ Y₂) :=
  { hom := f.hom ⊗ g.hom
    one_hom := by
      dsimp
      slice_lhs 2 3 => rw [← tensor_comp, f.one_hom, g.one_hom]
    mul_hom := by
      dsimp
      slice_rhs 1 2 => rw [tensor_μ_natural]
      slice_lhs 2 3 => rw [← tensor_comp, f.mul_hom, g.mul_hom, tensor_comp]
      simp only [Category.assoc] }

/-- The left whiskering in `Mon_ C` -/
@[simps!]
def whiskerLeft (X : C) [Mon_Class X] {Y Z : C} [Mon_Class Y] [Mon_Class Z] (f : Mon_Hom Y Z) :
    Mon_Hom (X ⊗ Y : C) (X ⊗ Z) where
  hom := X ◁ f.hom
  one_hom := by simpa using (tensorHom (.id X) f).one_hom
  mul_hom := by simpa using (tensorHom (.id X) f).mul_hom

/-- The right whiskering in `Mon_ C` -/
@[simps!]
def whiskerRight {X Y : C} [Mon_Class X] [Mon_Class Y]
    (f : Mon_Hom X Y) (Z : C) [Mon_Class Z] :
    Mon_Hom (X ⊗ Z : C) (Y ⊗ Z) where
  hom := f.hom ▷ Z
  one_hom := by simpa using (tensorHom f (.id Z)).one_hom
  mul_hom := by simpa using (tensorHom f (.id Z)).mul_hom

/-- The associator in `Mon_ C` -/
@[simps]
def associator (X Y Z : C) [Mon_Class X] [Mon_Class Y] [Mon_Class Z] :
    Mon_ClassIso ((X ⊗ Y) ⊗ Z : C) (X ⊗ (Y ⊗ Z)) where
  toIso := α_ X Y Z
  one_hom := one_associator
  mul_hom := mul_associator

/-- The left unitor in `Mon_ C` -/
@[simps]
def leftUnitor (X : C) [Mon_Class X] :
    Mon_ClassIso (𝟙_ C ⊗ X : C) X where
  toIso := λ_ X
  one_hom := one_leftUnitor
  mul_hom := mul_leftUnitor

/-- The right unitor in `Mon_ C` -/
@[simps]
def rightUnitor (X : C) [Mon_Class X] :
    Mon_ClassIso (X ⊗ 𝟙_ C : C) X where
  toIso := ρ_ X
  one_hom := one_rightUnitor
  mul_hom := mul_rightUnitor

theorem one_braiding (X Y : C) [Mon_Class X] [Mon_Class Y] : η ≫ (β_ X Y).hom = η := by
  simp only [instTensorObj_one, Category.assoc, BraidedCategory.braiding_naturality,
    braiding_tensorUnit_right, Iso.cancel_iso_inv_left]
  monoidal

end BraidedCategory

end Mon_Class

namespace Mon_

section BraidedCategory

variable [BraidedCategory C]

@[simps!]
instance monMonoidalStruct : MonoidalCategoryStruct (Mon_ C) where
  tensorObj := fun M N ↦ Mon_.mk (M.X ⊗ N.X)
  tensorHom := tensorHom
  whiskerRight := fun f Y => whiskerRight f Y.X
  whiskerLeft := fun X _ _ g => whiskerLeft X.X g
  tensorUnit := Mon_.mk (𝟙_ C)
  associator := fun M N P ↦ Mon_.mkIso <| associator M.X N.X P.X
  leftUnitor := fun M ↦ Mon_.mkIso <| leftUnitor M.X
  rightUnitor := fun M ↦ Mon_.mkIso <| rightUnitor M.X

instance monMonoidal : MonoidalCategory (Mon_ C) where
  tensorHom_def := by intros; ext; simp [tensorHom_def]

@[simps!]
instance {M N : C} [Mon_Class M] [Mon_Class N] : Mon_Class (M ⊗ N) :=
  inferInstanceAs <| Mon_Class (Mon_.mk' M ⊗ Mon_.mk' N).X

variable (C)

/-- The forgetful functor from `Mon_ C` to `C` is monoidal when `C` is braided monoidal. -/
@[simps!]
def forgetMonoidal : MonoidalFunctor (Mon_ C) C :=
  { forget C with
    ε := 𝟙 _
<<<<<<< HEAD
    «μ» := fun X Y => 𝟙 _ }
=======
    «μ» := fun _ _ => 𝟙 _ }
>>>>>>> 1ef8dd30

@[simp]
theorem forgetMonoidal_toFunctor : (forgetMonoidal C).toFunctor = forget C := rfl
@[simp] theorem forgetMonoidal_ε : (forgetMonoidal C).ε = 𝟙 (𝟙_ C) := rfl
@[simp] theorem forgetMonoidal_μ (X Y : Mon_ C) : (forgetMonoidal C).μ X Y = 𝟙 (X.X ⊗ Y.X) := rfl

end BraidedCategory

end Mon_

/-!
We next show that if `C` is symmetric, then `Mon_ C` is braided, and indeed symmetric.

Note that `Mon_ C` is *not* braided in general when `C` is only braided.

The more interesting construction is the 2-category of monoids in `C`,
bimodules between the monoids, and intertwiners between the bimodules.

When `C` is braided, that is a monoidal 2-category.
-/
section SymmetricCategory

variable [SymmetricCategory C]

namespace Mon_Class

theorem mul_braiding (X Y : C) [Mon_Class X] [Mon_Class Y] :
    μ ≫ (β_ X Y).hom = ((β_ X Y).hom ⊗ (β_ X Y).hom) ≫ μ := by
  dsimp [tensor_μ]
  simp only [tensor_μ, Category.assoc,
    BraidedCategory.braiding_naturality, BraidedCategory.braiding_tensor_right,
    BraidedCategory.braiding_tensor_left, comp_whiskerRight, whisker_assoc,
    MonoidalCategory.whiskerLeft_comp, pentagon_assoc, pentagon_inv_hom_hom_hom_inv_assoc,
    Iso.inv_hom_id_assoc, whiskerLeft_hom_inv_assoc]
  slice_lhs 3 4 =>
    -- We use symmetry here:
    rw [← MonoidalCategory.whiskerLeft_comp, ← comp_whiskerRight, SymmetricCategory.symmetry]
  simp only [id_whiskerRight, MonoidalCategory.whiskerLeft_id, Category.id_comp, Category.assoc,
    pentagon_inv_assoc, Iso.hom_inv_id_assoc]
  slice_lhs 1 2 =>
    rw [← associator_inv_naturality_left]
  slice_lhs 2 3 =>
    rw [Iso.inv_hom_id]
  rw [Category.id_comp]
  slice_lhs 2 3 =>
    rw [← associator_naturality_right]
  slice_lhs 1 2 =>
    rw [← tensorHom_def]
  simp only [Category.assoc]

end Mon_Class

instance : SymmetricCategory (Mon_ C) where
  braiding := fun X Y =>
    Mon_.mkIso' <| .mk (β_ X.X Y.X) (one_braiding X.X Y.X) (mul_braiding X.X Y.X)
  symmetry := fun X Y => by
    ext
    simp [← SymmetricCategory.braiding_swap_eq_inv_braiding]

end SymmetricCategory

/-!
Projects:
* Check that `Mon_ MonCat ≌ CommMonCat`, via the Eckmann-Hilton argument.
  (You'll have to hook up the cartesian monoidal structure on `MonCat` first,
  available in mathlib3#3463)
* More generally, check that `Mon_ (Mon_ C) ≌ CommMon_ C` when `C` is braided.
* Check that `Mon_ TopCat ≌ [bundled topological monoids]`.
* Check that `Mon_ AddCommGrp ≌ RingCat`.
  (We've already got `Mon_ (ModuleCat R) ≌ AlgebraCat R`,
  in `Mathlib.CategoryTheory.Monoidal.Internal.Module`.)
* Can you transport this monoidal structure to `RingCat` or `AlgebraCat R`?
  How does it compare to the "native" one?
* Show that when `F` is a lax braided functor `C ⥤ D`, the functor `map_Mon F : Mon_ C ⥤ Mon_ D`
  is lax monoidal.
-/<|MERGE_RESOLUTION|>--- conflicted
+++ resolved
@@ -24,8 +24,6 @@
 open CategoryTheory MonoidalCategory
 
 variable {C : Type u₁} [Category.{v₁} C] [MonoidalCategory.{v₁} C]
-<<<<<<< HEAD
-=======
 
 /-- A monoid object internal to a monoidal category.
 
@@ -69,45 +67,6 @@
 
 open scoped Mon_Class
 
-variable (C)
->>>>>>> 1ef8dd30
-
-/-- A monoid object internal to a monoidal category.
-
-When the monoidal category is preadditive, this is also sometimes called an "algebra object".
--/
-class Mon_Class (X : C) where
-  /-- The unit morphism of a monoid object. -/
-  one : 𝟙_ C ⟶ X
-  /-- The multiplication morphism of a monoid object. -/
-  mul : X ⊗ X ⟶ X
-  one_mul : (one ▷ X) ≫ mul = (λ_ X).hom := by aesop_cat
-  mul_one : (X ◁ one) ≫ mul = (ρ_ X).hom := by aesop_cat
-  -- Obviously there is some flexibility stating this axiom.
-  -- This one has left- and right-hand sides matching the statement of `Monoid.mul_assoc`,
-  -- and chooses to place the associator on the right-hand side.
-  -- The heuristic is that unitors and associators "don't have much weight".
-  mul_assoc : (mul ▷ X) ≫ mul = (α_ X X X).hom ≫ (X ◁ mul) ≫ mul := by aesop_cat
-
-namespace Mon_Class
-
-@[inherit_doc] scoped notation "μ" => Mon_Class.mul
-@[inherit_doc] scoped notation "μ["M"]" => Mon_Class.mul (X := M)
-@[inherit_doc] scoped notation "η" => Mon_Class.one
-@[inherit_doc] scoped notation "η["M"]" => Mon_Class.one (X := M)
-
-attribute [reassoc (attr := simp)] one_mul mul_one mul_assoc
-
-theorem one_mul' (X : C) [Mon_Class X] : (η ▷ X) ≫ μ = (λ_ X).hom := one_mul
-
-theorem mul_one' (X : C) [Mon_Class X] : (X ◁ η) ≫ μ = (ρ_ X).hom := mul_one
-
--- We prove a more general `@[simp]` lemma below.
-theorem mul_assoc' (X : C) [Mon_Class X] : (μ ▷ X) ≫ μ = (α_ X X X).hom ≫ (X ◁ μ) ≫ μ := mul_assoc
-
-<<<<<<< HEAD
-variable (C) in
-=======
 variable {C}
 
 /-- Construct an object of `Mon_ C` from an object `X : C` and `Mon_Class X` instance. -/
@@ -126,7 +85,6 @@
 
 variable (C)
 
->>>>>>> 1ef8dd30
 /-- The trivial monoid object. We later show this is initial in `Mon_ C`.
 -/
 @[simps]
@@ -383,15 +341,7 @@
 /-- Implementation of `Mon_.equivLaxMonoidalFunctorPUnit`. -/
 @[simps]
 def monToLaxMonoidal : Mon_ C ⥤ LaxMonoidalFunctor (Discrete PUnit.{u + 1}) C where
-<<<<<<< HEAD
   obj A := monToLaxMonoidalObj _ A.X
-=======
-  obj A :=
-  { obj := fun _ => A.X
-    map := fun _ => 𝟙 _
-    ε := A.one
-    «μ» := fun _ _ => A.mul }
->>>>>>> 1ef8dd30
   map f :=
   { app := fun _ => f.hom }
 
@@ -672,11 +622,7 @@
 def forgetMonoidal : MonoidalFunctor (Mon_ C) C :=
   { forget C with
     ε := 𝟙 _
-<<<<<<< HEAD
-    «μ» := fun X Y => 𝟙 _ }
-=======
     «μ» := fun _ _ => 𝟙 _ }
->>>>>>> 1ef8dd30
 
 @[simp]
 theorem forgetMonoidal_toFunctor : (forgetMonoidal C).toFunctor = forget C := rfl
