/-
Copyright (c) 2022 Andrew Yang. All rights reserved.
Released under Apache 2.0 license as described in the file LICENSE.
Authors: Andrew Yang, Joël Riou
-/
import Mathlib.CategoryTheory.Limits.Shapes.Pullback.CommSq
import Mathlib.CategoryTheory.Limits.Shapes.Diagonal
import Mathlib.CategoryTheory.MorphismProperty.Composition

/-!
# Relation of morphism properties with limits

The following predicates are introduces for morphism properties `P`:
* `IsStableUnderBaseChange`: `P` is stable under base change if in all pullback
  squares, the left map satisfies `P` if the right map satisfies it.
* `IsStableUnderCobaseChange`: `P` is stable under cobase change if in all pushout
  squares, the right map satisfies `P` if the left map satisfies it.

We define `P.universally` for the class of morphisms which satisfy `P` after any base change.

We also introduce properties `IsStableUnderProductsOfShape`, `IsStableUnderLimitsOfShape`,
`IsStableUnderFiniteProducts`, and similar properties for colimits and coproducts.

-/

universe w v u

namespace CategoryTheory

open Category Limits

namespace MorphismProperty

variable {C : Type u} [Category.{v} C]

section

variable (P : MorphismProperty C)

/-- Given a class of morphisms `P`, this is the class of pullbacks
of morphisms in `P`. -/
def pullbacks : MorphismProperty C := fun A B q ↦
  ∃ (X Y : C) (p : X ⟶ Y) (f : A ⟶ X) (g : B ⟶ Y) (_ : P p),
    IsPullback f q p g

lemma pullbacks_mk {A B X Y : C} {f : A ⟶ X} {q : A ⟶ B} {p : X ⟶ Y} {g : B ⟶ Y}
    (sq : IsPullback f q p g) (hp : P p) :
    P.pullbacks q :=
  ⟨_, _, _, _, _, hp, sq⟩

lemma le_pullbacks : P ≤ P.pullbacks := by
  intro A B q hq
  exact P.pullbacks_mk IsPullback.of_id_fst hq

/-- Given a class of morphisms `P`, this is the class of pushouts
of morphisms in `P`. -/
def pushouts : MorphismProperty C := fun X Y q ↦
  ∃ (A B : C) (p : A ⟶ B) (f : A ⟶ X) (g : B ⟶ Y) (_ : P p),
    IsPushout f p q g

lemma pushouts_mk {A B X Y : C} {f : A ⟶ X} {q : A ⟶ B} {p : X ⟶ Y} {g : B ⟶ Y}
    (sq : IsPushout f q p g) (hq : P q) :
    P.pushouts p :=
  ⟨_, _, _, _, _, hq, sq⟩

lemma le_pushouts : P ≤ P.pushouts := by
  intro X Y p hp
  exact P.pushouts_mk IsPushout.of_id_fst hp

instance : P.pushouts.RespectsIso :=
  RespectsIso.of_respects_arrow_iso _ (by
    rintro q q' e ⟨A, B, p, f, g, hp, h⟩
    exact ⟨A, B, p, f ≫ e.hom.left, g ≫ e.hom.right, hp,
      IsPushout.paste_horiz h (IsPushout.of_horiz_isIso ⟨e.hom.w⟩)⟩)

instance : P.pullbacks.RespectsIso :=
  RespectsIso.of_respects_arrow_iso _ (by
    rintro q q' e ⟨X, Y, p, f, g, hp, h⟩
    exact ⟨X, Y, p, e.inv.left ≫ f, e.inv.right ≫ g, hp,
      IsPullback.paste_horiz (IsPullback.of_horiz_isIso ⟨e.inv.w⟩) h⟩)

/-- A morphism property is `IsStableUnderBaseChange` if the base change of such a morphism
still falls in the class. -/
class IsStableUnderBaseChange : Prop where
  of_isPullback {X Y Y' S : C} {f : X ⟶ S} {g : Y ⟶ S} {f' : Y' ⟶ Y} {g' : Y' ⟶ X}
    (sq : IsPullback f' g' g f) (hg : P g) : P g'

instance : P.pullbacks.IsStableUnderBaseChange where
  of_isPullback := by
    rintro _ _ _ _ _ _ _ _ h ⟨_, _, _, _, _, hp, hq⟩
    exact P.pullbacks_mk (h.paste_horiz hq) hp

/-- A morphism property is `IsStableUnderCobaseChange` if the cobase change of such a morphism
still falls in the class. -/
class IsStableUnderCobaseChange : Prop where
  of_isPushout {A A' B B' : C} {f : A ⟶ A'} {g : A ⟶ B} {f' : B ⟶ B'} {g' : A' ⟶ B'}
    (sq : IsPushout g f f' g') (hf : P f) : P f'

instance : P.pushouts.IsStableUnderCobaseChange where
  of_isPushout := by
    rintro _ _ _ _ _ _ _ _ h ⟨_, _, _, _, _, hp, hq⟩
    exact P.pushouts_mk (hq.paste_horiz h) hp

variable {P} in
lemma of_isPullback [P.IsStableUnderBaseChange]
    {X Y Y' S : C} {f : X ⟶ S} {g : Y ⟶ S} {f' : Y' ⟶ Y} {g' : Y' ⟶ X}
    (sq : IsPullback f' g' g f) (hg : P g) : P g' :=
  IsStableUnderBaseChange.of_isPullback sq hg

lemma isStableUnderBaseChange_iff_pullbacks_le :
    P.IsStableUnderBaseChange ↔ P.pullbacks ≤ P := by
  constructor
  · intro h _ _ _ ⟨_, _, _, _, _, h₁, h₂⟩
    exact of_isPullback h₂ h₁
  · intro h
    constructor
    intro _ _ _ _ _ _ _ _ h₁ h₂
    exact h _ ⟨_, _, _, _, _, h₂, h₁⟩

variable {P} in
/-- Alternative constructor for `IsStableUnderBaseChange`. -/
theorem IsStableUnderBaseChange.mk' [RespectsIso P]
    (hP₂ : ∀ (X Y S : C) (f : X ⟶ S) (g : Y ⟶ S) [HasPullback f g] (_ : P g),
      P (pullback.fst f g)) :
    IsStableUnderBaseChange P where
  of_isPullback {X Y Y' S f g f' g'} sq hg := by
    haveI : HasPullback f g := sq.flip.hasPullback
    let e := sq.flip.isoPullback
    rw [← P.cancel_left_of_respectsIso e.inv, sq.flip.isoPullback_inv_fst]
    exact hP₂ _ _ _ f g hg

variable (C)

instance IsStableUnderBaseChange.isomorphisms :
    (isomorphisms C).IsStableUnderBaseChange where
  of_isPullback {_ _ _ _ f g _ _} h hg :=
    have : IsIso g := hg
    have := hasPullback_of_left_iso g f
    h.isoPullback_hom_snd ▸ inferInstanceAs (IsIso _)

instance IsStableUnderBaseChange.monomorphisms :
    (monomorphisms C).IsStableUnderBaseChange where
  of_isPullback {X Y Y' S f g f' g'} h hg := by
    have : Mono g := hg
    constructor
    intro Z f₁ f₂ h₁₂
    apply PullbackCone.IsLimit.hom_ext h.isLimit
    · rw [← cancel_mono g]
      dsimp
      simp only [Category.assoc, h.w, reassoc_of% h₁₂]
    · exact h₁₂

variable {C P}

instance (priority := 900) IsStableUnderBaseChange.respectsIso
    [IsStableUnderBaseChange P] : RespectsIso P := by
  apply RespectsIso.of_respects_arrow_iso
  intro f g e
  exact of_isPullback (IsPullback.of_horiz_isIso (CommSq.mk e.inv.w))

theorem pullback_fst [IsStableUnderBaseChange P]
    {X Y S : C} (f : X ⟶ S) (g : Y ⟶ S) [HasPullback f g] (H : P g) :
    P (pullback.fst f g) :=
  of_isPullback (IsPullback.of_hasPullback f g).flip H

@[deprecated (since := "2024-11-06")] alias IsStableUnderBaseChange.fst := pullback_fst

theorem pullback_snd [IsStableUnderBaseChange P]
    {X Y S : C} (f : X ⟶ S) (g : Y ⟶ S) [HasPullback f g] (H : P f) :
    P (pullback.snd f g) :=
  of_isPullback (IsPullback.of_hasPullback f g) H

@[deprecated (since := "2024-11-06")] alias IsStableUnderBaseChange.snd := pullback_snd

theorem baseChange_obj [HasPullbacks C]
    [IsStableUnderBaseChange P] {S S' : C} (f : S' ⟶ S) (X : Over S) (H : P X.hom) :
    P ((Over.pullback f).obj X).hom :=
  pullback_snd X.hom f H

@[deprecated (since := "2024-11-06")] alias IsStableUnderBaseChange.baseChange_obj := baseChange_obj

theorem baseChange_map [HasPullbacks C]
    [IsStableUnderBaseChange P] {S S' : C} (f : S' ⟶ S) {X Y : Over S} (g : X ⟶ Y)
    (H : P g.left) : P ((Over.pullback f).map g).left := by
  let e :=
    pullbackRightPullbackFstIso Y.hom f g.left ≪≫
      pullback.congrHom (g.w.trans (Category.comp_id _)) rfl
  have : e.inv ≫ (pullback.snd _ _) = ((Over.pullback f).map g).left := by
    ext <;> dsimp [e] <;> simp
  rw [← this, P.cancel_left_of_respectsIso]
  exact pullback_snd _ _ H

@[deprecated (since := "2024-11-06")] alias IsStableUnderBaseChange.baseChange_map := baseChange_map

theorem pullback_map [HasPullbacks C]
    [IsStableUnderBaseChange P] [P.IsStableUnderComposition] {S X X' Y Y' : C} {f : X ⟶ S}
    {g : Y ⟶ S} {f' : X' ⟶ S} {g' : Y' ⟶ S} {i₁ : X ⟶ X'} {i₂ : Y ⟶ Y'} (h₁ : P i₁) (h₂ : P i₂)
    (e₁ : f = i₁ ≫ f') (e₂ : g = i₂ ≫ g') :
    P (pullback.map f g f' g' i₁ i₂ (𝟙 _) ((Category.comp_id _).trans e₁)
        ((Category.comp_id _).trans e₂)) := by
  have :
    pullback.map f g f' g' i₁ i₂ (𝟙 _) ((Category.comp_id _).trans e₁)
        ((Category.comp_id _).trans e₂) =
      ((pullbackSymmetry _ _).hom ≫
          ((Over.pullback _).map (Over.homMk _ e₂.symm : Over.mk g ⟶ Over.mk g')).left) ≫
        (pullbackSymmetry _ _).hom ≫
          ((Over.pullback g').map (Over.homMk _ e₁.symm : Over.mk f ⟶ Over.mk f')).left := by
    ext <;> dsimp <;> simp
  rw [this]
  apply P.comp_mem <;> rw [P.cancel_left_of_respectsIso]
  exacts [baseChange_map _ (Over.homMk _ e₂.symm : Over.mk g ⟶ Over.mk g') h₂,
    baseChange_map _ (Over.homMk _ e₁.symm : Over.mk f ⟶ Over.mk f') h₁]

@[deprecated (since := "2024-11-06")] alias IsStableUnderBaseChange.pullback_map := pullback_map

lemma of_isPushout [P.IsStableUnderCobaseChange]
    {A A' B B' : C} {f : A ⟶ A'} {g : A ⟶ B} {f' : B ⟶ B'} {g' : A' ⟶ B'}
    (sq : IsPushout g f f' g') (hf : P f) : P f' :=
  IsStableUnderCobaseChange.of_isPushout sq hf

lemma isStableUnderCobaseChange_iff_pushouts_le :
    P.IsStableUnderCobaseChange ↔ P.pushouts ≤ P := by
  constructor
  · intro h _ _ _ ⟨_, _, _, _, _, h₁, h₂⟩
    exact of_isPushout h₂ h₁
  · intro h
    constructor
    intro _ _ _ _ _ _ _ _ h₁ h₂
    exact h _ ⟨_, _, _, _, _, h₂, h₁⟩

/-- An alternative constructor for `IsStableUnderCobaseChange`. -/
theorem IsStableUnderCobaseChange.mk' [RespectsIso P]
    (hP₂ : ∀ (A B A' : C) (f : A ⟶ A') (g : A ⟶ B) [HasPushout f g] (_ : P f),
      P (pushout.inr f g)) :
    IsStableUnderCobaseChange P where
  of_isPushout {A A' B B' f g f' g'} sq hf := by
    haveI : HasPushout f g := sq.flip.hasPushout
    let e := sq.flip.isoPushout
    rw [← P.cancel_right_of_respectsIso _ e.hom, sq.flip.inr_isoPushout_hom]
    exact hP₂ _ _ _ f g hf

instance IsStableUnderCobaseChange.isomorphisms :
    (isomorphisms C).IsStableUnderCobaseChange where
  of_isPushout {_ _ _ _ f g _ _} h (_ : IsIso f) :=
    have := hasPushout_of_right_iso g f
    h.inl_isoPushout_inv ▸ inferInstanceAs (IsIso _)

variable (C) in
instance IsStableUnderCobaseChange.epimorphisms :
    (epimorphisms C).IsStableUnderCobaseChange where
  of_isPushout {X Y Y' S f g f' g'} h hf := by
    have : Epi f := hf
    constructor
    intro Z f₁ f₂ h₁₂
    apply PushoutCocone.IsColimit.hom_ext h.isColimit
    · exact h₁₂
    · rw [← cancel_epi f]
      dsimp
      simp only [← reassoc_of% h.w, h₁₂]

instance IsStableUnderCobaseChange.respectsIso
    [IsStableUnderCobaseChange P] : RespectsIso P :=
  RespectsIso.of_respects_arrow_iso _ fun _ _ e ↦
    of_isPushout (IsPushout.of_horiz_isIso (CommSq.mk e.hom.w))

theorem pushout_inl [IsStableUnderCobaseChange P]
    {A B A' : C} (f : A ⟶ A') (g : A ⟶ B) [HasPushout f g] (H : P g) :
    P (pushout.inl f g) :=
  of_isPushout (IsPushout.of_hasPushout f g) H

@[deprecated (since := "2024-11-06")] alias IsStableUnderBaseChange.inl := pushout_inl

theorem pushout_inr [IsStableUnderCobaseChange P]
    {A B A' : C} (f : A ⟶ A') (g : A ⟶ B) [HasPushout f g] (H : P f) : P (pushout.inr f g) :=
  of_isPushout (IsPushout.of_hasPushout f g).flip H

@[deprecated (since := "2024-11-06")] alias IsStableUnderBaseChange.inr := pushout_inr

instance IsStableUnderCobaseChange.op [IsStableUnderCobaseChange P] :
    IsStableUnderBaseChange P.op where
  of_isPullback sq hg := P.of_isPushout sq.unop hg

instance IsStableUnderCobaseChange.unop {P : MorphismProperty Cᵒᵖ} [IsStableUnderCobaseChange P] :
    IsStableUnderBaseChange P.unop where
  of_isPullback sq hg := P.of_isPushout sq.op hg

instance IsStableUnderBaseChange.op [IsStableUnderBaseChange P] :
    IsStableUnderCobaseChange P.op where
  of_isPushout sq hf := P.of_isPullback sq.unop hf

instance IsStableUnderBaseChange.unop {P : MorphismProperty Cᵒᵖ} [IsStableUnderBaseChange P] :
    IsStableUnderCobaseChange P.unop where
  of_isPushout sq hf := P.of_isPullback sq.op hf

instance IsStableUnderBaseChange.inf {P Q : MorphismProperty C} [IsStableUnderBaseChange P]
    [IsStableUnderBaseChange Q] :
    IsStableUnderBaseChange (P ⊓ Q) where
  of_isPullback hp hg := ⟨of_isPullback hp hg.left, of_isPullback hp hg.right⟩

instance IsStableUnderCobaseChange.inf {P Q : MorphismProperty C} [IsStableUnderCobaseChange P]
    [IsStableUnderCobaseChange Q] :
    IsStableUnderCobaseChange (P ⊓ Q) where
  of_isPushout hp hg := ⟨of_isPushout hp hg.left, of_isPushout hp hg.right⟩

end

section LimitsOfShape

variable (W : MorphismProperty C) (J : Type*) [Category J]

/-- The class of morphisms in `C` that are limits of shape `J` of
natural transformations involving morphisms in `W`. -/
inductive limitsOfShape : MorphismProperty C
  | mk (X₁ X₂ : J ⥤ C) (c₁ : Cone X₁) (c₂ : Cone X₂)
    (_ : IsLimit c₁) (h₂ : IsLimit c₂) (f : X₁ ⟶ X₂) (_ : W.functorCategory J f) :
      limitsOfShape (h₂.lift (Cone.mk _ (c₁.π ≫ f)))

instance : (W.limitsOfShape J).RespectsIso :=
  RespectsIso.of_respects_arrow_iso _ (by
    rintro ⟨_, _, f⟩ ⟨Y₁, Y₂, g⟩ e ⟨X₁, X₂, c₁, c₂, h₁, h₂, f, hf⟩
    let e₁ := Arrow.leftFunc.mapIso e
    let e₂ := Arrow.rightFunc.mapIso e
    have fac : g ≫ e₂.inv = e₁.inv ≫ h₂.lift (Cone.mk _ (c₁.π ≫ f)) :=
      e.inv.w.symm
    let c₁' : Cone X₁ := { pt := Y₁, π := (Functor.const _).map e₁.inv ≫ c₁.π }
    let c₂' : Cone X₂ := { pt := Y₂, π := (Functor.const _).map e₂.inv ≫ c₂.π }
    have h₁' : IsLimit c₁' := IsLimit.ofIsoLimit h₁ (Cones.ext e₁)
    have h₂' : IsLimit c₂' := IsLimit.ofIsoLimit h₂ (Cones.ext e₂)
    obtain hg : h₂'.lift (Cone.mk _ (c₁'.π ≫ f)) = g :=
      h₂'.hom_ext (fun j ↦ by
        rw [h₂'.fac]
        simp [reassoc_of% fac])
    rw [← hg]
    exact ⟨_, _, _, _, h₁', _, _, hf⟩)

variable {J} in
lemma limitsOfShape_limMap {X Y : J ⥤ C}
    (f : X ⟶ Y) [HasLimit X] [HasLimit Y] (hf : W.functorCategory _ f) :
    W.limitsOfShape J (limMap f) :=
  ⟨_, _, _, _, limit.isLimit X, _, _, hf⟩

/-- The property that a morphism property `W` is stable under limits
indexed by a category `J`. -/
def IsStableUnderLimitsOfShape : Prop :=
  ∀ (X₁ X₂ : J ⥤ C) (c₁ : Cone X₁) (c₂ : Cone X₂)
    (_ : IsLimit c₁) (h₂ : IsLimit c₂) (f : X₁ ⟶ X₂) (_ : W.functorCategory J f),
      W (h₂.lift (Cone.mk _ (c₁.π ≫ f)))

lemma isStableUnderLimitsOfShape_iff_limitsOfShape_le :
    W.IsStableUnderLimitsOfShape J ↔ W.limitsOfShape J ≤ W := by
  refine ⟨fun h ↦ ?_, fun h ↦ ?_⟩
  · rintro _ _ _ ⟨_, _, _, _, h₁, h₂, f, hf⟩
    exact h _ _ _ _ h₁ h₂ f hf
  · intro _ _ _ _ h₁ h₂ f hf
    exact h _ ⟨_, _, _, _, h₁, _, _, hf⟩

variable {W J}
<<<<<<< HEAD

lemma IsStableUnderLimitsOfShape.limitsOfShape_le
    (hW : W.IsStableUnderLimitsOfShape J) : W.limitsOfShape J ≤ W :=
  (W.isStableUnderLimitsOfShape_iff_limitsOfShape_le J).1 hW

=======

lemma IsStableUnderLimitsOfShape.limitsOfShape_le
    (hW : W.IsStableUnderLimitsOfShape J) : W.limitsOfShape J ≤ W :=
  (W.isStableUnderLimitsOfShape_iff_limitsOfShape_le J).1 hW

>>>>>>> a41fadfa
lemma IsStableUnderLimitsOfShape.limMap
    (hW : W.IsStableUnderLimitsOfShape J) {X Y : J ⥤ C}
    (f : X ⟶ Y) [HasLimit X] [HasLimit Y] (hf : W.functorCategory _ f) :
    W (limMap f) :=
  hW.limitsOfShape_le _ (limitsOfShape_limMap _ _ hf)

end LimitsOfShape

section ColimitsOfShape

variable (W : MorphismProperty C) (J : Type*) [Category J]

/-- The class of morphisms in `C` that are colimits of shape `J` of
natural transformations involving morphisms in `W`. -/
inductive colimitsOfShape : MorphismProperty C
  | mk (X₁ X₂ : J ⥤ C) (c₁ : Cocone X₁) (c₂ : Cocone X₂)
    (h₁ : IsColimit c₁) (h₂ : IsColimit c₂) (f : X₁ ⟶ X₂) (_ : W.functorCategory J f) :
      colimitsOfShape (h₁.desc (Cocone.mk _ (f ≫ c₂.ι)))

instance : (W.colimitsOfShape J).RespectsIso :=
  RespectsIso.of_respects_arrow_iso _ (by
    rintro ⟨_, _, f⟩ ⟨Y₁, Y₂, g⟩ e ⟨X₁, X₂, c₁, c₂, h₁, h₂, f, hf⟩
    let e₁ := Arrow.leftFunc.mapIso e
    let e₂ := Arrow.rightFunc.mapIso e
    have fac : e₁.hom ≫ g = h₁.desc (Cocone.mk _ (f ≫ c₂.ι)) ≫ e₂.hom := e.hom.w
    let c₁' : Cocone X₁ := { pt := Y₁, ι := c₁.ι ≫ (Functor.const _).map e₁.hom}
    let c₂' : Cocone X₂ := { pt := Y₂, ι := c₂.ι ≫ (Functor.const _).map e₂.hom}
    have h₁' : IsColimit c₁' := IsColimit.ofIsoColimit h₁ (Cocones.ext e₁)
    have h₂' : IsColimit c₂' := IsColimit.ofIsoColimit h₂ (Cocones.ext e₂)
    obtain hg : h₁'.desc (Cocone.mk _ (f ≫ c₂'.ι)) = g :=
      h₁'.hom_ext (fun j ↦ by
        rw [h₁'.fac]
        simp [fac])
    rw [← hg]
    exact ⟨_, _, _, _, _, h₂', _, hf⟩)

variable {J} in
lemma colimitsOfShape_colimMap {X Y : J ⥤ C}
    (f : X ⟶ Y) [HasColimit X] [HasColimit Y] (hf : W.functorCategory _ f) :
    W.colimitsOfShape J (colimMap f) :=
  ⟨_, _, _, _, _, colimit.isColimit Y, _, hf⟩

/-- The property that a morphism property `W` is stable under colimits
indexed by a category `J`. -/
def IsStableUnderColimitsOfShape : Prop :=
  ∀ (X₁ X₂ : J ⥤ C) (c₁ : Cocone X₁) (c₂ : Cocone X₂)
    (h₁ : IsColimit c₁) (_ : IsColimit c₂) (f : X₁ ⟶ X₂) (_ : W.functorCategory J f),
      W (h₁.desc (Cocone.mk _ (f ≫ c₂.ι)))

lemma isStableUnderColimitsOfShape_iff_colimitsOfShape_le :
    W.IsStableUnderColimitsOfShape J ↔ W.colimitsOfShape J ≤ W := by
  refine ⟨fun h ↦ ?_, fun h ↦ ?_⟩
  · rintro _ _ _ ⟨_, _, _, _, h₁, h₂, f, hf⟩
    exact h _ _ _ _ h₁ h₂ f hf
  · intro _ _ _ _ h₁ h₂ f hf
    exact h _ ⟨_, _, _, _, _, h₂, _, hf⟩

variable {W J}

lemma IsStableUnderColimitsOfShape.colimitsOfShape_le
    (hW : W.IsStableUnderColimitsOfShape J) : W.colimitsOfShape J ≤ W :=
  (W.isStableUnderColimitsOfShape_iff_colimitsOfShape_le J).1 hW
<<<<<<< HEAD

lemma IsStableUnderColimitsOfShape.colimMap
    (hW : W.IsStableUnderColimitsOfShape J) {X Y : J ⥤ C}
    (f : X ⟶ Y) [HasColimit X] [HasColimit Y] (hf : W.functorCategory _ f) :
    W (colimMap f) :=
  hW.colimitsOfShape_le _ (colimitsOfShape_colimMap _ _ hf)

end ColimitsOfShape

section Coproducts

variable (W : MorphismProperty C)

/-- Given `W : MorphismProperty C`, this is class of morphisms that are
isomorphic to a coproduct of a family (indexed by some `J : Type w`) of maps in `W`. -/
def coproducts : MorphismProperty C := ⨆ (J : Type w), W.colimitsOfShape (Discrete J)

lemma colimitsOfShape_le_coproducts (J : Type w) :
    W.colimitsOfShape (Discrete J) ≤ coproducts.{w} W :=
  le_iSup (f := fun (J : Type w) ↦ W.colimitsOfShape (Discrete J)) J

lemma coproducts_iff {X Y : C} (f : X ⟶ Y) :
    coproducts.{w} W f ↔ ∃ (J : Type w), W.colimitsOfShape (Discrete J) f := by
  simp only [coproducts, iSup_iff]

=======

lemma IsStableUnderColimitsOfShape.colimMap
    (hW : W.IsStableUnderColimitsOfShape J) {X Y : J ⥤ C}
    (f : X ⟶ Y) [HasColimit X] [HasColimit Y] (hf : W.functorCategory _ f) :
    W (colimMap f) :=
  hW.colimitsOfShape_le _ (colimitsOfShape_colimMap _ _ hf)

end ColimitsOfShape

section Coproducts

variable (W : MorphismProperty C)

/-- Given `W : MorphismProperty C`, this is class of morphisms that are
isomorphic to a coproduct of a family (indexed by some `J : Type w`) of maps in `W`. -/
def coproducts : MorphismProperty C := ⨆ (J : Type w), W.colimitsOfShape (Discrete J)

lemma colimitsOfShape_le_coproducts (J : Type w) :
    W.colimitsOfShape (Discrete J) ≤ coproducts.{w} W :=
  le_iSup (f := fun (J : Type w) ↦ W.colimitsOfShape (Discrete J)) J

lemma coproducts_iff {X Y : C} (f : X ⟶ Y) :
    coproducts.{w} W f ↔ ∃ (J : Type w), W.colimitsOfShape (Discrete J) f := by
  simp only [coproducts, iSup_iff]

>>>>>>> a41fadfa
end Coproducts

section Products

variable (W : MorphismProperty C)

/-- The property that a morphism property `W` is stable under products indexed by a type `J`. -/
abbrev IsStableUnderProductsOfShape (J : Type*) := W.IsStableUnderLimitsOfShape (Discrete J)

/-- The property that a morphism property `W` is stable under coproducts indexed by a type `J`. -/
abbrev IsStableUnderCoproductsOfShape (J : Type*) := W.IsStableUnderColimitsOfShape (Discrete J)

lemma IsStableUnderProductsOfShape.mk (J : Type*) [W.RespectsIso]
    (hW : ∀ (X₁ X₂ : J → C) [HasProduct X₁] [HasProduct X₂]
      (f : ∀ j, X₁ j ⟶ X₂ j) (_ : ∀ (j : J), W (f j)),
      W (Limits.Pi.map f)) : W.IsStableUnderProductsOfShape J := by
  intro X₁ X₂ c₁ c₂ hc₁ hc₂ f hf
  let φ := fun j => f.app (Discrete.mk j)
  have : HasLimit X₁ := ⟨c₁, hc₁⟩
  have : HasLimit X₂ := ⟨c₂, hc₂⟩
  have : HasProduct fun j ↦ X₁.obj (Discrete.mk j) :=
    hasLimitOfIso (Discrete.natIso (fun j ↦ Iso.refl (X₁.obj j)))
  have : HasProduct fun j ↦ X₂.obj (Discrete.mk j) :=
    hasLimitOfIso (Discrete.natIso (fun j ↦ Iso.refl (X₂.obj j)))
  have hf' := hW _ _ φ (fun j => hf (Discrete.mk j))
  refine (W.arrow_mk_iso_iff ?_).2 hf'
  refine Arrow.isoMk
    (IsLimit.conePointUniqueUpToIso hc₁ (limit.isLimit X₁) ≪≫ (Pi.isoLimit X₁).symm)
    (IsLimit.conePointUniqueUpToIso hc₂ (limit.isLimit X₂) ≪≫ (Pi.isoLimit _).symm) ?_
  apply limit.hom_ext
  rintro ⟨j⟩
  simp [φ]

lemma IsStableUnderCoproductsOfShape.mk (J : Type*) [W.RespectsIso]
    (hW : ∀ (X₁ X₂ : J → C) [HasCoproduct X₁] [HasCoproduct X₂]
      (f : ∀ j, X₁ j ⟶ X₂ j) (_ : ∀ (j : J), W (f j)),
      W (Limits.Sigma.map f)) : W.IsStableUnderCoproductsOfShape J := by
  intro X₁ X₂ c₁ c₂ hc₁ hc₂ f hf
  let φ := fun j => f.app (Discrete.mk j)
  have : HasColimit X₁ := ⟨c₁, hc₁⟩
  have : HasColimit X₂ := ⟨c₂, hc₂⟩
  have : HasCoproduct fun j ↦ X₁.obj (Discrete.mk j) :=
    hasColimitOfIso (Discrete.natIso (fun j ↦ Iso.refl (X₁.obj j)))
  have : HasCoproduct fun j ↦ X₂.obj (Discrete.mk j) :=
    hasColimitOfIso (Discrete.natIso (fun j ↦ Iso.refl (X₂.obj j)))
  have hf' := hW _ _ φ (fun j => hf (Discrete.mk j))
  refine (W.arrow_mk_iso_iff ?_).1 hf'
  refine Arrow.isoMk
    ((Sigma.isoColimit _) ≪≫ IsColimit.coconePointUniqueUpToIso (colimit.isColimit X₁) hc₁)
    ((Sigma.isoColimit _) ≪≫ IsColimit.coconePointUniqueUpToIso (colimit.isColimit X₂) hc₂) ?_
  apply colimit.hom_ext
  rintro ⟨j⟩
  simp [φ]

/-- The condition that a property of morphisms is stable by finite products. -/
class IsStableUnderFiniteProducts : Prop where
  isStableUnderProductsOfShape (J : Type) [Finite J] : W.IsStableUnderProductsOfShape J

/-- The condition that a property of morphisms is stable by finite coproducts. -/
class IsStableUnderFiniteCoproducts : Prop where
  isStableUnderCoproductsOfShape (J : Type) [Finite J] : W.IsStableUnderCoproductsOfShape J

lemma isStableUnderProductsOfShape_of_isStableUnderFiniteProducts
    (J : Type) [Finite J] [W.IsStableUnderFiniteProducts] :
    W.IsStableUnderProductsOfShape J :=
  IsStableUnderFiniteProducts.isStableUnderProductsOfShape J

end Products

section Diagonal

variable [HasPullbacks C] {P : MorphismProperty C}

/-- For `P : MorphismProperty C`, `P.diagonal` is a morphism property that holds for `f : X ⟶ Y`
whenever `P` holds for `X ⟶ Y xₓ Y`. -/
def diagonal (P : MorphismProperty C) : MorphismProperty C := fun _ _ f => P (pullback.diagonal f)

theorem diagonal_iff {X Y : C} {f : X ⟶ Y} : P.diagonal f ↔ P (pullback.diagonal f) :=
  Iff.rfl

instance RespectsIso.diagonal [P.RespectsIso] : P.diagonal.RespectsIso := by
  apply RespectsIso.mk
  · introv H
    rwa [diagonal_iff, pullback.diagonal_comp, P.cancel_left_of_respectsIso,
      P.cancel_left_of_respectsIso, ← P.cancel_right_of_respectsIso _
        (pullback.map (e.hom ≫ f) (e.hom ≫ f) f f e.hom e.hom (𝟙 Z) (by simp) (by simp)),
      ← pullback.condition, P.cancel_left_of_respectsIso]
  · introv H
    delta diagonal
    rwa [pullback.diagonal_comp, P.cancel_right_of_respectsIso]

instance diagonal_isStableUnderComposition [P.IsStableUnderComposition] [RespectsIso P]
    [IsStableUnderBaseChange P] : P.diagonal.IsStableUnderComposition where
  comp_mem _ _ h₁ h₂ := by
    rw [diagonal_iff, pullback.diagonal_comp]
    exact P.comp_mem _ _ h₁
      (by simpa only [cancel_left_of_respectsIso] using P.pullback_snd _ _ h₂)

instance IsStableUnderBaseChange.diagonal [IsStableUnderBaseChange P] [P.RespectsIso] :
    P.diagonal.IsStableUnderBaseChange :=
  IsStableUnderBaseChange.mk'
    (by
      introv h
      rw [diagonal_iff, diagonal_pullback_fst, P.cancel_left_of_respectsIso,
        P.cancel_right_of_respectsIso]
      exact P.baseChange_map f _ (by simpa))

lemma diagonal_isomorphisms : (isomorphisms C).diagonal = monomorphisms C :=
  ext _ _ fun _ _ _ ↦ pullback.isIso_diagonal_iff _

/-- If `P` is multiplicative and stable under base change, having the of-postcomp property
wrt. `Q` is equivalent to `Q` implying `P` on the diagonal. -/
lemma hasOfPostcompProperty_iff_le_diagonal [P.IsStableUnderBaseChange]
    [P.IsMultiplicative] {Q : MorphismProperty C} [Q.IsStableUnderBaseChange] :
    P.HasOfPostcompProperty Q ↔ Q ≤ P.diagonal := by
  refine ⟨fun hP X Y f hf ↦ ?_, fun hP ↦ ⟨fun {Y X S} g f hf hcomp ↦ ?_⟩⟩
  · exact hP.of_postcomp _ _ (Q.pullback_fst _ _ hf) (by simpa using P.id_mem X)
  · set gr : Y ⟶ pullback (g ≫ f) f := pullback.lift (𝟙 Y) g (by simp)
    have : g = gr ≫ pullback.snd _ _ := by simp [gr]
    rw [this]
    apply P.comp_mem
    · exact P.of_isPullback (pullback_lift_diagonal_isPullback g f) (hP _ hf)
    · exact P.pullback_snd _ _ hcomp

end Diagonal

section Universally

/-- `P.universally` holds for a morphism `f : X ⟶ Y` iff `P` holds for all `X ×[Y] Y' ⟶ Y'`. -/
def universally (P : MorphismProperty C) : MorphismProperty C := fun X Y f =>
  ∀ ⦃X' Y' : C⦄ (i₁ : X' ⟶ X) (i₂ : Y' ⟶ Y) (f' : X' ⟶ Y') (_ : IsPullback f' i₁ i₂ f), P f'

instance universally_respectsIso (P : MorphismProperty C) : P.universally.RespectsIso := by
  apply RespectsIso.mk
  · intro X Y Z e f hf X' Z' i₁ i₂ f' H
    have : IsPullback (𝟙 _) (i₁ ≫ e.hom) i₁ e.inv :=
      IsPullback.of_horiz_isIso
        ⟨by rw [Category.id_comp, Category.assoc, e.hom_inv_id, Category.comp_id]⟩
    exact hf _ _ _
      (by simpa only [Iso.inv_hom_id_assoc, Category.id_comp] using this.paste_horiz H)
  · intro X Y Z e f hf X' Z' i₁ i₂ f' H
    have : IsPullback (𝟙 _) i₂ (i₂ ≫ e.inv) e.inv :=
      IsPullback.of_horiz_isIso ⟨Category.id_comp _⟩
    exact hf _ _ _ (by simpa only [Category.assoc, Iso.hom_inv_id,
      Category.comp_id, Category.comp_id] using H.paste_horiz this)

instance universally_isStableUnderBaseChange (P : MorphismProperty C) :
    P.universally.IsStableUnderBaseChange where
  of_isPullback H h₁ _ _ _ _ _ H' := h₁ _ _ _ (H'.paste_vert H.flip)

instance IsStableUnderComposition.universally [HasPullbacks C] (P : MorphismProperty C)
    [hP : P.IsStableUnderComposition] : P.universally.IsStableUnderComposition where
  comp_mem {X Y Z} f g hf hg X' Z' i₁ i₂ f' H := by
    have := pullback.lift_fst _ _ (H.w.trans (Category.assoc _ _ _).symm)
    rw [← this] at H ⊢
    apply P.comp_mem _ _ _ (hg _ _ _ <| IsPullback.of_hasPullback _ _)
    exact hf _ _ _ (H.of_right (pullback.lift_snd _ _ _) (IsPullback.of_hasPullback i₂ g))

theorem universally_le (P : MorphismProperty C) : P.universally ≤ P := by
  intro X Y f hf
  exact hf (𝟙 _) (𝟙 _) _ (IsPullback.of_vert_isIso ⟨by rw [Category.comp_id, Category.id_comp]⟩)

theorem universally_inf (P Q : MorphismProperty C) :
    (P ⊓ Q).universally = P.universally ⊓ Q.universally := by
  ext X Y f
  show _ ↔ _ ∧ _
  simp_rw [universally, ← forall_and]
  rfl

theorem universally_eq_iff {P : MorphismProperty C} :
    P.universally = P ↔ P.IsStableUnderBaseChange :=
  ⟨(· ▸ P.universally_isStableUnderBaseChange),
    fun hP ↦ P.universally_le.antisymm fun _ _ _ hf _ _ _ _ _ H => hP.of_isPullback H.flip hf⟩

theorem IsStableUnderBaseChange.universally_eq {P : MorphismProperty C}
    [hP : P.IsStableUnderBaseChange] : P.universally = P := universally_eq_iff.mpr hP

theorem universally_mono : Monotone (universally : MorphismProperty C → MorphismProperty C) :=
  fun _ _ h _ _ _ h₁ _ _ _ _ _ H => h _ (h₁ _ _ _ H)

end Universally

end MorphismProperty

end CategoryTheory<|MERGE_RESOLUTION|>--- conflicted
+++ resolved
@@ -355,19 +355,11 @@
     exact h _ ⟨_, _, _, _, h₁, _, _, hf⟩
 
 variable {W J}
-<<<<<<< HEAD
 
 lemma IsStableUnderLimitsOfShape.limitsOfShape_le
     (hW : W.IsStableUnderLimitsOfShape J) : W.limitsOfShape J ≤ W :=
   (W.isStableUnderLimitsOfShape_iff_limitsOfShape_le J).1 hW
 
-=======
-
-lemma IsStableUnderLimitsOfShape.limitsOfShape_le
-    (hW : W.IsStableUnderLimitsOfShape J) : W.limitsOfShape J ≤ W :=
-  (W.isStableUnderLimitsOfShape_iff_limitsOfShape_le J).1 hW
-
->>>>>>> a41fadfa
 lemma IsStableUnderLimitsOfShape.limMap
     (hW : W.IsStableUnderLimitsOfShape J) {X Y : J ⥤ C}
     (f : X ⟶ Y) [HasLimit X] [HasLimit Y] (hf : W.functorCategory _ f) :
@@ -430,7 +422,6 @@
 lemma IsStableUnderColimitsOfShape.colimitsOfShape_le
     (hW : W.IsStableUnderColimitsOfShape J) : W.colimitsOfShape J ≤ W :=
   (W.isStableUnderColimitsOfShape_iff_colimitsOfShape_le J).1 hW
-<<<<<<< HEAD
 
 lemma IsStableUnderColimitsOfShape.colimMap
     (hW : W.IsStableUnderColimitsOfShape J) {X Y : J ⥤ C}
@@ -456,33 +447,6 @@
     coproducts.{w} W f ↔ ∃ (J : Type w), W.colimitsOfShape (Discrete J) f := by
   simp only [coproducts, iSup_iff]
 
-=======
-
-lemma IsStableUnderColimitsOfShape.colimMap
-    (hW : W.IsStableUnderColimitsOfShape J) {X Y : J ⥤ C}
-    (f : X ⟶ Y) [HasColimit X] [HasColimit Y] (hf : W.functorCategory _ f) :
-    W (colimMap f) :=
-  hW.colimitsOfShape_le _ (colimitsOfShape_colimMap _ _ hf)
-
-end ColimitsOfShape
-
-section Coproducts
-
-variable (W : MorphismProperty C)
-
-/-- Given `W : MorphismProperty C`, this is class of morphisms that are
-isomorphic to a coproduct of a family (indexed by some `J : Type w`) of maps in `W`. -/
-def coproducts : MorphismProperty C := ⨆ (J : Type w), W.colimitsOfShape (Discrete J)
-
-lemma colimitsOfShape_le_coproducts (J : Type w) :
-    W.colimitsOfShape (Discrete J) ≤ coproducts.{w} W :=
-  le_iSup (f := fun (J : Type w) ↦ W.colimitsOfShape (Discrete J)) J
-
-lemma coproducts_iff {X Y : C} (f : X ⟶ Y) :
-    coproducts.{w} W f ↔ ∃ (J : Type w), W.colimitsOfShape (Discrete J) f := by
-  simp only [coproducts, iSup_iff]
-
->>>>>>> a41fadfa
 end Coproducts
 
 section Products
