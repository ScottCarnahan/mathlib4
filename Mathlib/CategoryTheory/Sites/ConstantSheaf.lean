/-
Copyright (c) 2023 Dagur Asgeirsson. All rights reserved.
Released under Apache 2.0 license as described in the file LICENSE.
Authors: Dagur Asgeirsson
-/
import Mathlib.CategoryTheory.Sites.Sheafification

/-!

# The constant sheaf

We define the constant sheaf functor (the sheafification of the constant presheaf)
`constantSheaf : D ⥤ Sheaf J D` and prove that it is left adjoint to evaluation at a terminal
object (see `constantSheafAdj`).
-/

namespace CategoryTheory

open Limits Opposite Category Functor Sheaf

variable {C : Type*} [Category C] (J : GrothendieckTopology C)
variable (D : Type*) [Category D]

/-- The constant presheaf functor is left adjoint to evaluation at a terminal object. -/
<<<<<<< HEAD
@[simps! counit_app_app unit_app]
=======
@[simps! unit_app counit_app_app]
>>>>>>> 7e62649c
noncomputable def constantPresheafAdj {T : C} (hT : IsTerminal T) :
    Functor.const Cᵒᵖ ⊣ (evaluation Cᵒᵖ D).obj (op T) :=
  Adjunction.mkOfUnitCounit {
    unit := (Functor.constCompEvaluationObj D (op T)).hom
    counit := {
      app := fun F => {
        app := fun ⟨X⟩ => F.map (IsTerminal.from hT X).op
        naturality := fun _ _ _ => by
          simp only [Functor.comp_obj, Functor.const_obj_obj, Functor.id_obj, Functor.const_obj_map,
            Category.id_comp, ← Functor.map_comp]
          congr
          simp }
      naturality := by intros; ext; simp /- Note: `aesop` works but is kind of slow -/ } }

variable [HasWeakSheafify J D]

/--
The functor which maps an object of `D` to the constant sheaf at that object, i.e. the
sheafification of the constant presheaf.
-/
noncomputable def constantSheaf : D ⥤ Sheaf J D := Functor.const Cᵒᵖ ⋙ (presheafToSheaf J D)

/-- The constant sheaf functor is left adjoint to evaluation at a terminal object. -/
noncomputable def constantSheafAdj {T : C} (hT : IsTerminal T) :
    constantSheaf J D ⊣ (sheafSections J D).obj (op T) :=
  (constantPresheafAdj D hT).comp (sheafificationAdjunction J D)

lemma constantSheafAdj_counit_app {T : C} (hT : IsTerminal T) (F : Sheaf J D) :
    (constantSheafAdj J D hT).counit.app F =
      (presheafToSheaf J D).map ((constantPresheafAdj D hT).counit.app F.val) ≫
        (sheafificationAdjunction J D).counit.app F := by
  apply Sheaf.hom_ext
  apply sheafify_hom_ext _ _ _ F.cond
  simp only [flip_obj_obj, sheafToPresheaf_obj, comp_obj, id_obj, constantSheafAdj, Adjunction.comp,
    evaluation_obj_obj, constantPresheafAdj, Opposite.op_unop, Adjunction.mkOfUnitCounit_unit,
    Adjunction.mkOfUnitCounit_counit, NatTrans.comp_app, associator_hom_app, whiskerLeft_app,
    whiskerRight_app, instCategorySheaf_comp_val, instCategorySheaf_id_val,
    sheafificationAdjunction_counit_app_val, sheafifyMap_sheafifyLift, comp_id,
    toSheafify_sheafifyLift]
  erw [id_comp, toSheafify_sheafifyLift]

end CategoryTheory<|MERGE_RESOLUTION|>--- conflicted
+++ resolved
@@ -22,11 +22,7 @@
 variable (D : Type*) [Category D]
 
 /-- The constant presheaf functor is left adjoint to evaluation at a terminal object. -/
-<<<<<<< HEAD
-@[simps! counit_app_app unit_app]
-=======
 @[simps! unit_app counit_app_app]
->>>>>>> 7e62649c
 noncomputable def constantPresheafAdj {T : C} (hT : IsTerminal T) :
     Functor.const Cᵒᵖ ⊣ (evaluation Cᵒᵖ D).obj (op T) :=
   Adjunction.mkOfUnitCounit {
