/-
Copyright (c) 2023 Adam Topaz. All rights reserved.
Released under Apache 2.0 license as described in the file LICENSE.
Authors: Adam Topaz
-/

import Mathlib.CategoryTheory.Sites.Sieves
import Mathlib.CategoryTheory.Limits.Shapes.FiniteProducts
import Mathlib.CategoryTheory.Limits.Shapes.RegularMono
import Mathlib.CategoryTheory.Limits.Shapes.ZeroObjects
import Mathlib.Tactic.ApplyFun

/-!

# Effective epimorphisms

We define the notion of effective epimorphic (pre)sieves, morphisms and family of morphisms
and provide some API for relating the three notions.

More precisely, if `f` is a morphism, then `f` is an effective epi if and only if the sieve
it generates is effective epimorphic; see `CategoryTheory.Sieve.effectiveEpimorphic_singleton`.
The analogous statement for a family of morphisms is in the theorem
`CategoryTheory.Sieve.effectiveEpimorphic_family`.

We have defined the notion of effective epi for morphisms and families of morphisms in such a
way that avoids requiring the existence of pullbacks. However, if the relevant pullbacks exist
then these definitions are equivalent, see `effectiveEpiStructOfRegularEpi`,
`regularEpiOfEffectiveEpi`, and `effectiveEpiOfKernelPair`.
See [nlab: *Effective Epimorphism*](https://ncatlab.org/nlab/show/effective+epimorphism) and
[Stacks 00WP](https://stacks.math.columbia.edu/tag/00WP) for the standard definitions. Note that
our notion of `EffectiveEpi` is often called "strict epi" in the literature.

## References
- [Elephant]: *Sketches of an Elephant*, P. T. Johnstone: C2.1, Example 2.1.12.
- [nlab: *Effective Epimorphism*](https://ncatlab.org/nlab/show/effective+epimorphism) and
- [Stacks 00WP](https://stacks.math.columbia.edu/tag/00WP) for the standard definitions.

## TODO
- Find sufficient conditions on functors to preserve/reflect effective epis.

-/

namespace CategoryTheory

open Limits

variable {C : Type*} [Category C]

/-- A sieve is effective epimorphic if the associated cocone is a colimit cocone. -/
def Sieve.EffectiveEpimorphic {X : C} (S : Sieve X) : Prop :=
  Nonempty (IsColimit (S : Presieve X).cocone)

/-- A presieve is effective epimorphic if the cocone associated to the sieve it generates
is a colimit cocone. -/
abbrev Presieve.EffectiveEpimorphic {X : C} (S : Presieve X) : Prop :=
  (Sieve.generate S).EffectiveEpimorphic

/--
The sieve of morphisms which factor through a given morphism `f`.
This is equal to `Sieve.generate (Presieve.singleton f)`, but has
more convenient definitional properties.
-/
def Sieve.generateSingleton {X Y : C} (f : Y ⟶ X) : Sieve X where
  arrows Z := { g | ∃ (e : Z ⟶ Y), e ≫ f = g }
  downward_closed := by
    rintro W Z g ⟨e,rfl⟩ q
    exact ⟨q ≫ e, by simp⟩

lemma Sieve.generateSingleton_eq {X Y : C} (f : Y ⟶ X) :
    Sieve.generate (Presieve.singleton f) = Sieve.generateSingleton f := by
  ext Z g
  constructor
  · rintro ⟨W,i,p,⟨⟩,rfl⟩
    exact ⟨i,rfl⟩
  · rintro ⟨g,h⟩
    exact ⟨Y,g,f,⟨⟩,h⟩

/--
This structure encodes the data required for a morphism to be an effective epimorphism.
-/
structure EffectiveEpiStruct {X Y : C} (f : Y ⟶ X) where
  desc : ∀ {W : C} (e : Y ⟶ W),
    (∀ {Z : C} (g₁ g₂ : Z ⟶ Y), g₁ ≫ f = g₂ ≫ f → g₁ ≫ e = g₂ ≫ e) → (X ⟶ W)
  fac : ∀ {W : C} (e : Y ⟶ W)
    (h : ∀ {Z : C} (g₁ g₂ : Z ⟶ Y), g₁ ≫ f = g₂ ≫ f → g₁ ≫ e = g₂ ≫ e),
    f ≫ desc e h = e
  uniq : ∀ {W : C} (e : Y ⟶ W)
    (h : ∀ {Z : C} (g₁ g₂ : Z ⟶ Y), g₁ ≫ f = g₂ ≫ f → g₁ ≫ e = g₂ ≫ e)
    (m : X ⟶ W), f ≫ m = e → m = desc e h

attribute [nolint docBlame]
  EffectiveEpiStruct.desc
  EffectiveEpiStruct.fac
  EffectiveEpiStruct.uniq

/--
A morphism `f : Y ⟶ X` is an effective epimorphism provided that `f` exhibits `X` as a colimit
of the diagram of all "relations" `R ⇉ Y`.
If `f` has a kernel pair, then this is equivalent to showing that the corresponding cofork is
a colimit.
-/
class EffectiveEpi {X Y : C} (f : Y ⟶ X) : Prop where
  effectiveEpi : Nonempty (EffectiveEpiStruct f)

attribute [nolint docBlame] EffectiveEpi.effectiveEpi

/-- Some chosen `EffectiveEpiStruct` associated to an effective epi. -/
noncomputable
def EffectiveEpi.getStruct {X Y : C} (f : Y ⟶ X) [EffectiveEpi f] : EffectiveEpiStruct f :=
  EffectiveEpi.effectiveEpi.some

/-- Descend along an effective epi. -/
noncomputable
def EffectiveEpi.desc {X Y W : C} (f : Y ⟶ X) [EffectiveEpi f]
    (e : Y ⟶ W) (h : ∀ {Z : C} (g₁ g₂ : Z ⟶ Y), g₁ ≫ f = g₂ ≫ f → g₁ ≫ e = g₂ ≫ e) :
    X ⟶ W := (EffectiveEpi.getStruct f).desc e h

@[reassoc (attr := simp)]
lemma EffectiveEpi.fac {X Y W : C} (f : Y ⟶ X) [EffectiveEpi f]
    (e : Y ⟶ W) (h : ∀ {Z : C} (g₁ g₂ : Z ⟶ Y), g₁ ≫ f = g₂ ≫ f → g₁ ≫ e = g₂ ≫ e) :
    f ≫ EffectiveEpi.desc f e h = e :=
  (EffectiveEpi.getStruct f).fac e h

lemma EffectiveEpi.uniq {X Y W : C} (f : Y ⟶ X) [EffectiveEpi f]
    (e : Y ⟶ W) (h : ∀ {Z : C} (g₁ g₂ : Z ⟶ Y), g₁ ≫ f = g₂ ≫ f → g₁ ≫ e = g₂ ≫ e)
    (m : X ⟶ W) (hm : f ≫ m = e) :
    m = EffectiveEpi.desc f e h :=
  (EffectiveEpi.getStruct f).uniq e h _ hm

instance epiOfEffectiveEpi {X Y : C} (f : Y ⟶ X) [EffectiveEpi f] : Epi f := by
  constructor
  intro W m₁ m₂ h
  have : m₂ = EffectiveEpi.desc f (f ≫ m₂)
    (fun {Z} g₁ g₂ h => by simp only [← Category.assoc, h]) := EffectiveEpi.uniq _ _ _ _ rfl
  rw [this]
  exact EffectiveEpi.uniq _ _ _ _ h

/--
Implementation: This is a construction which will be used in the proof that
the sieve generated by a single arrow is effective epimorphic if and only if
the arrow is an effective epi.
-/
def isColimitOfEffectiveEpiStruct {X Y : C} (f : Y ⟶ X) (Hf : EffectiveEpiStruct f) :
    IsColimit (Sieve.generateSingleton f : Presieve X).cocone :=
  letI D := FullSubcategory fun T : Over X => Sieve.generateSingleton f T.hom
  letI F : D ⥤ _ := (Sieve.generateSingleton f).arrows.diagram
  { desc := fun S => Hf.desc (S.ι.app ⟨Over.mk f, ⟨𝟙 _, by simp⟩⟩) <| by
      intro Z g₁ g₂ h
      let Y' : D := ⟨Over.mk f, 𝟙 _, by simp⟩
      let Z' : D := ⟨Over.mk (g₁ ≫ f), g₁, rfl⟩
      let g₁' : Z' ⟶ Y' := Over.homMk g₁
      let g₂' : Z' ⟶ Y' := Over.homMk g₂ (by simp [h])
      change F.map g₁' ≫ _ = F.map g₂' ≫ _
      simp only [S.w]
    fac := by
      rintro S ⟨T,g,hT⟩
      dsimp
      nth_rewrite 1 [← hT, Category.assoc, Hf.fac]
      let y : D := ⟨Over.mk f, 𝟙 _, by simp⟩
      let x : D := ⟨Over.mk T.hom, g, hT⟩
      let g' : x ⟶ y := Over.homMk g
      change F.map g' ≫ _ = _
      rw [S.w]
      rfl
    uniq := by
      intro S m hm
      dsimp
      generalize_proofs h1 h2
      apply Hf.uniq _ h2
      exact hm ⟨Over.mk f, 𝟙 _, by simp⟩ }

/--
Implementation: This is a construction which will be used in the proof that
the sieve generated by a single arrow is effective epimorphic if and only if
the arrow is an effective epi.
-/
noncomputable
def effectiveEpiStructOfIsColimit {X Y : C} (f : Y ⟶ X)
    (Hf : IsColimit (Sieve.generateSingleton f : Presieve X).cocone) :
    EffectiveEpiStruct f :=
  let aux {W : C} (e : Y ⟶ W)
    (h : ∀ {Z : C} (g₁ g₂ : Z ⟶ Y), g₁ ≫ f = g₂ ≫ f → g₁ ≫ e = g₂ ≫ e) :
    Cocone (Sieve.generateSingleton f).arrows.diagram :=
    { pt := W
      ι := {
        app := fun ⟨T,hT⟩ => hT.choose ≫ e
        naturality := by
          rintro ⟨A,hA⟩ ⟨B,hB⟩ (q : A ⟶ B)
          dsimp; simp only [← Category.assoc, Category.comp_id]
          apply h
          rw [Category.assoc, hB.choose_spec, hA.choose_spec, Over.w] } }
  { desc := fun {W} e h => Hf.desc (aux e h)
    fac := by
      intro W e h
      dsimp
      have := Hf.fac (aux e h) ⟨Over.mk f, 𝟙 _, by simp⟩
      dsimp at this; rw [this]; clear this
      nth_rewrite 2 [← Category.id_comp e]
      apply h
      generalize_proofs hh
      rw [hh.choose_spec, Category.id_comp]
    uniq := by
      intro W e h m hm
      dsimp
      apply Hf.uniq (aux e h)
      rintro ⟨A,g,hA⟩
      dsimp
      nth_rewrite 1 [← hA, Category.assoc, hm]
      apply h
      generalize_proofs hh
      rwa [hh.choose_spec] }

theorem Sieve.effectiveEpimorphic_singleton {X Y : C} (f : Y ⟶ X) :
    (Presieve.singleton f).EffectiveEpimorphic ↔ (EffectiveEpi f) := by
  constructor
  · intro (h : Nonempty _)
    rw [Sieve.generateSingleton_eq] at h
    constructor
    apply Nonempty.map (effectiveEpiStructOfIsColimit _) h
  · rintro ⟨h⟩
    show Nonempty _
    rw [Sieve.generateSingleton_eq]
    apply Nonempty.map (isColimitOfEffectiveEpiStruct _) h

/--
The sieve of morphisms which factor through a morphism in a given family.
This is equal to `Sieve.generate (Presieve.ofArrows X π)`, but has
more convenient definitional properties.
-/
def Sieve.generateFamily {B : C} {α : Type*} (X : α → C) (π : (a : α) → (X a ⟶ B)) :
    Sieve B where
  arrows Y := { f | ∃ (a : α) (g : Y ⟶ X a), g ≫ π a = f }
  downward_closed := by
    rintro Y₁ Y₂ g₁ ⟨a,q,rfl⟩ e
    exact ⟨a, e ≫ q, by simp⟩

lemma Sieve.generateFamily_eq {B : C} {α : Type*} (X : α → C) (π : (a : α) → (X a ⟶ B)) :
    Sieve.generate (Presieve.ofArrows X π) = Sieve.generateFamily X π := by
  ext Y g
  constructor
  · rintro ⟨W, g, f, ⟨a⟩, rfl⟩
    exact ⟨a, g, rfl⟩
  · rintro ⟨a, g, rfl⟩
    exact ⟨_, g, π a, ⟨a⟩, rfl⟩

/--
This structure encodes the data required for a family of morphisms to be effective epimorphic.
-/
structure EffectiveEpiFamilyStruct {B : C} {α : Type*}
    (X : α → C) (π : (a : α) → (X a ⟶ B)) where
  desc : ∀ {W} (e : (a : α) → (X a ⟶ W)),
          (∀ {Z : C} (a₁ a₂ : α) (g₁ : Z ⟶ X a₁) (g₂ : Z ⟶ X a₂),
      g₁ ≫ π _ = g₂ ≫ π _ → g₁ ≫ e _ = g₂ ≫ e _) → (B ⟶ W)
  fac : ∀ {W} (e : (a : α) → (X a ⟶ W))
          (h : ∀ {Z : C} (a₁ a₂ : α) (g₁ : Z ⟶ X a₁) (g₂ : Z ⟶ X a₂),
            g₁ ≫ π _ = g₂ ≫ π _ → g₁ ≫ e _ = g₂ ≫ e _)
          (a : α), π a ≫ desc e h = e a
  uniq : ∀ {W} (e : (a : α) → (X a ⟶ W))
          (h : ∀ {Z : C} (a₁ a₂ : α) (g₁ : Z ⟶ X a₁) (g₂ : Z ⟶ X a₂),
            g₁ ≫ π _ = g₂ ≫ π _ → g₁ ≫ e _ = g₂ ≫ e _)
          (m : B ⟶ W), (∀ (a : α), π a ≫ m = e a) → m = desc e h

attribute [nolint docBlame]
  EffectiveEpiFamilyStruct.desc
  EffectiveEpiFamilyStruct.fac
  EffectiveEpiFamilyStruct.uniq

/--
A family of morphisms `f a : X a ⟶ B` indexed by `α` is effective epimorphic
provided that the `f a` exhibit `B` as a colimit of the diagram of all "relations"
`R → X a₁`, `R ⟶ X a₂` for all `a₁ a₂ : α`.
-/
class EffectiveEpiFamily {B : C} {α : Type*} (X : α → C) (π : (a : α) → (X a ⟶ B)) : Prop where
  effectiveEpiFamily : Nonempty (EffectiveEpiFamilyStruct X π)

attribute [nolint docBlame] EffectiveEpiFamily.effectiveEpiFamily

/-- Some chosen `EffectiveEpiFamilyStruct` associated to an effective epi family. -/
noncomputable
def EffectiveEpiFamily.getStruct {B : C} {α : Type*} (X : α → C) (π : (a : α) → (X a ⟶ B))
    [EffectiveEpiFamily X π] : EffectiveEpiFamilyStruct X π :=
  EffectiveEpiFamily.effectiveEpiFamily.some

/-- Descend along an effective epi family. -/
noncomputable
def EffectiveEpiFamily.desc {B W : C} {α : Type*} (X : α → C) (π : (a : α) → (X a ⟶ B))
    [EffectiveEpiFamily X π] (e : (a : α) → (X a ⟶ W))
    (h : ∀ {Z : C} (a₁ a₂ : α) (g₁ : Z ⟶ X a₁) (g₂ : Z ⟶ X a₂),
      g₁ ≫ π _ = g₂ ≫ π _ → g₁ ≫ e _ = g₂ ≫ e _) : B ⟶ W :=
  (EffectiveEpiFamily.getStruct X π).desc e h

@[reassoc (attr := simp)]
lemma EffectiveEpiFamily.fac {B W : C} {α : Type*} (X : α → C) (π : (a : α) → (X a ⟶ B))
    [EffectiveEpiFamily X π] (e : (a : α) → (X a ⟶ W))
    (h : ∀ {Z : C} (a₁ a₂ : α) (g₁ : Z ⟶ X a₁) (g₂ : Z ⟶ X a₂),
      g₁ ≫ π _ = g₂ ≫ π _ → g₁ ≫ e _ = g₂ ≫ e _) (a : α) :
    π a ≫ EffectiveEpiFamily.desc X π e h = e a :=
  (EffectiveEpiFamily.getStruct X π).fac e h a

/-
NOTE: The `simpNF` linter complains for some reason. See the two examples below.
Zulip discussion:
https://leanprover.zulipchat.com/#narrow/stream/287929-mathlib4/topic/simpNF.20bug.3F
-/
attribute [nolint simpNF]
  EffectiveEpiFamily.fac
  EffectiveEpiFamily.fac_assoc

/-- The effective epi family structure on the identity -/
def effectiveEpiFamilyStructId {α : Unit → C} : EffectiveEpiFamilyStruct α (fun _ => 𝟙 (α ())) where
  desc := fun e _ => e ()
  fac := by aesop_cat
  uniq := by aesop_cat

instance {X : C} : EffectiveEpiFamily (fun _ => X : Unit → C) (fun _ => 𝟙 X) :=
  ⟨⟨effectiveEpiFamilyStructId⟩⟩

example {B W : C} {α : Type*} (X : α → C) (π : (a : α) → (X a ⟶ B))
    [EffectiveEpiFamily X π] (e : (a : α) → (X a ⟶ W))
    (h : ∀ {Z : C} (a₁ a₂ : α) (g₁ : Z ⟶ X a₁) (g₂ : Z ⟶ X a₂),
      g₁ ≫ π _ = g₂ ≫ π _ → g₁ ≫ e _ = g₂ ≫ e _) (a : α) :
    π a ≫ EffectiveEpiFamily.desc X π e h = e a :=
  by simp

example {B W Q : C} {α : Type*} (X : α → C) (π : (a : α) → (X a ⟶ B))
    [EffectiveEpiFamily X π] (e : (a : α) → (X a ⟶ W))
    (h : ∀ {Z : C} (a₁ a₂ : α) (g₁ : Z ⟶ X a₁) (g₂ : Z ⟶ X a₂),
      g₁ ≫ π _ = g₂ ≫ π _ → g₁ ≫ e _ = g₂ ≫ e _) (a : α)
    (q : W ⟶ Q) :
    π a ≫ EffectiveEpiFamily.desc X π e h ≫ q = e a ≫ q :=
  by simp

lemma EffectiveEpiFamily.uniq {B W : C} {α : Type*} (X : α → C) (π : (a : α) → (X a ⟶ B))
    [EffectiveEpiFamily X π] (e : (a : α) → (X a ⟶ W))
    (h : ∀ {Z : C} (a₁ a₂ : α) (g₁ : Z ⟶ X a₁) (g₂ : Z ⟶ X a₂),
      g₁ ≫ π _ = g₂ ≫ π _ → g₁ ≫ e _ = g₂ ≫ e _)
    (m : B ⟶ W) (hm : ∀ a, π a ≫ m = e a) :
    m = EffectiveEpiFamily.desc X π e h :=
  (EffectiveEpiFamily.getStruct X π).uniq e h m hm

-- TODO: Once we have "jointly epimorphic families", we could rephrase this as such a property.
lemma EffectiveEpiFamily.hom_ext {B W : C} {α : Type*} (X : α → C) (π : (a : α) → (X a ⟶ B))
    [EffectiveEpiFamily X π] (m₁ m₂ : B ⟶ W) (h : ∀ a, π a ≫ m₁ = π a ≫ m₂) :
    m₁ = m₂ := by
  have : m₂ = EffectiveEpiFamily.desc X π (fun a => π a ≫ m₂)
      (fun a₁ a₂ g₁ g₂ h => by simp only [← Category.assoc, h]) := by
    apply EffectiveEpiFamily.uniq; intro; rfl
  rw [this]
  exact EffectiveEpiFamily.uniq _ _ _ _ _ h

instance epiCoproductDescOfEffectiveEpiFamily {B : C} {α : Type*}
    (X : α → C) (π : (a : α) → (X a ⟶ B)) [EffectiveEpiFamily X π] [HasCoproduct X] :
    Epi (Sigma.desc π) := by
  constructor
  intro Z g h H
  apply EffectiveEpiFamily.hom_ext X π
  intro a
  suffices (Sigma.ι _ a ≫ Sigma.desc π) ≫ g = (Sigma.ι _ a ≫ Sigma.desc π) ≫ h by
    simpa only [colimit.ι_desc] using this
  simp only [Category.assoc, H]

/--
Implementation: This is a construction which will be used in the proof that
the sieve generated by a family of arrows is effective epimorphic if and only if
the family is an effective epi.
-/
def isColimitOfEffectiveEpiFamilyStruct {B : C} {α : Type*}
    (X : α → C) (π : (a : α) → (X a ⟶ B)) (H : EffectiveEpiFamilyStruct X π) :
    IsColimit (Sieve.generateFamily X π : Presieve B).cocone :=
  letI D := FullSubcategory fun T : Over B => Sieve.generateFamily X π T.hom
  letI F : D ⥤ _ := (Sieve.generateFamily X π).arrows.diagram
  { desc := fun S => H.desc (fun a => S.ι.app ⟨Over.mk (π a), ⟨a,𝟙 _, by simp⟩⟩) <| by
      intro Z a₁ a₂ g₁ g₂ h
      dsimp
      let A₁ : D := ⟨Over.mk (π a₁), a₁, 𝟙 _, by simp⟩
      let A₂ : D := ⟨Over.mk (π a₂), a₂, 𝟙 _, by simp⟩
      let Z' : D := ⟨Over.mk (g₁ ≫ π a₁), a₁, g₁, rfl⟩
      let i₁ : Z' ⟶ A₁ := Over.homMk g₁
      let i₂ : Z' ⟶ A₂ := Over.homMk g₂
      change F.map i₁ ≫ _ = F.map i₂ ≫ _
      simp only [S.w]
    fac := by
      intro S ⟨T, a, (g : T.left ⟶ X a), hT⟩
      dsimp
      nth_rewrite 1 [← hT, Category.assoc, H.fac]
      let A : D := ⟨Over.mk (π a), a, 𝟙 _, by simp⟩
      let B : D := ⟨Over.mk T.hom, a, g, hT⟩
      let i : B ⟶ A := Over.homMk g
      change F.map i ≫ _ = _
      rw [S.w]
      rfl
    uniq := by
      intro S m hm; dsimp
      apply H.uniq
      intro a
      exact hm ⟨Over.mk (π a), a, 𝟙 _, by simp⟩ }

/--
Implementation: This is a construction which will be used in the proof that
the sieve generated by a family of arrows is effective epimorphic if and only if
the family is an effective epi.
-/
noncomputable
def effectiveEpiFamilyStructOfIsColimit {B : C} {α : Type*}
    (X : α → C) (π : (a : α) → (X a ⟶ B))
    (H : IsColimit (Sieve.generateFamily X π : Presieve B).cocone) :
    EffectiveEpiFamilyStruct X π :=
  let aux {W : C} (e : (a : α) → (X a ⟶ W))
    (h : ∀ {Z : C} (a₁ a₂ : α) (g₁ : Z ⟶ X a₁) (g₂ : Z ⟶ X a₂),
      g₁ ≫ π _ = g₂ ≫ π _ → g₁ ≫ e _ = g₂ ≫ e _) :
    Cocone (Sieve.generateFamily X π).arrows.diagram := {
      pt := W
      ι := {
        app := fun ⟨T,hT⟩ => hT.choose_spec.choose ≫ e hT.choose
        naturality := by
          intro ⟨A,a,(g₁ : A.left ⟶ _),ha⟩ ⟨B,b,(g₂ : B.left ⟶ _),hb⟩ (q : A ⟶ B)
          dsimp; rw [Category.comp_id, ← Category.assoc]
          apply h; rw [Category.assoc]
          generalize_proofs h1 h2 h3 h4
          rw [h2.choose_spec, h4.choose_spec, Over.w] } }
  { desc := fun {W} e h => H.desc (aux e h)
    fac := by
      intro W e h a
      dsimp
      have := H.fac (aux e h) ⟨Over.mk (π a), a, 𝟙 _, by simp⟩
      dsimp at this; rw [this]; clear this
      conv_rhs => rw [← Category.id_comp (e a)]
      apply h
      generalize_proofs h1 h2
      rw [h2.choose_spec, Category.id_comp]
    uniq := by
      intro W e h m hm
      apply H.uniq (aux e h)
      rintro ⟨T, a, (g : T.left ⟶ _), ha⟩
      dsimp
      nth_rewrite 1 [← ha, Category.assoc, hm]
      apply h
      generalize_proofs h1 h2
      rwa [h2.choose_spec] }

theorem Sieve.effectiveEpimorphic_family {B : C} {α : Type*}
    (X : α → C) (π : (a : α) → (X a ⟶ B)) :
    (Presieve.ofArrows X π).EffectiveEpimorphic ↔ EffectiveEpiFamily X π := by
  constructor
  · intro (h : Nonempty _)
    rw [Sieve.generateFamily_eq] at h
    constructor
    apply Nonempty.map (effectiveEpiFamilyStructOfIsColimit _ _) h
  · rintro ⟨h⟩
    show Nonempty _
    rw [Sieve.generateFamily_eq]
    apply Nonempty.map (isColimitOfEffectiveEpiFamilyStruct _ _) h


section instances

/--
Given an `EffectiveEpiFamily X π` such that the coproduct of `X` exists, `Sigma.desc π` is an
`EffectiveEpi`.
-/
noncomputable
def effectiveEpiStructDescOfEffectiveEpiFamily {B : C} {α : Type*} (X : α → C)
    (π : (a : α) → (X a ⟶ B)) [HasCoproduct X] [EffectiveEpiFamily X π] :
    EffectiveEpiStruct (Sigma.desc π) where
  desc e h := EffectiveEpiFamily.desc X π (fun a ↦ Sigma.ι X a ≫ e) (fun a₁ a₂ g₁ g₂ hg ↦ by
    simp only [← Category.assoc]
    apply h (g₁ ≫ Sigma.ι X a₁) (g₂ ≫ Sigma.ι X a₂)
    simpa only [Category.assoc, colimit.ι_desc, Cofan.mk_pt, Cofan.mk_ι_app])
  fac e h := by
    ext a
    simp only [colimit.ι_desc_assoc, Discrete.functor_obj, Cofan.mk_pt, Cofan.mk_ι_app,
      EffectiveEpiFamily.fac]
  uniq e _ m hm := by
    have := EffectiveEpiFamily.uniq X π (fun a ↦ Sigma.ι X a ≫ e) ?_ m
    · apply this
      intro a
      rw [← hm]
      simp only [colimit.ι_desc_assoc, Discrete.functor_obj, Cofan.mk_pt, Cofan.mk_ι_app]
    · intro Z a₁ a₂ g₁ g₂ hg
      rw [← hm]
      simp only [colimit.ι_desc_assoc, Discrete.functor_obj, Cofan.mk_pt, Cofan.mk_ι_app]
      rw [← Category.assoc, hg, Category.assoc]

instance {B : C} {α : Type*} (X : α → C) (π : (a : α) → (X a ⟶ B)) [HasCoproduct X]
    [EffectiveEpiFamily X π] : EffectiveEpi (Sigma.desc π) :=
  ⟨⟨effectiveEpiStructDescOfEffectiveEpiFamily X π⟩⟩

/--
This is an auxiliary lemma used twice in the definition of  `EffectiveEpiFamilyOfEffectiveEpiDesc`.
It is the `h` hypothesis of `EffectiveEpi.desc` and `EffectiveEpi.fac`. 
-/

theorem effectiveEpiFamilyStructOfEffectiveEpiDesc_aux {B : C} {α : Type*} {X : α → C}
    {π : (a : α) → X a ⟶ B} [HasCoproduct X]
    [∀ {Z : C} (g : Z ⟶ ∐ X) (a : α), HasPullback g (Sigma.ι X a)]
    [∀ {Z : C} (g : Z ⟶ ∐ X), HasCoproduct fun a ↦ pullback g (Sigma.ι X a)]
    [∀ {Z : C} (g : Z ⟶ ∐ X), Epi (Sigma.desc fun a ↦ pullback.fst (f := g) (g := (Sigma.ι X a)))]
    {W : C} {e : (a : α) → X a ⟶ W} (h : ∀ {Z : C} (a₁ a₂ : α) (g₁ : Z ⟶ X a₁) (g₂ : Z ⟶ X a₂),
      g₁ ≫ π a₁ = g₂ ≫ π a₂ → g₁ ≫ e a₁ = g₂ ≫ e a₂) {Z : C}
    {g₁ g₂ : Z ⟶ ∐ fun b ↦ X b} (hg : g₁ ≫ Sigma.desc π = g₂ ≫ Sigma.desc π) :
    g₁ ≫ Sigma.desc e = g₂ ≫ Sigma.desc e := by
  apply_fun ((Sigma.desc fun a ↦ pullback.fst (f := g₁) (g := (Sigma.ι X a))) ≫ ·) using
    (fun a b ↦ (cancel_epi _).mp)
  ext a
  simp only [colimit.ι_desc_assoc, Discrete.functor_obj, Cofan.mk_pt, Cofan.mk_ι_app]
  rw [← Category.assoc, pullback.condition]
  simp only [Category.assoc, colimit.ι_desc, Cofan.mk_pt, Cofan.mk_ι_app]
  apply_fun ((Sigma.desc fun a ↦ pullback.fst (f := pullback.fst ≫ g₂)
    (g := (Sigma.ι X a))) ≫ ·) using (fun a b ↦ (cancel_epi _).mp)
  ext b
  simp only [colimit.ι_desc_assoc, Discrete.functor_obj, Cofan.mk_pt, Cofan.mk_ι_app]
  simp only [← Category.assoc]
  rw [(Category.assoc _ _ g₂), pullback.condition]
  simp only [Category.assoc, colimit.ι_desc, Cofan.mk_pt, Cofan.mk_ι_app]
  rw [← Category.assoc]
  apply h
  apply_fun (pullback.fst (f := g₁) (g := (Sigma.ι X a)) ≫ ·) at hg
  rw [← Category.assoc, pullback.condition] at hg
  simp only [Category.assoc, colimit.ι_desc, Cofan.mk_pt, Cofan.mk_ι_app] at hg
  apply_fun ((Sigma.ι (fun a ↦ pullback _ _) b) ≫ (Sigma.desc fun a ↦ pullback.fst
    (f := pullback.fst ≫ g₂) (g := (Sigma.ι X a))) ≫ ·) at hg
  simp only [colimit.ι_desc_assoc, Discrete.functor_obj, Cofan.mk_pt, Cofan.mk_ι_app] at hg
  simp only [← Category.assoc] at hg
  rw [(Category.assoc _ _ g₂), pullback.condition] at hg
  simpa using hg

/--
If a coproduct interacts well enough with pullbacks, then a family whose domains are the terms of
the coproduct is effective epimorphic whenever `Sigma.desc` induces an effective epimorphism from
the coproduct itself.
-/
noncomputable
def effectiveEpiFamilyStructOfEffectiveEpiDesc {B : C} {α : Type*} (X : α → C)
    (π : (a : α) → (X a ⟶ B)) [HasCoproduct X] [EffectiveEpi (Sigma.desc π)]
    [∀ {Z : C} (g : Z ⟶ ∐ X) (a : α), HasPullback g (Sigma.ι X a)]
    [∀ {Z : C} (g : Z ⟶ ∐ X), HasCoproduct (fun a ↦ pullback g (Sigma.ι X a))]
    [∀ {Z : C} (g : Z ⟶ ∐ X),
      Epi (Sigma.desc (fun a ↦ pullback.fst (f := g) (g := (Sigma.ι X a))))] :
    EffectiveEpiFamilyStruct X π where
  desc e h := EffectiveEpi.desc (Sigma.desc π) (Sigma.desc e) fun _ _ hg ↦
    effectiveEpiFamilyStructOfEffectiveEpiDesc_aux h hg
  fac e h a := by
    rw [(by simp : π a = Sigma.ι X a ≫ Sigma.desc π), (by simp : e a = Sigma.ι X a ≫ Sigma.desc e),
      Category.assoc, EffectiveEpi.fac (Sigma.desc π) (Sigma.desc e) (fun g₁ g₂ hg ↦
      effectiveEpiFamilyStructOfEffectiveEpiDesc_aux h hg)]
  uniq _ _ _ hm := by
    apply EffectiveEpi.uniq (Sigma.desc π)
    ext
    simpa using hm _

/--
An `EffectiveEpiFamily` consisting of a single `EffectiveEpi`
-/
noncomputable
def effectiveEpiFamilyStructSingletonOfEffectiveEpi {B X : C} (f : X ⟶ B) [EffectiveEpi f] :
    EffectiveEpiFamilyStruct (fun () ↦ X) (fun () ↦ f) where
  desc e h := EffectiveEpi.desc f (e ()) (fun g₁ g₂ hg ↦ h () () g₁ g₂ hg)
  fac e h := fun _ ↦ EffectiveEpi.fac f (e ()) (fun g₁ g₂ hg ↦ h () () g₁ g₂ hg)
  uniq e h m hm := by apply EffectiveEpi.uniq f (e ()) (h () ()); exact hm ()

instance {B X : C} (f : X ⟶ B) [EffectiveEpi f] : EffectiveEpiFamily (fun () ↦ X) (fun () ↦ f) :=
  ⟨⟨effectiveEpiFamilyStructSingletonOfEffectiveEpi f⟩⟩

/--
A single element `EffectiveEpiFamily` constists of an `EffectiveEpi`
-/
noncomputable
def effectiveEpiStructOfEffectiveEpiFamilySingleton {B X : C} (f : X ⟶ B)
    [EffectiveEpiFamily (fun () ↦ X) (fun () ↦ f)] :
    EffectiveEpiStruct f where
  desc e h := EffectiveEpiFamily.desc
    (fun () ↦ X) (fun () ↦ f) (fun () ↦ e) (fun _ _ g₁ g₂ hg ↦ h g₁ g₂ hg)
  fac e h := EffectiveEpiFamily.fac
    (fun () ↦ X) (fun () ↦ f) (fun () ↦ e) (fun _ _ g₁ g₂ hg ↦ h g₁ g₂ hg) ()
  uniq e h m hm := EffectiveEpiFamily.uniq
    (fun () ↦ X) (fun () ↦ f) (fun () ↦ e) (fun _ _ g₁ g₂ hg ↦ h g₁ g₂ hg) m (fun _ ↦ hm)

instance {B X : C} (f : X ⟶ B) [EffectiveEpiFamily (fun () ↦ X) (fun () ↦ f)] :
    EffectiveEpi f :=
  ⟨⟨effectiveEpiStructOfEffectiveEpiFamilySingleton f⟩⟩

theorem effectiveEpi_iff_effectiveEpiFamily {B X : C} (f : X ⟶ B) :
    EffectiveEpi f ↔ EffectiveEpiFamily (fun () ↦ X) (fun () ↦ f) :=
  ⟨fun _ ↦ inferInstance, fun _ ↦ inferInstance⟩

/--
A family of morphisms with the same target inducing an isomorphism from the coproduct to the target
is an `EffectiveEpiFamily`.
-/
noncomputable
def effectiveEpiFamilyStructOfIsIsoDesc {B : C} {α : Type*} (X : α → C)
    (π : (a : α) → (X a ⟶ B)) [HasCoproduct X] [IsIso (Sigma.desc π)] :
    EffectiveEpiFamilyStruct X π where
  desc e _ := (asIso (Sigma.desc π)).inv ≫ (Sigma.desc e)
  fac e h := by
    intro a
    have : π a = Sigma.ι X a ≫ (asIso (Sigma.desc π)).hom := by simp only [asIso_hom,
      colimit.ι_desc, Cofan.mk_pt, Cofan.mk_ι_app]
    rw [this, Category.assoc]
    simp only [asIso_hom, asIso_inv, IsIso.hom_inv_id_assoc, colimit.ι_desc, Cofan.mk_pt,
      Cofan.mk_ι_app]
  uniq e h m hm := by
    simp only [asIso_inv, IsIso.eq_inv_comp]
    ext a
    simp only [colimit.ι_desc_assoc, Discrete.functor_obj, Cofan.mk_pt, Cofan.mk_ι_app,
      colimit.ι_desc]
    exact hm a

instance {B : C} {α : Type*} (X : α → C) (π : (a : α) → (X a ⟶ B)) [HasCoproduct X]
    [IsIso (Sigma.desc π)] : EffectiveEpiFamily X π :=
  ⟨⟨effectiveEpiFamilyStructOfIsIsoDesc X π⟩⟩

/-- The identity is an effective epi. -/
noncomputable
def effectiveEpiStructOfIsIso {X Y : C} (f : X ⟶ Y) [IsIso f] : EffectiveEpiStruct f where
  desc e _ := inv f ≫ e
  fac _ _ := by simp
  uniq _ _ _ h := by simpa using h

instance {X Y : C} (f : X ⟶ Y) [IsIso f] : EffectiveEpi f := ⟨⟨effectiveEpiStructOfIsIso f⟩⟩

/--
A split epi followed by an effective epi is an effective epi. This version takes an explicit section
to the split epi, and is mainly used to define `effectiveEpiStructCompOfEffectiveEpiSplitEpi`,
which takes a `IsSplitEpi` instance instead.
-/
noncomputable
def effectiveEpiStructCompOfEffectiveEpiSplitEpi' {B X Y : C} (f : X ⟶ B) (g : Y ⟶ X) (i : X ⟶ Y)
    (hi : i ≫ g = 𝟙 _) [EffectiveEpi f] : EffectiveEpiStruct (g ≫ f) where
  desc e w := EffectiveEpi.desc f (i ≫ e) fun g₁ g₂ _ ↦ (by
    simp only [← Category.assoc]
    apply w (g₁ ≫ i) (g₂ ≫ i)
    simpa [← Category.assoc, hi])
  fac e w := by
    simp only [Category.assoc, EffectiveEpi.fac]
    rw [← Category.id_comp e, ← Category.assoc, ← Category.assoc]
    apply w
    simp only [Category.comp_id, Category.id_comp, ← Category.assoc]
    aesop
  uniq _ _ _ hm := by
    apply EffectiveEpi.uniq f
    rw [← hm, ← Category.assoc, ← Category.assoc, hi, Category.id_comp]

/-- A split epi followed by an effective epi is an effective epi. -/
noncomputable
def effectiveEpiStructCompOfEffectiveEpiSplitEpi {B X Y : C} (f : X ⟶ B) (g : Y ⟶ X) [IsSplitEpi g]
    [EffectiveEpi f] : EffectiveEpiStruct (g ≫ f) :=
  effectiveEpiStructCompOfEffectiveEpiSplitEpi' f g
    (IsSplitEpi.exists_splitEpi (f := g)).some.section_
    (IsSplitEpi.exists_splitEpi (f := g)).some.id

instance {B X Y : C} (f : X ⟶ B) (g : Y ⟶ X) [IsSplitEpi g] [EffectiveEpi f] :
    EffectiveEpi (g ≫ f) := ⟨⟨effectiveEpiStructCompOfEffectiveEpiSplitEpi f g⟩⟩

end instances

section Regular

open RegularEpi in
/-- The data of an `EffectiveEpi` structure on a `RegularEpi`. -/
def effectiveEpiStructOfRegularEpi {B X : C} (f : X ⟶ B) [RegularEpi f] :
    EffectiveEpiStruct f where
  desc _ h := Cofork.IsColimit.desc isColimit _ (h _ _ w)
  fac _ _ := Cofork.IsColimit.π_desc' isColimit _ _
  uniq _ _ _ hg := Cofork.IsColimit.hom_ext isColimit (hg.trans
    (Cofork.IsColimit.π_desc' _ _ _).symm)

instance {B X : C} (f : X ⟶ B) [RegularEpi f] : EffectiveEpi f :=
  ⟨⟨effectiveEpiStructOfRegularEpi f⟩⟩

/-- A morphism which is a coequalizer for its kernel pair is an effective epi. -/
theorem effectiveEpiOfKernelPair {B X : C} (f : X ⟶ B) [HasPullback f f]
    (hc : IsColimit (Cofork.ofπ f pullback.condition)) : EffectiveEpi f :=
  let _ := regularEpiOfKernelPair f hc
  inferInstance

/-- An effective epi which has a kernel pair is a regular epi. -/
noncomputable instance regularEpiOfEffectiveEpi {B X : C} (f : X ⟶ B) [HasPullback f f]
    [EffectiveEpi f] : RegularEpi f where
  W := pullback f f
  left := pullback.fst
  right := pullback.snd
  w := pullback.condition
  isColimit := {
    desc := fun s ↦ EffectiveEpi.desc f (s.ι.app WalkingParallelPair.one) fun g₁ g₂ hg ↦ (by
      simp only [Cofork.app_one_eq_π]
      rw [← pullback.lift_snd g₁ g₂ hg, Category.assoc, ← Cofork.app_zero_eq_comp_π_right]
      simp)
    fac := by
      intro s j
      have := EffectiveEpi.fac f (s.ι.app WalkingParallelPair.one) fun g₁ g₂ hg ↦ (by
          simp only [Cofork.app_one_eq_π]
          rw [← pullback.lift_snd g₁ g₂ hg, Category.assoc, ← Cofork.app_zero_eq_comp_π_right]
          simp)
      simp only [Functor.const_obj_obj, Cofork.app_one_eq_π] at this
      cases j with
      | zero => simp [this]
      | one => simp [this]
    uniq := fun _ _ h ↦ EffectiveEpi.uniq f _ _ _ (h WalkingParallelPair.one) }

end Regular

section Epi

variable [HasFiniteCoproducts C] (h : ∀ {α : Type} [Finite α] {B : C}
    (X : α → C) (π : (a : α) → (X a ⟶ B)), EffectiveEpiFamily X π ↔ Epi (Sigma.desc π ))

lemma effectiveEpi_iff_epi {X Y : C} (f : X ⟶ Y) : EffectiveEpi f ↔ Epi f := by
  rw [effectiveEpi_iff_effectiveEpiFamily, h]
  have w : f = (Limits.Sigma.ι (fun () ↦ X) ()) ≫ (Limits.Sigma.desc (fun () ↦ f))
  · simp only [Limits.colimit.ι_desc, Limits.Cofan.mk_pt, Limits.Cofan.mk_ι_app]
  refine ⟨?_, fun _ ↦ epi_of_epi_fac w.symm⟩
  intro
  rw [w]
  have : Epi (Limits.Sigma.ι (fun () ↦ X) ()) := ⟨fun _ _ h ↦ by ext; exact h⟩
  exact epi_comp _ _

end Epi

noncomputable section Equivalence

variable {D : Type*} [Category D] (e : C ≌ D) {B : C}

variable {α : Type*} (X : α → C) (π : (a : α) → (X a ⟶ B)) [EffectiveEpiFamily X π]

theorem effectiveEpiFamilyStructOfEquivalence_aux {W : D} (ε : (a : α) → e.functor.obj (X a) ⟶ W)
    (h : ∀ {Z : D} (a₁ a₂ : α) (g₁ : Z ⟶ e.functor.obj (X a₁)) (g₂ : Z ⟶ e.functor.obj (X a₂)),
      g₁ ≫ e.functor.map (π a₁) = g₂ ≫ e.functor.map (π a₂) → g₁ ≫ ε a₁ = g₂ ≫ ε a₂)
    {Z : C} (a₁ a₂ : α) (g₁ : Z ⟶ X a₁) (g₂ : Z ⟶ X a₂) (hg : g₁ ≫ π a₁ = g₂ ≫ π a₂) :
    g₁ ≫ (fun a ↦ e.unit.app (X a) ≫ e.inverse.map (ε a)) a₁ =
    g₂ ≫ (fun a ↦ e.unit.app (X a) ≫ e.inverse.map (ε a)) a₂ := by
  have := h a₁ a₂ (e.functor.map g₁) (e.functor.map g₂)
  simp only [← Functor.map_comp, hg] at this
  simpa using congrArg e.inverse.map (this (by trivial))

/-- Equivalences preserve effective epimorphic families -/
def effectiveEpiFamilyStructOfEquivalence : EffectiveEpiFamilyStruct (fun a ↦ e.functor.obj (X a))
    (fun a ↦ e.functor.map (π a)) where
  desc ε h := (e.toAdjunction.homEquiv _ _).symm
      (EffectiveEpiFamily.desc X π (fun a ↦ e.unit.app _ ≫ e.inverse.map (ε a))
      (effectiveEpiFamilyStructOfEquivalence_aux e X π ε h))
  fac ε h a := by
    simp only [Functor.comp_obj, Adjunction.homEquiv_counit, Functor.id_obj,
      Equivalence.toAdjunction_counit]
    have := congrArg ((fun f ↦ f ≫ e.counit.app _) ∘ e.functor.map)
      (EffectiveEpiFamily.fac X π (fun a ↦ e.unit.app _ ≫ e.inverse.map (ε a))
      (effectiveEpiFamilyStructOfEquivalence_aux e X π ε h) a)
    simp only [Functor.id_obj, Functor.comp_obj, Function.comp_apply, Functor.map_comp,
        Category.assoc, Equivalence.fun_inv_map, Iso.inv_hom_id_app, Category.comp_id] at this
<<<<<<< HEAD
    rw [this]
    exact e.toAdjunction.left_triangle_components_assoc _ _
=======
    simp [this]
>>>>>>> e58bf58f
  uniq ε h m hm := by
    simp only [Functor.comp_obj, Adjunction.homEquiv_counit, Functor.id_obj,
      Equivalence.toAdjunction_counit]
    have := EffectiveEpiFamily.uniq X π (fun a ↦ e.unit.app _ ≫ e.inverse.map (ε a))
      (effectiveEpiFamilyStructOfEquivalence_aux e X π ε h)
    specialize this (e.unit.app _ ≫ e.inverse.map m) fun a ↦ ?_
    · rw [← congrArg e.inverse.map (hm a)]
      simp
<<<<<<< HEAD
    · simp only [← this, Functor.comp_obj, Functor.map_comp, Equivalence.fun_inv_map,
        Functor.id_obj, Category.assoc, Iso.inv_hom_id_app, Category.comp_id]
      erw [e.toAdjunction.left_triangle_components_assoc]
=======
    · simp [← this]
>>>>>>> e58bf58f

instance (F : C ⥤ D) [IsEquivalence F] :
    EffectiveEpiFamily (fun a ↦ F.obj (X a)) (fun a ↦ F.map (π a)) :=
  ⟨⟨effectiveEpiFamilyStructOfEquivalence F.asEquivalence _ _⟩⟩

example {X B : C} (π : X ⟶ B) (F : C ⥤ D) [IsEquivalence F] [EffectiveEpi π] :
    EffectiveEpi <| F.map π := inferInstance

end Equivalence

section CompIso

variable {B B' : C} {α : Type*} (X : α → C) (π : (a : α) → (X a ⟶ B)) [EffectiveEpiFamily X π]
  (i : B ⟶ B') [IsIso i]

theorem effectiveEpiFamilyStructCompIso_aux
    {W : C} (e : (a : α) → X a ⟶ W)
    (h : ∀ {Z : C} (a₁ a₂ : α) (g₁ : Z ⟶ X a₁) (g₂ : Z ⟶ X a₂),
      g₁ ≫ π a₁ ≫ i = g₂ ≫ π a₂ ≫ i → g₁ ≫ e a₁ = g₂ ≫ e a₂)
    {Z : C} (a₁ a₂ : α) (g₁ : Z ⟶ X a₁) (g₂ : Z ⟶ X a₂) (hg : g₁ ≫ π a₁ = g₂ ≫ π a₂) :
    g₁ ≫ e a₁ = g₂ ≫ e a₂ := by
  apply h
  rw [← Category.assoc, hg]
  simp

/-- An effective epi family followed by an iso is an effective epi family. -/
noncomputable
def effectiveEpiFamilyStructCompIso : EffectiveEpiFamilyStruct X (fun a ↦ π a ≫ i) where
  desc e h := inv i ≫ EffectiveEpiFamily.desc X π e (effectiveEpiFamilyStructCompIso_aux X π i e h)
  fac _ _ _ := by simp
  uniq e h m hm := by
    simp only [Category.assoc] at hm
    simp [← EffectiveEpiFamily.uniq X π e
      (effectiveEpiFamilyStructCompIso_aux X π i e h) (i ≫ m) hm]

instance : EffectiveEpiFamily X (fun a ↦ π a ≫ i) := ⟨⟨effectiveEpiFamilyStructCompIso X π i⟩⟩

end CompIso

section IsoComp

variable {B : C} {α : Type*} (X Y : α → C) (π : (a : α) → (X a ⟶ B)) [EffectiveEpiFamily X π]
  (i : (a : α) → Y a ⟶ X a) [∀ a, IsIso (i a)]

theorem effectiveEpiFamilyStructIsoComp_aux {W : C} (e : (a : α) → Y a ⟶ W)
    (h : ∀ {Z : C} (a₁ a₂ : α) (g₁ : Z ⟶ Y a₁) (g₂ : Z ⟶ Y a₂),
      g₁ ≫ i a₁ ≫ π a₁ = g₂ ≫ i a₂ ≫ π a₂ → g₁ ≫ e a₁ = g₂ ≫ e a₂)
    {Z : C} (a₁ a₂ : α) (g₁ : Z ⟶ X a₁) (g₂ : Z ⟶ X a₂) (hg : g₁ ≫ π a₁ = g₂ ≫ π a₂) :
    g₁ ≫ (fun a ↦ inv (i a) ≫ e a) a₁ = g₂ ≫ (fun a ↦ inv (i a) ≫ e a) a₂ := by
  simp only [← Category.assoc]
  apply h
  simp [hg]

/-- An effective epi family preceded by a family of isos is an effective epi family. -/
noncomputable
def effectiveEpiFamilyStructIsoComp : EffectiveEpiFamilyStruct Y (fun a ↦ i a ≫ π a) where
  desc e h := EffectiveEpiFamily.desc X π (fun a ↦ inv (i a) ≫ e a)
    (effectiveEpiFamilyStructIsoComp_aux X Y π i e h)
  fac _ _ _ := by simp
  uniq e h m hm := by
    simp only [Category.assoc] at hm
    simp [← EffectiveEpiFamily.uniq X π (fun a ↦ inv (i a) ≫ e a)
      (effectiveEpiFamilyStructIsoComp_aux X Y π i e h) m fun a ↦ by simpa using hm a]

instance effectiveEpiFamilyIsoComp : EffectiveEpiFamily Y (fun a ↦ i a ≫ π a) :=
  ⟨⟨effectiveEpiFamilyStructIsoComp X Y π i⟩⟩

end IsoComp

section Preserves

variable {D : Type*} [Category D]

namespace Functor

/--
A functor preserves effective epimorphisms if it maps effective epimorphisms to effective
epimorphisms.
-/
class PreservesEffectiveEpis (F : C ⥤ D) : Prop where
<<<<<<< HEAD
  /-- A functor preserves epimorphisms if it maps epimorphisms to epimorphisms. -/
=======
  /--
  A functor preserves effective epimorphisms if it maps effective
  epimorphisms to effective epimorphisms.
  -/
>>>>>>> e58bf58f
  preserves : ∀ {X Y : C} (f : X ⟶ Y) [EffectiveEpi f], EffectiveEpi (F.map f)

instance map_effectiveEpi (F : C ⥤ D) [F.PreservesEffectiveEpis] {X Y : C} (f : X ⟶ Y)
    [EffectiveEpi f] : EffectiveEpi (F.map f) :=
  PreservesEffectiveEpis.preserves f

instance (F : C ⥤ D) [IsEquivalence F] : F.PreservesEffectiveEpis where
  preserves _ := inferInstance

end Functor

end Preserves

end CategoryTheory<|MERGE_RESOLUTION|>--- conflicted
+++ resolved
@@ -747,12 +747,7 @@
       (effectiveEpiFamilyStructOfEquivalence_aux e X π ε h) a)
     simp only [Functor.id_obj, Functor.comp_obj, Function.comp_apply, Functor.map_comp,
         Category.assoc, Equivalence.fun_inv_map, Iso.inv_hom_id_app, Category.comp_id] at this
-<<<<<<< HEAD
-    rw [this]
-    exact e.toAdjunction.left_triangle_components_assoc _ _
-=======
     simp [this]
->>>>>>> e58bf58f
   uniq ε h m hm := by
     simp only [Functor.comp_obj, Adjunction.homEquiv_counit, Functor.id_obj,
       Equivalence.toAdjunction_counit]
@@ -761,13 +756,7 @@
     specialize this (e.unit.app _ ≫ e.inverse.map m) fun a ↦ ?_
     · rw [← congrArg e.inverse.map (hm a)]
       simp
-<<<<<<< HEAD
-    · simp only [← this, Functor.comp_obj, Functor.map_comp, Equivalence.fun_inv_map,
-        Functor.id_obj, Category.assoc, Iso.inv_hom_id_app, Category.comp_id]
-      erw [e.toAdjunction.left_triangle_components_assoc]
-=======
     · simp [← this]
->>>>>>> e58bf58f
 
 instance (F : C ⥤ D) [IsEquivalence F] :
     EffectiveEpiFamily (fun a ↦ F.obj (X a)) (fun a ↦ F.map (π a)) :=
@@ -848,14 +837,10 @@
 epimorphisms.
 -/
 class PreservesEffectiveEpis (F : C ⥤ D) : Prop where
-<<<<<<< HEAD
-  /-- A functor preserves epimorphisms if it maps epimorphisms to epimorphisms. -/
-=======
   /--
   A functor preserves effective epimorphisms if it maps effective
   epimorphisms to effective epimorphisms.
   -/
->>>>>>> e58bf58f
   preserves : ∀ {X Y : C} (f : X ⟶ Y) [EffectiveEpi f], EffectiveEpi (F.map f)
 
 instance map_effectiveEpi (F : C ⥤ D) [F.PreservesEffectiveEpis] {X Y : C} (f : X ⟶ Y)
