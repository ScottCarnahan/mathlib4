/-
Copyright (c) 2023 Joël Riou. All rights reserved.
Released under Apache 2.0 license as described in the file LICENSE.
Authors: Joël Riou
-/
import Mathlib.CategoryTheory.Sites.CoverLifting

/-! Localization

In this file, given a Grothendieck topology `J` on a category `C` and `X : C`, we construct
a Grothendieck topology `J.over X` on the category `Over X`. In order to do this,
we first construct a bijection `Sieve.overEquiv Y : Sieve Y ≃ Sieve Y.left`
for all `Y : Over X`. Then, as it is stated in SGA 4 III 5.2.1, a sieve of `Y : Over X`
is covering for `J.over X` if and only if the corresponding sieve of `Y.left`
is covering for `J`. As a result, the forgetful functor
`Over.forget X : Over X ⥤ X` is both cover-preserving and cover-lifting.

-/

universe v' v u' u

namespace CategoryTheory

open Category

variable {C : Type u} [Category.{v} C]

namespace Sieve

/-- The equivalence `Sieve Y ≃ Sieve Y.left` for all `Y : Over X`. -/
def overEquiv {X : C} (Y : Over X) :
    Sieve Y ≃ Sieve Y.left where
  toFun S := Sieve.functorPushforward (Over.forget X) S
  invFun S' := Sieve.functorPullback (Over.forget X) S'
  left_inv S := by
    ext Z g
    dsimp [Presieve.functorPullback, Presieve.functorPushforward]
    constructor
    · rintro ⟨W, a, b, h, w⟩
      let c : Z ⟶ W := Over.homMk b
        (by rw [← Over.w g, w, assoc, Over.w a])
      rw [show g = c ≫ a by ext; exact w]
      exact S.downward_closed h _
    · intro h
      exact ⟨Z, g, 𝟙 _, h, by simp⟩
  right_inv S := by
    ext Z g
    dsimp [Presieve.functorPullback, Presieve.functorPushforward]
    constructor
    · rintro ⟨W, a, b, h, rfl⟩
      exact S.downward_closed h _
    · intro h
      exact ⟨Over.mk ((g ≫ Y.hom)), Over.homMk g, 𝟙 _, h, by simp⟩

@[simp]
lemma overEquiv_top {X : C} (Y : Over X) :
    overEquiv Y ⊤ = ⊤ := by
  ext Z g
  simp only [top_apply, iff_true]
  dsimp [overEquiv, Presieve.functorPushforward]
  exact ⟨Y, 𝟙 Y, g, by simp, by simp⟩

@[simp]
lemma overEquiv_symm_top {X : C} (Y : Over X) :
    (overEquiv Y).symm ⊤ = ⊤ :=
  (overEquiv Y).injective (by simp)

lemma overEquiv_pullback {X : C} {Y₁ Y₂ : Over X} (f : Y₁ ⟶ Y₂) (S : Sieve Y₂) :
    overEquiv _ (S.pullback f) = (overEquiv _ S).pullback f.left := by
  ext Z g
  dsimp [overEquiv, Presieve.functorPushforward]
  constructor
  · rintro ⟨W, a, b, h, rfl⟩
    exact ⟨W, a ≫ f, b, h, by simp⟩
  · rintro ⟨W, a, b, h, w⟩
    let T := Over.mk (b ≫ W.hom)
    let c : T ⟶ Y₁ := Over.homMk g (by dsimp; rw [← Over.w a, ← reassoc_of% w, Over.w f])
    let d : T ⟶ W := Over.homMk b
    refine' ⟨T, c, 𝟙 Z, _, by simp⟩
    rw [show c ≫ f = d ≫ a by ext; exact w]
    exact S.downward_closed h _

@[simp]
lemma overEquiv_symm_iff {X : C} {Y : Over X} (S : Sieve Y.left) {Z : Over X} (f : Z ⟶ Y) :
    (overEquiv Y).symm S f ↔ S f.left := by
  rfl

lemma overEquiv_iff {X : C} {Y : Over X} (S : Sieve Y) {Z : C} (f : Z ⟶ Y.left) :
    overEquiv Y S f ↔ S (Over.homMk f : Over.mk (f ≫ Y.hom) ⟶ Y) := by
  obtain ⟨S, rfl⟩ := (overEquiv Y).symm.surjective S
  simp

@[simp]
lemma functorPushforward_over_map {X Y : C} (f : X ⟶ Y) (Z : Over X) (S : Sieve Z.left) :
    Sieve.functorPushforward (Over.map f) ((Sieve.overEquiv Z).symm S) =
      (Sieve.overEquiv ((Over.map f).obj Z)).symm S := by
  ext W g
  constructor
  · rintro ⟨T, a, b, ha, rfl⟩
    exact S.downward_closed ha _
  · intro hg
    exact ⟨Over.mk (g.left ≫ Z.hom), Over.homMk g.left,
      Over.homMk (𝟙 _) (by simpa using Over.w g), hg, by aesop_cat⟩

end Sieve

variable (J : GrothendieckTopology C)

namespace GrothendieckTopology

/-- The Grothendieck topology on the category `Over X` for any `X : C` that is
induced by a Grothendieck topology on `C`. -/
def over (X : C) : GrothendieckTopology (Over X) where
  sieves Y S := Sieve.overEquiv Y S ∈ J Y.left
  top_mem' Y := by
    change _ ∈ J Y.left
    simp
  pullback_stable' Y₁ Y₂ S₁ f h₁ := by
    change _ ∈ J _ at h₁ ⊢
    rw [Sieve.overEquiv_pullback]
    exact J.pullback_stable _ h₁
  transitive' Y S (hS : _ ∈ J _) R hR := J.transitive hS _ (fun Z f hf => by
    have hf' : _ ∈ J _ := hR ((Sieve.overEquiv_iff _ _).1 hf)
    rw [Sieve.overEquiv_pullback] at hf'
    exact hf')

lemma mem_over_iff {X : C} {Y : Over X} (S : Sieve Y) :
    S ∈ (J.over X) Y ↔ Sieve.overEquiv _ S ∈ J Y.left := by
  rfl

lemma overEquiv_symm_mem_over {X : C} (Y : Over X) (S : Sieve Y.left) (hS : S ∈ J Y.left) :
    (Sieve.overEquiv Y).symm S ∈ (J.over X) Y := by
  simpa only [mem_over_iff, Equiv.apply_symm_apply] using hS

lemma over_forget_coverPreserving (X : C) :
    CoverPreserving (J.over X) J (Over.forget X) where
  cover_preserve hS := hS

instance over_forget_coverLifting (X : C) :
    (Over.forget X).IsCocontinuous (J.over X) J where
  cover_lift hS := J.overEquiv_symm_mem_over _ _ hS

lemma over_forget_compatiblePreserving (X : C) :
    CompatiblePreserving J (Over.forget X) where
  compatible {F Z T x hx Y₁ Y₂ W f₁ f₂ g₁ g₂ hg₁ hg₂ h} := by
    let W' : Over X := Over.mk (f₁ ≫ Y₁.hom)
    let g₁' : W' ⟶ Y₁ := Over.homMk f₁
    let g₂' : W' ⟶ Y₂ := Over.homMk f₂ (by simpa using h.symm =≫ Z.hom)
    exact hx g₁' g₂' hg₁ hg₂ (by ext; exact h)

instance (X : C) : (Over.forget X).IsCocontinuous (J.over X) J where
  cover_lift hS := J.overEquiv_symm_mem_over _ _ hS

instance (X : C) : (Over.forget X).IsContinuous (J.over X) J :=
  Functor.isContinuous_of_coverPreserving
    (over_forget_compatiblePreserving J X)
    (over_forget_coverPreserving J X)

/-- The pullback functor `Sheaf J A ⥤ Sheaf (J.over X) A` -/
abbrev overPullback (A : Type u') [Category.{v'} A] (X : C) :
    Sheaf J A ⥤ Sheaf (J.over X) A :=
  (Over.forget X).sheafPushforwardContinuous _ _ _

lemma over_map_coverPreserving {X Y : C} (f : X ⟶ Y) :
    CoverPreserving (J.over X) (J.over Y) (Over.map f) where
  cover_preserve {U S} hS := by
    obtain ⟨S, rfl⟩ := (Sieve.overEquiv U).symm.surjective S
    rw [Sieve.functorPushforward_over_map]
    apply overEquiv_symm_mem_over
    simpa [mem_over_iff] using hS

lemma over_map_compatiblePreserving {X Y : C} (f : X ⟶ Y) :
    CompatiblePreserving (J.over Y) (Over.map f) where
  compatible {F Z T x hx Y₁ Y₂ W f₁ f₂ g₁ g₂ hg₁ hg₂ h} := by
    let W' : Over X := Over.mk (f₁.left ≫ Y₁.hom)
    let g₁' : W' ⟶ Y₁ := Over.homMk f₁.left
    let g₂' : W' ⟶ Y₂ := Over.homMk f₂.left
      (by simpa using (Over.forget _).congr_map h.symm =≫ Z.hom)
    let e : (Over.map f).obj W' ≅ W := Over.isoMk (Iso.refl _)
      (by simpa using (Over.w f₁).symm)
    convert congr_arg (F.val.map e.inv.op)
      (hx g₁' g₂' hg₁ hg₂ (by ext; exact (Over.forget _).congr_map h)) using 1
    all_goals
      dsimp
      rw [← FunctorToTypes.map_comp_apply]
      apply congr_fun
      congr 1
      rw [← op_comp]
      congr 1
      ext
      simp

instance {X Y : C} (f : X ⟶ Y) : (Over.map f).IsContinuous (J.over X) (J.over Y) :=
  Functor.isContinuous_of_coverPreserving
    (over_map_compatiblePreserving J f)
    (over_map_coverPreserving J f)

<<<<<<< HEAD

=======
/-- The pullback functor `Sheaf (J.over Y) A ⥤ Sheaf (J.over X) A` induced
by a morphism `f : X ⟶ Y`. -/
>>>>>>> b06172d4
abbrev overMapPullback (A : Type u') [Category.{v'} A] {X Y : C} (f : X ⟶ Y) :
    Sheaf (J.over Y) A ⥤ Sheaf (J.over X) A :=
  (Over.map f).sheafPushforwardContinuous _ _ _

<<<<<<< HEAD
@[simp]
lemma overMapPullback_map_overPullback_map {A : Type u'} [Category.{v'} A] {X Y : C} (f : X ⟶ Y)
    {F G : Sheaf J A} (φ : F ⟶ G) :
    (J.overMapPullback A f).map ((J.overPullback A Y).map φ) = (J.overPullback A X).map φ := rfl

=======
>>>>>>> b06172d4
end GrothendieckTopology

end CategoryTheory<|MERGE_RESOLUTION|>--- conflicted
+++ resolved
@@ -195,24 +195,17 @@
     (over_map_compatiblePreserving J f)
     (over_map_coverPreserving J f)
 
-<<<<<<< HEAD
-
-=======
 /-- The pullback functor `Sheaf (J.over Y) A ⥤ Sheaf (J.over X) A` induced
 by a morphism `f : X ⟶ Y`. -/
->>>>>>> b06172d4
 abbrev overMapPullback (A : Type u') [Category.{v'} A] {X Y : C} (f : X ⟶ Y) :
     Sheaf (J.over Y) A ⥤ Sheaf (J.over X) A :=
   (Over.map f).sheafPushforwardContinuous _ _ _
 
-<<<<<<< HEAD
 @[simp]
 lemma overMapPullback_map_overPullback_map {A : Type u'} [Category.{v'} A] {X Y : C} (f : X ⟶ Y)
     {F G : Sheaf J A} (φ : F ⟶ G) :
     (J.overMapPullback A f).map ((J.overPullback A Y).map φ) = (J.overPullback A X).map φ := rfl
 
-=======
->>>>>>> b06172d4
 end GrothendieckTopology
 
 end CategoryTheory