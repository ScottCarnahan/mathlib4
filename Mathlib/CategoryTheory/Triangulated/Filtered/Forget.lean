--- conflicted
+++ resolved
@@ -932,27 +932,14 @@
     set w : Y₃.obj ⟶ Y₁.obj⟦(1 : ℤ)⟧ := inv (((preadditiveYoneda.obj (Y₁.obj⟦(1 : ℤ)⟧)).map s₃.op))
       (T.mor₃ ≫ s₁⟦1⟧') with hwdef
     have hw : s₃ ≫ w = T.mor₃ ≫ s₁⟦1⟧' := by
-<<<<<<< HEAD
-      change ((preadditiveYoneda.obj (Y₁.obj⟦(1 : ℤ)⟧)).map s₃.op) w = _
-      rw [hwdef]
-      change (_ ≫ ((preadditiveYoneda.obj (Y₁.obj⟦(1 : ℤ)⟧)).map s₃.op)) _ = _
-=======
       change ((preadditiveYoneda.obj ((shiftFunctor C 1).obj Y₁.obj)).map s₃.op) w = _
       rw [hwdef]
       change (_ ≫ ((preadditiveYoneda.obj ((shiftFunctor C 1).obj Y₁.obj)).map s₃.op)) _ = _
->>>>>>> 8f80b2c4
       rw [IsIso.inv_hom_id]
       simp only [preadditiveYoneda_obj, Functor.comp_obj, preadditiveYonedaObj_obj,
         ModuleCat.forget₂_obj, AddCommGrp.coe_of, AddCommGrp.coe_id', id_eq]
     obtain ⟨Y₂, u, v, dT'⟩ := distinguished_cocone_triangle₂ w
-<<<<<<< HEAD
-    obtain ⟨s₂, hs₂⟩ := complete_distinguished_triangle_morphism₂ _ _ dT dT' s₁ s₃ hw.symm
-    simp only [triangleGELT_obj_obj₁, Triangle.mk_obj₂, triangleGELT_obj_obj₂,
-      triangleGELT_obj_mor₁, Triangle.mk_obj₁, Triangle.mk_mor₁, Triangle.mk_obj₃,
-      triangleGELT_obj_obj₃, triangleGELT_obj_mor₂, Triangle.mk_mor₂] at hs₂
-=======
     obtain ⟨s₂, hu, hv⟩ := complete_distinguished_triangle_morphism₂ _ _ dT dT' s₁ s₃ hw.symm
->>>>>>> 8f80b2c4
     have hY₂ : tCore.P Y₂ := by
       constructor
       · refine (@LE_ext₂ C _ _ _ _ _ _ _ _ dT' 0 ?_ ?_).le
@@ -963,12 +950,6 @@
         simp only [Triangle.mk_obj₃]; infer_instance
     existsi ⟨Y₂, hY₂⟩, s₂
     intro Z hZ
-<<<<<<< HEAD
-    set R₁ : ComposableArrows AddCommGrp 4 := ComposableArrows.mk₄ sorry sorry sorry sorry 
-
-  #exit
-
-=======
     refine Abelian.isIso_of_epi_of_isIso_of_isIso_of_mono (R₁ := triangle_to_yoneda_comp_arrows₄ Z
       u v w) (R₂ := triangle_to_yoneda_comp_arrows₄ Z T.mor₁ T.mor₂ T.mor₃)
       (triangle_to_yoneda_comp_arrows₄_exact_of_distinguished Z u v w dT')
@@ -979,7 +960,6 @@
     · exact hY₃ Z hZ
     · exact hY₁ Z hZ
     · exact shift_omega_mono s₃ 0 (-1) (fun Z hZ ↦ @IsIso.mono_of_iso _ _ _ _ _ (hY₃ Z hZ)) Z hZ
->>>>>>> 8f80b2c4
 
 lemma existence_omega (X : C) [IsLE X 0] : ∃ (Y : hP.Core') (s : X ⟶ Y.1),
     ∀ (Z : C), IsGE Z 0 → IsIso ((preadditiveYoneda.obj Z).map (Quiver.Hom.op s)) :=
