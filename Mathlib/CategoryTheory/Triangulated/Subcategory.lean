--- conflicted
+++ resolved
@@ -186,11 +186,7 @@
      (Arrow.isoOfNatIso (shiftEquiv C n).unitIso (Arrow.mk f))).2 (hf.shift (-n))
 
 instance [IsTriangulated C] : S.W.IsMultiplicative where
-<<<<<<< HEAD
-  stableUnderComposition := by
-=======
   comp_mem := by
->>>>>>> a6410aa8
     rw [← isoClosure_W]
     rintro X₁ X₂ X₃ u₁₂ u₂₃ ⟨Z₁₂, v₁₂, w₁₂, H₁₂, mem₁₂⟩ ⟨Z₂₃, v₂₃, w₂₃, H₂₃, mem₂₃⟩
     obtain ⟨Z₁₃, v₁₃, w₁₂, H₁₃⟩ := distinguished_cocone_triangle (u₁₂ ≫ u₂₃)
