/-
Copyright (c) 2023 Iván Renison. All rights reserved.
Released under Apache 2.0 license as described in the file LICENSE.
Authors: Iván Renison
-/
import Mathlib.Combinatorics.SimpleGraph.Coloring
import Mathlib.Combinatorics.SimpleGraph.Hasse
<<<<<<< HEAD
import Mathlib.Data.ZMod.Basic
=======
import Mathlib.Logic.Equiv.Fin
>>>>>>> ad356e50

/-!
# Concrete colorings of common graphs

This file defines colorings for some common graphs

## Main declarations

* `SimpleGraph.pathGraph.bicoloring`: Bicoloring of a path graph.
* `SimpleGraph.cycleGraph`: A graph forming exactly a cycle.

-/

namespace SimpleGraph

/-- Bicoloring of a path graph -/
def pathGraph.bicoloring (n : ℕ) :
    Coloring (pathGraph n) Bool :=
  Coloring.mk (fun u ↦ u.val % 2 = 0) <| by
    intro u v
    rw [pathGraph_adj]
    rintro (h | h) <;> simp [← h, not_iff, Nat.succ_mod_two_eq_zero_iff]

/-- Embedding of `pathGraph 2` into the first two elements of `pathGraph n` for `2 ≤ n` -/
def pathGraph_two_embedding (n : ℕ) (h : 2 ≤ n) : pathGraph 2 ↪g pathGraph n where
  toFun v := ⟨v, trans v.2 h⟩
  inj' := by
    rintro v w
    rw [Fin.mk.injEq]
    exact Fin.ext
  map_rel_iff' := by
    intro v w
    fin_cases v <;> fin_cases w <;> simp [pathGraph, ← Fin.coe_covBy_iff]

theorem chromaticNumber_pathGraph (n : ℕ) (h : 2 ≤ n) :
    (pathGraph n).chromaticNumber = 2 := by
  have hc := (pathGraph.bicoloring n).colorable
  apply le_antisymm
  · exact hc.chromaticNumber_le
  · simpa only [pathGraph_two_eq_top, chromaticNumber_top] using
      chromaticNumber_mono_of_embedding (pathGraph_two_embedding n h)

theorem Coloring.even_length_iff_congr {α} {G : SimpleGraph α}
    (c : G.Coloring Bool) {u v : α} (p : G.Walk u v) :
    Even p.length ↔ (c u ↔ c v) := by
  induction p with
  | nil => simp
  | @cons u v w h p ih =>
    simp only [Walk.length_cons, Nat.even_add_one]
    have : ¬ c u = true ↔ c v = true := by
      rw [← not_iff, ← Bool.eq_iff_iff]
      exact c.valid h
    tauto

theorem Coloring.odd_length_iff_not_congr {α} {G : SimpleGraph α}
    (c : G.Coloring Bool) {u v : α} (p : G.Walk u v) :
    Odd p.length ↔ (¬c u ↔ c v) := by
  rw [Nat.odd_iff_not_even, c.even_length_iff_congr p]
  tauto

<<<<<<< HEAD
/-- Definition of cycle graph -/
def cycleGraph (n : ℕ) : SimpleGraph (Fin n) :=
  SimpleGraph.fromRel (fun u v ↦ v.val = (u.val + 1) % n)

theorem cycleGraph_adj (n : ℕ) (hn : 2 ≤ n) (u v : Fin n) :
    (cycleGraph n).Adj u v ↔ v.val = (u.val + 1) % n ∨ u.val = (v.val + 1) % n := by
  simp [cycleGraph]
  intro h
  wlog hvu : v.val = (u.val + 1) % n
  · rw [eq_comm]
    exact this n hn v u h.symm (h.resolve_left hvu)
  rw [Fin.ext_iff, hvu]
  apply_fun ((↑) : _ →  ZMod n)
  have : NeZero (1 : ZMod n) := @NeZero.one _ _ <| @ZMod.nontrivial n ⟨hn⟩
  simpa only [ZMod.natCast_mod, Nat.cast_add, Nat.cast_one, ne_eq, self_eq_add_right] using
    one_ne_zero

/-- Bicoloring of a cycle graph of even length -/
def cycleGraph.bicoloring (n : ℕ) (h : 2 ≤ n) (hn : Even n) : Coloring (cycleGraph n) Bool :=
  Coloring.mk (fun u ↦ u.val % 2 = 0) <| by
    intro u v hAdj
    rw [cycleGraph_adj] at hAdj
    simp only [ne_eq, decide_eq_decide]
    wlog hvu : v.val = (u.val + 1) % n
    · rw [iff_comm]
      exact this n h hn hAdj.symm (hAdj.resolve_left hvu)
    rw [hvu, Nat.mod_mod_of_dvd (u.val + 1) (even_iff_two_dvd.mp hn)]
    omega
    exact h

/-- Tricoloring of a cycle graph -/
def cycleGraph.tricoloring  (n : ℕ) (h : 2 ≤ n) : Coloring (cycleGraph n) (Fin 3) :=
  Coloring.mk (fun u ↦ if u.val = n - 1 then 2 else ⟨u.val % 2, by omega⟩) <| by
    intro u v hAdj
    rw [cycleGraph_adj n h] at hAdj
    simp only [ne_eq]
    wlog hvu : v.val = (u.val + 1) % n
    · rw [eq_comm]
      exact this n h hAdj.symm (hAdj.resolve_left hvu)
    rw [hvu]
    have hu : u.val = n - 1 ∨ u.val < n - 1 := (Nat.le_sub_one_of_lt u.isLt).eq_or_lt
    match hu with
    | Or.inl hu =>
      simp only [hu, reduceIte, Nat.sub_add_cancel (Nat.one_le_of_lt h), Nat.mod_self,
        (Nat.sub_ne_zero_of_lt h).symm, Fin.ext_iff]
      omega
    | Or.inr hu =>
      simp only [hu.ne]
      have hu' : u.val = n - 2 ∨ u.val < n - 2 := (Nat.le_sub_one_of_lt hu).eq_or_lt
      match hu' with
      | Or.inl hu =>
        simp only [hu, reduceIte,
          (Nat.pred_eq_succ_iff.mpr (((Nat.sub_eq_iff_eq_add h).mp) rfl)).symm,
          Nat.mod_eq_of_lt (Nat.sub_one_lt_of_lt h), Fin.ext_iff]
        omega
      | Or.inr hu =>
        simp only [reduceIte,
          (u.val + 1).mod_eq_of_lt (Nat.add_lt_of_lt_sub (Nat.lt_of_lt_pred hu)),
          (@Nat.add_lt_of_lt_sub u.val 1 (n - 1) hu).ne, Fin.ext_iff]
        omega
=======
theorem Walk.three_le_chromaticNumber_of_odd_loop {α} {G : SimpleGraph α} {u : α} (p : G.Walk u u)
    (hOdd : Odd p.length) : 3 ≤ G.chromaticNumber := Classical.by_contradiction <| by
  intro h
  have h' : G.chromaticNumber ≤ 2 := ENat.le_of_lt_add_one <| not_le.mp h
  let c : G.Coloring (Fin 2) := (chromaticNumber_le_iff_colorable.mp h').some
  let c' : G.Coloring Bool := recolorOfEquiv G finTwoEquiv c
  have : ¬c' u ↔ c' u := (c'.odd_length_iff_not_congr p).mp hOdd
  simp_all
>>>>>>> ad356e50

end SimpleGraph<|MERGE_RESOLUTION|>--- conflicted
+++ resolved
@@ -5,11 +5,7 @@
 -/
 import Mathlib.Combinatorics.SimpleGraph.Coloring
 import Mathlib.Combinatorics.SimpleGraph.Hasse
-<<<<<<< HEAD
 import Mathlib.Data.ZMod.Basic
-=======
-import Mathlib.Logic.Equiv.Fin
->>>>>>> ad356e50
 
 /-!
 # Concrete colorings of common graphs
@@ -70,7 +66,15 @@
   rw [Nat.odd_iff_not_even, c.even_length_iff_congr p]
   tauto
 
-<<<<<<< HEAD
+theorem Walk.three_le_chromaticNumber_of_odd_loop {α} {G : SimpleGraph α} {u : α} (p : G.Walk u u)
+    (hOdd : Odd p.length) : 3 ≤ G.chromaticNumber := Classical.by_contradiction <| by
+  intro h
+  have h' : G.chromaticNumber ≤ 2 := ENat.le_of_lt_add_one <| not_le.mp h
+  let c : G.Coloring (Fin 2) := (chromaticNumber_le_iff_colorable.mp h').some
+  let c' : G.Coloring Bool := recolorOfEquiv G finTwoEquiv c
+  have : ¬c' u ↔ c' u := (c'.odd_length_iff_not_congr p).mp hOdd
+  simp_all
+
 /-- Definition of cycle graph -/
 def cycleGraph (n : ℕ) : SimpleGraph (Fin n) :=
   SimpleGraph.fromRel (fun u v ↦ v.val = (u.val + 1) % n)
@@ -131,15 +135,5 @@
           (u.val + 1).mod_eq_of_lt (Nat.add_lt_of_lt_sub (Nat.lt_of_lt_pred hu)),
           (@Nat.add_lt_of_lt_sub u.val 1 (n - 1) hu).ne, Fin.ext_iff]
         omega
-=======
-theorem Walk.three_le_chromaticNumber_of_odd_loop {α} {G : SimpleGraph α} {u : α} (p : G.Walk u u)
-    (hOdd : Odd p.length) : 3 ≤ G.chromaticNumber := Classical.by_contradiction <| by
-  intro h
-  have h' : G.chromaticNumber ≤ 2 := ENat.le_of_lt_add_one <| not_le.mp h
-  let c : G.Coloring (Fin 2) := (chromaticNumber_le_iff_colorable.mp h').some
-  let c' : G.Coloring Bool := recolorOfEquiv G finTwoEquiv c
-  have : ¬c' u ↔ c' u := (c'.odd_length_iff_not_congr p).mp hOdd
-  simp_all
->>>>>>> ad356e50
 
 end SimpleGraph