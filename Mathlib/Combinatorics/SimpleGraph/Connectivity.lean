--- conflicted
+++ resolved
@@ -444,22 +444,13 @@
     simp only [reverse_cons, getVert_append, length_reverse, ih, length_cons]
     split_ifs
     next hi =>
-<<<<<<< HEAD
-      rw [Nat.succ_sub (Nat.le_of_lt hi)]
-      simp [hi, getVert]
-=======
       rw [Nat.succ_sub hi.le]
       simp [getVert]
->>>>>>> 61ad21e8
     next hi =>
       obtain rfl | hi' := Nat.eq_or_lt_of_not_lt hi
       · simp [getVert]
       · rw [Nat.eq_add_of_sub_eq (Nat.sub_pos_of_lt hi') rfl, Nat.sub_eq_zero_of_le hi']
-<<<<<<< HEAD
-        simp [hi, getVert]
-=======
         simp [getVert]
->>>>>>> 61ad21e8
 
 section ConcatRec
 
