/-
Copyright (c) 2020 Alena Gusakov. All rights reserved.
Released under Apache 2.0 license as described in the file LICENSE.
Authors: Alena Gusakov, Arthur Paulino, Kyle Miller, Pim Otte
-/
import Mathlib.Combinatorics.SimpleGraph.DegreeSum
import Mathlib.Combinatorics.SimpleGraph.Connectivity

#align_import combinatorics.simple_graph.matching from "leanprover-community/mathlib"@"138448ae98f529ef34eeb61114191975ee2ca508"

/-!
# Matchings

A *matching* for a simple graph is a set of disjoint pairs of adjacent vertices, and the set of all
the vertices in a matching is called its *support* (and sometimes the vertices in the support are
said to be *saturated* by the matching). A *perfect matching* is a matching whose support contains
every vertex of the graph.

In this module, we represent a matching as a subgraph whose vertices are each incident to at most
one edge, and the edges of the subgraph represent the paired vertices.

## Main definitions

* `SimpleGraph.Subgraph.IsMatching`: `M.IsMatching` means that `M` is a matching of its
  underlying graph.
  denoted `M.is_matching`.

* `SimpleGraph.Subgraph.IsPerfectMatching` defines when a subgraph `M` of a simple graph is a
  perfect matching, denoted `M.IsPerfectMatching`.

## TODO

* Define an `other` function and prove useful results about it (https://leanprover.zulipchat.com/#narrow/stream/252551-graph-theory/topic/matchings/near/266205863)

* Provide a bicoloring for matchings (https://leanprover.zulipchat.com/#narrow/stream/252551-graph-theory/topic/matchings/near/265495120)

* Tutte's Theorem

* Hall's Marriage Theorem (see Combinatorics.Hall.Basic)
-/

open Function

namespace SimpleGraph
variable {V : Type*} {G : SimpleGraph V} {M : Subgraph G} {v w : V}

namespace Subgraph

/--
The subgraph `M` of `G` is a matching if every vertex of `M` is incident to exactly one edge in `M`.
We say that the vertices in `M.support` are *matched* or *saturated*.
-/
def IsMatching (M : Subgraph G) : Prop := ∀ ⦃v⦄, v ∈ M.verts → ∃! w, M.Adj v w
#align simple_graph.subgraph.is_matching SimpleGraph.Subgraph.IsMatching

/-- Given a vertex, returns the unique edge of the matching it is incident to. -/
noncomputable def IsMatching.toEdge (h : M.IsMatching) (v : M.verts) : M.edgeSet :=
  ⟨s(v, (h v.property).choose), (h v.property).choose_spec.1⟩
#align simple_graph.subgraph.is_matching.to_edge SimpleGraph.Subgraph.IsMatching.toEdge

theorem IsMatching.toEdge_eq_of_adj (h : M.IsMatching) (hv : v ∈ M.verts) (hvw : M.Adj v w) :
    h.toEdge ⟨v, hv⟩ = ⟨s(v, w), hvw⟩ := by
  simp only [IsMatching.toEdge, Subtype.mk_eq_mk]
  congr
  exact ((h (M.edge_vert hvw)).choose_spec.2 w hvw).symm
#align simple_graph.subgraph.is_matching.to_edge_eq_of_adj SimpleGraph.Subgraph.IsMatching.toEdge_eq_of_adj

theorem IsMatching.toEdge.surjective (h : M.IsMatching) : Surjective h.toEdge := by
  rintro ⟨e, he⟩
  induction' e with x y
  exact ⟨⟨x, M.edge_vert he⟩, h.toEdge_eq_of_adj _ he⟩
#align simple_graph.subgraph.is_matching.to_edge.surjective SimpleGraph.Subgraph.IsMatching.toEdge.surjective

theorem IsMatching.toEdge_eq_toEdge_of_adj (h : M.IsMatching)
    (hv : v ∈ M.verts) (hw : w ∈ M.verts) (ha : M.Adj v w) :
    h.toEdge ⟨v, hv⟩ = h.toEdge ⟨w, hw⟩ := by
  rw [h.toEdge_eq_of_adj hv ha, h.toEdge_eq_of_adj hw (M.symm ha), Subtype.mk_eq_mk, Sym2.eq_swap]
#align simple_graph.subgraph.is_matching.to_edge_eq_to_edge_of_adj SimpleGraph.Subgraph.IsMatching.toEdge_eq_toEdge_of_adj

/--
The subgraph `M` of `G` is a perfect matching on `G` if it's a matching and every vertex `G` is
matched.
-/
def IsPerfectMatching (M : G.Subgraph) : Prop := M.IsMatching ∧ M.IsSpanning
#align simple_graph.subgraph.is_perfect_matching SimpleGraph.Subgraph.IsPerfectMatching

theorem IsMatching.support_eq_verts (h : M.IsMatching) : M.support = M.verts := by
  refine M.support_subset_verts.antisymm fun v hv => ?_
  obtain ⟨w, hvw, -⟩ := h hv
  exact ⟨_, hvw⟩
#align simple_graph.subgraph.is_matching.support_eq_verts SimpleGraph.Subgraph.IsMatching.support_eq_verts

theorem isMatching_iff_forall_degree [∀ v, Fintype (M.neighborSet v)] :
    M.IsMatching ↔ ∀ v : V, v ∈ M.verts → M.degree v = 1 := by
  simp only [degree_eq_one_iff_unique_adj, IsMatching]
#align simple_graph.subgraph.is_matching_iff_forall_degree SimpleGraph.Subgraph.isMatching_iff_forall_degree

theorem IsMatching.even_card [Fintype M.verts] (h : M.IsMatching) : Even M.verts.toFinset.card := by
  classical
  rw [isMatching_iff_forall_degree] at h
  use M.coe.edgeFinset.card
  rw [← two_mul, ← M.coe.sum_degrees_eq_twice_card_edges]
  -- Porting note: `SimpleGraph.Subgraph.coe_degree` does not trigger because it uses
  -- instance arguments instead of implicit arguments for the first `Fintype` argument.
  -- Using a `convert_to` to swap out the `Fintype` instance to the "right" one.
  convert_to _ = Finset.sum Finset.univ fun v => SimpleGraph.degree (Subgraph.coe M) v using 3
  simp [h, Finset.card_univ]
#align simple_graph.subgraph.is_matching.even_card SimpleGraph.Subgraph.IsMatching.even_card

theorem isPerfectMatching_iff : M.IsPerfectMatching ↔ ∀ v, ∃! w, M.Adj v w := by
  refine ⟨?_, fun hm => ⟨fun v _ => hm v, fun v => ?_⟩⟩
  · rintro ⟨hm, hs⟩ v
    exact hm (hs v)
  · obtain ⟨w, hw, -⟩ := hm v
    exact M.edge_vert hw
#align simple_graph.subgraph.is_perfect_matching_iff SimpleGraph.Subgraph.isPerfectMatching_iff

theorem isPerfectMatching_iff_forall_degree [∀ v, Fintype (M.neighborSet v)] :
    M.IsPerfectMatching ↔ ∀ v, M.degree v = 1 := by
  simp [degree_eq_one_iff_unique_adj, isPerfectMatching_iff]
#align simple_graph.subgraph.is_perfect_matching_iff_forall_degree SimpleGraph.Subgraph.isPerfectMatching_iff_forall_degree

theorem IsPerfectMatching.even_card [Fintype V] (h : M.IsPerfectMatching) :
    Even (Fintype.card V) := by
  classical
  simpa only [h.2.card_verts] using IsMatching.even_card h.1
#align simple_graph.subgraph.is_perfect_matching.even_card SimpleGraph.Subgraph.IsPerfectMatching.even_card

lemma IsMatching.induce_connectedComponent (h : M.IsMatching) (c : ConnectedComponent G) :
    (M.induce (M.verts ∩ c.supp)).IsMatching := by
  intro v hv
  simp only [induce_verts, Set.mem_inter_iff, ConnectedComponent.mem_supp_iff] at hv
  obtain ⟨hv, rfl⟩ := hv
  obtain ⟨w, hvw, hw⟩ := h hv
  use w
  simp only [induce_adj, Set.mem_inter_iff, hv, ConnectedComponent.mem_supp_iff, and_self, and_imp,
    true_and, ConnectedComponent.eq, hw, hvw, M.edge_vert hvw.symm, (M.adj_sub hvw).symm.reachable]
  exact fun _ _ _ ↦ hw _

lemma IsPerfectMatching.induce_connectedComponent_isMatching (h : M.IsPerfectMatching)
    (c : ConnectedComponent G) : (M.induce c.supp).IsMatching := by
  simpa [h.2.verts_eq_univ] using h.1.induce_connectedComponent c

end Subgraph

namespace ConnectedComponent

section Finite

variable [Fintype V] [DecidableEq V] [DecidableRel G.Adj]

lemma even_card_of_isPerfectMatching (c : ConnectedComponent G) (hM : M.IsPerfectMatching) :
    Even (Fintype.card c.supp) := by
  classical simpa using (hM.induce_connectedComponent_isMatching c).even_card

lemma odd_matches_node_outside {u : Set V} {c : ConnectedComponent (Subgraph.deleteVerts ⊤ u).coe}
    (hM : M.IsPerfectMatching) (codd : Odd (Nat.card c.supp)) :
    ∃ᵉ (w ∈ u) (v : ((⊤ : G.Subgraph).deleteVerts u).verts), M.Adj v w ∧ v ∈ c.supp := by
    by_contra! h
    have hMmatch : (M.induce c.supp).IsMatching := by
      intro v hv
      obtain ⟨w, hw⟩ := hM.1 (hM.2 v)
      obtain ⟨⟨v', hv'⟩, ⟨hv , rfl⟩⟩ := hv
      use w
      have hwnu : w ∉ u := fun hw' ↦ h w hw' ⟨v', hv'⟩ (hw.1) hv
<<<<<<< HEAD
      refine ⟨⟨⟨⟨v', hv'⟩, ⟨hv, rfl⟩⟩, ⟨?_, hw.1⟩⟩, fun _ hy ↦ hw.2 _ hy.2.2⟩
=======
      refine ⟨⟨⟨⟨v', hv'⟩, hv, rfl⟩, ?_, hw.1⟩, fun _ hy ↦ hw.2 _ hy.2.2⟩
>>>>>>> cbdd3bb4
      apply ConnectedComponent.mem_coe_supp_of_adj ⟨⟨v', hv'⟩, ⟨hv, rfl⟩⟩ ⟨by trivial, hwnu⟩
      simp only [Subgraph.induce_verts, Subgraph.verts_top, Set.mem_diff, Set.mem_univ, true_and,
        Subgraph.induce_adj, hwnu, not_false_eq_true, and_self, Subgraph.top_adj, M.adj_sub hw.1,
        and_true] at hv' ⊢
      trivial

    apply Nat.odd_iff_not_even.mp codd
    haveI : Fintype ↑(Subgraph.induce M (Subtype.val '' supp c)).verts := Fintype.ofFinite _
    have hMeven := Subgraph.IsMatching.even_card hMmatch
    haveI : Fintype (c.supp) := Fintype.ofFinite _
    simp only [Subgraph.induce_verts, Subgraph.verts_top, Set.toFinset_image,
      Nat.card_eq_fintype_card, Set.toFinset_image,
      Finset.card_image_of_injective _ (Subtype.val_injective), Set.toFinset_card] at hMeven ⊢
    exact hMeven

end Finite
end ConnectedComponent
end SimpleGraph<|MERGE_RESOLUTION|>--- conflicted
+++ resolved
@@ -163,11 +163,7 @@
       obtain ⟨⟨v', hv'⟩, ⟨hv , rfl⟩⟩ := hv
       use w
       have hwnu : w ∉ u := fun hw' ↦ h w hw' ⟨v', hv'⟩ (hw.1) hv
-<<<<<<< HEAD
-      refine ⟨⟨⟨⟨v', hv'⟩, ⟨hv, rfl⟩⟩, ⟨?_, hw.1⟩⟩, fun _ hy ↦ hw.2 _ hy.2.2⟩
-=======
       refine ⟨⟨⟨⟨v', hv'⟩, hv, rfl⟩, ?_, hw.1⟩, fun _ hy ↦ hw.2 _ hy.2.2⟩
->>>>>>> cbdd3bb4
       apply ConnectedComponent.mem_coe_supp_of_adj ⟨⟨v', hv'⟩, ⟨hv, rfl⟩⟩ ⟨by trivial, hwnu⟩
       simp only [Subgraph.induce_verts, Subgraph.verts_top, Set.mem_diff, Set.mem_univ, true_and,
         Subgraph.induce_adj, hwnu, not_false_eq_true, and_self, Subgraph.top_adj, M.adj_sub hw.1,
