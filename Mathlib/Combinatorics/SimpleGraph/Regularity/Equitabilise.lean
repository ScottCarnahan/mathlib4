/-
Copyright (c) 2022 Yaël Dillies, Bhavik Mehta. All rights reserved.
Released under Apache 2.0 license as described in the file LICENSE.
Authors: Yaël Dillies, Bhavik Mehta
-/
import Mathlib.Order.Partition.Equipartition

/-!
# Equitabilising a partition

This file allows to blow partitions up into parts of controlled size. Given a partition `P` and
`a b m : ℕ`, we want to find a partition `Q` with `a` parts of size `m` and `b` parts of size
`m + 1` such that all parts of `P` are "as close as possible" to unions of parts of `Q`. By
"as close as possible", we mean that each part of `P` can be written as the union of some parts of
`Q` along with at most `m` other elements.

## Main declarations

* `Finpartition.equitabilise`: `P.equitabilise h` where `h : a * m + b * (m + 1)` is a partition
  with `a` parts of size `m` and `b` parts of size `m + 1` which almost refines `P`.
* `Finpartition.exists_equipartition_card_eq`: We can find equipartitions of arbitrary size.

## References

[Yaël Dillies, Bhavik Mehta, *Formalising Szemerédi’s Regularity Lemma in Lean*][srl_itp]
-/


open Finset Nat

namespace Finpartition

variable {α : Type*} [DecidableEq α] {s t : Finset α} {m n a b : ℕ} {P : Finpartition s}

<<<<<<< HEAD
#adaptation_note
/--
After nightly-2024-09-06 we can remove the `_root_` prefix below.
-/
/-- Given a partition `P` of `s`, as well as a proof that `a * m + b * (m + 1) = s.card`, we can
=======
/-- Given a partition `P` of `s`, as well as a proof that `a * m + b * (m + 1) = #s`, we can
>>>>>>> 39773322
find a new partition `Q` of `s` where each part has size `m` or `m + 1`, every part of `P` is the
union of parts of `Q` plus at most `m` extra elements, there are `b` parts of size `m + 1` and
(provided `m > 0`, because a partition does not have parts of size `0`) there are `a` parts of size
`m` and hence `a + b` parts in total. -/
theorem equitabilise_aux (hs : a * m + b * (m + 1) = #s) :
    ∃ Q : Finpartition s,
      (∀ x : Finset α, x ∈ Q.parts → #x = m ∨ #x = m + 1) ∧
        (∀ x, x ∈ P.parts → #(x \ {y ∈ Q.parts | y ⊆ x}.biUnion id) ≤ m) ∧
          #{i ∈ Q.parts | #i = m + 1} = b := by
  -- Get rid of the easy case `m = 0`
  obtain rfl | m_pos := m.eq_zero_or_pos
  · refine ⟨⊥, by simp, ?_, by simpa [Finset.filter_true_of_mem] using hs.symm⟩
    simp only [le_zero_iff, card_eq_zero, mem_biUnion, exists_prop, mem_filter, id,
<<<<<<< HEAD
      _root_.and_assoc, sdiff_eq_empty_iff_subset, subset_iff]
=======
      and_assoc, sdiff_eq_empty_iff_subset, subset_iff]
>>>>>>> 39773322
    exact fun x hx a ha =>
      ⟨{a}, mem_map_of_mem _ (P.le hx ha), singleton_subset_iff.2 ha, mem_singleton_self _⟩
  -- Prove the case `m > 0` by strong induction on `s`
  induction' s using Finset.strongInduction with s ih generalizing a b
  -- If `a = b = 0`, then `s = ∅` and we can partition into zero parts
  by_cases hab : a = 0 ∧ b = 0
  · simp only [hab.1, hab.2, add_zero, zero_mul, eq_comm, card_eq_zero, Finset.bot_eq_empty] at hs
    subst hs
    -- Porting note: to synthesize `Finpartition ∅`, `have` is required
    have : P = Finpartition.empty _ := Unique.eq_default (α := Finpartition ⊥) P
    exact ⟨Finpartition.empty _, by simp, by simp [this], by simp [hab.2]⟩
  simp_rw [not_and_or, ← Ne.eq_def, ← pos_iff_ne_zero] at hab
  -- `n` will be the size of the smallest part
  set n := if 0 < a then m else m + 1 with hn
  -- Some easy facts about it
  obtain ⟨hn₀, hn₁, hn₂, hn₃⟩ : 0 < n ∧ n ≤ m + 1 ∧ n ≤ a * m + b * (m + 1) ∧
      ite (0 < a) (a - 1) a * m + ite (0 < a) b (b - 1) * (m + 1) = #s - n := by
    rw [hn, ← hs]
    split_ifs with h <;> rw [tsub_mul, one_mul]
    · refine ⟨m_pos, le_succ _, le_add_right (Nat.le_mul_of_pos_left _ ‹0 < a›), ?_⟩
      rw [tsub_add_eq_add_tsub (Nat.le_mul_of_pos_left _ h)]
    · refine ⟨succ_pos', le_rfl,
        le_add_left (Nat.le_mul_of_pos_left _ <| hab.resolve_left ‹¬0 < a›), ?_⟩
      rw [← add_tsub_assoc_of_le (Nat.le_mul_of_pos_left _ <| hab.resolve_left ‹¬0 < a›)]
  /- We will call the inductive hypothesis on a partition of `s \ t` for a carefully chosen `t ⊆ s`.
    To decide which, however, we must distinguish the case where all parts of `P` have size `m` (in
    which case we take `t` to be an arbitrary subset of `s` of size `n`) from the case where at
    least one part `u` of `P` has size `m + 1` (in which case we take `t` to be an arbitrary subset
    of `u` of size `n`). The rest of each branch is just tedious calculations to satisfy the
    induction hypothesis. -/
  by_cases h : ∀ u ∈ P.parts, #u < m + 1
  · obtain ⟨t, hts, htn⟩ := exists_subset_card_eq (hn₂.trans_eq hs)
    have ht : t.Nonempty := by rwa [← card_pos, htn]
    have hcard : ite (0 < a) (a - 1) a * m + ite (0 < a) b (b - 1) * (m + 1) = #(s \ t) := by
      rw [card_sdiff ‹t ⊆ s›, htn, hn₃]
    obtain ⟨R, hR₁, _, hR₃⟩ :=
      @ih (s \ t) (sdiff_ssubset hts ‹t.Nonempty›) (if 0 < a then a - 1 else a)
        (if 0 < a then b else b - 1) (P.avoid t) hcard
    refine ⟨R.extend ht.ne_empty sdiff_disjoint (sdiff_sup_cancel hts), ?_, ?_, ?_⟩
    · simp only [extend_parts, mem_insert, forall_eq_or_imp, and_iff_left hR₁, htn, hn]
      exact ite_eq_or_eq _ _ _
    · exact fun x hx => (card_le_card sdiff_subset).trans (Nat.lt_succ_iff.1 <| h _ hx)
    simp_rw [extend_parts, filter_insert, htn, m.succ_ne_self.symm.ite_eq_right_iff]
    split_ifs with ha
    · rw [hR₃, if_pos ha]
    rw [card_insert_of_not_mem, hR₃, if_neg ha, tsub_add_cancel_of_le]
    · exact hab.resolve_left ha
    · intro H; exact ht.ne_empty (le_sdiff_iff.1 <| R.le <| filter_subset _ _ H)
  push_neg at h
  obtain ⟨u, hu₁, hu₂⟩ := h
  obtain ⟨t, htu, htn⟩ := exists_subset_card_eq (hn₁.trans hu₂)
  have ht : t.Nonempty := by rwa [← card_pos, htn]
  have hcard : ite (0 < a) (a - 1) a * m + ite (0 < a) b (b - 1) * (m + 1) = #(s \ t) := by
    rw [card_sdiff (htu.trans <| P.le hu₁), htn, hn₃]
  obtain ⟨R, hR₁, hR₂, hR₃⟩ :=
    @ih (s \ t) (sdiff_ssubset (htu.trans <| P.le hu₁) ht) (if 0 < a then a - 1 else a)
      (if 0 < a then b else b - 1) (P.avoid t) hcard
  refine
    ⟨R.extend ht.ne_empty sdiff_disjoint (sdiff_sup_cancel <| htu.trans <| P.le hu₁), ?_, ?_, ?_⟩
  · simp only [mem_insert, forall_eq_or_imp, extend_parts, and_iff_left hR₁, htn, hn]
    exact ite_eq_or_eq _ _ _
  · conv in _ ∈ _ => rw [← insert_erase hu₁]
    simp only [and_imp, mem_insert, forall_eq_or_imp, Ne, extend_parts]
    refine ⟨?_, fun x hx => (card_le_card ?_).trans <| hR₂ x ?_⟩
    · simp only [filter_insert, if_pos htu, biUnion_insert, mem_erase, id]
      obtain rfl | hut := eq_or_ne u t
      · rw [sdiff_eq_empty_iff_subset.2 subset_union_left]
        exact bot_le
      refine
        (card_le_card fun i => ?_).trans
          (hR₂ (u \ t) <| P.mem_avoid.2 ⟨u, hu₁, fun i => hut <| i.antisymm htu, rfl⟩)
      -- Porting note: `not_and` required because `∃ x ∈ s, p x` is defined differently
      simp only [not_exists, not_and, mem_biUnion, and_imp, mem_union, mem_filter, mem_sdiff,
        id, not_or]
      exact fun hi₁ hi₂ hi₃ =>
        ⟨⟨hi₁, hi₂⟩, fun x hx hx' => hi₃ _ hx <| hx'.trans sdiff_subset⟩
    · apply sdiff_subset_sdiff Subset.rfl (biUnion_subset_biUnion_of_subset_left _ _)
      exact filter_subset_filter _ (subset_insert _ _)
    simp only [avoid, ofErase, mem_erase, mem_image, bot_eq_empty]
    exact
      ⟨(nonempty_of_mem_parts _ <| mem_of_mem_erase hx).ne_empty, _, mem_of_mem_erase hx,
        (disjoint_of_subset_right htu <|
            P.disjoint (mem_of_mem_erase hx) hu₁ <| ne_of_mem_erase hx).sdiff_eq_left⟩
  simp only [extend_parts, filter_insert, htn, hn, m.succ_ne_self.symm.ite_eq_right_iff]
  split_ifs with h
  · rw [hR₃, if_pos h]
  · rw [card_insert_of_not_mem, hR₃, if_neg h, Nat.sub_add_cancel (hab.resolve_left h)]
    intro H; exact ht.ne_empty (le_sdiff_iff.1 <| R.le <| filter_subset _ _ H)

variable (h : a * m + b * (m + 1) = #s)

/-- Given a partition `P` of `s`, as well as a proof that `a * m + b * (m + 1) = #s`, build a
new partition `Q` of `s` where each part has size `m` or `m + 1`, every part of `P` is the union of
parts of `Q` plus at most `m` extra elements, there are `b` parts of size `m + 1` and (provided
`m > 0`, because a partition does not have parts of size `0`) there are `a` parts of size `m` and
hence `a + b` parts in total. -/
noncomputable def equitabilise : Finpartition s :=
  (P.equitabilise_aux h).choose

variable {h}

theorem card_eq_of_mem_parts_equitabilise :
    t ∈ (P.equitabilise h).parts → #t = m ∨ #t = m + 1 :=
  (P.equitabilise_aux h).choose_spec.1 _

theorem equitabilise_isEquipartition : (P.equitabilise h).IsEquipartition :=
  Set.equitableOn_iff_exists_eq_eq_add_one.2 ⟨m, fun _ => card_eq_of_mem_parts_equitabilise⟩

variable (P h)

theorem card_filter_equitabilise_big : #{u ∈ (P.equitabilise h).parts | #u = m + 1} = b :=
  (P.equitabilise_aux h).choose_spec.2.2

theorem card_filter_equitabilise_small (hm : m ≠ 0) :
    #{u ∈ (P.equitabilise h).parts | #u = m} = a := by
  refine (mul_eq_mul_right_iff.1 <| (add_left_inj (b * (m + 1))).1 ?_).resolve_right hm
  rw [h, ← (P.equitabilise h).sum_card_parts]
  have hunion :
    (P.equitabilise h).parts =
      {u ∈ (P.equitabilise h).parts | #u = m} ∪ {u ∈ (P.equitabilise h).parts | #u = m + 1} := by
    rw [← filter_or, filter_true_of_mem]
    exact fun x => card_eq_of_mem_parts_equitabilise
  nth_rw 2 [hunion]
  rw [sum_union, sum_const_nat fun x hx => (mem_filter.1 hx).2,
    sum_const_nat fun x hx => (mem_filter.1 hx).2, P.card_filter_equitabilise_big]
  refine disjoint_filter_filter' _ _ ?_
  intro x ha hb i h
  apply succ_ne_self m _
  exact (hb i h).symm.trans (ha i h)

theorem card_parts_equitabilise (hm : m ≠ 0) : #(P.equitabilise h).parts = a + b := by
  rw [← filter_true_of_mem fun x => card_eq_of_mem_parts_equitabilise, filter_or,
    card_union_of_disjoint, P.card_filter_equitabilise_small _ hm, P.card_filter_equitabilise_big]
  -- Porting note (#11187): was `infer_instance`
  exact disjoint_filter.2 fun x _ h₀ h₁ => Nat.succ_ne_self m <| h₁.symm.trans h₀

theorem card_parts_equitabilise_subset_le :
    t ∈ P.parts → #(t \ {u ∈ (P.equitabilise h).parts | u ⊆ t}.biUnion id) ≤ m :=
  (Classical.choose_spec <| P.equitabilise_aux h).2.1 t

variable (s)

/-- We can find equipartitions of arbitrary size. -/
theorem exists_equipartition_card_eq (hn : n ≠ 0) (hs : n ≤ #s) :
    ∃ P : Finpartition s, P.IsEquipartition ∧ #P.parts = n := by
  rw [← pos_iff_ne_zero] at hn
  have : (n - #s % n) * (#s / n) + #s % n * (#s / n + 1) = #s := by
    rw [tsub_mul, mul_add, ← add_assoc,
      tsub_add_cancel_of_le (Nat.mul_le_mul_right _ (mod_lt _ hn).le), mul_one, add_comm,
      mod_add_div]
  refine
    ⟨(indiscrete (card_pos.1 <| hn.trans_le hs).ne_empty).equitabilise this,
      equitabilise_isEquipartition, ?_⟩
  rw [card_parts_equitabilise _ _ (Nat.div_pos hs hn).ne', tsub_add_cancel_of_le (mod_lt _ hn).le]

end Finpartition<|MERGE_RESOLUTION|>--- conflicted
+++ resolved
@@ -32,15 +32,7 @@
 
 variable {α : Type*} [DecidableEq α] {s t : Finset α} {m n a b : ℕ} {P : Finpartition s}
 
-<<<<<<< HEAD
-#adaptation_note
-/--
-After nightly-2024-09-06 we can remove the `_root_` prefix below.
--/
-/-- Given a partition `P` of `s`, as well as a proof that `a * m + b * (m + 1) = s.card`, we can
-=======
 /-- Given a partition `P` of `s`, as well as a proof that `a * m + b * (m + 1) = #s`, we can
->>>>>>> 39773322
 find a new partition `Q` of `s` where each part has size `m` or `m + 1`, every part of `P` is the
 union of parts of `Q` plus at most `m` extra elements, there are `b` parts of size `m + 1` and
 (provided `m > 0`, because a partition does not have parts of size `0`) there are `a` parts of size
@@ -54,11 +46,7 @@
   obtain rfl | m_pos := m.eq_zero_or_pos
   · refine ⟨⊥, by simp, ?_, by simpa [Finset.filter_true_of_mem] using hs.symm⟩
     simp only [le_zero_iff, card_eq_zero, mem_biUnion, exists_prop, mem_filter, id,
-<<<<<<< HEAD
-      _root_.and_assoc, sdiff_eq_empty_iff_subset, subset_iff]
-=======
       and_assoc, sdiff_eq_empty_iff_subset, subset_iff]
->>>>>>> 39773322
     exact fun x hx a ha =>
       ⟨{a}, mem_map_of_mem _ (P.le hx ha), singleton_subset_iff.2 ha, mem_singleton_self _⟩
   -- Prove the case `m > 0` by strong induction on `s`
