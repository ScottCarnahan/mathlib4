--- conflicted
+++ resolved
@@ -49,13 +49,8 @@
   exact G.card_interedges_badVertices_le
 
 private lemma card_badVertices_le (dst : 2 * ε ≤ G.edgeDensity s t) (hst : G.IsUniform ε s t) :
-<<<<<<< HEAD
-    (badVertices G ε s t).card ≤ s.card * ε := by
+    #(badVertices G ε s t) ≤ #s * ε := by
   have hε : ε ≤ 1 := (le_mul_of_one_le_left hst.pos.le (by norm_num)).trans
-=======
-    #(badVertices G ε s t) ≤ #s * ε := by
-  have hε : ε ≤ 1 := (le_mul_of_one_le_of_le_of_nonneg (by norm_num) le_rfl hst.pos.le).trans
->>>>>>> 80a505f6
     (dst.trans <| by exact_mod_cast edgeDensity_le_one _ _ _)
   by_contra! h
   have : |(G.edgeDensity (badVertices G ε s t) t - G.edgeDensity s t : ℝ)| < ε :=
