/-
Copyright (c) 2018 Mario Carneiro. All rights reserved.
Released under Apache 2.0 license as described in the file LICENSE.
Authors: Mario Carneiro
-/
import Mathlib.Data.Fintype.Option
import Mathlib.Data.Fintype.Prod
import Mathlib.Data.Fintype.Pi
import Mathlib.Data.Vector.Basic
import Mathlib.Data.PFun
import Mathlib.Logic.Function.Iterate
import Mathlib.Order.Basic
import Mathlib.Tactic.ApplyFun

#align_import computability.turing_machine from "leanprover-community/mathlib"@"4c19a16e4b705bf135cf9a80ac18fcc99c438514"

/-!
# Turing machines

This file defines a sequence of simple machine languages, starting with Turing machines and working
up to more complex languages based on Wang B-machines.

## Naming conventions

Each model of computation in this file shares a naming convention for the elements of a model of
computation. These are the parameters for the language:

* `Γ` is the alphabet on the tape.
* `Λ` is the set of labels, or internal machine states.
* `σ` is the type of internal memory, not on the tape. This does not exist in the TM0 model, and
  later models achieve this by mixing it into `Λ`.
* `K` is used in the TM2 model, which has multiple stacks, and denotes the number of such stacks.

All of these variables denote "essentially finite" types, but for technical reasons it is
convenient to allow them to be infinite anyway. When using an infinite type, we will be interested
to prove that only finitely many values of the type are ever interacted with.

Given these parameters, there are a few common structures for the model that arise:

* `Stmt` is the set of all actions that can be performed in one step. For the TM0 model this set is
  finite, and for later models it is an infinite inductive type representing "possible program
  texts".
* `Cfg` is the set of instantaneous configurations, that is, the state of the machine together with
  its environment.
* `Machine` is the set of all machines in the model. Usually this is approximately a function
  `Λ → Stmt`, although different models have different ways of halting and other actions.
* `step : Cfg → Option Cfg` is the function that describes how the state evolves over one step.
  If `step c = none`, then `c` is a terminal state, and the result of the computation is read off
  from `c`. Because of the type of `step`, these models are all deterministic by construction.
* `init : Input → Cfg` sets up the initial state. The type `Input` depends on the model;
  in most cases it is `List Γ`.
* `eval : Machine → Input → Part Output`, given a machine `M` and input `i`, starts from
  `init i`, runs `step` until it reaches an output, and then applies a function `Cfg → Output` to
  the final state to obtain the result. The type `Output` depends on the model.
* `Supports : Machine → Finset Λ → Prop` asserts that a machine `M` starts in `S : Finset Λ`, and
  can only ever jump to other states inside `S`. This implies that the behavior of `M` on any input
  cannot depend on its values outside `S`. We use this to allow `Λ` to be an infinite set when
  convenient, and prove that only finitely many of these states are actually accessible. This
  formalizes "essentially finite" mentioned above.
-/


open Relation

open Nat (iterate)

open Function (update iterate_succ iterate_succ_apply iterate_succ' iterate_succ_apply'
  iterate_zero_apply)

namespace Turing

/-- The `BlankExtends` partial order holds of `l₁` and `l₂` if `l₂` is obtained by adding
blanks (`default : Γ`) to the end of `l₁`. -/
def BlankExtends {Γ} [Inhabited Γ] (l₁ l₂ : List Γ) : Prop :=
  ∃ n, l₂ = l₁ ++ List.replicate n default
#align turing.blank_extends Turing.BlankExtends

@[refl]
theorem BlankExtends.refl {Γ} [Inhabited Γ] (l : List Γ) : BlankExtends l l :=
  ⟨0, by simp⟩
#align turing.blank_extends.refl Turing.BlankExtends.refl

@[trans]
theorem BlankExtends.trans {Γ} [Inhabited Γ] {l₁ l₂ l₃ : List Γ} :
    BlankExtends l₁ l₂ → BlankExtends l₂ l₃ → BlankExtends l₁ l₃ := by
  rintro ⟨i, rfl⟩ ⟨j, rfl⟩
  exact ⟨i + j, by simp [List.replicate_add]⟩
#align turing.blank_extends.trans Turing.BlankExtends.trans

theorem BlankExtends.below_of_le {Γ} [Inhabited Γ] {l l₁ l₂ : List Γ} :
    BlankExtends l l₁ → BlankExtends l l₂ → l₁.length ≤ l₂.length → BlankExtends l₁ l₂ := by
  rintro ⟨i, rfl⟩ ⟨j, rfl⟩ h; use j - i
  simp only [List.length_append, add_le_add_iff_left, List.length_replicate] at h
  simp only [← List.replicate_add, add_tsub_cancel_of_le h, List.append_assoc]
#align turing.blank_extends.below_of_le Turing.BlankExtends.below_of_le

/-- Any two extensions by blank `l₁,l₂` of `l` have a common join (which can be taken to be the
longer of `l₁` and `l₂`). -/
def BlankExtends.above {Γ} [Inhabited Γ] {l l₁ l₂ : List Γ} (h₁ : BlankExtends l l₁)
    (h₂ : BlankExtends l l₂) : { l' // BlankExtends l₁ l' ∧ BlankExtends l₂ l' } :=
  if h : l₁.length ≤ l₂.length then ⟨l₂, h₁.below_of_le h₂ h, BlankExtends.refl _⟩
  else ⟨l₁, BlankExtends.refl _, h₂.below_of_le h₁ (le_of_not_ge h)⟩
#align turing.blank_extends.above Turing.BlankExtends.above

theorem BlankExtends.above_of_le {Γ} [Inhabited Γ] {l l₁ l₂ : List Γ} :
    BlankExtends l₁ l → BlankExtends l₂ l → l₁.length ≤ l₂.length → BlankExtends l₁ l₂ := by
  rintro ⟨i, rfl⟩ ⟨j, e⟩ h; use i - j
  refine' List.append_cancel_right (e.symm.trans _)
  rw [List.append_assoc, ← List.replicate_add, tsub_add_cancel_of_le]
  apply_fun List.length at e
  simp only [List.length_append, List.length_replicate] at e
  rwa [← add_le_add_iff_left, e, add_le_add_iff_right]
#align turing.blank_extends.above_of_le Turing.BlankExtends.above_of_le

/-- `BlankRel` is the symmetric closure of `BlankExtends`, turning it into an equivalence
relation. Two lists are related by `BlankRel` if one extends the other by blanks. -/
def BlankRel {Γ} [Inhabited Γ] (l₁ l₂ : List Γ) : Prop :=
  BlankExtends l₁ l₂ ∨ BlankExtends l₂ l₁
#align turing.blank_rel Turing.BlankRel

@[refl]
theorem BlankRel.refl {Γ} [Inhabited Γ] (l : List Γ) : BlankRel l l :=
  Or.inl (BlankExtends.refl _)
#align turing.blank_rel.refl Turing.BlankRel.refl

@[symm]
theorem BlankRel.symm {Γ} [Inhabited Γ] {l₁ l₂ : List Γ} : BlankRel l₁ l₂ → BlankRel l₂ l₁ :=
  Or.symm
#align turing.blank_rel.symm Turing.BlankRel.symm

@[trans]
theorem BlankRel.trans {Γ} [Inhabited Γ] {l₁ l₂ l₃ : List Γ} :
    BlankRel l₁ l₂ → BlankRel l₂ l₃ → BlankRel l₁ l₃ := by
  rintro (h₁ | h₁) (h₂ | h₂)
  · exact Or.inl (h₁.trans h₂)
  · rcases le_total l₁.length l₃.length with h | h
    · exact Or.inl (h₁.above_of_le h₂ h)
    · exact Or.inr (h₂.above_of_le h₁ h)
  · rcases le_total l₁.length l₃.length with h | h
    · exact Or.inl (h₁.below_of_le h₂ h)
    · exact Or.inr (h₂.below_of_le h₁ h)
  · exact Or.inr (h₂.trans h₁)
#align turing.blank_rel.trans Turing.BlankRel.trans

/-- Given two `BlankRel` lists, there exists (constructively) a common join. -/
def BlankRel.above {Γ} [Inhabited Γ] {l₁ l₂ : List Γ} (h : BlankRel l₁ l₂) :
    { l // BlankExtends l₁ l ∧ BlankExtends l₂ l } := by
  refine'
    if hl : l₁.length ≤ l₂.length then ⟨l₂, Or.elim h id fun h' ↦ _, BlankExtends.refl _⟩
    else ⟨l₁, BlankExtends.refl _, Or.elim h (fun h' ↦ _) id⟩
  exact (BlankExtends.refl _).above_of_le h' hl
  exact (BlankExtends.refl _).above_of_le h' (le_of_not_ge hl)
#align turing.blank_rel.above Turing.BlankRel.above

/-- Given two `BlankRel` lists, there exists (constructively) a common meet. -/
def BlankRel.below {Γ} [Inhabited Γ] {l₁ l₂ : List Γ} (h : BlankRel l₁ l₂) :
    { l // BlankExtends l l₁ ∧ BlankExtends l l₂ } := by
  refine'
    if hl : l₁.length ≤ l₂.length then ⟨l₁, BlankExtends.refl _, Or.elim h id fun h' ↦ _⟩
    else ⟨l₂, Or.elim h (fun h' ↦ _) id, BlankExtends.refl _⟩
  exact (BlankExtends.refl _).above_of_le h' hl
  exact (BlankExtends.refl _).above_of_le h' (le_of_not_ge hl)
#align turing.blank_rel.below Turing.BlankRel.below

theorem BlankRel.equivalence (Γ) [Inhabited Γ] : Equivalence (@BlankRel Γ _) :=
  ⟨BlankRel.refl, @BlankRel.symm _ _, @BlankRel.trans _ _⟩
#align turing.blank_rel.equivalence Turing.BlankRel.equivalence

/-- Construct a setoid instance for `BlankRel`. -/
def BlankRel.setoid (Γ) [Inhabited Γ] : Setoid (List Γ) :=
  ⟨_, BlankRel.equivalence _⟩
#align turing.blank_rel.setoid Turing.BlankRel.setoid

/-- A `ListBlank Γ` is a quotient of `List Γ` by extension by blanks at the end. This is used to
represent half-tapes of a Turing machine, so that we can pretend that the list continues
infinitely with blanks. -/
def ListBlank (Γ) [Inhabited Γ] :=
  Quotient (BlankRel.setoid Γ)
#align turing.list_blank Turing.ListBlank

instance ListBlank.inhabited {Γ} [Inhabited Γ] : Inhabited (ListBlank Γ) :=
  ⟨Quotient.mk'' []⟩
#align turing.list_blank.inhabited Turing.ListBlank.inhabited

instance ListBlank.hasEmptyc {Γ} [Inhabited Γ] : EmptyCollection (ListBlank Γ) :=
  ⟨Quotient.mk'' []⟩
#align turing.list_blank.has_emptyc Turing.ListBlank.hasEmptyc

/-- A modified version of `Quotient.liftOn'` specialized for `ListBlank`, with the stronger
precondition `BlankExtends` instead of `BlankRel`. -/
@[reducible]  -- Porting note: Removed `@[elab_as_elim]`
protected def ListBlank.liftOn {Γ} [Inhabited Γ] {α} (l : ListBlank Γ) (f : List Γ → α)
    (H : ∀ a b, BlankExtends a b → f a = f b) : α :=
  l.liftOn' f <| by rintro a b (h | h) <;> [exact H _ _ h; exact (H _ _ h).symm]
#align turing.list_blank.lift_on Turing.ListBlank.liftOn

/-- The quotient map turning a `List` into a `ListBlank`. -/
def ListBlank.mk {Γ} [Inhabited Γ] : List Γ → ListBlank Γ :=
  Quotient.mk''
#align turing.list_blank.mk Turing.ListBlank.mk

@[elab_as_elim]
protected theorem ListBlank.induction_on {Γ} [Inhabited Γ] {p : ListBlank Γ → Prop}
    (q : ListBlank Γ) (h : ∀ a, p (ListBlank.mk a)) : p q :=
  Quotient.inductionOn' q h
#align turing.list_blank.induction_on Turing.ListBlank.induction_on

/-- The head of a `ListBlank` is well defined. -/
def ListBlank.head {Γ} [Inhabited Γ] (l : ListBlank Γ) : Γ := by
  apply l.liftOn List.headI
  rintro a _ ⟨i, rfl⟩
  cases a
  · cases i <;> rfl
  rfl
#align turing.list_blank.head Turing.ListBlank.head

@[simp]
theorem ListBlank.head_mk {Γ} [Inhabited Γ] (l : List Γ) :
    ListBlank.head (ListBlank.mk l) = l.headI :=
  rfl
#align turing.list_blank.head_mk Turing.ListBlank.head_mk

/-- The tail of a `ListBlank` is well defined (up to the tail of blanks). -/
def ListBlank.tail {Γ} [Inhabited Γ] (l : ListBlank Γ) : ListBlank Γ := by
  apply l.liftOn (fun l ↦ ListBlank.mk l.tail)
  rintro a _ ⟨i, rfl⟩
  refine' Quotient.sound' (Or.inl _)
  cases a
  · cases' i with i <;> [exact ⟨0, rfl⟩; exact ⟨i, rfl⟩]
  exact ⟨i, rfl⟩
#align turing.list_blank.tail Turing.ListBlank.tail

@[simp]
theorem ListBlank.tail_mk {Γ} [Inhabited Γ] (l : List Γ) :
    ListBlank.tail (ListBlank.mk l) = ListBlank.mk l.tail :=
  rfl
#align turing.list_blank.tail_mk Turing.ListBlank.tail_mk

/-- We can cons an element onto a `ListBlank`. -/
def ListBlank.cons {Γ} [Inhabited Γ] (a : Γ) (l : ListBlank Γ) : ListBlank Γ := by
  apply l.liftOn (fun l ↦ ListBlank.mk (List.cons a l))
  rintro _ _ ⟨i, rfl⟩
  exact Quotient.sound' (Or.inl ⟨i, rfl⟩)
#align turing.list_blank.cons Turing.ListBlank.cons

@[simp]
theorem ListBlank.cons_mk {Γ} [Inhabited Γ] (a : Γ) (l : List Γ) :
    ListBlank.cons a (ListBlank.mk l) = ListBlank.mk (a :: l) :=
  rfl
#align turing.list_blank.cons_mk Turing.ListBlank.cons_mk

@[simp]
theorem ListBlank.head_cons {Γ} [Inhabited Γ] (a : Γ) : ∀ l : ListBlank Γ, (l.cons a).head = a :=
  Quotient.ind' fun _ ↦ rfl
#align turing.list_blank.head_cons Turing.ListBlank.head_cons

@[simp]
theorem ListBlank.tail_cons {Γ} [Inhabited Γ] (a : Γ) : ∀ l : ListBlank Γ, (l.cons a).tail = l :=
  Quotient.ind' fun _ ↦ rfl
#align turing.list_blank.tail_cons Turing.ListBlank.tail_cons

/-- The `cons` and `head`/`tail` functions are mutually inverse, unlike in the case of `List` where
this only holds for nonempty lists. -/
@[simp]
theorem ListBlank.cons_head_tail {Γ} [Inhabited Γ] : ∀ l : ListBlank Γ, l.tail.cons l.head = l := by
  apply Quotient.ind'
  refine' fun l ↦ Quotient.sound' (Or.inr _)
  cases l
  · exact ⟨1, rfl⟩
  · rfl
#align turing.list_blank.cons_head_tail Turing.ListBlank.cons_head_tail

/-- The `cons` and `head`/`tail` functions are mutually inverse, unlike in the case of `List` where
this only holds for nonempty lists. -/
theorem ListBlank.exists_cons {Γ} [Inhabited Γ] (l : ListBlank Γ) :
    ∃ a l', l = ListBlank.cons a l' :=
  ⟨_, _, (ListBlank.cons_head_tail _).symm⟩
#align turing.list_blank.exists_cons Turing.ListBlank.exists_cons

/-- The n-th element of a `ListBlank` is well defined for all `n : ℕ`, unlike in a `List`. -/
def ListBlank.nth {Γ} [Inhabited Γ] (l : ListBlank Γ) (n : ℕ) : Γ := by
  apply l.liftOn (fun l ↦ List.getI l n)
  rintro l _ ⟨i, rfl⟩
  cases' lt_or_le n _ with h h
  · rw [List.getI_append _ _ _ h]
  rw [List.getI_eq_default _ h]
  rcases le_or_lt _ n with h₂ | h₂
  · rw [List.getI_eq_default _ h₂]
  rw [List.getI_eq_get _ h₂, List.get_append_right' h, List.get_replicate]
#align turing.list_blank.nth Turing.ListBlank.nth

@[simp]
theorem ListBlank.nth_mk {Γ} [Inhabited Γ] (l : List Γ) (n : ℕ) :
    (ListBlank.mk l).nth n = l.getI n :=
  rfl
#align turing.list_blank.nth_mk Turing.ListBlank.nth_mk

@[simp]
theorem ListBlank.nth_zero {Γ} [Inhabited Γ] (l : ListBlank Γ) : l.nth 0 = l.head := by
  conv => lhs; rw [← ListBlank.cons_head_tail l]
  exact Quotient.inductionOn' l.tail fun l ↦ rfl
#align turing.list_blank.nth_zero Turing.ListBlank.nth_zero

@[simp]
theorem ListBlank.nth_succ {Γ} [Inhabited Γ] (l : ListBlank Γ) (n : ℕ) :
    l.nth (n + 1) = l.tail.nth n := by
  conv => lhs; rw [← ListBlank.cons_head_tail l]
  exact Quotient.inductionOn' l.tail fun l ↦ rfl
#align turing.list_blank.nth_succ Turing.ListBlank.nth_succ

@[ext]
theorem ListBlank.ext {Γ} [i : Inhabited Γ] {L₁ L₂ : ListBlank Γ} :
    (∀ i, L₁.nth i = L₂.nth i) → L₁ = L₂ := by
  refine' ListBlank.induction_on L₁ fun l₁ ↦ ListBlank.induction_on L₂ fun l₂ H ↦ _
  wlog h : l₁.length ≤ l₂.length
  · cases le_total l₁.length l₂.length <;> [skip; symm] <;> apply this <;> try assumption
    intro
    rw [H]
  refine' Quotient.sound' (Or.inl ⟨l₂.length - l₁.length, _⟩)
  refine' List.ext_get _ fun i h h₂ ↦ Eq.symm _
  · simp only [add_tsub_cancel_of_le h, List.length_append, List.length_replicate]
  simp only [ListBlank.nth_mk] at H
  cases' lt_or_le i l₁.length with h' h'
  · simp only [List.get_append _ h', List.get?_eq_get h, List.get?_eq_get h',
      ← List.getI_eq_get _ h, ← List.getI_eq_get _ h', H]
  · simp only [List.get_append_right' h', List.get_replicate, List.get?_eq_get h,
      List.get?_len_le h', ← List.getI_eq_default _ h', H, List.getI_eq_get _ h]
#align turing.list_blank.ext Turing.ListBlank.ext

/-- Apply a function to a value stored at the nth position of the list. -/
@[simp]
def ListBlank.modifyNth {Γ} [Inhabited Γ] (f : Γ → Γ) : ℕ → ListBlank Γ → ListBlank Γ
  | 0, L => L.tail.cons (f L.head)
  | n + 1, L => (L.tail.modifyNth f n).cons L.head
#align turing.list_blank.modify_nth Turing.ListBlank.modifyNth

theorem ListBlank.nth_modifyNth {Γ} [Inhabited Γ] (f : Γ → Γ) (n i) (L : ListBlank Γ) :
    (L.modifyNth f n).nth i = if i = n then f (L.nth i) else L.nth i := by
  induction' n with n IH generalizing i L
  · cases i <;> simp only [ListBlank.nth_zero, if_true, ListBlank.head_cons, ListBlank.modifyNth,
      ListBlank.nth_succ, if_false, ListBlank.tail_cons, Nat.zero_eq]
  · cases i
    · rw [if_neg (Nat.succ_ne_zero _).symm]
      simp only [ListBlank.nth_zero, ListBlank.head_cons, ListBlank.modifyNth, Nat.zero_eq]
    · simp only [IH, ListBlank.modifyNth, ListBlank.nth_succ, ListBlank.tail_cons, Nat.succ.injEq]
#align turing.list_blank.nth_modify_nth Turing.ListBlank.nth_modifyNth

/-- A pointed map of `Inhabited` types is a map that sends one default value to the other. -/
structure PointedMap.{u, v} (Γ : Type u) (Γ' : Type v) [Inhabited Γ] [Inhabited Γ'] :
    Type max u v where
  f : Γ → Γ'
  map_pt' : f default = default
#align turing.pointed_map Turing.PointedMap

instance {Γ Γ'} [Inhabited Γ] [Inhabited Γ'] : Inhabited (PointedMap Γ Γ') :=
  ⟨⟨default, rfl⟩⟩

instance {Γ Γ'} [Inhabited Γ] [Inhabited Γ'] : CoeFun (PointedMap Γ Γ') fun _ ↦ Γ → Γ' :=
  ⟨PointedMap.f⟩

-- @[simp] -- Porting note (#10685): dsimp can prove this
theorem PointedMap.mk_val {Γ Γ'} [Inhabited Γ] [Inhabited Γ'] (f : Γ → Γ') (pt) :
    (PointedMap.mk f pt : Γ → Γ') = f :=
  rfl
#align turing.pointed_map.mk_val Turing.PointedMap.mk_val

@[simp]
theorem PointedMap.map_pt {Γ Γ'} [Inhabited Γ] [Inhabited Γ'] (f : PointedMap Γ Γ') :
    f default = default :=
  PointedMap.map_pt' _
#align turing.pointed_map.map_pt Turing.PointedMap.map_pt

@[simp]
theorem PointedMap.headI_map {Γ Γ'} [Inhabited Γ] [Inhabited Γ'] (f : PointedMap Γ Γ')
    (l : List Γ) : (l.map f).headI = f l.headI := by
  cases l <;> [exact (PointedMap.map_pt f).symm; rfl]
#align turing.pointed_map.head_map Turing.PointedMap.headI_map

/-- The `map` function on lists is well defined on `ListBlank`s provided that the map is
pointed. -/
def ListBlank.map {Γ Γ'} [Inhabited Γ] [Inhabited Γ'] (f : PointedMap Γ Γ') (l : ListBlank Γ) :
    ListBlank Γ' := by
  apply l.liftOn (fun l ↦ ListBlank.mk (List.map f l))
  rintro l _ ⟨i, rfl⟩; refine' Quotient.sound' (Or.inl ⟨i, _⟩)
  simp only [PointedMap.map_pt, List.map_append, List.map_replicate]
#align turing.list_blank.map Turing.ListBlank.map

@[simp]
theorem ListBlank.map_mk {Γ Γ'} [Inhabited Γ] [Inhabited Γ'] (f : PointedMap Γ Γ') (l : List Γ) :
    (ListBlank.mk l).map f = ListBlank.mk (l.map f) :=
  rfl
#align turing.list_blank.map_mk Turing.ListBlank.map_mk

@[simp]
theorem ListBlank.head_map {Γ Γ'} [Inhabited Γ] [Inhabited Γ'] (f : PointedMap Γ Γ')
    (l : ListBlank Γ) : (l.map f).head = f l.head := by
  conv => lhs; rw [← ListBlank.cons_head_tail l]
  exact Quotient.inductionOn' l fun a ↦ rfl
#align turing.list_blank.head_map Turing.ListBlank.head_map

@[simp]
theorem ListBlank.tail_map {Γ Γ'} [Inhabited Γ] [Inhabited Γ'] (f : PointedMap Γ Γ')
    (l : ListBlank Γ) : (l.map f).tail = l.tail.map f := by
  conv => lhs; rw [← ListBlank.cons_head_tail l]
  exact Quotient.inductionOn' l fun a ↦ rfl
#align turing.list_blank.tail_map Turing.ListBlank.tail_map

@[simp]
theorem ListBlank.map_cons {Γ Γ'} [Inhabited Γ] [Inhabited Γ'] (f : PointedMap Γ Γ')
    (l : ListBlank Γ) (a : Γ) : (l.cons a).map f = (l.map f).cons (f a) := by
  refine' (ListBlank.cons_head_tail _).symm.trans _
  simp only [ListBlank.head_map, ListBlank.head_cons, ListBlank.tail_map, ListBlank.tail_cons]
#align turing.list_blank.map_cons Turing.ListBlank.map_cons

@[simp]
theorem ListBlank.nth_map {Γ Γ'} [Inhabited Γ] [Inhabited Γ'] (f : PointedMap Γ Γ')
    (l : ListBlank Γ) (n : ℕ) : (l.map f).nth n = f (l.nth n) := by
  refine' l.inductionOn fun l ↦ _
  -- Porting note: Added `suffices` to get `simp` to work.
  suffices ((mk l).map f).nth n = f ((mk l).nth n) by exact this
  simp only [List.get?_map, ListBlank.map_mk, ListBlank.nth_mk, List.getI_eq_iget_get?]
  cases l.get? n
  · exact f.2.symm
  · rfl
#align turing.list_blank.nth_map Turing.ListBlank.nth_map

/-- The `i`-th projection as a pointed map. -/
def proj {ι : Type*} {Γ : ι → Type*} [∀ i, Inhabited (Γ i)] (i : ι) :
    PointedMap (∀ i, Γ i) (Γ i) :=
  ⟨fun a ↦ a i, rfl⟩
#align turing.proj Turing.proj

theorem proj_map_nth {ι : Type*} {Γ : ι → Type*} [∀ i, Inhabited (Γ i)] (i : ι) (L n) :
    (ListBlank.map (@proj ι Γ _ i) L).nth n = L.nth n i := by
  rw [ListBlank.nth_map]; rfl
#align turing.proj_map_nth Turing.proj_map_nth

theorem ListBlank.map_modifyNth {Γ Γ'} [Inhabited Γ] [Inhabited Γ'] (F : PointedMap Γ Γ')
    (f : Γ → Γ) (f' : Γ' → Γ') (H : ∀ x, F (f x) = f' (F x)) (n) (L : ListBlank Γ) :
    (L.modifyNth f n).map F = (L.map F).modifyNth f' n := by
  induction' n with n IH generalizing L <;>
    simp only [*, ListBlank.head_map, ListBlank.modifyNth, ListBlank.map_cons, ListBlank.tail_map]
#align turing.list_blank.map_modify_nth Turing.ListBlank.map_modifyNth

/-- Append a list on the left side of a `ListBlank`. -/
@[simp]
def ListBlank.append {Γ} [Inhabited Γ] : List Γ → ListBlank Γ → ListBlank Γ
  | [], L => L
  | a :: l, L => ListBlank.cons a (ListBlank.append l L)
#align turing.list_blank.append Turing.ListBlank.append

@[simp]
theorem ListBlank.append_mk {Γ} [Inhabited Γ] (l₁ l₂ : List Γ) :
    ListBlank.append l₁ (ListBlank.mk l₂) = ListBlank.mk (l₁ ++ l₂) := by
  induction l₁ <;>
    simp only [*, ListBlank.append, List.nil_append, List.cons_append, ListBlank.cons_mk]
#align turing.list_blank.append_mk Turing.ListBlank.append_mk

theorem ListBlank.append_assoc {Γ} [Inhabited Γ] (l₁ l₂ : List Γ) (l₃ : ListBlank Γ) :
    ListBlank.append (l₁ ++ l₂) l₃ = ListBlank.append l₁ (ListBlank.append l₂ l₃) := by
  refine' l₃.inductionOn fun l ↦ _
  -- Porting note: Added `suffices` to get `simp` to work.
  suffices append (l₁ ++ l₂) (mk l) = append l₁ (append l₂ (mk l)) by exact this
  simp only [ListBlank.append_mk, List.append_assoc]
#align turing.list_blank.append_assoc Turing.ListBlank.append_assoc

/-- The `bind` function on lists is well defined on `ListBlank`s provided that the default element
is sent to a sequence of default elements. -/
def ListBlank.bind {Γ Γ'} [Inhabited Γ] [Inhabited Γ'] (l : ListBlank Γ) (f : Γ → List Γ')
    (hf : ∃ n, f default = List.replicate n default) : ListBlank Γ' := by
  apply l.liftOn (fun l ↦ ListBlank.mk (List.bind l f))
  rintro l _ ⟨i, rfl⟩; cases' hf with n e; refine' Quotient.sound' (Or.inl ⟨i * n, _⟩)
  rw [List.append_bind, mul_comm]; congr
  induction' i with i IH; rfl
  simp only [IH, e, List.replicate_add, Nat.mul_succ, add_comm, List.replicate_succ, List.cons_bind]
#align turing.list_blank.bind Turing.ListBlank.bind

@[simp]
theorem ListBlank.bind_mk {Γ Γ'} [Inhabited Γ] [Inhabited Γ'] (l : List Γ) (f : Γ → List Γ') (hf) :
    (ListBlank.mk l).bind f hf = ListBlank.mk (l.bind f) :=
  rfl
#align turing.list_blank.bind_mk Turing.ListBlank.bind_mk

@[simp]
theorem ListBlank.cons_bind {Γ Γ'} [Inhabited Γ] [Inhabited Γ'] (a : Γ) (l : ListBlank Γ)
    (f : Γ → List Γ') (hf) : (l.cons a).bind f hf = (l.bind f hf).append (f a) := by
  refine' l.inductionOn fun l ↦ _
  -- Porting note: Added `suffices` to get `simp` to work.
  suffices ((mk l).cons a).bind f hf = ((mk l).bind f hf).append (f a) by exact this
  simp only [ListBlank.append_mk, ListBlank.bind_mk, ListBlank.cons_mk, List.cons_bind]
#align turing.list_blank.cons_bind Turing.ListBlank.cons_bind

/-- The tape of a Turing machine is composed of a head element (which we imagine to be the
current position of the head), together with two `ListBlank`s denoting the portions of the tape
going off to the left and right. When the Turing machine moves right, an element is pulled from the
right side and becomes the new head, while the head element is consed onto the left side. -/
structure Tape (Γ : Type*) [Inhabited Γ] where
  head : Γ
  left : ListBlank Γ
  right : ListBlank Γ
#align turing.tape Turing.Tape

instance Tape.inhabited {Γ} [Inhabited Γ] : Inhabited (Tape Γ) :=
  ⟨by constructor <;> apply default⟩
#align turing.tape.inhabited Turing.Tape.inhabited

/-- A direction for the Turing machine `move` command, either
  left or right. -/
inductive Dir
  | left
  | right
  deriving DecidableEq, Inhabited
#align turing.dir Turing.Dir

/-- The "inclusive" left side of the tape, including both `left` and `head`. -/
def Tape.left₀ {Γ} [Inhabited Γ] (T : Tape Γ) : ListBlank Γ :=
  T.left.cons T.head
#align turing.tape.left₀ Turing.Tape.left₀

/-- The "inclusive" right side of the tape, including both `right` and `head`. -/
def Tape.right₀ {Γ} [Inhabited Γ] (T : Tape Γ) : ListBlank Γ :=
  T.right.cons T.head
#align turing.tape.right₀ Turing.Tape.right₀

/-- Move the tape in response to a motion of the Turing machine. Note that `T.move Dir.left` makes
`T.left` smaller; the Turing machine is moving left and the tape is moving right. -/
def Tape.move {Γ} [Inhabited Γ] : Dir → Tape Γ → Tape Γ
  | Dir.left, ⟨a, L, R⟩ => ⟨L.head, L.tail, R.cons a⟩
  | Dir.right, ⟨a, L, R⟩ => ⟨R.head, L.cons a, R.tail⟩
#align turing.tape.move Turing.Tape.move

@[simp]
theorem Tape.move_left_right {Γ} [Inhabited Γ] (T : Tape Γ) :
    (T.move Dir.left).move Dir.right = T := by
  cases T; simp [Tape.move]
#align turing.tape.move_left_right Turing.Tape.move_left_right

@[simp]
theorem Tape.move_right_left {Γ} [Inhabited Γ] (T : Tape Γ) :
    (T.move Dir.right).move Dir.left = T := by
  cases T; simp [Tape.move]
#align turing.tape.move_right_left Turing.Tape.move_right_left

/-- Construct a tape from a left side and an inclusive right side. -/
def Tape.mk' {Γ} [Inhabited Γ] (L R : ListBlank Γ) : Tape Γ :=
  ⟨R.head, L, R.tail⟩
#align turing.tape.mk' Turing.Tape.mk'

@[simp]
theorem Tape.mk'_left {Γ} [Inhabited Γ] (L R : ListBlank Γ) : (Tape.mk' L R).left = L :=
  rfl
#align turing.tape.mk'_left Turing.Tape.mk'_left

@[simp]
theorem Tape.mk'_head {Γ} [Inhabited Γ] (L R : ListBlank Γ) : (Tape.mk' L R).head = R.head :=
  rfl
#align turing.tape.mk'_head Turing.Tape.mk'_head

@[simp]
theorem Tape.mk'_right {Γ} [Inhabited Γ] (L R : ListBlank Γ) : (Tape.mk' L R).right = R.tail :=
  rfl
#align turing.tape.mk'_right Turing.Tape.mk'_right

@[simp]
theorem Tape.mk'_right₀ {Γ} [Inhabited Γ] (L R : ListBlank Γ) : (Tape.mk' L R).right₀ = R :=
  ListBlank.cons_head_tail _
#align turing.tape.mk'_right₀ Turing.Tape.mk'_right₀

@[simp]
theorem Tape.mk'_left_right₀ {Γ} [Inhabited Γ] (T : Tape Γ) : Tape.mk' T.left T.right₀ = T := by
  cases T
  simp only [Tape.right₀, Tape.mk', ListBlank.head_cons, ListBlank.tail_cons, eq_self_iff_true,
    and_self_iff]
#align turing.tape.mk'_left_right₀ Turing.Tape.mk'_left_right₀

theorem Tape.exists_mk' {Γ} [Inhabited Γ] (T : Tape Γ) : ∃ L R, T = Tape.mk' L R :=
  ⟨_, _, (Tape.mk'_left_right₀ _).symm⟩
#align turing.tape.exists_mk' Turing.Tape.exists_mk'

@[simp]
theorem Tape.move_left_mk' {Γ} [Inhabited Γ] (L R : ListBlank Γ) :
    (Tape.mk' L R).move Dir.left = Tape.mk' L.tail (R.cons L.head) := by
  simp only [Tape.move, Tape.mk', ListBlank.head_cons, eq_self_iff_true, ListBlank.cons_head_tail,
    and_self_iff, ListBlank.tail_cons]
#align turing.tape.move_left_mk' Turing.Tape.move_left_mk'

@[simp]
theorem Tape.move_right_mk' {Γ} [Inhabited Γ] (L R : ListBlank Γ) :
    (Tape.mk' L R).move Dir.right = Tape.mk' (L.cons R.head) R.tail := by
  simp only [Tape.move, Tape.mk', ListBlank.head_cons, eq_self_iff_true, ListBlank.cons_head_tail,
    and_self_iff, ListBlank.tail_cons]
#align turing.tape.move_right_mk' Turing.Tape.move_right_mk'

/-- Construct a tape from a left side and an inclusive right side. -/
def Tape.mk₂ {Γ} [Inhabited Γ] (L R : List Γ) : Tape Γ :=
  Tape.mk' (ListBlank.mk L) (ListBlank.mk R)
#align turing.tape.mk₂ Turing.Tape.mk₂

/-- Construct a tape from a list, with the head of the list at the TM head and the rest going
to the right. -/
def Tape.mk₁ {Γ} [Inhabited Γ] (l : List Γ) : Tape Γ :=
  Tape.mk₂ [] l
#align turing.tape.mk₁ Turing.Tape.mk₁

/-- The `nth` function of a tape is integer-valued, with index `0` being the head, negative indexes
on the left and positive indexes on the right. (Picture a number line.) -/
def Tape.nth {Γ} [Inhabited Γ] (T : Tape Γ) : ℤ → Γ
  | 0 => T.head
  | (n + 1 : ℕ) => T.right.nth n
  | -(n + 1 : ℕ) => T.left.nth n
#align turing.tape.nth Turing.Tape.nth

@[simp]
theorem Tape.nth_zero {Γ} [Inhabited Γ] (T : Tape Γ) : T.nth 0 = T.1 :=
  rfl
#align turing.tape.nth_zero Turing.Tape.nth_zero

theorem Tape.right₀_nth {Γ} [Inhabited Γ] (T : Tape Γ) (n : ℕ) : T.right₀.nth n = T.nth n := by
  cases n <;> simp only [Tape.nth, Tape.right₀, Int.ofNat_zero, ListBlank.nth_zero,
    ListBlank.nth_succ, ListBlank.head_cons, ListBlank.tail_cons, Nat.zero_eq]
#align turing.tape.right₀_nth Turing.Tape.right₀_nth

@[simp]
theorem Tape.mk'_nth_nat {Γ} [Inhabited Γ] (L R : ListBlank Γ) (n : ℕ) :
    (Tape.mk' L R).nth n = R.nth n := by
  rw [← Tape.right₀_nth, Tape.mk'_right₀]
#align turing.tape.mk'_nth_nat Turing.Tape.mk'_nth_nat

@[simp]
theorem Tape.move_left_nth {Γ} [Inhabited Γ] :
    ∀ (T : Tape Γ) (i : ℤ), (T.move Dir.left).nth i = T.nth (i - 1)
  | ⟨_, L, _⟩, -(n + 1 : ℕ) => (ListBlank.nth_succ _ _).symm
  | ⟨_, L, _⟩, 0 => (ListBlank.nth_zero _).symm
  | ⟨a, L, R⟩, 1 => (ListBlank.nth_zero _).trans (ListBlank.head_cons _ _)
  | ⟨a, L, R⟩, (n + 1 : ℕ) + 1 => by
    rw [add_sub_cancel_right]
    change (R.cons a).nth (n + 1) = R.nth n
    rw [ListBlank.nth_succ, ListBlank.tail_cons]
#align turing.tape.move_left_nth Turing.Tape.move_left_nth

@[simp]
theorem Tape.move_right_nth {Γ} [Inhabited Γ] (T : Tape Γ) (i : ℤ) :
    (T.move Dir.right).nth i = T.nth (i + 1) := by
  conv => rhs; rw [← T.move_right_left]
  rw [Tape.move_left_nth, add_sub_cancel_right]
#align turing.tape.move_right_nth Turing.Tape.move_right_nth

@[simp]
theorem Tape.move_right_n_head {Γ} [Inhabited Γ] (T : Tape Γ) (i : ℕ) :
    ((Tape.move Dir.right)^[i] T).head = T.nth i := by
  induction i generalizing T
  · rfl
  · simp only [*, Tape.move_right_nth, Int.ofNat_succ, iterate_succ, Function.comp_apply]
#align turing.tape.move_right_n_head Turing.Tape.move_right_n_head

/-- Replace the current value of the head on the tape. -/
def Tape.write {Γ} [Inhabited Γ] (b : Γ) (T : Tape Γ) : Tape Γ :=
  { T with head := b }
#align turing.tape.write Turing.Tape.write

@[simp]
theorem Tape.write_self {Γ} [Inhabited Γ] : ∀ T : Tape Γ, T.write T.1 = T := by
  rintro ⟨⟩; rfl
#align turing.tape.write_self Turing.Tape.write_self

@[simp]
theorem Tape.write_nth {Γ} [Inhabited Γ] (b : Γ) :
    ∀ (T : Tape Γ) {i : ℤ}, (T.write b).nth i = if i = 0 then b else T.nth i
  | _, 0 => rfl
  | _, (_ + 1 : ℕ) => rfl
  | _, -(_ + 1 : ℕ) => rfl
#align turing.tape.write_nth Turing.Tape.write_nth

@[simp]
theorem Tape.write_mk' {Γ} [Inhabited Γ] (a b : Γ) (L R : ListBlank Γ) :
    (Tape.mk' L (R.cons a)).write b = Tape.mk' L (R.cons b) := by
  simp only [Tape.write, Tape.mk', ListBlank.head_cons, ListBlank.tail_cons, eq_self_iff_true,
    and_self_iff]
#align turing.tape.write_mk' Turing.Tape.write_mk'

/-- Apply a pointed map to a tape to change the alphabet. -/
def Tape.map {Γ Γ'} [Inhabited Γ] [Inhabited Γ'] (f : PointedMap Γ Γ') (T : Tape Γ) : Tape Γ' :=
  ⟨f T.1, T.2.map f, T.3.map f⟩
#align turing.tape.map Turing.Tape.map

@[simp]
theorem Tape.map_fst {Γ Γ'} [Inhabited Γ] [Inhabited Γ'] (f : PointedMap Γ Γ') :
    ∀ T : Tape Γ, (T.map f).1 = f T.1 := by
  rintro ⟨⟩; rfl
#align turing.tape.map_fst Turing.Tape.map_fst

@[simp]
theorem Tape.map_write {Γ Γ'} [Inhabited Γ] [Inhabited Γ'] (f : PointedMap Γ Γ') (b : Γ) :
    ∀ T : Tape Γ, (T.write b).map f = (T.map f).write (f b) := by
  rintro ⟨⟩; rfl
#align turing.tape.map_write Turing.Tape.map_write

-- Porting note: `simpNF` complains about LHS does not simplify when using the simp lemma on
--               itself, but it does indeed.
@[simp, nolint simpNF]
theorem Tape.write_move_right_n {Γ} [Inhabited Γ] (f : Γ → Γ) (L R : ListBlank Γ) (n : ℕ) :
    ((Tape.move Dir.right)^[n] (Tape.mk' L R)).write (f (R.nth n)) =
      (Tape.move Dir.right)^[n] (Tape.mk' L (R.modifyNth f n)) := by
  induction' n with n IH generalizing L R
  · simp only [ListBlank.nth_zero, ListBlank.modifyNth, iterate_zero_apply, Nat.zero_eq]
    rw [← Tape.write_mk', ListBlank.cons_head_tail]
  simp only [ListBlank.head_cons, ListBlank.nth_succ, ListBlank.modifyNth, Tape.move_right_mk',
    ListBlank.tail_cons, iterate_succ_apply, IH]
#align turing.tape.write_move_right_n Turing.Tape.write_move_right_n

theorem Tape.map_move {Γ Γ'} [Inhabited Γ] [Inhabited Γ'] (f : PointedMap Γ Γ') (T : Tape Γ) (d) :
    (T.move d).map f = (T.map f).move d := by
  cases T
  cases d <;> simp only [Tape.move, Tape.map, ListBlank.head_map, eq_self_iff_true,
    ListBlank.map_cons, and_self_iff, ListBlank.tail_map]
#align turing.tape.map_move Turing.Tape.map_move

theorem Tape.map_mk' {Γ Γ'} [Inhabited Γ] [Inhabited Γ'] (f : PointedMap Γ Γ') (L R : ListBlank Γ) :
    (Tape.mk' L R).map f = Tape.mk' (L.map f) (R.map f) := by
  simp only [Tape.mk', Tape.map, ListBlank.head_map, eq_self_iff_true, and_self_iff,
    ListBlank.tail_map]
#align turing.tape.map_mk' Turing.Tape.map_mk'

theorem Tape.map_mk₂ {Γ Γ'} [Inhabited Γ] [Inhabited Γ'] (f : PointedMap Γ Γ') (L R : List Γ) :
    (Tape.mk₂ L R).map f = Tape.mk₂ (L.map f) (R.map f) := by
  simp only [Tape.mk₂, Tape.map_mk', ListBlank.map_mk]
#align turing.tape.map_mk₂ Turing.Tape.map_mk₂

theorem Tape.map_mk₁ {Γ Γ'} [Inhabited Γ] [Inhabited Γ'] (f : PointedMap Γ Γ') (l : List Γ) :
    (Tape.mk₁ l).map f = Tape.mk₁ (l.map f) :=
  Tape.map_mk₂ _ _ _
#align turing.tape.map_mk₁ Turing.Tape.map_mk₁

/-- Run a state transition function `σ → Option σ` "to completion". The return value is the last
state returned before a `none` result. If the state transition function always returns `some`,
then the computation diverges, returning `Part.none`. -/
def eval {σ} (f : σ → Option σ) : σ → Part σ :=
  PFun.fix fun s ↦ Part.some <| (f s).elim (Sum.inl s) Sum.inr
#align turing.eval Turing.eval

/-- The reflexive transitive closure of a state transition function. `Reaches f a b` means
there is a finite sequence of steps `f a = some a₁`, `f a₁ = some a₂`, ... such that `aₙ = b`.
This relation permits zero steps of the state transition function. -/
def Reaches {σ} (f : σ → Option σ) : σ → σ → Prop :=
  ReflTransGen fun a b ↦ b ∈ f a
#align turing.reaches Turing.Reaches

/-- The transitive closure of a state transition function. `Reaches₁ f a b` means there is a
nonempty finite sequence of steps `f a = some a₁`, `f a₁ = some a₂`, ... such that `aₙ = b`.
This relation does not permit zero steps of the state transition function. -/
def Reaches₁ {σ} (f : σ → Option σ) : σ → σ → Prop :=
  TransGen fun a b ↦ b ∈ f a
#align turing.reaches₁ Turing.Reaches₁

theorem reaches₁_eq {σ} {f : σ → Option σ} {a b c} (h : f a = f b) :
    Reaches₁ f a c ↔ Reaches₁ f b c :=
  TransGen.head'_iff.trans (TransGen.head'_iff.trans <| by rw [h]).symm
#align turing.reaches₁_eq Turing.reaches₁_eq

theorem reaches_total {σ} {f : σ → Option σ} {a b c} (hab : Reaches f a b) (hac : Reaches f a c) :
    Reaches f b c ∨ Reaches f c b :=
  ReflTransGen.total_of_right_unique (fun _ _ _ ↦ Option.mem_unique) hab hac
#align turing.reaches_total Turing.reaches_total

theorem reaches₁_fwd {σ} {f : σ → Option σ} {a b c} (h₁ : Reaches₁ f a c) (h₂ : b ∈ f a) :
    Reaches f b c := by
  rcases TransGen.head'_iff.1 h₁ with ⟨b', hab, hbc⟩
  cases Option.mem_unique hab h₂; exact hbc
#align turing.reaches₁_fwd Turing.reaches₁_fwd

/-- A variation on `Reaches`. `Reaches₀ f a b` holds if whenever `Reaches₁ f b c` then
`Reaches₁ f a c`. This is a weaker property than `Reaches` and is useful for replacing states with
equivalent states without taking a step. -/
def Reaches₀ {σ} (f : σ → Option σ) (a b : σ) : Prop :=
  ∀ c, Reaches₁ f b c → Reaches₁ f a c
#align turing.reaches₀ Turing.Reaches₀

theorem Reaches₀.trans {σ} {f : σ → Option σ} {a b c : σ} (h₁ : Reaches₀ f a b)
    (h₂ : Reaches₀ f b c) : Reaches₀ f a c
  | _, h₃ => h₁ _ (h₂ _ h₃)
#align turing.reaches₀.trans Turing.Reaches₀.trans

@[refl]
theorem Reaches₀.refl {σ} {f : σ → Option σ} (a : σ) : Reaches₀ f a a
  | _, h => h
#align turing.reaches₀.refl Turing.Reaches₀.refl

theorem Reaches₀.single {σ} {f : σ → Option σ} {a b : σ} (h : b ∈ f a) : Reaches₀ f a b
  | _, h₂ => h₂.head h
#align turing.reaches₀.single Turing.Reaches₀.single

theorem Reaches₀.head {σ} {f : σ → Option σ} {a b c : σ} (h : b ∈ f a) (h₂ : Reaches₀ f b c) :
    Reaches₀ f a c :=
  (Reaches₀.single h).trans h₂
#align turing.reaches₀.head Turing.Reaches₀.head

theorem Reaches₀.tail {σ} {f : σ → Option σ} {a b c : σ} (h₁ : Reaches₀ f a b) (h : c ∈ f b) :
    Reaches₀ f a c :=
  h₁.trans (Reaches₀.single h)
#align turing.reaches₀.tail Turing.Reaches₀.tail

theorem reaches₀_eq {σ} {f : σ → Option σ} {a b} (e : f a = f b) : Reaches₀ f a b
  | _, h => (reaches₁_eq e).2 h
#align turing.reaches₀_eq Turing.reaches₀_eq

theorem Reaches₁.to₀ {σ} {f : σ → Option σ} {a b : σ} (h : Reaches₁ f a b) : Reaches₀ f a b
  | _, h₂ => h.trans h₂
#align turing.reaches₁.to₀ Turing.Reaches₁.to₀

theorem Reaches.to₀ {σ} {f : σ → Option σ} {a b : σ} (h : Reaches f a b) : Reaches₀ f a b
  | _, h₂ => h₂.trans_right h
#align turing.reaches.to₀ Turing.Reaches.to₀

theorem Reaches₀.tail' {σ} {f : σ → Option σ} {a b c : σ} (h : Reaches₀ f a b) (h₂ : c ∈ f b) :
    Reaches₁ f a c :=
  h _ (TransGen.single h₂)
#align turing.reaches₀.tail' Turing.Reaches₀.tail'

/-- (co-)Induction principle for `eval`. If a property `C` holds of any point `a` evaluating to `b`
which is either terminal (meaning `a = b`) or where the next point also satisfies `C`, then it
holds of any point where `eval f a` evaluates to `b`. This formalizes the notion that if
`eval f a` evaluates to `b` then it reaches terminal state `b` in finitely many steps. -/
@[elab_as_elim]
def evalInduction {σ} {f : σ → Option σ} {b : σ} {C : σ → Sort*} {a : σ}
    (h : b ∈ eval f a) (H : ∀ a, b ∈ eval f a → (∀ a', f a = some a' → C a') → C a) : C a :=
  PFun.fixInduction h fun a' ha' h' ↦
    H _ ha' fun b' e ↦ h' _ <| Part.mem_some_iff.2 <| by rw [e]; rfl
#align turing.eval_induction Turing.evalInduction

theorem mem_eval {σ} {f : σ → Option σ} {a b} : b ∈ eval f a ↔ Reaches f a b ∧ f b = none := by
  refine' ⟨fun h ↦ _, fun ⟨h₁, h₂⟩ ↦ _⟩
  · -- Porting note(#PPPPP): Explicitly specify `c`.
    refine' @evalInduction _ _ _ (fun a ↦ Reaches f a b ∧ f b = none) _ h fun a h IH ↦ _
    cases' e : f a with a'
    · rw [Part.mem_unique h
          (PFun.mem_fix_iff.2 <| Or.inl <| Part.mem_some_iff.2 <| by rw [e] <;> rfl)]
      exact ⟨ReflTransGen.refl, e⟩
    · rcases PFun.mem_fix_iff.1 h with (h | ⟨_, h, _⟩) <;> rw [e] at h <;>
        cases Part.mem_some_iff.1 h
      cases' IH a' e with h₁ h₂
      exact ⟨ReflTransGen.head e h₁, h₂⟩
  · refine' ReflTransGen.head_induction_on h₁ _ fun h _ IH ↦ _
    · refine' PFun.mem_fix_iff.2 (Or.inl _)
      rw [h₂]
      apply Part.mem_some
    · refine' PFun.mem_fix_iff.2 (Or.inr ⟨_, _, IH⟩)
      rw [h]
      apply Part.mem_some
#align turing.mem_eval Turing.mem_eval

theorem eval_maximal₁ {σ} {f : σ → Option σ} {a b} (h : b ∈ eval f a) (c) : ¬Reaches₁ f b c
  | bc => by
    let ⟨_, b0⟩ := mem_eval.1 h
    let ⟨b', h', _⟩ := TransGen.head'_iff.1 bc
    cases b0.symm.trans h'
#align turing.eval_maximal₁ Turing.eval_maximal₁

theorem eval_maximal {σ} {f : σ → Option σ} {a b} (h : b ∈ eval f a) {c} : Reaches f b c ↔ c = b :=
  let ⟨_, b0⟩ := mem_eval.1 h
  reflTransGen_iff_eq fun b' h' ↦ by cases b0.symm.trans h'
#align turing.eval_maximal Turing.eval_maximal

theorem reaches_eval {σ} {f : σ → Option σ} {a b} (ab : Reaches f a b) : eval f a = eval f b := by
  refine' Part.ext fun _ ↦ ⟨fun h ↦ _, fun h ↦ _⟩
  · have ⟨ac, c0⟩ := mem_eval.1 h
    exact mem_eval.2 ⟨(or_iff_left_of_imp fun cb ↦ (eval_maximal h).1 cb ▸ ReflTransGen.refl).1
      (reaches_total ab ac), c0⟩
  · have ⟨bc, c0⟩ := mem_eval.1 h
    exact mem_eval.2 ⟨ab.trans bc, c0⟩
#align turing.reaches_eval Turing.reaches_eval

/-- Given a relation `tr : σ₁ → σ₂ → Prop` between state spaces, and state transition functions
`f₁ : σ₁ → Option σ₁` and `f₂ : σ₂ → Option σ₂`, `Respects f₁ f₂ tr` means that if `tr a₁ a₂` holds
initially and `f₁` takes a step to `a₂` then `f₂` will take one or more steps before reaching a
state `b₂` satisfying `tr a₂ b₂`, and if `f₁ a₁` terminates then `f₂ a₂` also terminates.
Such a relation `tr` is also known as a refinement. -/
def Respects {σ₁ σ₂} (f₁ : σ₁ → Option σ₁) (f₂ : σ₂ → Option σ₂) (tr : σ₁ → σ₂ → Prop) :=
  ∀ ⦃a₁ a₂⦄, tr a₁ a₂ → (match f₁ a₁ with
    | some b₁ => ∃ b₂, tr b₁ b₂ ∧ Reaches₁ f₂ a₂ b₂
    | none => f₂ a₂ = none : Prop)
#align turing.respects Turing.Respects

theorem tr_reaches₁ {σ₁ σ₂ f₁ f₂} {tr : σ₁ → σ₂ → Prop} (H : Respects f₁ f₂ tr) {a₁ a₂}
    (aa : tr a₁ a₂) {b₁} (ab : Reaches₁ f₁ a₁ b₁) : ∃ b₂, tr b₁ b₂ ∧ Reaches₁ f₂ a₂ b₂ := by
  induction' ab with c₁ ac c₁ d₁ _ cd IH
  · have := H aa
    rwa [show f₁ a₁ = _ from ac] at this
  · rcases IH with ⟨c₂, cc, ac₂⟩
    have := H cc
    rw [show f₁ c₁ = _ from cd] at this
    rcases this with ⟨d₂, dd, cd₂⟩
    exact ⟨_, dd, ac₂.trans cd₂⟩
#align turing.tr_reaches₁ Turing.tr_reaches₁

theorem tr_reaches {σ₁ σ₂ f₁ f₂} {tr : σ₁ → σ₂ → Prop} (H : Respects f₁ f₂ tr) {a₁ a₂}
    (aa : tr a₁ a₂) {b₁} (ab : Reaches f₁ a₁ b₁) : ∃ b₂, tr b₁ b₂ ∧ Reaches f₂ a₂ b₂ := by
  rcases reflTransGen_iff_eq_or_transGen.1 ab with (rfl | ab)
  · exact ⟨_, aa, ReflTransGen.refl⟩
  · have ⟨b₂, bb, h⟩ := tr_reaches₁ H aa ab
    exact ⟨b₂, bb, h.to_reflTransGen⟩
#align turing.tr_reaches Turing.tr_reaches

theorem tr_reaches_rev {σ₁ σ₂ f₁ f₂} {tr : σ₁ → σ₂ → Prop} (H : Respects f₁ f₂ tr) {a₁ a₂}
    (aa : tr a₁ a₂) {b₂} (ab : Reaches f₂ a₂ b₂) :
    ∃ c₁ c₂, Reaches f₂ b₂ c₂ ∧ tr c₁ c₂ ∧ Reaches f₁ a₁ c₁ := by
  induction' ab with c₂ d₂ _ cd IH
  · exact ⟨_, _, ReflTransGen.refl, aa, ReflTransGen.refl⟩
  · rcases IH with ⟨e₁, e₂, ce, ee, ae⟩
    rcases ReflTransGen.cases_head ce with (rfl | ⟨d', cd', de⟩)
    · have := H ee
      revert this
      cases' eg : f₁ e₁ with g₁ <;> simp only [Respects, and_imp, exists_imp]
      · intro c0
        cases cd.symm.trans c0
      · intro g₂ gg cg
        rcases TransGen.head'_iff.1 cg with ⟨d', cd', dg⟩
        cases Option.mem_unique cd cd'
        exact ⟨_, _, dg, gg, ae.tail eg⟩
    · cases Option.mem_unique cd cd'
      exact ⟨_, _, de, ee, ae⟩
#align turing.tr_reaches_rev Turing.tr_reaches_rev

theorem tr_eval {σ₁ σ₂ f₁ f₂} {tr : σ₁ → σ₂ → Prop} (H : Respects f₁ f₂ tr) {a₁ b₁ a₂}
    (aa : tr a₁ a₂) (ab : b₁ ∈ eval f₁ a₁) : ∃ b₂, tr b₁ b₂ ∧ b₂ ∈ eval f₂ a₂ := by
  cases' mem_eval.1 ab with ab b0
  rcases tr_reaches H aa ab with ⟨b₂, bb, ab⟩
  refine' ⟨_, bb, mem_eval.2 ⟨ab, _⟩⟩
  have := H bb; rwa [b0] at this
#align turing.tr_eval Turing.tr_eval

theorem tr_eval_rev {σ₁ σ₂ f₁ f₂} {tr : σ₁ → σ₂ → Prop} (H : Respects f₁ f₂ tr) {a₁ b₂ a₂}
    (aa : tr a₁ a₂) (ab : b₂ ∈ eval f₂ a₂) : ∃ b₁, tr b₁ b₂ ∧ b₁ ∈ eval f₁ a₁ := by
  cases' mem_eval.1 ab with ab b0
  rcases tr_reaches_rev H aa ab with ⟨c₁, c₂, bc, cc, ac⟩
  cases (reflTransGen_iff_eq (Option.eq_none_iff_forall_not_mem.1 b0)).1 bc
  refine' ⟨_, cc, mem_eval.2 ⟨ac, _⟩⟩
  have := H cc
  cases' hfc : f₁ c₁ with d₁
  · rfl
  rw [hfc] at this
  rcases this with ⟨d₂, _, bd⟩
  rcases TransGen.head'_iff.1 bd with ⟨e, h, _⟩
  cases b0.symm.trans h
#align turing.tr_eval_rev Turing.tr_eval_rev

theorem tr_eval_dom {σ₁ σ₂ f₁ f₂} {tr : σ₁ → σ₂ → Prop} (H : Respects f₁ f₂ tr) {a₁ a₂}
    (aa : tr a₁ a₂) : (eval f₂ a₂).Dom ↔ (eval f₁ a₁).Dom :=
  ⟨fun h ↦
    let ⟨_, _, h, _⟩ := tr_eval_rev H aa ⟨h, rfl⟩
    h,
    fun h ↦
    let ⟨_, _, h, _⟩ := tr_eval H aa ⟨h, rfl⟩
    h⟩
#align turing.tr_eval_dom Turing.tr_eval_dom

/-- A simpler version of `Respects` when the state transition relation `tr` is a function. -/
def FRespects {σ₁ σ₂} (f₂ : σ₂ → Option σ₂) (tr : σ₁ → σ₂) (a₂ : σ₂) : Option σ₁ → Prop
  | some b₁ => Reaches₁ f₂ a₂ (tr b₁)
  | none => f₂ a₂ = none
#align turing.frespects Turing.FRespects

theorem frespects_eq {σ₁ σ₂} {f₂ : σ₂ → Option σ₂} {tr : σ₁ → σ₂} {a₂ b₂} (h : f₂ a₂ = f₂ b₂) :
    ∀ {b₁}, FRespects f₂ tr a₂ b₁ ↔ FRespects f₂ tr b₂ b₁
  | some b₁ => reaches₁_eq h
  | none => by unfold FRespects; rw [h]
#align turing.frespects_eq Turing.frespects_eq

theorem fun_respects {σ₁ σ₂ f₁ f₂} {tr : σ₁ → σ₂} :
    (Respects f₁ f₂ fun a b ↦ tr a = b) ↔ ∀ ⦃a₁⦄, FRespects f₂ tr (tr a₁) (f₁ a₁) :=
  forall_congr' fun a₁ ↦ by
    cases f₁ a₁ <;> simp only [FRespects, Respects, exists_eq_left', forall_eq']
#align turing.fun_respects Turing.fun_respects

theorem tr_eval' {σ₁ σ₂} (f₁ : σ₁ → Option σ₁) (f₂ : σ₂ → Option σ₂) (tr : σ₁ → σ₂)
    (H : Respects f₁ f₂ fun a b ↦ tr a = b) (a₁) : eval f₂ (tr a₁) = tr <$> eval f₁ a₁ :=
  Part.ext fun b₂ ↦
    ⟨fun h ↦
      let ⟨b₁, bb, hb⟩ := tr_eval_rev H rfl h
      (Part.mem_map_iff _).2 ⟨b₁, hb, bb⟩,
      fun h ↦ by
      rcases (Part.mem_map_iff _).1 h with ⟨b₁, ab, bb⟩
      rcases tr_eval H rfl ab with ⟨_, rfl, h⟩
      rwa [bb] at h⟩
#align turing.tr_eval' Turing.tr_eval'

/-!
## The TM0 model

A TM0 Turing machine is essentially a Post-Turing machine, adapted for type theory.

A Post-Turing machine with symbol type `Γ` and label type `Λ` is a function
`Λ → Γ → Option (Λ × Stmt)`, where a `Stmt` can be either `move left`, `move right` or `write a`
for `a : Γ`. The machine works over a "tape", a doubly-infinite sequence of elements of `Γ`, and
an instantaneous configuration, `Cfg`, is a label `q : Λ` indicating the current internal state of
the machine, and a `Tape Γ` (which is essentially `ℤ →₀ Γ`). The evolution is described by the
`step` function:

* If `M q T.head = none`, then the machine halts.
* If `M q T.head = some (q', s)`, then the machine performs action `s : Stmt` and then transitions
  to state `q'`.

The initial state takes a `List Γ` and produces a `Tape Γ` where the head of the list is the head
of the tape and the rest of the list extends to the right, with the left side all blank. The final
state takes the entire right side of the tape right or equal to the current position of the
machine. (This is actually a `ListBlank Γ`, not a `List Γ`, because we don't know, at this level
of generality, where the output ends. If equality to `default : Γ` is decidable we can trim the list
to remove the infinite tail of blanks.)
-/


namespace TM0

-- "TM0"
set_option linter.uppercaseLean3 false

section

-- type of tape symbols
variable (Γ : Type*) [Inhabited Γ]

-- type of "labels" or TM states
variable (Λ : Type*) [Inhabited Λ]

/-- A Turing machine "statement" is just a command to either move
  left or right, or write a symbol on the tape. -/
inductive Stmt
  | move : Dir → Stmt
  | write : Γ → Stmt
#align turing.TM0.stmt Turing.TM0.Stmt

local notation "Stmt₀" => Stmt Γ  -- Porting note (#10750): added this to clean up types.

instance Stmt.inhabited : Inhabited Stmt₀ :=
  ⟨Stmt.write default⟩
#align turing.TM0.stmt.inhabited Turing.TM0.Stmt.inhabited

/-- A Post-Turing machine with symbol type `Γ` and label type `Λ`
  is a function which, given the current state `q : Λ` and
  the tape head `a : Γ`, either halts (returns `none`) or returns
  a new state `q' : Λ` and a `Stmt` describing what to do,
  either a move left or right, or a write command.

  Both `Λ` and `Γ` are required to be inhabited; the default value
  for `Γ` is the "blank" tape value, and the default value of `Λ` is
  the initial state. -/
@[nolint unusedArguments] -- this is a deliberate addition, see comment
def Machine [Inhabited Λ] :=
  Λ → Γ → Option (Λ × Stmt₀)
#align turing.TM0.machine Turing.TM0.Machine

local notation "Machine₀" => Machine Γ Λ  -- Porting note (#10750): added this to clean up types.

instance Machine.inhabited : Inhabited Machine₀ := by
  unfold Machine; infer_instance
#align turing.TM0.machine.inhabited Turing.TM0.Machine.inhabited

/-- The configuration state of a Turing machine during operation
  consists of a label (machine state), and a tape, represented in
  the form `(a, L, R)` meaning the tape looks like `L.rev ++ [a] ++ R`
  with the machine currently reading the `a`. The lists are
  automatically extended with blanks as the machine moves around. -/
structure Cfg where
  q : Λ
  Tape : Tape Γ
#align turing.TM0.cfg Turing.TM0.Cfg

local notation "Cfg₀" => Cfg Γ Λ  -- Porting note (#10750): added this to clean up types.

instance Cfg.inhabited : Inhabited Cfg₀ :=
  ⟨⟨default, default⟩⟩
#align turing.TM0.cfg.inhabited Turing.TM0.Cfg.inhabited

variable {Γ Λ}

/-- Execution semantics of the Turing machine. -/
def step (M : Machine₀) : Cfg₀ → Option Cfg₀ :=
  fun ⟨q, T⟩ ↦ (M q T.1).map fun ⟨q', a⟩ ↦ ⟨q', match a with
    | Stmt.move d => T.move d
    | Stmt.write a => T.write a⟩
#align turing.TM0.step Turing.TM0.step

/-- The statement `Reaches M s₁ s₂` means that `s₂` is obtained
  starting from `s₁` after a finite number of steps from `s₂`. -/
def Reaches (M : Machine₀) : Cfg₀ → Cfg₀ → Prop :=
  ReflTransGen fun a b ↦ b ∈ step M a
#align turing.TM0.reaches Turing.TM0.Reaches

/-- The initial configuration. -/
def init (l : List Γ) : Cfg₀ :=
  ⟨default, Tape.mk₁ l⟩
#align turing.TM0.init Turing.TM0.init

/-- Evaluate a Turing machine on initial input to a final state,
  if it terminates. -/
def eval (M : Machine₀) (l : List Γ) : Part (ListBlank Γ) :=
  (Turing.eval (step M) (init l)).map fun c ↦ c.Tape.right₀
#align turing.TM0.eval Turing.TM0.eval

/-- The raw definition of a Turing machine does not require that
  `Γ` and `Λ` are finite, and in practice we will be interested
  in the infinite `Λ` case. We recover instead a notion of
  "effectively finite" Turing machines, which only make use of a
  finite subset of their states. We say that a set `S ⊆ Λ`
  supports a Turing machine `M` if `S` is closed under the
  transition function and contains the initial state. -/
def Supports (M : Machine₀) (S : Set Λ) :=
  default ∈ S ∧ ∀ {q a q' s}, (q', s) ∈ M q a → q ∈ S → q' ∈ S
#align turing.TM0.supports Turing.TM0.Supports

theorem step_supports (M : Machine₀) {S : Set Λ} (ss : Supports M S) :
    ∀ {c c' : Cfg₀}, c' ∈ step M c → c.q ∈ S → c'.q ∈ S := by
  intro ⟨q, T⟩ c' h₁ h₂
  rcases Option.map_eq_some'.1 h₁ with ⟨⟨q', a⟩, h, rfl⟩
  exact ss.2 h h₂
#align turing.TM0.step_supports Turing.TM0.step_supports

theorem univ_supports (M : Machine₀) : Supports M Set.univ := by
  constructor <;> intros <;> apply Set.mem_univ
#align turing.TM0.univ_supports Turing.TM0.univ_supports

end

section

variable {Γ : Type*} [Inhabited Γ]
variable {Γ' : Type*} [Inhabited Γ']
variable {Λ : Type*} [Inhabited Λ]
variable {Λ' : Type*} [Inhabited Λ']

/-- Map a TM statement across a function. This does nothing to move statements and maps the write
values. -/
def Stmt.map (f : PointedMap Γ Γ') : Stmt Γ → Stmt Γ'
  | Stmt.move d => Stmt.move d
  | Stmt.write a => Stmt.write (f a)
#align turing.TM0.stmt.map Turing.TM0.Stmt.map

/-- Map a configuration across a function, given `f : Γ → Γ'` a map of the alphabets and
`g : Λ → Λ'` a map of the machine states. -/
def Cfg.map (f : PointedMap Γ Γ') (g : Λ → Λ') : Cfg Γ Λ → Cfg Γ' Λ'
  | ⟨q, T⟩ => ⟨g q, T.map f⟩
#align turing.TM0.cfg.map Turing.TM0.Cfg.map

variable (M : Machine Γ Λ) (f₁ : PointedMap Γ Γ') (f₂ : PointedMap Γ' Γ) (g₁ : Λ → Λ') (g₂ : Λ' → Λ)

/-- Because the state transition function uses the alphabet and machine states in both the input
and output, to map a machine from one alphabet and machine state space to another we need functions
in both directions, essentially an `Equiv` without the laws. -/
def Machine.map : Machine Γ' Λ'
  | q, l => (M (g₂ q) (f₂ l)).map (Prod.map g₁ (Stmt.map f₁))
#align turing.TM0.machine.map Turing.TM0.Machine.map

theorem Machine.map_step {S : Set Λ} (f₂₁ : Function.RightInverse f₁ f₂)
    (g₂₁ : ∀ q ∈ S, g₂ (g₁ q) = q) :
    ∀ c : Cfg Γ Λ,
      c.q ∈ S → (step M c).map (Cfg.map f₁ g₁) = step (M.map f₁ f₂ g₁ g₂) (Cfg.map f₁ g₁ c)
  | ⟨q, T⟩, h => by
    unfold step Machine.map Cfg.map
    simp only [Turing.Tape.map_fst, g₂₁ q h, f₂₁ _]
    rcases M q T.1 with (_ | ⟨q', d | a⟩); · rfl
    · simp only [step, Cfg.map, Option.map_some', Tape.map_move f₁]
      rfl
    · simp only [step, Cfg.map, Option.map_some', Tape.map_write]
      rfl
#align turing.TM0.machine.map_step Turing.TM0.Machine.map_step

theorem map_init (g₁ : PointedMap Λ Λ') (l : List Γ) : (init l).map f₁ g₁ = init (l.map f₁) :=
  congr (congr_arg Cfg.mk g₁.map_pt) (Tape.map_mk₁ _ _)
#align turing.TM0.map_init Turing.TM0.map_init

theorem Machine.map_respects (g₁ : PointedMap Λ Λ') (g₂ : Λ' → Λ) {S} (ss : Supports M S)
    (f₂₁ : Function.RightInverse f₁ f₂) (g₂₁ : ∀ q ∈ S, g₂ (g₁ q) = q) :
    Respects (step M) (step (M.map f₁ f₂ g₁ g₂)) fun a b ↦ a.q ∈ S ∧ Cfg.map f₁ g₁ a = b := by
  intro c _ ⟨cs, rfl⟩
  cases e : step M c
  · rw [← M.map_step f₁ f₂ g₁ g₂ f₂₁ g₂₁ _ cs, e]
    rfl
  · refine' ⟨_, ⟨step_supports M ss e cs, rfl⟩, TransGen.single _⟩
    rw [← M.map_step f₁ f₂ g₁ g₂ f₂₁ g₂₁ _ cs, e]
    rfl
#align turing.TM0.machine.map_respects Turing.TM0.Machine.map_respects

end

end TM0

/-!
## The TM1 model

The TM1 model is a simplification and extension of TM0 (Post-Turing model) in the direction of
Wang B-machines. The machine's internal state is extended with a (finite) store `σ` of variables
that may be accessed and updated at any time.

A machine is given by a `Λ` indexed set of procedures or functions. Each function has a body which
is a `Stmt`. Most of the regular commands are allowed to use the current value `a` of the local
variables and the value `T.head` on the tape to calculate what to write or how to change local
state, but the statements themselves have a fixed structure. The `Stmt`s can be as follows:

* `move d q`: move left or right, and then do `q`
* `write (f : Γ → σ → Γ) q`: write `f a T.head` to the tape, then do `q`
* `load (f : Γ → σ → σ) q`: change the internal state to `f a T.head`
* `branch (f : Γ → σ → Bool) qtrue qfalse`: If `f a T.head` is true, do `qtrue`, else `qfalse`
* `goto (f : Γ → σ → Λ)`: Go to label `f a T.head`
* `halt`: Transition to the halting state, which halts on the following step

Note that here most statements do not have labels; `goto` commands can only go to a new function.
Only the `goto` and `halt` statements actually take a step; the rest is done by recursion on
statements and so take 0 steps. (There is a uniform bound on how many statements can be executed
before the next `goto`, so this is an `O(1)` speedup with the constant depending on the machine.)

The `halt` command has a one step stutter before actually halting so that any changes made before
the halt have a chance to be "committed", since the `eval` relation uses the final configuration
before the halt as the output, and `move` and `write` etc. take 0 steps in this model.
-/


namespace TM1

-- "TM1"
set_option linter.uppercaseLean3 false

section

variable (Γ : Type*) [Inhabited Γ]

-- Type of tape symbols
variable (Λ : Type*)

-- Type of function labels
variable (σ : Type*)

-- Type of variable settings
/-- The TM1 model is a simplification and extension of TM0
  (Post-Turing model) in the direction of Wang B-machines. The machine's
  internal state is extended with a (finite) store `σ` of variables
  that may be accessed and updated at any time.
  A machine is given by a `Λ` indexed set of procedures or functions.
  Each function has a body which is a `Stmt`, which can either be a
  `move` or `write` command, a `branch` (if statement based on the
  current tape value), a `load` (set the variable value),
  a `goto` (call another function), or `halt`. Note that here
  most statements do not have labels; `goto` commands can only
  go to a new function. All commands have access to the variable value
  and current tape value. -/
inductive Stmt
  | move : Dir → Stmt → Stmt
  | write : (Γ → σ → Γ) → Stmt → Stmt
  | load : (Γ → σ → σ) → Stmt → Stmt
  | branch : (Γ → σ → Bool) → Stmt → Stmt → Stmt
  | goto : (Γ → σ → Λ) → Stmt
  | halt : Stmt
#align turing.TM1.stmt Turing.TM1.Stmt

local notation "Stmt₁" => Stmt Γ Λ σ  -- Porting note (#10750): added this to clean up types.

open Stmt

instance Stmt.inhabited : Inhabited Stmt₁ :=
  ⟨halt⟩
#align turing.TM1.stmt.inhabited Turing.TM1.Stmt.inhabited

/-- The configuration of a TM1 machine is given by the currently
  evaluating statement, the variable store value, and the tape. -/
structure Cfg where
  l : Option Λ
  var : σ
  Tape : Tape Γ
#align turing.TM1.cfg Turing.TM1.Cfg

local notation "Cfg₁" => Cfg Γ Λ σ  -- Porting note (#10750): added this to clean up types.

instance Cfg.inhabited [Inhabited σ] : Inhabited Cfg₁ :=
  ⟨⟨default, default, default⟩⟩
#align turing.TM1.cfg.inhabited Turing.TM1.Cfg.inhabited

variable {Γ Λ σ}

/-- The semantics of TM1 evaluation. -/
def stepAux : Stmt₁ → σ → Tape Γ → Cfg₁
  | move d q, v, T => stepAux q v (T.move d)
  | write a q, v, T => stepAux q v (T.write (a T.1 v))
  | load s q, v, T => stepAux q (s T.1 v) T
  | branch p q₁ q₂, v, T => cond (p T.1 v) (stepAux q₁ v T) (stepAux q₂ v T)
  | goto l, v, T => ⟨some (l T.1 v), v, T⟩
  | halt, v, T => ⟨none, v, T⟩
#align turing.TM1.step_aux Turing.TM1.stepAux

/-- The state transition function. -/
def step (M : Λ → Stmt₁) : Cfg₁ → Option Cfg₁
  | ⟨none, _, _⟩ => none
  | ⟨some l, v, T⟩ => some (stepAux (M l) v T)
#align turing.TM1.step Turing.TM1.step

/-- A set `S` of labels supports the statement `q` if all the `goto`
  statements in `q` refer only to other functions in `S`. -/
def SupportsStmt (S : Finset Λ) : Stmt₁ → Prop
  | move _ q => SupportsStmt S q
  | write _ q => SupportsStmt S q
  | load _ q => SupportsStmt S q
  | branch _ q₁ q₂ => SupportsStmt S q₁ ∧ SupportsStmt S q₂
  | goto l => ∀ a v, l a v ∈ S
  | halt => True
#align turing.TM1.supports_stmt Turing.TM1.SupportsStmt

open scoped Classical

/-- The subterm closure of a statement. -/
noncomputable def stmts₁ : Stmt₁ → Finset Stmt₁
  | Q@(move _ q) => insert Q (stmts₁ q)
  | Q@(write _ q) => insert Q (stmts₁ q)
  | Q@(load _ q) => insert Q (stmts₁ q)
  | Q@(branch _ q₁ q₂) => insert Q (stmts₁ q₁ ∪ stmts₁ q₂)
  | Q => {Q}
#align turing.TM1.stmts₁ Turing.TM1.stmts₁

theorem stmts₁_self {q : Stmt₁} : q ∈ stmts₁ q := by
  cases q <;> simp only [stmts₁, Finset.mem_insert_self, Finset.mem_singleton_self]
#align turing.TM1.stmts₁_self Turing.TM1.stmts₁_self

theorem stmts₁_trans {q₁ q₂ : Stmt₁} : q₁ ∈ stmts₁ q₂ → stmts₁ q₁ ⊆ stmts₁ q₂ := by
  intro h₁₂ q₀ h₀₁
  induction q₂ with (
    simp only [stmts₁] at h₁₂ ⊢
    simp only [Finset.mem_insert, Finset.mem_union, Finset.mem_singleton] at h₁₂)
  | branch p q₁ q₂ IH₁ IH₂ =>
    rcases h₁₂ with (rfl | h₁₂ | h₁₂)
    · unfold stmts₁ at h₀₁
      exact h₀₁
    · exact Finset.mem_insert_of_mem (Finset.mem_union_left _ <| IH₁ h₁₂)
    · exact Finset.mem_insert_of_mem (Finset.mem_union_right _ <| IH₂ h₁₂)
  | goto l => subst h₁₂; exact h₀₁
  | halt => subst h₁₂; exact h₀₁
  | _ _ q IH =>
    rcases h₁₂ with rfl | h₁₂
    · exact h₀₁
    · exact Finset.mem_insert_of_mem (IH h₁₂)
#align turing.TM1.stmts₁_trans Turing.TM1.stmts₁_trans

theorem stmts₁_supportsStmt_mono {S : Finset Λ} {q₁ q₂ : Stmt₁} (h : q₁ ∈ stmts₁ q₂)
    (hs : SupportsStmt S q₂) : SupportsStmt S q₁ := by
  induction q₂ with
    simp only [stmts₁, SupportsStmt, Finset.mem_insert, Finset.mem_union, Finset.mem_singleton]
      at h hs
  | branch p q₁ q₂ IH₁ IH₂ => rcases h with (rfl | h | h); exacts [hs, IH₁ h hs.1, IH₂ h hs.2]
  | goto l => subst h; exact hs
  | halt => subst h; trivial
  | _ _ q IH => rcases h with (rfl | h) <;> [exact hs; exact IH h hs]
#align turing.TM1.stmts₁_supports_stmt_mono Turing.TM1.stmts₁_supportsStmt_mono

/-- The set of all statements in a Turing machine, plus one extra value `none` representing the
halt state. This is used in the TM1 to TM0 reduction. -/
noncomputable def stmts (M : Λ → Stmt₁) (S : Finset Λ) : Finset (Option Stmt₁) :=
  Finset.insertNone (S.biUnion fun q ↦ stmts₁ (M q))
#align turing.TM1.stmts Turing.TM1.stmts

theorem stmts_trans {M : Λ → Stmt₁} {S : Finset Λ} {q₁ q₂ : Stmt₁} (h₁ : q₁ ∈ stmts₁ q₂) :
    some q₂ ∈ stmts M S → some q₁ ∈ stmts M S := by
  simp only [stmts, Finset.mem_insertNone, Finset.mem_biUnion, Option.mem_def, Option.some.injEq,
    forall_eq', exists_imp, and_imp]
  exact fun l ls h₂ ↦ ⟨_, ls, stmts₁_trans h₂ h₁⟩
#align turing.TM1.stmts_trans Turing.TM1.stmts_trans

variable [Inhabited Λ]

/-- A set `S` of labels supports machine `M` if all the `goto`
  statements in the functions in `S` refer only to other functions
  in `S`. -/
def Supports (M : Λ → Stmt₁) (S : Finset Λ) :=
  default ∈ S ∧ ∀ q ∈ S, SupportsStmt S (M q)
#align turing.TM1.supports Turing.TM1.Supports

theorem stmts_supportsStmt {M : Λ → Stmt₁} {S : Finset Λ} {q : Stmt₁} (ss : Supports M S) :
    some q ∈ stmts M S → SupportsStmt S q := by
  simp only [stmts, Finset.mem_insertNone, Finset.mem_biUnion, Option.mem_def, Option.some.injEq,
    forall_eq', exists_imp, and_imp]
  exact fun l ls h ↦ stmts₁_supportsStmt_mono h (ss.2 _ ls)
#align turing.TM1.stmts_supports_stmt Turing.TM1.stmts_supportsStmt

theorem step_supports (M : Λ → Stmt₁) {S : Finset Λ} (ss : Supports M S) :
    ∀ {c c' : Cfg₁}, c' ∈ step M c → c.l ∈ Finset.insertNone S → c'.l ∈ Finset.insertNone S
  | ⟨some l₁, v, T⟩, c', h₁, h₂ => by
    replace h₂ := ss.2 _ (Finset.some_mem_insertNone.1 h₂)
    simp only [step, Option.mem_def, Option.some.injEq] at h₁; subst c'
    revert h₂; induction M l₁ generalizing v T with intro hs
    | branch p q₁' q₂' IH₁ IH₂ =>
      unfold stepAux; cases p T.1 v
      · exact IH₂ _ _ hs.2
      · exact IH₁ _ _ hs.1
    | goto => exact Finset.some_mem_insertNone.2 (hs _ _)
    | halt => apply Multiset.mem_cons_self
    | _ _ q IH => exact IH _ _ hs
#align turing.TM1.step_supports Turing.TM1.step_supports

variable [Inhabited σ]

/-- The initial state, given a finite input that is placed on the tape starting at the TM head and
going to the right. -/
def init (l : List Γ) : Cfg₁ :=
  ⟨some default, default, Tape.mk₁ l⟩
#align turing.TM1.init Turing.TM1.init

/-- Evaluate a TM to completion, resulting in an output list on the tape (with an indeterminate
number of blanks on the end). -/
def eval (M : Λ → Stmt₁) (l : List Γ) : Part (ListBlank Γ) :=
  (Turing.eval (step M) (init l)).map fun c ↦ c.Tape.right₀
#align turing.TM1.eval Turing.TM1.eval

end

end TM1

/-!
## TM1 emulator in TM0

To prove that TM1 computable functions are TM0 computable, we need to reduce each TM1 program to a
TM0 program. So suppose a TM1 program is given. We take the following:

* The alphabet `Γ` is the same for both TM1 and TM0
* The set of states `Λ'` is defined to be `Option Stmt₁ × σ`, that is, a TM1 statement or `none`
  representing halt, and the possible settings of the internal variables.
  Note that this is an infinite set, because `Stmt₁` is infinite. This is okay because we assume
  that from the initial TM1 state, only finitely many other labels are reachable, and there are
  only finitely many statements that appear in all of these functions.

Even though `Stmt₁` contains a statement called `halt`, we must separate it from `none`
(`some halt` steps to `none` and `none` actually halts) because there is a one step stutter in the
TM1 semantics.
-/


namespace TM1to0

-- "TM1to0"
set_option linter.uppercaseLean3 false

section

variable {Γ : Type*} [Inhabited Γ]
variable {Λ : Type*} [Inhabited Λ]
variable {σ : Type*} [Inhabited σ]

local notation "Stmt₁" => TM1.Stmt Γ Λ σ

local notation "Cfg₁" => TM1.Cfg Γ Λ σ

local notation "Stmt₀" => TM0.Stmt Γ

variable (M : Λ → TM1.Stmt Γ Λ σ)  -- Porting note: Unfolded `Stmt₁`.

-- Porting note: `Inhabited`s are not necessary, but `M` is necessary.
set_option linter.unusedVariables false in
/-- The base machine state space is a pair of an `Option Stmt₁` representing the current program
to be executed, or `none` for the halt state, and a `σ` which is the local state (stored in the TM,
not the tape). Because there are an infinite number of programs, this state space is infinite, but
for a finitely supported TM1 machine and a finite type `σ`, only finitely many of these states are
reachable. -/
@[nolint unusedArguments] -- We need the M assumption
def Λ' (M : Λ → TM1.Stmt Γ Λ σ) :=
  Option Stmt₁ × σ
#align turing.TM1to0.Λ' Turing.TM1to0.Λ'

local notation "Λ'₁₀" => Λ' M -- Porting note (#10750): added this to clean up types.

instance : Inhabited Λ'₁₀ :=
  ⟨(some (M default), default)⟩

open TM0.Stmt

/-- The core TM1 → TM0 translation function. Here `s` is the current value on the tape, and the
`Stmt₁` is the TM1 statement to translate, with local state `v : σ`. We evaluate all regular
instructions recursively until we reach either a `move` or `write` command, or a `goto`; in the
latter case we emit a dummy `write s` step and transition to the new target location. -/
def trAux (s : Γ) : Stmt₁ → σ → Λ'₁₀ × Stmt₀
  | TM1.Stmt.move d q, v => ((some q, v), move d)
  | TM1.Stmt.write a q, v => ((some q, v), write (a s v))
  | TM1.Stmt.load a q, v => trAux s q (a s v)
  | TM1.Stmt.branch p q₁ q₂, v => cond (p s v) (trAux s q₁ v) (trAux s q₂ v)
  | TM1.Stmt.goto l, v => ((some (M (l s v)), v), write s)
  | TM1.Stmt.halt, v => ((none, v), write s)
#align turing.TM1to0.tr_aux Turing.TM1to0.trAux

local notation "Cfg₁₀" => TM0.Cfg Γ Λ'₁₀

/-- The translated TM0 machine (given the TM1 machine input). -/
def tr : TM0.Machine Γ Λ'₁₀
  | (none, _), _ => none
  | (some q, v), s => some (trAux M s q v)
#align turing.TM1to0.tr Turing.TM1to0.tr

/-- Translate configurations from TM1 to TM0. -/
def trCfg : Cfg₁ → Cfg₁₀
  | ⟨l, v, T⟩ => ⟨(l.map M, v), T⟩
#align turing.TM1to0.tr_cfg Turing.TM1to0.trCfg

theorem tr_respects :
    Respects (TM1.step M) (TM0.step (tr M)) fun (c₁ : Cfg₁) (c₂ : Cfg₁₀) ↦ trCfg M c₁ = c₂ :=
  fun_respects.2 fun ⟨l₁, v, T⟩ ↦ by
    cases' l₁ with l₁; · exact rfl
    simp only [trCfg, TM1.step, FRespects, Option.map]
    induction M l₁ generalizing v T with
    | move _ _ IH => exact TransGen.head rfl (IH _ _)
    | write _ _ IH => exact TransGen.head rfl (IH _ _)
    | load _ _ IH => exact (reaches₁_eq (by rfl)).2 (IH _ _)
    | branch p _ _ IH₁ IH₂ =>
      unfold TM1.stepAux; cases e : p T.1 v
      · exact (reaches₁_eq (by simp only [TM0.step, tr, trAux, e]; rfl)).2 (IH₂ _ _)
      · exact (reaches₁_eq (by simp only [TM0.step, tr, trAux, e]; rfl)).2 (IH₁ _ _)
    | _ =>
      exact TransGen.single (congr_arg some (congr (congr_arg TM0.Cfg.mk rfl) (Tape.write_self T)))
#align turing.TM1to0.tr_respects Turing.TM1to0.tr_respects

theorem tr_eval (l : List Γ) : TM0.eval (tr M) l = TM1.eval M l :=
  (congr_arg _ (tr_eval' _ _ _ (tr_respects M) ⟨some _, _, _⟩)).trans
    (by
      rw [Part.map_eq_map, Part.map_map, TM1.eval]
      congr with ⟨⟩)
#align turing.TM1to0.tr_eval Turing.TM1to0.tr_eval

variable [Fintype σ]

/-- Given a finite set of accessible `Λ` machine states, there is a finite set of accessible
machine states in the target (even though the type `Λ'` is infinite). -/
noncomputable def trStmts (S : Finset Λ) : Finset Λ'₁₀ :=
  (TM1.stmts M S) ×ˢ Finset.univ
#align turing.TM1to0.tr_stmts Turing.TM1to0.trStmts

open scoped Classical

attribute [local simp] TM1.stmts₁_self

theorem tr_supports {S : Finset Λ} (ss : TM1.Supports M S) :
    TM0.Supports (tr M) ↑(trStmts M S) := by
  constructor
  · apply Finset.mem_product.2
    constructor
    · simp only [default, TM1.stmts, Finset.mem_insertNone, Option.mem_def, Option.some_inj,
        forall_eq', Finset.mem_biUnion]
      exact ⟨_, ss.1, TM1.stmts₁_self⟩
    · apply Finset.mem_univ
  · intro q a q' s h₁ h₂
    rcases q with ⟨_ | q, v⟩; · cases h₁
    cases' q' with q' v'
    simp only [trStmts, Finset.mem_coe] at h₂ ⊢
    rw [Finset.mem_product] at h₂ ⊢
    simp only [Finset.mem_univ, and_true_iff] at h₂ ⊢
    cases q'; · exact Multiset.mem_cons_self _ _
    simp only [tr, Option.mem_def] at h₁
    have := TM1.stmts_supportsStmt ss h₂
    revert this; induction q generalizing v with intro hs
    | move d q =>
      cases h₁; refine' TM1.stmts_trans _ h₂
      unfold TM1.stmts₁
      exact Finset.mem_insert_of_mem TM1.stmts₁_self
    | write b q =>
      cases h₁; refine' TM1.stmts_trans _ h₂
      unfold TM1.stmts₁
      exact Finset.mem_insert_of_mem TM1.stmts₁_self
    | load b q IH =>
      refine' IH _ (TM1.stmts_trans _ h₂) h₁ hs
      unfold TM1.stmts₁
      exact Finset.mem_insert_of_mem TM1.stmts₁_self
    | branch p q₁ q₂ IH₁ IH₂ =>
      cases h : p a v <;> rw [trAux, h] at h₁
      · refine' IH₂ _ (TM1.stmts_trans _ h₂) h₁ hs.2
        unfold TM1.stmts₁
        exact Finset.mem_insert_of_mem (Finset.mem_union_right _ TM1.stmts₁_self)
      · refine' IH₁ _ (TM1.stmts_trans _ h₂) h₁ hs.1
        unfold TM1.stmts₁
        exact Finset.mem_insert_of_mem (Finset.mem_union_left _ TM1.stmts₁_self)
    | goto l =>
      cases h₁
      exact Finset.some_mem_insertNone.2 (Finset.mem_biUnion.2 ⟨_, hs _ _, TM1.stmts₁_self⟩)
    | halt => cases h₁
#align turing.TM1to0.tr_supports Turing.TM1to0.tr_supports

end

end TM1to0

/-!
## TM1(Γ) emulator in TM1(Bool)

The most parsimonious Turing machine model that is still Turing complete is `TM0` with `Γ = Bool`.
Because our construction in the previous section reducing `TM1` to `TM0` doesn't change the
alphabet, we can do the alphabet reduction on `TM1` instead of `TM0` directly.

The basic idea is to use a bijection between `Γ` and a subset of `Vector Bool n`, where `n` is a
fixed constant. Each tape element is represented as a block of `n` bools. Whenever the machine
wants to read a symbol from the tape, it traverses over the block, performing `n` `branch`
instructions to each any of the `2^n` results.

For the `write` instruction, we have to use a `goto` because we need to follow a different code
path depending on the local state, which is not available in the TM1 model, so instead we jump to
a label computed using the read value and the local state, which performs the writing and returns
to normal execution.

Emulation overhead is `O(1)`. If not for the above `write` behavior it would be 1-1 because we are
exploiting the 0-step behavior of regular commands to avoid taking steps, but there are
nevertheless a bounded number of `write` calls between `goto` statements because TM1 statements are
finitely long.
-/


namespace TM1to1

-- "TM1to1"
set_option linter.uppercaseLean3 false

open TM1

section

variable {Γ : Type*} [Inhabited Γ]

theorem exists_enc_dec [Finite Γ] : ∃ (n : ℕ) (enc : Γ → Vector Bool n) (dec : Vector Bool n → Γ),
    enc default = Vector.replicate n false ∧ ∀ a, dec (enc a) = a := by
  rcases Finite.exists_equiv_fin Γ with ⟨n, ⟨e⟩⟩
  letI : DecidableEq Γ := e.decidableEq
  let G : Fin n ↪ Fin n → Bool :=
    ⟨fun a b ↦ a = b, fun a b h ↦
      Bool.of_decide_true <| (congr_fun h b).trans <| Bool.decide_true rfl⟩
  let H := (e.toEmbedding.trans G).trans (Equiv.vectorEquivFin _ _).symm.toEmbedding
  let enc := H.setValue default (Vector.replicate n false)
  exact ⟨_, enc, Function.invFun enc, H.setValue_eq _ _, Function.leftInverse_invFun enc.2⟩
#align turing.TM1to1.exists_enc_dec Turing.TM1to1.exists_enc_dec

variable {Λ : Type*} [Inhabited Λ]
variable {σ : Type*} [Inhabited σ]

local notation "Stmt₁" => Stmt Γ Λ σ

local notation "Cfg₁" => Cfg Γ Λ σ

/-- The configuration state of the TM. -/
inductive Λ'
  | normal : Λ → Λ'
  | write : Γ → Stmt₁ → Λ'
#align turing.TM1to1.Λ' Turing.TM1to1.Λ'

local notation "Λ'₁" => @Λ' Γ Λ σ  -- Porting note (#10750): added this to clean up types.

instance : Inhabited Λ'₁ :=
  ⟨Λ'.normal default⟩

local notation "Stmt'₁" => Stmt Bool Λ'₁ σ

local notation "Cfg'₁" => Cfg Bool Λ'₁ σ

/-- Read a vector of length `n` from the tape. -/
def readAux : ∀ n, (Vector Bool n → Stmt'₁) → Stmt'₁
  | 0, f => f Vector.nil
  | i + 1, f =>
    Stmt.branch (fun a _ ↦ a) (Stmt.move Dir.right <| readAux i fun v ↦ f (true ::ᵥ v))
      (Stmt.move Dir.right <| readAux i fun v ↦ f (false ::ᵥ v))
#align turing.TM1to1.read_aux Turing.TM1to1.readAux

variable {n : ℕ} (enc : Γ → Vector Bool n) (dec : Vector Bool n → Γ)

/-- A move left or right corresponds to `n` moves across the super-cell. -/
def move (d : Dir) (q : Stmt'₁) : Stmt'₁ :=
  (Stmt.move d)^[n] q
#align turing.TM1to1.move Turing.TM1to1.move

local notation "moveₙ" => @move Γ Λ σ n  -- Porting note (#10750): added this to clean up types.

/-- To read a symbol from the tape, we use `readAux` to traverse the symbol,
then return to the original position with `n` moves to the left. -/
def read (f : Γ → Stmt'₁) : Stmt'₁ :=
  readAux n fun v ↦ moveₙ Dir.left <| f (dec v)
#align turing.TM1to1.read Turing.TM1to1.read

/-- Write a list of bools on the tape. -/
def write : List Bool → Stmt'₁ → Stmt'₁
  | [], q => q
  | a :: l, q => (Stmt.write fun _ _ ↦ a) <| Stmt.move Dir.right <| write l q
#align turing.TM1to1.write Turing.TM1to1.write

/-- Translate a normal instruction. For the `write` command, we use a `goto` indirection so that
we can access the current value of the tape. -/
def trNormal : Stmt₁ → Stmt'₁
  | Stmt.move d q => moveₙ d <| trNormal q
  | Stmt.write f q => read dec fun a ↦ Stmt.goto fun _ s ↦ Λ'.write (f a s) q
  | Stmt.load f q => read dec fun a ↦ (Stmt.load fun _ s ↦ f a s) <| trNormal q
  | Stmt.branch p q₁ q₂ =>
    read dec fun a ↦ Stmt.branch (fun _ s ↦ p a s) (trNormal q₁) (trNormal q₂)
  | Stmt.goto l => read dec fun a ↦ Stmt.goto fun _ s ↦ Λ'.normal (l a s)
  | Stmt.halt => Stmt.halt
#align turing.TM1to1.tr_normal Turing.TM1to1.trNormal

theorem stepAux_move (d : Dir) (q : Stmt'₁) (v : σ) (T : Tape Bool) :
    stepAux (moveₙ d q) v T = stepAux q v ((Tape.move d)^[n] T) := by
  suffices ∀ i, stepAux ((Stmt.move d)^[i] q) v T = stepAux q v ((Tape.move d)^[i] T) from this n
  intro i; induction' i with i IH generalizing T; · rfl
  rw [iterate_succ', iterate_succ]
  simp only [stepAux, Function.comp_apply]
  rw [IH]
#align turing.TM1to1.step_aux_move Turing.TM1to1.stepAux_move

theorem supportsStmt_move {S : Finset Λ'₁} {d : Dir} {q : Stmt'₁} :
    SupportsStmt S (moveₙ d q) = SupportsStmt S q := by
  suffices ∀ {i}, SupportsStmt S ((Stmt.move d)^[i] q) = _ from this
  intro i; induction i generalizing q <;> simp only [*, iterate]; rfl
#align turing.TM1to1.supports_stmt_move Turing.TM1to1.supportsStmt_move

theorem supportsStmt_write {S : Finset Λ'₁} {l : List Bool} {q : Stmt'₁} :
    SupportsStmt S (write l q) = SupportsStmt S q := by
  induction' l with _ l IH <;> simp only [write, SupportsStmt, *]
#align turing.TM1to1.supports_stmt_write Turing.TM1to1.supportsStmt_write

theorem supportsStmt_read {S : Finset Λ'₁} :
    ∀ {f : Γ → Stmt'₁}, (∀ a, SupportsStmt S (f a)) → SupportsStmt S (read dec f) :=
  suffices
    ∀ (i) (f : Vector Bool i → Stmt'₁), (∀ v, SupportsStmt S (f v)) → SupportsStmt S (readAux i f)
    from fun hf ↦ this n _ (by intro; simp only [supportsStmt_move, hf])
  fun i f hf ↦ by
  induction' i with i IH; · exact hf _
  constructor <;> apply IH <;> intro <;> apply hf
#align turing.TM1to1.supports_stmt_read Turing.TM1to1.supportsStmt_read

variable (enc0 : enc default = Vector.replicate n false)

section

variable {enc}

/-- The low level tape corresponding to the given tape over alphabet `Γ`. -/
def trTape' (L R : ListBlank Γ) : Tape Bool := by
  refine'
      Tape.mk' (L.bind (fun x ↦ (enc x).toList.reverse) ⟨n, _⟩)
        (R.bind (fun x ↦ (enc x).toList) ⟨n, _⟩) <;>
    simp only [enc0, Vector.replicate, List.reverse_replicate, Bool.default_bool, Vector.toList_mk]
#align turing.TM1to1.tr_tape' Turing.TM1to1.trTape'

/-- The low level tape corresponding to the given tape over alphabet `Γ`. -/
def trTape (T : Tape Γ) : Tape Bool :=
  trTape' enc0 T.left T.right₀
#align turing.TM1to1.tr_tape Turing.TM1to1.trTape

theorem trTape_mk' (L R : ListBlank Γ) : trTape enc0 (Tape.mk' L R) = trTape' enc0 L R := by
  simp only [trTape, Tape.mk'_left, Tape.mk'_right₀]
#align turing.TM1to1.tr_tape_mk' Turing.TM1to1.trTape_mk'

end

variable (M : Λ → TM1.Stmt Γ Λ σ)  -- Porting note: Unfolded `Stmt₁`.

/-- The top level program. -/
def tr : Λ'₁ → Stmt'₁
  | Λ'.normal l => trNormal dec (M l)
  | Λ'.write a q => write (enc a).toList <| moveₙ Dir.left <| trNormal dec q
#align turing.TM1to1.tr Turing.TM1to1.tr

/-- The machine configuration translation. -/
def trCfg : Cfg₁ → Cfg'₁
  | ⟨l, v, T⟩ => ⟨l.map Λ'.normal, v, trTape enc0 T⟩
#align turing.TM1to1.tr_cfg Turing.TM1to1.trCfg

variable {enc}

theorem trTape'_move_left (L R : ListBlank Γ) :
    (Tape.move Dir.left)^[n] (trTape' enc0 L R) = trTape' enc0 L.tail (R.cons L.head) := by
  obtain ⟨a, L, rfl⟩ := L.exists_cons
  simp only [trTape', ListBlank.cons_bind, ListBlank.head_cons, ListBlank.tail_cons]
  suffices ∀ {L' R' l₁ l₂} (_ : Vector.toList (enc a) = List.reverseAux l₁ l₂),
      (Tape.move Dir.left)^[l₁.length]
      (Tape.mk' (ListBlank.append l₁ L') (ListBlank.append l₂ R')) =
      Tape.mk' L' (ListBlank.append (Vector.toList (enc a)) R') by
    simpa only [List.length_reverse, Vector.toList_length] using this (List.reverse_reverse _).symm
  intro _ _ l₁ l₂ e
  induction' l₁ with b l₁ IH generalizing l₂
  · cases e
    rfl
  simp only [List.length, List.cons_append, iterate_succ_apply]
  convert IH e
  simp only [ListBlank.tail_cons, ListBlank.append, Tape.move_left_mk', ListBlank.head_cons]
#align turing.TM1to1.tr_tape'_move_left Turing.TM1to1.trTape'_move_left

theorem trTape'_move_right (L R : ListBlank Γ) :
    (Tape.move Dir.right)^[n] (trTape' enc0 L R) = trTape' enc0 (L.cons R.head) R.tail := by
  suffices ∀ i L, (Tape.move Dir.right)^[i] ((Tape.move Dir.left)^[i] L) = L by
    refine' (Eq.symm _).trans (this n _)
    simp only [trTape'_move_left, ListBlank.cons_head_tail, ListBlank.head_cons,
      ListBlank.tail_cons]
  intro i _
  induction' i with i IH
  · rfl
  rw [iterate_succ_apply, iterate_succ_apply', Tape.move_left_right, IH]
#align turing.TM1to1.tr_tape'_move_right Turing.TM1to1.trTape'_move_right

theorem stepAux_write (q : Stmt'₁) (v : σ) (a b : Γ) (L R : ListBlank Γ) :
    stepAux (write (enc a).toList q) v (trTape' enc0 L (ListBlank.cons b R)) =
      stepAux q v (trTape' enc0 (ListBlank.cons a L) R) := by
  simp only [trTape', ListBlank.cons_bind]
  suffices ∀ {L' R'} (l₁ l₂ l₂' : List Bool) (_ : l₂'.length = l₂.length),
      stepAux (write l₂ q) v (Tape.mk' (ListBlank.append l₁ L') (ListBlank.append l₂' R')) =
      stepAux q v (Tape.mk' (L'.append (List.reverseAux l₂ l₁)) R') by
    exact this [] _ _ ((enc b).2.trans (enc a).2.symm)
  clear a b L R
  intro L' R' l₁ l₂ l₂' e
  induction' l₂ with a l₂ IH generalizing l₁ l₂'
  · cases List.length_eq_zero.1 e
    rfl
  cases' l₂' with b l₂' <;> simp only [List.length_nil, List.length_cons, Nat.succ_inj'] at e
  rw [List.reverseAux, ← IH (a :: l₁) l₂' e]
  simp only [stepAux, ListBlank.append, Tape.write_mk', Tape.move_right_mk', ListBlank.head_cons,
    ListBlank.tail_cons]
#align turing.TM1to1.step_aux_write Turing.TM1to1.stepAux_write

variable (encdec : ∀ a, dec (enc a) = a)

theorem stepAux_read (f : Γ → Stmt'₁) (v : σ) (L R : ListBlank Γ) :
    stepAux (read dec f) v (trTape' enc0 L R) = stepAux (f R.head) v (trTape' enc0 L R) := by
  suffices ∀ f, stepAux (readAux n f) v (trTape' enc0 L R) =
      stepAux (f (enc R.head)) v (trTape' enc0 (L.cons R.head) R.tail) by
    rw [read, this, stepAux_move, encdec, trTape'_move_left enc0]
    simp only [ListBlank.head_cons, ListBlank.cons_head_tail, ListBlank.tail_cons]
  obtain ⟨a, R, rfl⟩ := R.exists_cons
  simp only [ListBlank.head_cons, ListBlank.tail_cons, trTape', ListBlank.cons_bind,
    ListBlank.append_assoc]
  suffices ∀ i f L' R' l₁ l₂ h,
      stepAux (readAux i f) v (Tape.mk' (ListBlank.append l₁ L') (ListBlank.append l₂ R')) =
      stepAux (f ⟨l₂, h⟩) v (Tape.mk' (ListBlank.append (l₂.reverseAux l₁) L') R') by
    intro f
    -- Porting note: Here was `change`.
    exact this n f (L.bind (fun x => (enc x).1.reverse) _)
      (R.bind (fun x => (enc x).1) _) [] _ (enc a).2
  clear f L a R
  intro i f L' R' l₁ l₂ _
  subst i
  induction' l₂ with a l₂ IH generalizing l₁
  · rfl
  trans
    stepAux (readAux l₂.length fun v ↦ f (a ::ᵥ v)) v
      (Tape.mk' ((L'.append l₁).cons a) (R'.append l₂))
  · dsimp [readAux, stepAux]
    simp only [ListBlank.head_cons, Tape.move_right_mk', ListBlank.tail_cons]
    cases a <;> rfl
  rw [← ListBlank.append, IH]
  rfl
#align turing.TM1to1.step_aux_read Turing.TM1to1.stepAux_read

theorem tr_respects {enc₀} :
    Respects (step M) (step (tr enc dec M)) fun c₁ c₂ ↦ trCfg enc enc₀ c₁ = c₂ :=
  fun_respects.2 fun ⟨l₁, v, T⟩ ↦ by
    obtain ⟨L, R, rfl⟩ := T.exists_mk'
    cases' l₁ with l₁
    · exact rfl
    suffices ∀ q R, Reaches (step (tr enc dec M)) (stepAux (trNormal dec q) v (trTape' enc0 L R))
        (trCfg enc enc0 (stepAux q v (Tape.mk' L R))) by
      refine' TransGen.head' rfl _
      rw [trTape_mk']
      exact this _ R
    clear R l₁
    intro q R
    induction q generalizing v L R with
    | move d q IH =>
      cases d <;>
          simp only [trNormal, iterate, stepAux_move, stepAux, ListBlank.head_cons,
            Tape.move_left_mk', ListBlank.cons_head_tail, ListBlank.tail_cons,
            trTape'_move_left enc0, trTape'_move_right enc0] <;>
        apply IH
    | write f q IH =>
      simp only [trNormal, stepAux_read dec enc0 encdec, stepAux]
      refine' ReflTransGen.head rfl _
      obtain ⟨a, R, rfl⟩ := R.exists_cons
      rw [tr, Tape.mk'_head, stepAux_write, ListBlank.head_cons, stepAux_move,
        trTape'_move_left enc0, ListBlank.head_cons, ListBlank.tail_cons, Tape.write_mk']
      apply IH
    | load a q IH =>
      simp only [trNormal, stepAux_read dec enc0 encdec]
      apply IH
    | branch p q₁ q₂ IH₁ IH₂ =>
      simp only [trNormal, stepAux_read dec enc0 encdec, stepAux, Tape.mk'_head]
      cases p R.head v <;> [apply IH₂; apply IH₁]
    | goto l =>
      simp only [trNormal, stepAux_read dec enc0 encdec, stepAux, trCfg, trTape_mk']
      apply ReflTransGen.refl
    | halt =>
      simp only [trNormal, stepAux, trCfg, stepAux_move, trTape'_move_left enc0,
        trTape'_move_right enc0, trTape_mk']
      apply ReflTransGen.refl
#align turing.TM1to1.tr_respects Turing.TM1to1.tr_respects

open scoped Classical

variable [Fintype Γ]

/-- The set of accessible `Λ'.write` machine states. -/
noncomputable def writes : Stmt₁ → Finset Λ'₁
  | Stmt.move _ q => writes q
  | Stmt.write _ q => (Finset.univ.image fun a ↦ Λ'.write a q) ∪ writes q
  | Stmt.load _ q => writes q
  | Stmt.branch _ q₁ q₂ => writes q₁ ∪ writes q₂
  | Stmt.goto _ => ∅
  | Stmt.halt => ∅
#align turing.TM1to1.writes Turing.TM1to1.writes

/-- The set of accessible machine states, assuming that the input machine is supported on `S`,
are the normal states embedded from `S`, plus all write states accessible from these states. -/
noncomputable def trSupp (S : Finset Λ) : Finset Λ'₁ :=
  S.biUnion fun l ↦ insert (Λ'.normal l) (writes (M l))
#align turing.TM1to1.tr_supp Turing.TM1to1.trSupp

theorem tr_supports {S : Finset Λ} (ss : Supports M S) : Supports (tr enc dec M) (trSupp M S) :=
  ⟨Finset.mem_biUnion.2 ⟨_, ss.1, Finset.mem_insert_self _ _⟩, fun q h ↦ by
    suffices ∀ q, SupportsStmt S q → (∀ q' ∈ writes q, q' ∈ trSupp M S) →
        SupportsStmt (trSupp M S) (trNormal dec q) ∧
        ∀ q' ∈ writes q, SupportsStmt (trSupp M S) (tr enc dec M q') by
      rcases Finset.mem_biUnion.1 h with ⟨l, hl, h⟩
      have :=
        this _ (ss.2 _ hl) fun q' hq ↦ Finset.mem_biUnion.2 ⟨_, hl, Finset.mem_insert_of_mem hq⟩
      rcases Finset.mem_insert.1 h with (rfl | h)
      exacts [this.1, this.2 _ h]
    intro q hs hw
    induction q with
    | move d q IH =>
      unfold writes at hw ⊢
      replace IH := IH hs hw; refine' ⟨_, IH.2⟩
      cases d <;> simp only [trNormal, iterate, supportsStmt_move, IH]
    | write f q IH =>
      unfold writes at hw ⊢
      simp only [Finset.mem_image, Finset.mem_union, Finset.mem_univ, exists_prop, true_and_iff]
        at hw ⊢
      replace IH := IH hs fun q hq ↦ hw q (Or.inr hq)
      refine' ⟨supportsStmt_read _ fun a _ s ↦ hw _ (Or.inl ⟨_, rfl⟩), fun q' hq ↦ _⟩
      rcases hq with (⟨a, q₂, rfl⟩ | hq)
      · simp only [tr, supportsStmt_write, supportsStmt_move, IH.1]
      · exact IH.2 _ hq
    | load a q IH =>
      unfold writes at hw ⊢
      replace IH := IH hs hw
      exact ⟨supportsStmt_read _ fun _ ↦ IH.1, IH.2⟩
    | branch p q₁ q₂ IH₁ IH₂ =>
      unfold writes at hw ⊢
      simp only [Finset.mem_union] at hw ⊢
      replace IH₁ := IH₁ hs.1 fun q hq ↦ hw q (Or.inl hq)
      replace IH₂ := IH₂ hs.2 fun q hq ↦ hw q (Or.inr hq)
      exact ⟨supportsStmt_read _ fun _ ↦ ⟨IH₁.1, IH₂.1⟩, fun q ↦ Or.rec (IH₁.2 _) (IH₂.2 _)⟩
    | goto l =>
      simp only [writes, Finset.not_mem_empty]; refine' ⟨_, fun _ ↦ False.elim⟩
      refine' supportsStmt_read _ fun a _ s ↦ _
      exact Finset.mem_biUnion.2 ⟨_, hs _ _, Finset.mem_insert_self _ _⟩
    | halt =>
      simp only [writes, Finset.not_mem_empty]; refine' ⟨_, fun _ ↦ False.elim⟩
      simp only [SupportsStmt, supportsStmt_move, trNormal]⟩
#align turing.TM1to1.tr_supports Turing.TM1to1.tr_supports

end

end TM1to1

/-!
## TM0 emulator in TM1

To establish that TM0 and TM1 are equivalent computational models, we must also have a TM0 emulator
in TM1. The main complication here is that TM0 allows an action to depend on the value at the head
and local state, while TM1 doesn't (in order to have more programming language-like semantics).
So we use a computed `goto` to go to a state that performs the desired action and then returns to
normal execution.

One issue with this is that the `halt` instruction is supposed to halt immediately, not take a step
to a halting state. To resolve this we do a check for `halt` first, then `goto` (with an
unreachable branch).
-/


namespace TM0to1

-- "TM0to1"
set_option linter.uppercaseLean3 false

section

variable {Γ : Type*} [Inhabited Γ]
variable {Λ : Type*} [Inhabited Λ]

/-- The machine states for a TM1 emulating a TM0 machine. States of the TM0 machine are embedded
as `normal q` states, but the actual operation is split into two parts, a jump to `act s q`
followed by the action and a jump to the next `normal` state. -/
inductive Λ'
  | normal : Λ → Λ'
  | act : TM0.Stmt Γ → Λ → Λ'
#align turing.TM0to1.Λ' Turing.TM0to1.Λ'

local notation "Λ'₁" => @Λ' Γ Λ  -- Porting note (#10750): added this to clean up types.

instance : Inhabited Λ'₁ :=
  ⟨Λ'.normal default⟩

local notation "Cfg₀" => TM0.Cfg Γ Λ

local notation "Stmt₁" => TM1.Stmt Γ Λ'₁ Unit

local notation "Cfg₁" => TM1.Cfg Γ Λ'₁ Unit

variable (M : TM0.Machine Γ Λ)

open TM1.Stmt

/-- The program. -/
def tr : Λ'₁ → Stmt₁
  | Λ'.normal q =>
    branch (fun a _ ↦ (M q a).isNone) halt <|
      goto fun a _ ↦ match M q a with
      | none => default -- unreachable
      | some (q', s) => Λ'.act s q'
  | Λ'.act (TM0.Stmt.move d) q => move d <| goto fun _ _ ↦ Λ'.normal q
  | Λ'.act (TM0.Stmt.write a) q => (write fun _ _ ↦ a) <| goto fun _ _ ↦ Λ'.normal q
#align turing.TM0to1.tr Turing.TM0to1.tr

/-- The configuration translation. -/
def trCfg : Cfg₀ → Cfg₁
  | ⟨q, T⟩ => ⟨cond (M q T.1).isSome (some (Λ'.normal q)) none, (), T⟩
#align turing.TM0to1.tr_cfg Turing.TM0to1.trCfg

theorem tr_respects : Respects (TM0.step M) (TM1.step (tr M)) fun a b ↦ trCfg M a = b :=
  fun_respects.2 fun ⟨q, T⟩ ↦ by
    cases' e : M q T.1 with val
    · simp only [TM0.step, trCfg, e]; exact Eq.refl none
    cases' val with q' s
    simp only [FRespects, TM0.step, trCfg, e, Option.isSome, cond, Option.map_some']
    revert e  -- Porting note: Added this so that `e` doesn't get into the `match`.
    have : TM1.step (tr M) ⟨some (Λ'.act s q'), (), T⟩ = some ⟨some (Λ'.normal q'), (), match s with
        | TM0.Stmt.move d => T.move d
        | TM0.Stmt.write a => T.write a⟩ := by
      cases' s with d a <;> rfl
    intro e
    refine' TransGen.head _ (TransGen.head' this _)
    · simp only [TM1.step, TM1.stepAux]
      rw [e]
      rfl
    cases e' : M q' _
    · apply ReflTransGen.single
      simp only [TM1.step, TM1.stepAux]
      rw [e']
      rfl
    · rfl
#align turing.TM0to1.tr_respects Turing.TM0to1.tr_respects

end

end TM0to1

/-!
## The TM2 model

The TM2 model removes the tape entirely from the TM1 model, replacing it with an arbitrary (finite)
collection of stacks, each with elements of different types (the alphabet of stack `k : K` is
`Γ k`). The statements are:

* `push k (f : σ → Γ k) q` puts `f a` on the `k`-th stack, then does `q`.
* `pop k (f : σ → Option (Γ k) → σ) q` changes the state to `f a (S k).head`, where `S k` is the
  value of the `k`-th stack, and removes this element from the stack, then does `q`.
* `peek k (f : σ → Option (Γ k) → σ) q` changes the state to `f a (S k).head`, where `S k` is the
  value of the `k`-th stack, then does `q`.
* `load (f : σ → σ) q` reads nothing but applies `f` to the internal state, then does `q`.
* `branch (f : σ → Bool) qtrue qfalse` does `qtrue` or `qfalse` according to `f a`.
* `goto (f : σ → Λ)` jumps to label `f a`.
* `halt` halts on the next step.

The configuration is a tuple `(l, var, stk)` where `l : Option Λ` is the current label to run or
`none` for the halting state, `var : σ` is the (finite) internal state, and `stk : ∀ k, List (Γ k)`
is the collection of stacks. (Note that unlike the `TM0` and `TM1` models, these are not
`ListBlank`s, they have definite ends that can be detected by the `pop` command.)

Given a designated stack `k` and a value `L : List (Γ k)`, the initial configuration has all the
stacks empty except the designated "input" stack; in `eval` this designated stack also functions
as the output stack.
-/


namespace TM2

-- "TM2"
set_option linter.uppercaseLean3 false

section

variable {K : Type*} [DecidableEq K]

-- Index type of stacks
variable (Γ : K → Type*)

-- Type of stack elements
variable (Λ : Type*)

-- Type of function labels
variable (σ : Type*)

-- Type of variable settings
/-- The TM2 model removes the tape entirely from the TM1 model,
  replacing it with an arbitrary (finite) collection of stacks.
  The operation `push` puts an element on one of the stacks,
  and `pop` removes an element from a stack (and modifying the
  internal state based on the result). `peek` modifies the
  internal state but does not remove an element. -/
inductive Stmt
  | push : ∀ k, (σ → Γ k) → Stmt → Stmt
  | peek : ∀ k, (σ → Option (Γ k) → σ) → Stmt → Stmt
  | pop : ∀ k, (σ → Option (Γ k) → σ) → Stmt → Stmt
  | load : (σ → σ) → Stmt → Stmt
  | branch : (σ → Bool) → Stmt → Stmt → Stmt
  | goto : (σ → Λ) → Stmt
  | halt : Stmt
#align turing.TM2.stmt Turing.TM2.Stmt

local notation "Stmt₂" => Stmt Γ Λ σ  -- Porting note (#10750): added this to clean up types.

open Stmt

instance Stmt.inhabited : Inhabited Stmt₂ :=
  ⟨halt⟩
#align turing.TM2.stmt.inhabited Turing.TM2.Stmt.inhabited

/-- A configuration in the TM2 model is a label (or `none` for the halt state), the state of
local variables, and the stacks. (Note that the stacks are not `ListBlank`s, they have a definite
size.) -/
structure Cfg where
  l : Option Λ
  var : σ
  stk : ∀ k, List (Γ k)
#align turing.TM2.cfg Turing.TM2.Cfg

local notation "Cfg₂" => Cfg Γ Λ σ  -- Porting note (#10750): added this to clean up types.

instance Cfg.inhabited [Inhabited σ] : Inhabited Cfg₂ :=
  ⟨⟨default, default, default⟩⟩
#align turing.TM2.cfg.inhabited Turing.TM2.Cfg.inhabited

variable {Γ Λ σ}

/-- The step function for the TM2 model. -/
@[simp]
def stepAux : Stmt₂ → σ → (∀ k, List (Γ k)) → Cfg₂
  | push k f q, v, S => stepAux q v (update S k (f v :: S k))
  | peek k f q, v, S => stepAux q (f v (S k).head?) S
  | pop k f q, v, S => stepAux q (f v (S k).head?) (update S k (S k).tail)
  | load a q, v, S => stepAux q (a v) S
  | branch f q₁ q₂, v, S => cond (f v) (stepAux q₁ v S) (stepAux q₂ v S)
  | goto f, v, S => ⟨some (f v), v, S⟩
  | halt, v, S => ⟨none, v, S⟩
#align turing.TM2.step_aux Turing.TM2.stepAux

/-- The step function for the TM2 model. -/
@[simp]
def step (M : Λ → Stmt₂) : Cfg₂ → Option Cfg₂
  | ⟨none, _, _⟩ => none
  | ⟨some l, v, S⟩ => some (stepAux (M l) v S)
#align turing.TM2.step Turing.TM2.step

/-- The (reflexive) reachability relation for the TM2 model. -/
def Reaches (M : Λ → Stmt₂) : Cfg₂ → Cfg₂ → Prop :=
  ReflTransGen fun a b ↦ b ∈ step M a
#align turing.TM2.reaches Turing.TM2.Reaches

/-- Given a set `S` of states, `SupportsStmt S q` means that `q` only jumps to states in `S`. -/
def SupportsStmt (S : Finset Λ) : Stmt₂ → Prop
  | push _ _ q => SupportsStmt S q
  | peek _ _ q => SupportsStmt S q
  | pop _ _ q => SupportsStmt S q
  | load _ q => SupportsStmt S q
  | branch _ q₁ q₂ => SupportsStmt S q₁ ∧ SupportsStmt S q₂
  | goto l => ∀ v, l v ∈ S
  | halt => True
#align turing.TM2.supports_stmt Turing.TM2.SupportsStmt

open scoped Classical

/-- The set of subtree statements in a statement. -/
noncomputable def stmts₁ : Stmt₂ → Finset Stmt₂
  | Q@(push _ _ q) => insert Q (stmts₁ q)
  | Q@(peek _ _ q) => insert Q (stmts₁ q)
  | Q@(pop _ _ q) => insert Q (stmts₁ q)
  | Q@(load _ q) => insert Q (stmts₁ q)
  | Q@(branch _ q₁ q₂) => insert Q (stmts₁ q₁ ∪ stmts₁ q₂)
  | Q@(goto _) => {Q}
  | Q@halt => {Q}
#align turing.TM2.stmts₁ Turing.TM2.stmts₁

theorem stmts₁_self {q : Stmt₂} : q ∈ stmts₁ q := by
  cases q <;> simp only [Finset.mem_insert_self, Finset.mem_singleton_self, stmts₁]
#align turing.TM2.stmts₁_self Turing.TM2.stmts₁_self

theorem stmts₁_trans {q₁ q₂ : Stmt₂} : q₁ ∈ stmts₁ q₂ → stmts₁ q₁ ⊆ stmts₁ q₂ := by
  intro h₁₂ q₀ h₀₁
  induction q₂ with (
    simp only [stmts₁] at h₁₂ ⊢
    simp only [Finset.mem_insert, Finset.mem_singleton, Finset.mem_union] at h₁₂)
  | branch f q₁ q₂ IH₁ IH₂ =>
    rcases h₁₂ with (rfl | h₁₂ | h₁₂)
    · unfold stmts₁ at h₀₁
      exact h₀₁
    · exact Finset.mem_insert_of_mem (Finset.mem_union_left _ (IH₁ h₁₂))
    · exact Finset.mem_insert_of_mem (Finset.mem_union_right _ (IH₂ h₁₂))
  | goto l => subst h₁₂; exact h₀₁
  | halt => subst h₁₂; exact h₀₁
  | load  _ q IH | _ _ _ q IH =>
    rcases h₁₂ with (rfl | h₁₂)
    · unfold stmts₁ at h₀₁
      exact h₀₁
    · exact Finset.mem_insert_of_mem (IH h₁₂)
#align turing.TM2.stmts₁_trans Turing.TM2.stmts₁_trans

theorem stmts₁_supportsStmt_mono {S : Finset Λ} {q₁ q₂ : Stmt₂} (h : q₁ ∈ stmts₁ q₂)
    (hs : SupportsStmt S q₂) : SupportsStmt S q₁ := by
  induction q₂ with
    simp only [stmts₁, SupportsStmt, Finset.mem_insert, Finset.mem_union, Finset.mem_singleton]
      at h hs
  | branch f q₁ q₂ IH₁ IH₂ => rcases h with (rfl | h | h); exacts [hs, IH₁ h hs.1, IH₂ h hs.2]
  | goto l => subst h; exact hs
  | halt => subst h; trivial
  | load _ _ IH | _ _ _ _ IH => rcases h with (rfl | h) <;> [exact hs; exact IH h hs]
#align turing.TM2.stmts₁_supports_stmt_mono Turing.TM2.stmts₁_supportsStmt_mono

/-- The set of statements accessible from initial set `S` of labels. -/
noncomputable def stmts (M : Λ → Stmt₂) (S : Finset Λ) : Finset (Option Stmt₂) :=
  Finset.insertNone (S.biUnion fun q ↦ stmts₁ (M q))
#align turing.TM2.stmts Turing.TM2.stmts

theorem stmts_trans {M : Λ → Stmt₂} {S : Finset Λ} {q₁ q₂ : Stmt₂} (h₁ : q₁ ∈ stmts₁ q₂) :
    some q₂ ∈ stmts M S → some q₁ ∈ stmts M S := by
  simp only [stmts, Finset.mem_insertNone, Finset.mem_biUnion, Option.mem_def, Option.some.injEq,
    forall_eq', exists_imp, and_imp]
  exact fun l ls h₂ ↦ ⟨_, ls, stmts₁_trans h₂ h₁⟩
#align turing.TM2.stmts_trans Turing.TM2.stmts_trans

variable [Inhabited Λ]

/-- Given a TM2 machine `M` and a set `S` of states, `Supports M S` means that all states in
`S` jump only to other states in `S`. -/
def Supports (M : Λ → Stmt₂) (S : Finset Λ) :=
  default ∈ S ∧ ∀ q ∈ S, SupportsStmt S (M q)
#align turing.TM2.supports Turing.TM2.Supports

theorem stmts_supportsStmt {M : Λ → Stmt₂} {S : Finset Λ} {q : Stmt₂} (ss : Supports M S) :
    some q ∈ stmts M S → SupportsStmt S q := by
  simp only [stmts, Finset.mem_insertNone, Finset.mem_biUnion, Option.mem_def, Option.some.injEq,
    forall_eq', exists_imp, and_imp]
  exact fun l ls h ↦ stmts₁_supportsStmt_mono h (ss.2 _ ls)
#align turing.TM2.stmts_supports_stmt Turing.TM2.stmts_supportsStmt

theorem step_supports (M : Λ → Stmt₂) {S : Finset Λ} (ss : Supports M S) :
    ∀ {c c' : Cfg₂}, c' ∈ step M c → c.l ∈ Finset.insertNone S → c'.l ∈ Finset.insertNone S
  | ⟨some l₁, v, T⟩, c', h₁, h₂ => by
    replace h₂ := ss.2 _ (Finset.some_mem_insertNone.1 h₂)
    simp only [step, Option.mem_def, Option.some.injEq] at h₁; subst c'
    revert h₂; induction M l₁ generalizing v T with intro hs
    | branch p q₁' q₂' IH₁ IH₂ =>
      unfold stepAux; cases p v
      · exact IH₂ _ _ hs.2
      · exact IH₁ _ _ hs.1
    | goto => exact Finset.some_mem_insertNone.2 (hs _)
    | halt => apply Multiset.mem_cons_self
    | load _ _ IH | _ _ _ _ IH => exact IH _ _ hs
#align turing.TM2.step_supports Turing.TM2.step_supports

variable [Inhabited σ]

/-- The initial state of the TM2 model. The input is provided on a designated stack. -/
def init (k : K) (L : List (Γ k)) : Cfg₂ :=
  ⟨some default, default, update (fun _ ↦ []) k L⟩
#align turing.TM2.init Turing.TM2.init

/-- Evaluates a TM2 program to completion, with the output on the same stack as the input. -/
def eval (M : Λ → Stmt₂) (k : K) (L : List (Γ k)) : Part (List (Γ k)) :=
  (Turing.eval (step M) (init k L)).map fun c ↦ c.stk k
#align turing.TM2.eval Turing.TM2.eval

end

end TM2

/-!
## TM2 emulator in TM1

To prove that TM2 computable functions are TM1 computable, we need to reduce each TM2 program to a
TM1 program. So suppose a TM2 program is given. This program has to maintain a whole collection of
stacks, but we have only one tape, so we must "multiplex" them all together. Pictorially, if stack
1 contains `[a, b]` and stack 2 contains `[c, d, e, f]` then the tape looks like this:

```
 bottom:  ... | _ | T | _ | _ | _ | _ | ...
 stack 1: ... | _ | b | a | _ | _ | _ | ...
 stack 2: ... | _ | f | e | d | c | _ | ...
```

where a tape element is a vertical slice through the diagram. Here the alphabet is
`Γ' := Bool × ∀ k, Option (Γ k)`, where:

* `bottom : Bool` is marked only in one place, the initial position of the TM, and represents the
  tail of all stacks. It is never modified.
* `stk k : Option (Γ k)` is the value of the `k`-th stack, if in range, otherwise `none` (which is
  the blank value). Note that the head of the stack is at the far end; this is so that push and pop
  don't have to do any shifting.

In "resting" position, the TM is sitting at the position marked `bottom`. For non-stack actions,
it operates in place, but for the stack actions `push`, `peek`, and `pop`, it must shuttle to the
end of the appropriate stack, make its changes, and then return to the bottom. So the states are:

* `normal (l : Λ)`: waiting at `bottom` to execute function `l`
* `go k (s : StAct k) (q : Stmt₂)`: travelling to the right to get to the end of stack `k` in
  order to perform stack action `s`, and later continue with executing `q`
* `ret (q : Stmt₂)`: travelling to the left after having performed a stack action, and executing
  `q` once we arrive

Because of the shuttling, emulation overhead is `O(n)`, where `n` is the current maximum of the
length of all stacks. Therefore a program that takes `k` steps to run in TM2 takes `O((m+k)k)`
steps to run when emulated in TM1, where `m` is the length of the input.
-/


namespace TM2to1

-- "TM2to1"
set_option linter.uppercaseLean3 false

-- A displaced lemma proved in unnecessary generality
theorem stk_nth_val {K : Type*} {Γ : K → Type*} {L : ListBlank (∀ k, Option (Γ k))} {k S} (n)
    (hL : ListBlank.map (proj k) L = ListBlank.mk (List.map some S).reverse) :
    L.nth n k = S.reverse.get? n := by
  rw [← proj_map_nth, hL, ← List.map_reverse, ListBlank.nth_mk, List.getI_eq_iget_get?,
    List.get?_map]
  cases S.reverse.get? n <;> rfl
#align turing.TM2to1.stk_nth_val Turing.TM2to1.stk_nth_val

section

variable {K : Type*} [DecidableEq K]
variable {Γ : K → Type*}
variable {Λ : Type*} [Inhabited Λ]
variable {σ : Type*} [Inhabited σ]

local notation "Stmt₂" => TM2.Stmt Γ Λ σ

local notation "Cfg₂" => TM2.Cfg Γ Λ σ

-- Porting note: `DecidableEq K` is not necessary.
/-- The alphabet of the TM2 simulator on TM1 is a marker for the stack bottom,
plus a vector of stack elements for each stack, or none if the stack does not extend this far. -/
def Γ' :=
  Bool × ∀ k, Option (Γ k)
#align turing.TM2to1.Γ' Turing.TM2to1.Γ'

local notation "Γ'₂₁" => @Γ' K Γ  -- Porting note (#10750): added this to clean up types.

instance Γ'.inhabited : Inhabited Γ'₂₁ :=
  ⟨⟨false, fun _ ↦ none⟩⟩
#align turing.TM2to1.Γ'.inhabited Turing.TM2to1.Γ'.inhabited

instance Γ'.fintype [Fintype K] [∀ k, Fintype (Γ k)] : Fintype Γ'₂₁ :=
  instFintypeProd _ _
#align turing.TM2to1.Γ'.fintype Turing.TM2to1.Γ'.fintype

/-- The bottom marker is fixed throughout the calculation, so we use the `addBottom` function
to express the program state in terms of a tape with only the stacks themselves. -/
def addBottom (L : ListBlank (∀ k, Option (Γ k))) : ListBlank Γ'₂₁ :=
  ListBlank.cons (true, L.head) (L.tail.map ⟨Prod.mk false, rfl⟩)
#align turing.TM2to1.add_bottom Turing.TM2to1.addBottom

theorem addBottom_map (L : ListBlank (∀ k, Option (Γ k))) :
    (addBottom L).map ⟨Prod.snd, by rfl⟩ = L := by
  simp only [addBottom, ListBlank.map_cons]
  convert ListBlank.cons_head_tail L
  generalize ListBlank.tail L = L'
  refine' L'.induction_on fun l ↦ _; simp
#align turing.TM2to1.add_bottom_map Turing.TM2to1.addBottom_map

theorem addBottom_modifyNth (f : (∀ k, Option (Γ k)) → ∀ k, Option (Γ k))
    (L : ListBlank (∀ k, Option (Γ k))) (n : ℕ) :
    (addBottom L).modifyNth (fun a ↦ (a.1, f a.2)) n = addBottom (L.modifyNth f n) := by
  cases n <;>
    simp only [addBottom, ListBlank.head_cons, ListBlank.modifyNth, ListBlank.tail_cons]
  congr; symm; apply ListBlank.map_modifyNth; intro; rfl
#align turing.TM2to1.add_bottom_modify_nth Turing.TM2to1.addBottom_modifyNth

theorem addBottom_nth_snd (L : ListBlank (∀ k, Option (Γ k))) (n : ℕ) :
    ((addBottom L).nth n).2 = L.nth n := by
  conv => rhs; rw [← addBottom_map L, ListBlank.nth_map]
#align turing.TM2to1.add_bottom_nth_snd Turing.TM2to1.addBottom_nth_snd

theorem addBottom_nth_succ_fst (L : ListBlank (∀ k, Option (Γ k))) (n : ℕ) :
    ((addBottom L).nth (n + 1)).1 = false := by
  rw [ListBlank.nth_succ, addBottom, ListBlank.tail_cons, ListBlank.nth_map]
#align turing.TM2to1.add_bottom_nth_succ_fst Turing.TM2to1.addBottom_nth_succ_fst

theorem addBottom_head_fst (L : ListBlank (∀ k, Option (Γ k))) : (addBottom L).head.1 = true := by
  rw [addBottom, ListBlank.head_cons]
#align turing.TM2to1.add_bottom_head_fst Turing.TM2to1.addBottom_head_fst

/-- A stack action is a command that interacts with the top of a stack. Our default position
is at the bottom of all the stacks, so we have to hold on to this action while going to the end
to modify the stack. -/
inductive StAct (k : K)
  | push : (σ → Γ k) → StAct k
  | peek : (σ → Option (Γ k) → σ) → StAct k
  | pop : (σ → Option (Γ k) → σ) → StAct k
#align turing.TM2to1.st_act Turing.TM2to1.StAct

local notation "StAct₂" => @StAct K Γ σ  -- Porting note (#10750): added this to clean up types.

instance StAct.inhabited {k : K} : Inhabited (StAct₂ k) :=
  ⟨StAct.peek fun s _ ↦ s⟩
#align turing.TM2to1.st_act.inhabited Turing.TM2to1.StAct.inhabited

section

open StAct

-- Porting note: `Inhabited Γ` is not necessary.
/-- The TM2 statement corresponding to a stack action. -/
def stRun {k : K} : StAct₂ k → Stmt₂ → Stmt₂
  | push f => TM2.Stmt.push k f
  | peek f => TM2.Stmt.peek k f
  | pop f => TM2.Stmt.pop k f
#align turing.TM2to1.st_run Turing.TM2to1.stRun

/-- The effect of a stack action on the local variables, given the value of the stack. -/
def stVar {k : K} (v : σ) (l : List (Γ k)) : StAct₂ k → σ
  | push _ => v
  | peek f => f v l.head?
  | pop f => f v l.head?
#align turing.TM2to1.st_var Turing.TM2to1.stVar

/-- The effect of a stack action on the stack. -/
def stWrite {k : K} (v : σ) (l : List (Γ k)) : StAct₂ k → List (Γ k)
  | push f => f v :: l
  | peek _ => l
  | pop _ => l.tail
#align turing.TM2to1.st_write Turing.TM2to1.stWrite

/-- We have partitioned the TM2 statements into "stack actions", which require going to the end
of the stack, and all other actions, which do not. This is a modified recursor which lumps the
stack actions into one. -/
@[elab_as_elim]
def stmtStRec.{l} {C : Stmt₂ → Sort l} (H₁ : ∀ (k) (s : StAct₂ k) (q) (_ : C q), C (stRun s q))
    (H₂ : ∀ (a q) (_ : C q), C (TM2.Stmt.load a q))
    (H₃ : ∀ (p q₁ q₂) (_ : C q₁) (_ : C q₂), C (TM2.Stmt.branch p q₁ q₂))
    (H₄ : ∀ l, C (TM2.Stmt.goto l)) (H₅ : C TM2.Stmt.halt) : ∀ n, C n
  | TM2.Stmt.push _ f q => H₁ _ (push f) _ (stmtStRec H₁ H₂ H₃ H₄ H₅ q)
  | TM2.Stmt.peek _ f q => H₁ _ (peek f) _ (stmtStRec H₁ H₂ H₃ H₄ H₅ q)
  | TM2.Stmt.pop _ f q => H₁ _ (pop f) _ (stmtStRec H₁ H₂ H₃ H₄ H₅ q)
  | TM2.Stmt.load _ q => H₂ _ _ (stmtStRec H₁ H₂ H₃ H₄ H₅ q)
  | TM2.Stmt.branch _ q₁ q₂ => H₃ _ _ _ (stmtStRec H₁ H₂ H₃ H₄ H₅ q₁) (stmtStRec H₁ H₂ H₃ H₄ H₅ q₂)
  | TM2.Stmt.goto _ => H₄ _
  | TM2.Stmt.halt => H₅
#align turing.TM2to1.stmt_st_rec Turing.TM2to1.stmtStRec

theorem supports_run (S : Finset Λ) {k : K} (s : StAct₂ k) (q : Stmt₂) :
    TM2.SupportsStmt S (stRun s q) ↔ TM2.SupportsStmt S q := by
  cases s <;> rfl
#align turing.TM2to1.supports_run Turing.TM2to1.supports_run

end

/-- The machine states of the TM2 emulator. We can either be in a normal state when waiting for the
next TM2 action, or we can be in the "go" and "return" states to go to the top of the stack and
return to the bottom, respectively. -/
inductive Λ'
  | normal : Λ → Λ'
  | go (k : K) : StAct₂ k → Stmt₂ → Λ'
  | ret : Stmt₂ → Λ'
#align turing.TM2to1.Λ' Turing.TM2to1.Λ'

local notation "Λ'₂₁" => @Λ' K Γ Λ σ  -- Porting note (#10750): added this to clean up types.

open Λ'

instance Λ'.inhabited : Inhabited Λ'₂₁ :=
  ⟨normal default⟩
#align turing.TM2to1.Λ'.inhabited Turing.TM2to1.Λ'.inhabited

local notation "Stmt₂₁" => TM1.Stmt Γ'₂₁ Λ'₂₁ σ

local notation "Cfg₂₁" => TM1.Cfg Γ'₂₁ Λ'₂₁ σ

open TM1.Stmt

/-- The program corresponding to state transitions at the end of a stack. Here we start out just
after the top of the stack, and should end just after the new top of the stack. -/
def trStAct {k : K} (q : Stmt₂₁) : StAct₂ k → Stmt₂₁
  | StAct.push f => (write fun a s ↦ (a.1, update a.2 k <| some <| f s)) <| move Dir.right q
  | StAct.peek f => move Dir.left <| (load fun a s ↦ f s (a.2 k)) <| move Dir.right q
  | StAct.pop f =>
    branch (fun a _ ↦ a.1) (load (fun _ s ↦ f s none) q)
      (move Dir.left <|
        (load fun a s ↦ f s (a.2 k)) <| write (fun a _ ↦ (a.1, update a.2 k none)) q)
#align turing.TM2to1.tr_st_act Turing.TM2to1.trStAct

/-- The initial state for the TM2 emulator, given an initial TM2 state. All stacks start out empty
except for the input stack, and the stack bottom mark is set at the head. -/
def trInit (k : K) (L : List (Γ k)) : List Γ'₂₁ :=
  let L' : List Γ'₂₁ := L.reverse.map fun a ↦ (false, update (fun _ ↦ none) k (some a))
  (true, L'.headI.2) :: L'.tail
#align turing.TM2to1.tr_init Turing.TM2to1.trInit

theorem step_run {k : K} (q : Stmt₂) (v : σ) (S : ∀ k, List (Γ k)) : ∀ s : StAct₂ k,
    TM2.stepAux (stRun s q) v S = TM2.stepAux q (stVar v (S k) s) (update S k (stWrite v (S k) s))
  | StAct.push f => rfl
  | StAct.peek f => by unfold stWrite; rw [Function.update_eq_self]; rfl
  | StAct.pop f => rfl
#align turing.TM2to1.step_run Turing.TM2to1.step_run

/-- The translation of TM2 statements to TM1 statements. regular actions have direct equivalents,
but stack actions are deferred by going to the corresponding `go` state, so that we can find the
appropriate stack top. -/
def trNormal : Stmt₂ → Stmt₂₁
  | TM2.Stmt.push k f q => goto fun _ _ ↦ go k (StAct.push f) q
  | TM2.Stmt.peek k f q => goto fun _ _ ↦ go k (StAct.peek f) q
  | TM2.Stmt.pop k f q => goto fun _ _ ↦ go k (StAct.pop f) q
  | TM2.Stmt.load a q => load (fun _ ↦ a) (trNormal q)
  | TM2.Stmt.branch f q₁ q₂ => branch (fun _ ↦ f) (trNormal q₁) (trNormal q₂)
  | TM2.Stmt.goto l => goto fun _ s ↦ normal (l s)
  | TM2.Stmt.halt => halt
#align turing.TM2to1.tr_normal Turing.TM2to1.trNormal

theorem trNormal_run {k : K} (s : StAct₂ k) (q : Stmt₂) :
    trNormal (stRun s q) = goto fun _ _ ↦ go k s q := by
  cases s <;> rfl
#align turing.TM2to1.tr_normal_run Turing.TM2to1.trNormal_run

open scoped Classical

/-- The set of machine states accessible from an initial TM2 statement. -/
noncomputable def trStmts₁ : Stmt₂ → Finset Λ'₂₁
  | TM2.Stmt.push k f q => {go k (StAct.push f) q, ret q} ∪ trStmts₁ q
  | TM2.Stmt.peek k f q => {go k (StAct.peek f) q, ret q} ∪ trStmts₁ q
  | TM2.Stmt.pop k f q => {go k (StAct.pop f) q, ret q} ∪ trStmts₁ q
  | TM2.Stmt.load _ q => trStmts₁ q
  | TM2.Stmt.branch _ q₁ q₂ => trStmts₁ q₁ ∪ trStmts₁ q₂
  | _ => ∅
#align turing.TM2to1.tr_stmts₁ Turing.TM2to1.trStmts₁

theorem trStmts₁_run {k : K} {s : StAct₂ k} {q : Stmt₂} :
    trStmts₁ (stRun s q) = {go k s q, ret q} ∪ trStmts₁ q := by
  cases s <;> simp only [trStmts₁]
#align turing.TM2to1.tr_stmts₁_run Turing.TM2to1.trStmts₁_run

theorem tr_respects_aux₂ {k : K} {q : Stmt₂₁} {v : σ} {S : ∀ k, List (Γ k)}
    {L : ListBlank (∀ k, Option (Γ k))}
    (hL : ∀ k, L.map (proj k) = ListBlank.mk ((S k).map some).reverse) (o : StAct₂ k) :
    let v' := stVar v (S k) o
    let Sk' := stWrite v (S k) o
    let S' := update S k Sk'
    ∃ L' : ListBlank (∀ k, Option (Γ k)),
      (∀ k, L'.map (proj k) = ListBlank.mk ((S' k).map some).reverse) ∧
        TM1.stepAux (trStAct q o) v
            ((Tape.move Dir.right)^[(S k).length] (Tape.mk' ∅ (addBottom L))) =
          TM1.stepAux q v' ((Tape.move Dir.right)^[(S' k).length] (Tape.mk' ∅ (addBottom L'))) := by
  dsimp only; simp; cases o with simp only [stWrite, stVar, trStAct, TM1.stepAux]
  | push f =>
    have := Tape.write_move_right_n fun a : Γ' ↦ (a.1, update a.2 k (some (f v)))
    refine'
      ⟨_, fun k' ↦ _, by
        -- Porting note: `rw [...]` to `erw [...]; rfl`.
        -- https://github.com/leanprover-community/mathlib4/issues/5164
        erw [Tape.move_right_n_head, List.length, Tape.mk'_nth_nat, this,
          addBottom_modifyNth fun a ↦ update a k (some (f v)), Nat.add_one, iterate_succ']
        rfl⟩
    refine' ListBlank.ext fun i ↦ _
    rw [ListBlank.nth_map, ListBlank.nth_modifyNth, proj, PointedMap.mk_val]
    by_cases h' : k' = k
    · subst k'
      split_ifs with h
        <;> simp only [List.reverse_cons, Function.update_same, ListBlank.nth_mk, List.map]
      -- Porting note: `le_refl` is required.
      · rw [List.getI_eq_get, List.get_append_right'] <;>
          simp only [h, List.get_singleton, List.length_map, List.length_reverse, Nat.succ_pos',
            List.length_append, lt_add_iff_pos_right, List.length, le_refl]
      rw [← proj_map_nth, hL, ListBlank.nth_mk]
      cases' lt_or_gt_of_ne h with h h
      · rw [List.getI_append]
        simpa only [List.length_map, List.length_reverse] using h
      · rw [gt_iff_lt] at h
        rw [List.getI_eq_default, List.getI_eq_default] <;>
          simp only [Nat.add_one_le_iff, h, List.length, le_of_lt, List.length_reverse,
            List.length_append, List.length_map]
    · split_ifs <;> rw [Function.update_noteq h', ← proj_map_nth, hL]
      rw [Function.update_noteq h']
  | peek f =>
    rw [Function.update_eq_self]
    use L, hL; rw [Tape.move_left_right]; congr
    cases e : S k; · rfl
    rw [List.length_cons, iterate_succ', Function.comp, Tape.move_right_left,
      Tape.move_right_n_head, Tape.mk'_nth_nat, addBottom_nth_snd, stk_nth_val _ (hL k), e,
      List.reverse_cons, ← List.length_reverse, List.get?_concat_length]
    rfl
  | pop f =>
    cases' e : S k with hd tl
    · simp only [Tape.mk'_head, ListBlank.head_cons, Tape.move_left_mk', List.length,
        Tape.write_mk', List.head?, iterate_zero_apply, List.tail_nil]
      rw [← e, Function.update_eq_self]
      exact ⟨L, hL, by rw [addBottom_head_fst, cond]⟩
    · refine'
        ⟨_, fun k' ↦ _, by
          erw [List.length_cons, Tape.move_right_n_head, Tape.mk'_nth_nat, addBottom_nth_succ_fst,
            cond, iterate_succ', Function.comp, Tape.move_right_left, Tape.move_right_n_head,
            Tape.mk'_nth_nat, Tape.write_move_right_n fun a : Γ' ↦ (a.1, update a.2 k none),
            addBottom_modifyNth fun a ↦ update a k none, addBottom_nth_snd,
            stk_nth_val _ (hL k), e,
            show (List.cons hd tl).reverse.get? tl.length = some hd by
              rw [List.reverse_cons, ← List.length_reverse, List.get?_concat_length],
            List.head?, List.tail]⟩
      refine' ListBlank.ext fun i ↦ _
      rw [ListBlank.nth_map, ListBlank.nth_modifyNth, proj, PointedMap.mk_val]
      by_cases h' : k' = k
      · subst k'
        split_ifs with h <;> simp only [Function.update_same, ListBlank.nth_mk, List.tail]
        · rw [List.getI_eq_default]
          · rfl
          rw [h, List.length_reverse, List.length_map]
        rw [← proj_map_nth, hL, ListBlank.nth_mk, e, List.map, List.reverse_cons]
        cases' lt_or_gt_of_ne h with h h
        · rw [List.getI_append]
          simpa only [List.length_map, List.length_reverse] using h
        · rw [gt_iff_lt] at h
          rw [List.getI_eq_default, List.getI_eq_default] <;>
            simp only [Nat.add_one_le_iff, h, List.length, le_of_lt, List.length_reverse,
              List.length_append, List.length_map]
      · split_ifs <;> rw [Function.update_noteq h', ← proj_map_nth, hL]
        rw [Function.update_noteq h']
#align turing.TM2to1.tr_respects_aux₂ Turing.TM2to1.tr_respects_aux₂

variable (M : Λ → TM2.Stmt Γ Λ σ)  -- Porting note: Unfolded `Stmt₂`.

/-- The TM2 emulator machine states written as a TM1 program.
This handles the `go` and `ret` states, which shuttle to and from a stack top. -/
def tr : Λ'₂₁ → Stmt₂₁
  | normal q => trNormal (M q)
  | go k s q =>
    branch (fun a _ ↦ (a.2 k).isNone) (trStAct (goto fun _ _ ↦ ret q) s)
      (move Dir.right <| goto fun _ _ ↦ go k s q)
  | ret q => branch (fun a _ ↦ a.1) (trNormal q) (move Dir.left <| goto fun _ _ ↦ ret q)
#align turing.TM2to1.tr Turing.TM2to1.tr

-- Porting note: unknown attribute
-- attribute [local pp_using_anonymous_constructor] Turing.TM1.Cfg

/-- The relation between TM2 configurations and TM1 configurations of the TM2 emulator. -/
inductive TrCfg : Cfg₂ → Cfg₂₁ → Prop
  | mk {q : Option Λ} {v : σ} {S : ∀ k, List (Γ k)} (L : ListBlank (∀ k, Option (Γ k))) :
    (∀ k, L.map (proj k) = ListBlank.mk ((S k).map some).reverse) →
      TrCfg ⟨q, v, S⟩ ⟨q.map normal, v, Tape.mk' ∅ (addBottom L)⟩
#align turing.TM2to1.tr_cfg Turing.TM2to1.TrCfg

theorem tr_respects_aux₁ {k} (o q v) {S : List (Γ k)} {L : ListBlank (∀ k, Option (Γ k))}
    (hL : L.map (proj k) = ListBlank.mk (S.map some).reverse) (n) (H : n ≤ S.length) :
    Reaches₀ (TM1.step (tr M)) ⟨some (go k o q), v, Tape.mk' ∅ (addBottom L)⟩
      ⟨some (go k o q), v, (Tape.move Dir.right)^[n] (Tape.mk' ∅ (addBottom L))⟩ := by
  induction' n with n IH; · rfl
  apply (IH (le_of_lt H)).tail
  rw [iterate_succ_apply'];
  simp only [TM1.step, TM1.stepAux, tr, Tape.mk'_nth_nat, Tape.move_right_n_head,
    addBottom_nth_snd, Option.mem_def]
  rw [stk_nth_val _ hL, List.get?_eq_get]; rfl; rwa [List.length_reverse]
#align turing.TM2to1.tr_respects_aux₁ Turing.TM2to1.tr_respects_aux₁

theorem tr_respects_aux₃ {q v} {L : ListBlank (∀ k, Option (Γ k))} (n) : Reaches₀ (TM1.step (tr M))
    ⟨some (ret q), v, (Tape.move Dir.right)^[n] (Tape.mk' ∅ (addBottom L))⟩
    ⟨some (ret q), v, Tape.mk' ∅ (addBottom L)⟩ := by
  induction' n with n IH; · rfl
  refine' Reaches₀.head _ IH
  simp only [Option.mem_def, TM1.step]
  rw [Option.some_inj, tr, TM1.stepAux, Tape.move_right_n_head, Tape.mk'_nth_nat,
    addBottom_nth_succ_fst, TM1.stepAux, iterate_succ', Function.comp_apply, Tape.move_right_left]
  rfl
#align turing.TM2to1.tr_respects_aux₃ Turing.TM2to1.tr_respects_aux₃

theorem tr_respects_aux {q v T k} {S : ∀ k, List (Γ k)}
    (hT : ∀ k, ListBlank.map (proj k) T = ListBlank.mk ((S k).map some).reverse) (o : StAct₂ k)
    (IH : ∀ {v : σ} {S : ∀ k : K, List (Γ k)} {T : ListBlank (∀ k, Option (Γ k))},
      (∀ k, ListBlank.map (proj k) T = ListBlank.mk ((S k).map some).reverse) →
      ∃ b, TrCfg (TM2.stepAux q v S) b ∧
        Reaches (TM1.step (tr M)) (TM1.stepAux (trNormal q) v (Tape.mk' ∅ (addBottom T))) b) :
    ∃ b, TrCfg (TM2.stepAux (stRun o q) v S) b ∧ Reaches (TM1.step (tr M))
      (TM1.stepAux (trNormal (stRun o q)) v (Tape.mk' ∅ (addBottom T))) b := by
  simp only [trNormal_run, step_run]
  have hgo := tr_respects_aux₁ M o q v (hT k) _ le_rfl
  obtain ⟨T', hT', hrun⟩ := tr_respects_aux₂ hT o
  have := hgo.tail' rfl
  rw [tr, TM1.stepAux, Tape.move_right_n_head, Tape.mk'_nth_nat, addBottom_nth_snd,
    stk_nth_val _ (hT k), List.get?_len_le (le_of_eq (List.length_reverse _)), Option.isNone, cond,
    hrun, TM1.stepAux] at this
  obtain ⟨c, gc, rc⟩ := IH hT'
  refine' ⟨c, gc, (this.to₀.trans (tr_respects_aux₃ M _) c (TransGen.head' rfl _)).to_reflTransGen⟩
  rw [tr, TM1.stepAux, Tape.mk'_head, addBottom_head_fst]
  exact rc
#align turing.TM2to1.tr_respects_aux Turing.TM2to1.tr_respects_aux

attribute [local simp] Respects TM2.step TM2.stepAux trNormal

theorem tr_respects : Respects (TM2.step M) (TM1.step (tr M)) TrCfg := by
<<<<<<< HEAD
=======
  -- Porting note(#12129): additional beta reduction needed
>>>>>>> 88ce0991
  intro c₁ c₂ h
  cases' h with l v S L hT
  cases' l with l; · constructor
  rsuffices ⟨b, c, r⟩ : ∃ b, _ ∧ Reaches (TM1.step (tr M)) _ _
  · exact ⟨b, c, TransGen.head' rfl r⟩
  simp only [tr]
  -- Porting note: `refine'` failed because of implicit lambda, so `induction` is used.
  generalize M l = N
  induction N using stmtStRec generalizing v S L hT with
  | H₁ k s q IH => exact tr_respects_aux M hT s @IH
  | H₂ a _ IH => exact IH _ hT
  | H₃ p q₁ q₂ IH₁ IH₂ =>
    unfold TM2.stepAux trNormal TM1.stepAux
<<<<<<< HEAD
    simp only [] -- Porting note(#MMMMM): added this line
=======
    beta_reduce
>>>>>>> 88ce0991
    cases p v <;> [exact IH₂ _ hT; exact IH₁ _ hT]
  | H₄ => exact ⟨_, ⟨_, hT⟩, ReflTransGen.refl⟩
  | H₅ => exact ⟨_, ⟨_, hT⟩, ReflTransGen.refl⟩
#align turing.TM2to1.tr_respects Turing.TM2to1.tr_respects

theorem trCfg_init (k) (L : List (Γ k)) : TrCfg (TM2.init k L) (TM1.init (trInit k L) : Cfg₂₁) := by
  rw [(_ : TM1.init _ = _)]
  · refine' ⟨ListBlank.mk (L.reverse.map fun a ↦ update default k (some a)), fun k' ↦ _⟩
    refine' ListBlank.ext fun i ↦ _
    rw [ListBlank.map_mk, ListBlank.nth_mk, List.getI_eq_iget_get?, List.map_map]
    have : ((proj k').f ∘ fun a => update (β := fun k => Option (Γ k)) default k (some a))
      = fun a => (proj k').f (update (β := fun k => Option (Γ k)) default k (some a)) := rfl
    rw [this, List.get?_map, proj, PointedMap.mk_val]
    simp only []
    by_cases h : k' = k
    · subst k'
      simp only [Function.update_same]
      rw [ListBlank.nth_mk, List.getI_eq_iget_get?, ← List.map_reverse, List.get?_map]
    · simp only [Function.update_noteq h]
      rw [ListBlank.nth_mk, List.getI_eq_iget_get?, List.map, List.reverse_nil]
      cases L.reverse.get? i <;> rfl
  · rw [trInit, TM1.init]
    dsimp only
    congr <;> cases L.reverse <;> try rfl
    simp only [List.map_map, List.tail_cons, List.map]
    rfl
#align turing.TM2to1.tr_cfg_init Turing.TM2to1.trCfg_init

theorem tr_eval_dom (k) (L : List (Γ k)) :
    (TM1.eval (tr M) (trInit k L)).Dom ↔ (TM2.eval M k L).Dom :=
  Turing.tr_eval_dom (tr_respects M) (trCfg_init k L)
#align turing.TM2to1.tr_eval_dom Turing.TM2to1.tr_eval_dom

theorem tr_eval (k) (L : List (Γ k)) {L₁ L₂} (H₁ : L₁ ∈ TM1.eval (tr M) (trInit k L))
    (H₂ : L₂ ∈ TM2.eval M k L) :
    ∃ (S : ∀ k, List (Γ k)) (L' : ListBlank (∀ k, Option (Γ k))),
      addBottom L' = L₁ ∧
        (∀ k, L'.map (proj k) = ListBlank.mk ((S k).map some).reverse) ∧ S k = L₂ := by
  obtain ⟨c₁, h₁, rfl⟩ := (Part.mem_map_iff _).1 H₁
  obtain ⟨c₂, h₂, rfl⟩ := (Part.mem_map_iff _).1 H₂
  obtain ⟨_, ⟨L', hT⟩, h₃⟩ := Turing.tr_eval (tr_respects M) (trCfg_init k L) h₂
  cases Part.mem_unique h₁ h₃
  exact ⟨_, L', by simp only [Tape.mk'_right₀], hT, rfl⟩
#align turing.TM2to1.tr_eval Turing.TM2to1.tr_eval

/-- The support of a set of TM2 states in the TM2 emulator. -/
noncomputable def trSupp (S : Finset Λ) : Finset Λ'₂₁ :=
  S.biUnion fun l ↦ insert (normal l) (trStmts₁ (M l))
#align turing.TM2to1.tr_supp Turing.TM2to1.trSupp

theorem tr_supports {S} (ss : TM2.Supports M S) : TM1.Supports (tr M) (trSupp M S) :=
  ⟨Finset.mem_biUnion.2 ⟨_, ss.1, Finset.mem_insert.2 <| Or.inl rfl⟩, fun l' h ↦ by
    suffices ∀ (q) (_ : TM2.SupportsStmt S q) (_ : ∀ x ∈ trStmts₁ q, x ∈ trSupp M S),
        TM1.SupportsStmt (trSupp M S) (trNormal q) ∧
        ∀ l' ∈ trStmts₁ q, TM1.SupportsStmt (trSupp M S) (tr M l') by
      rcases Finset.mem_biUnion.1 h with ⟨l, lS, h⟩
      have :=
        this _ (ss.2 l lS) fun x hx ↦ Finset.mem_biUnion.2 ⟨_, lS, Finset.mem_insert_of_mem hx⟩
      rcases Finset.mem_insert.1 h with (rfl | h) <;> [exact this.1; exact this.2 _ h]
    clear h l'
    refine' stmtStRec _ _ _ _ _
    · intro _ s _ IH ss' sub -- stack op
      rw [TM2to1.supports_run] at ss'
      simp only [TM2to1.trStmts₁_run, Finset.mem_union, Finset.mem_insert, Finset.mem_singleton]
        at sub
      have hgo := sub _ (Or.inl <| Or.inl rfl)
      have hret := sub _ (Or.inl <| Or.inr rfl)
      cases' IH ss' fun x hx ↦ sub x <| Or.inr hx with IH₁ IH₂
      refine' ⟨by simp only [trNormal_run, TM1.SupportsStmt]; intros; exact hgo, fun l h ↦ _⟩
      rw [trStmts₁_run] at h
      simp only [TM2to1.trStmts₁_run, Finset.mem_union, Finset.mem_insert, Finset.mem_singleton]
        at h
      rcases h with (⟨rfl | rfl⟩ | h)
      · cases s
        · exact ⟨fun _ _ ↦ hret, fun _ _ ↦ hgo⟩
        · exact ⟨fun _ _ ↦ hret, fun _ _ ↦ hgo⟩
        · exact ⟨⟨fun _ _ ↦ hret, fun _ _ ↦ hret⟩, fun _ _ ↦ hgo⟩
      · unfold TM1.SupportsStmt TM2to1.tr
        exact ⟨IH₁, fun _ _ ↦ hret⟩
      · exact IH₂ _ h
    · intro _ _ IH ss' sub -- load
      unfold TM2to1.trStmts₁ at ss' sub ⊢
      exact IH ss' sub
    · intro _ _ _ IH₁ IH₂ ss' sub -- branch
      unfold TM2to1.trStmts₁ at sub
      cases' IH₁ ss'.1 fun x hx ↦ sub x <| Finset.mem_union_left _ hx with IH₁₁ IH₁₂
      cases' IH₂ ss'.2 fun x hx ↦ sub x <| Finset.mem_union_right _ hx with IH₂₁ IH₂₂
      refine' ⟨⟨IH₁₁, IH₂₁⟩, fun l h ↦ _⟩
      rw [trStmts₁] at h
      rcases Finset.mem_union.1 h with (h | h) <;> [exact IH₁₂ _ h; exact IH₂₂ _ h]
    · intro _ ss' _ -- goto
      simp only [trStmts₁, Finset.not_mem_empty]; refine' ⟨_, fun _ ↦ False.elim⟩
      exact fun _ v ↦ Finset.mem_biUnion.2 ⟨_, ss' v, Finset.mem_insert_self _ _⟩
    · intro _ _ -- halt
      simp only [trStmts₁, Finset.not_mem_empty]
      exact ⟨trivial, fun _ ↦ False.elim⟩⟩
#align turing.TM2to1.tr_supports Turing.TM2to1.tr_supports

end

end TM2to1

end Turing<|MERGE_RESOLUTION|>--- conflicted
+++ resolved
@@ -2688,10 +2688,7 @@
 attribute [local simp] Respects TM2.step TM2.stepAux trNormal
 
 theorem tr_respects : Respects (TM2.step M) (TM1.step (tr M)) TrCfg := by
-<<<<<<< HEAD
-=======
   -- Porting note(#12129): additional beta reduction needed
->>>>>>> 88ce0991
   intro c₁ c₂ h
   cases' h with l v S L hT
   cases' l with l; · constructor
@@ -2705,11 +2702,7 @@
   | H₂ a _ IH => exact IH _ hT
   | H₃ p q₁ q₂ IH₁ IH₂ =>
     unfold TM2.stepAux trNormal TM1.stepAux
-<<<<<<< HEAD
-    simp only [] -- Porting note(#MMMMM): added this line
-=======
     beta_reduce
->>>>>>> 88ce0991
     cases p v <;> [exact IH₂ _ hT; exact IH₁ _ hT]
   | H₄ => exact ⟨_, ⟨_, hT⟩, ReflTransGen.refl⟩
   | H₅ => exact ⟨_, ⟨_, hT⟩, ReflTransGen.refl⟩
