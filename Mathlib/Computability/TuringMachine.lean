/-
Copyright (c) 2018 Mario Carneiro. All rights reserved.
Released under Apache 2.0 license as described in the file LICENSE.
Authors: Mario Carneiro
-/
import Mathlib.Computability.Tape
import Mathlib.Data.Fintype.Option
import Mathlib.Data.Fintype.Prod
import Mathlib.Data.Fintype.Pi
import Mathlib.Data.PFun
import Mathlib.Computability.PostTuringMachine

/-!
# Turing machines

The files `PostTuringMachine.lean` and `TuringMachine.lean` define
a sequence of simple machine languages, starting with Turing machines and working
up to more complex languages based on Wang B-machines.

`PostTuringMachine.lean` covers the TM0 model and TM1 model;
`TuringMachine.lean` adds the TM2 model.

## Naming conventions

Each model of computation in this file shares a naming convention for the elements of a model of
computation. These are the parameters for the language:

* `Γ` is the alphabet on the tape.
* `Λ` is the set of labels, or internal machine states.
* `σ` is the type of internal memory, not on the tape. This does not exist in the TM0 model, and
  later models achieve this by mixing it into `Λ`.
* `K` is used in the TM2 model, which has multiple stacks, and denotes the number of such stacks.

All of these variables denote "essentially finite" types, but for technical reasons it is
convenient to allow them to be infinite anyway. When using an infinite type, we will be interested
to prove that only finitely many values of the type are ever interacted with.

Given these parameters, there are a few common structures for the model that arise:

* `Stmt` is the set of all actions that can be performed in one step. For the TM0 model this set is
  finite, and for later models it is an infinite inductive type representing "possible program
  texts".
* `Cfg` is the set of instantaneous configurations, that is, the state of the machine together with
  its environment.
* `Machine` is the set of all machines in the model. Usually this is approximately a function
  `Λ → Stmt`, although different models have different ways of halting and other actions.
* `step : Cfg → Option Cfg` is the function that describes how the state evolves over one step.
  If `step c = none`, then `c` is a terminal state, and the result of the computation is read off
  from `c`. Because of the type of `step`, these models are all deterministic by construction.
* `init : Input → Cfg` sets up the initial state. The type `Input` depends on the model;
  in most cases it is `List Γ`.
* `eval : Machine → Input → Part Output`, given a machine `M` and input `i`, starts from
  `init i`, runs `step` until it reaches an output, and then applies a function `Cfg → Output` to
  the final state to obtain the result. The type `Output` depends on the model.
* `Supports : Machine → Finset Λ → Prop` asserts that a machine `M` starts in `S : Finset Λ`, and
  can only ever jump to other states inside `S`. This implies that the behavior of `M` on any input
  cannot depend on its values outside `S`. We use this to allow `Λ` to be an infinite set when
  convenient, and prove that only finitely many of these states are actually accessible. This
  formalizes "essentially finite" mentioned above.
-/

assert_not_exists MonoidWithZero

open List (Vector)
open Relation

open Nat (iterate)

open Function (update iterate_succ iterate_succ_apply iterate_succ' iterate_succ_apply'
  iterate_zero_apply)

namespace Turing


/-!
## The TM2 model

The TM2 model removes the tape entirely from the TM1 model, replacing it with an arbitrary (finite)
collection of stacks, each with elements of different types (the alphabet of stack `k : K` is
`Γ k`). The statements are:

* `push k (f : σ → Γ k) q` puts `f a` on the `k`-th stack, then does `q`.
* `pop k (f : σ → Option (Γ k) → σ) q` changes the state to `f a (S k).head`, where `S k` is the
  value of the `k`-th stack, and removes this element from the stack, then does `q`.
* `peek k (f : σ → Option (Γ k) → σ) q` changes the state to `f a (S k).head`, where `S k` is the
  value of the `k`-th stack, then does `q`.
* `load (f : σ → σ) q` reads nothing but applies `f` to the internal state, then does `q`.
* `branch (f : σ → Bool) qtrue qfalse` does `qtrue` or `qfalse` according to `f a`.
* `goto (f : σ → Λ)` jumps to label `f a`.
* `halt` halts on the next step.

The configuration is a tuple `(l, var, stk)` where `l : Option Λ` is the current label to run or
`none` for the halting state, `var : σ` is the (finite) internal state, and `stk : ∀ k, List (Γ k)`
is the collection of stacks. (Note that unlike the `TM0` and `TM1` models, these are not
`ListBlank`s, they have definite ends that can be detected by the `pop` command.)

Given a designated stack `k` and a value `L : List (Γ k)`, the initial configuration has all the
stacks empty except the designated "input" stack; in `eval` this designated stack also functions
as the output stack.
-/


namespace TM2

variable {K : Type*}

-- Index type of stacks
variable (Γ : K → Type*)

-- Type of stack elements
variable (Λ : Type*)

-- Type of function labels
variable (σ : Type*)

-- Type of variable settings
/-- The TM2 model removes the tape entirely from the TM1 model,
  replacing it with an arbitrary (finite) collection of stacks.
  The operation `push` puts an element on one of the stacks,
  and `pop` removes an element from a stack (and modifying the
  internal state based on the result). `peek` modifies the
  internal state but does not remove an element. -/
inductive Stmt
  | push : ∀ k, (σ → Γ k) → Stmt → Stmt
  | peek : ∀ k, (σ → Option (Γ k) → σ) → Stmt → Stmt
  | pop : ∀ k, (σ → Option (Γ k) → σ) → Stmt → Stmt
  | load : (σ → σ) → Stmt → Stmt
  | branch : (σ → Bool) → Stmt → Stmt → Stmt
  | goto : (σ → Λ) → Stmt
  | halt : Stmt

open Stmt

instance Stmt.inhabited : Inhabited (Stmt Γ Λ σ) :=
  ⟨halt⟩

/-- A configuration in the TM2 model is a label (or `none` for the halt state), the state of
local variables, and the stacks. (Note that the stacks are not `ListBlank`s, they have a definite
size.) -/
structure Cfg where
  /-- The current label to run (or `none` for the halting state) -/
  l : Option Λ
  /-- The internal state -/
  var : σ
  /-- The (finite) collection of internal stacks -/
  stk : ∀ k, List (Γ k)

instance Cfg.inhabited [Inhabited σ] : Inhabited (Cfg Γ Λ σ) :=
  ⟨⟨default, default, default⟩⟩

variable {Γ Λ σ}

section
variable [DecidableEq K]

/-- The step function for the TM2 model. -/
def stepAux : Stmt Γ Λ σ → σ → (∀ k, List (Γ k)) → Cfg Γ Λ σ
  | push k f q, v, S => stepAux q v (update S k (f v :: S k))
  | peek k f q, v, S => stepAux q (f v (S k).head?) S
  | pop k f q, v, S => stepAux q (f v (S k).head?) (update S k (S k).tail)
  | load a q, v, S => stepAux q (a v) S
  | branch f q₁ q₂, v, S => cond (f v) (stepAux q₁ v S) (stepAux q₂ v S)
  | goto f, v, S => ⟨some (f v), v, S⟩
  | halt, v, S => ⟨none, v, S⟩

/-- The step function for the TM2 model. -/
def step (M : Λ → Stmt Γ Λ σ) : Cfg Γ Λ σ → Option (Cfg Γ Λ σ)
  | ⟨none, _, _⟩ => none
  | ⟨some l, v, S⟩ => some (stepAux (M l) v S)

attribute [simp] stepAux.eq_1 stepAux.eq_2 stepAux.eq_3
  stepAux.eq_4 stepAux.eq_5 stepAux.eq_6 stepAux.eq_7 step.eq_1 step.eq_2

/-- The (reflexive) reachability relation for the TM2 model. -/
def Reaches (M : Λ → Stmt Γ Λ σ) : Cfg Γ Λ σ → Cfg Γ Λ σ → Prop :=
  ReflTransGen fun a b ↦ b ∈ step M a

end

/-- Given a set `S` of states, `SupportsStmt S q` means that `q` only jumps to states in `S`. -/
def SupportsStmt (S : Finset Λ) : Stmt Γ Λ σ → Prop
  | push _ _ q => SupportsStmt S q
  | peek _ _ q => SupportsStmt S q
  | pop _ _ q => SupportsStmt S q
  | load _ q => SupportsStmt S q
  | branch _ q₁ q₂ => SupportsStmt S q₁ ∧ SupportsStmt S q₂
  | goto l => ∀ v, l v ∈ S
  | halt => True

section

open scoped Classical in
/-- The set of subtree statements in a statement. -/
noncomputable def stmts₁ : Stmt Γ Λ σ → Finset (Stmt Γ Λ σ)
  | Q@(push _ _ q) => insert Q (stmts₁ q)
  | Q@(peek _ _ q) => insert Q (stmts₁ q)
  | Q@(pop _ _ q) => insert Q (stmts₁ q)
  | Q@(load _ q) => insert Q (stmts₁ q)
  | Q@(branch _ q₁ q₂) => insert Q (stmts₁ q₁ ∪ stmts₁ q₂)
  | Q@(goto _) => {Q}
  | Q@halt => {Q}

theorem stmts₁_self {q : Stmt Γ Λ σ} : q ∈ stmts₁ q := by
  cases q <;> simp only [Finset.mem_insert_self, Finset.mem_singleton_self, stmts₁]

theorem stmts₁_trans {q₁ q₂ : Stmt Γ Λ σ} : q₁ ∈ stmts₁ q₂ → stmts₁ q₁ ⊆ stmts₁ q₂ := by
  classical
  intro h₁₂ q₀ h₀₁
  induction q₂ with (
    simp only [stmts₁] at h₁₂ ⊢
    simp only [Finset.mem_insert, Finset.mem_singleton, Finset.mem_union] at h₁₂)
  | branch f q₁ q₂ IH₁ IH₂ =>
    rcases h₁₂ with (rfl | h₁₂ | h₁₂)
    · unfold stmts₁ at h₀₁
      exact h₀₁
    · exact Finset.mem_insert_of_mem (Finset.mem_union_left _ (IH₁ h₁₂))
    · exact Finset.mem_insert_of_mem (Finset.mem_union_right _ (IH₂ h₁₂))
  | goto l => subst h₁₂; exact h₀₁
  | halt => subst h₁₂; exact h₀₁
  | load  _ q IH | _ _ _ q IH =>
    rcases h₁₂ with (rfl | h₁₂)
    · unfold stmts₁ at h₀₁
      exact h₀₁
    · exact Finset.mem_insert_of_mem (IH h₁₂)

theorem stmts₁_supportsStmt_mono {S : Finset Λ} {q₁ q₂ : Stmt Γ Λ σ} (h : q₁ ∈ stmts₁ q₂)
    (hs : SupportsStmt S q₂) : SupportsStmt S q₁ := by
  induction q₂ with
    simp only [stmts₁, SupportsStmt, Finset.mem_insert, Finset.mem_union, Finset.mem_singleton]
      at h hs
  | branch f q₁ q₂ IH₁ IH₂ => rcases h with (rfl | h | h); exacts [hs, IH₁ h hs.1, IH₂ h hs.2]
  | goto l => subst h; exact hs
  | halt => subst h; trivial
  | load _ _ IH | _ _ _ _ IH => rcases h with (rfl | h) <;> [exact hs; exact IH h hs]

open scoped Classical in
/-- The set of statements accessible from initial set `S` of labels. -/
noncomputable def stmts (M : Λ → Stmt Γ Λ σ) (S : Finset Λ) : Finset (Option (Stmt Γ Λ σ)) :=
  Finset.insertNone (S.biUnion fun q ↦ stmts₁ (M q))

theorem stmts_trans {M : Λ → Stmt Γ Λ σ} {S : Finset Λ} {q₁ q₂ : Stmt Γ Λ σ} (h₁ : q₁ ∈ stmts₁ q₂) :
    some q₂ ∈ stmts M S → some q₁ ∈ stmts M S := by
  simp only [stmts, Finset.mem_insertNone, Finset.mem_biUnion, Option.mem_def, Option.some.injEq,
    forall_eq', exists_imp, and_imp]
  exact fun l ls h₂ ↦ ⟨_, ls, stmts₁_trans h₂ h₁⟩

end

variable [Inhabited Λ]

/-- Given a TM2 machine `M` and a set `S` of states, `Supports M S` means that all states in
`S` jump only to other states in `S`. -/
def Supports (M : Λ → Stmt Γ Λ σ) (S : Finset Λ) :=
  default ∈ S ∧ ∀ q ∈ S, SupportsStmt S (M q)

theorem stmts_supportsStmt {M : Λ → Stmt Γ Λ σ} {S : Finset Λ} {q : Stmt Γ Λ σ}
    (ss : Supports M S) : some q ∈ stmts M S → SupportsStmt S q := by
  simp only [stmts, Finset.mem_insertNone, Finset.mem_biUnion, Option.mem_def, Option.some.injEq,
    forall_eq', exists_imp, and_imp]
  exact fun l ls h ↦ stmts₁_supportsStmt_mono h (ss.2 _ ls)

variable [DecidableEq K]

theorem step_supports (M : Λ → Stmt Γ Λ σ) {S : Finset Λ} (ss : Supports M S) :
    ∀ {c c' : Cfg Γ Λ σ}, c' ∈ step M c → c.l ∈ Finset.insertNone S → c'.l ∈ Finset.insertNone S
  | ⟨some l₁, v, T⟩, c', h₁, h₂ => by
    replace h₂ := ss.2 _ (Finset.some_mem_insertNone.1 h₂)
    simp only [step, Option.mem_def, Option.some.injEq] at h₁; subst c'
    revert h₂; induction M l₁ generalizing v T with intro hs
    | branch p q₁' q₂' IH₁ IH₂ =>
      unfold stepAux; cases p v
      · exact IH₂ _ _ hs.2
      · exact IH₁ _ _ hs.1
    | goto => exact Finset.some_mem_insertNone.2 (hs _)
    | halt => apply Multiset.mem_cons_self
    | load _ _ IH | _ _ _ _ IH => exact IH _ _ hs

variable [Inhabited σ]

/-- The initial state of the TM2 model. The input is provided on a designated stack. -/
def init (k : K) (L : List (Γ k)) : Cfg Γ Λ σ :=
  ⟨some default, default, update (fun _ ↦ []) k L⟩

/-- Evaluates a TM2 program to completion, with the output on the same stack as the input. -/
def eval (M : Λ → Stmt Γ Λ σ) (k : K) (L : List (Γ k)) : Part (List (Γ k)) :=
  (Turing.eval (step M) (init k L)).map fun c ↦ c.stk k

end TM2

/-!
## TM2 emulator in TM1

To prove that TM2 computable functions are TM1 computable, we need to reduce each TM2 program to a
TM1 program. So suppose a TM2 program is given. This program has to maintain a whole collection of
stacks, but we have only one tape, so we must "multiplex" them all together. Pictorially, if stack
1 contains `[a, b]` and stack 2 contains `[c, d, e, f]` then the tape looks like this:

```
 bottom:  ... | _ | T | _ | _ | _ | _ | ...
 stack 1: ... | _ | b | a | _ | _ | _ | ...
 stack 2: ... | _ | f | e | d | c | _ | ...
```

where a tape element is a vertical slice through the diagram. Here the alphabet is
`Γ' := Bool × ∀ k, Option (Γ k)`, where:

* `bottom : Bool` is marked only in one place, the initial position of the TM, and represents the
  tail of all stacks. It is never modified.
* `stk k : Option (Γ k)` is the value of the `k`-th stack, if in range, otherwise `none` (which is
  the blank value). Note that the head of the stack is at the far end; this is so that push and pop
  don't have to do any shifting.

In "resting" position, the TM is sitting at the position marked `bottom`. For non-stack actions,
it operates in place, but for the stack actions `push`, `peek`, and `pop`, it must shuttle to the
end of the appropriate stack, make its changes, and then return to the bottom. So the states are:

* `normal (l : Λ)`: waiting at `bottom` to execute function `l`
* `go k (s : StAct k) (q : Stmt₂)`: travelling to the right to get to the end of stack `k` in
  order to perform stack action `s`, and later continue with executing `q`
* `ret (q : Stmt₂)`: travelling to the left after having performed a stack action, and executing
  `q` once we arrive

Because of the shuttling, emulation overhead is `O(n)`, where `n` is the current maximum of the
length of all stacks. Therefore a program that takes `k` steps to run in TM2 takes `O((m+k)k)`
steps to run when emulated in TM1, where `m` is the length of the input.
-/


namespace TM2to1

-- A displaced lemma proved in unnecessary generality
theorem stk_nth_val {K : Type*} {Γ : K → Type*} {L : ListBlank (∀ k, Option (Γ k))} {k S} (n)
    (hL : ListBlank.map (proj k) L = ListBlank.mk (List.map some S).reverse) :
    L.nth n k = S.reverse[n]? := by
  rw [← proj_map_nth, hL, ← List.map_reverse, ListBlank.nth_mk,
    List.getI_eq_iget_getElem?, List.getElem?_map]
  cases S.reverse[n]? <;> rfl

variable (K : Type*)
variable (Γ : K → Type*)
variable {Λ σ : Type*}

/-- The alphabet of the TM2 simulator on TM1 is a marker for the stack bottom,
plus a vector of stack elements for each stack, or none if the stack does not extend this far. -/
def Γ' :=
  Bool × ∀ k, Option (Γ k)

variable {K Γ}

instance Γ'.inhabited : Inhabited (Γ' K Γ) :=
  ⟨⟨false, fun _ ↦ none⟩⟩

instance Γ'.fintype [DecidableEq K] [Fintype K] [∀ k, Fintype (Γ k)] : Fintype (Γ' K Γ) :=
  instFintypeProd _ _

/-- The bottom marker is fixed throughout the calculation, so we use the `addBottom` function
to express the program state in terms of a tape with only the stacks themselves. -/
def addBottom (L : ListBlank (∀ k, Option (Γ k))) : ListBlank (Γ' K Γ) :=
  ListBlank.cons (true, L.head) (L.tail.map ⟨Prod.mk false, rfl⟩)

theorem addBottom_map (L : ListBlank (∀ k, Option (Γ k))) :
    (addBottom L).map ⟨Prod.snd, by rfl⟩ = L := by
  simp only [addBottom, ListBlank.map_cons]
  convert ListBlank.cons_head_tail L
  generalize ListBlank.tail L = L'
  refine L'.induction_on fun l ↦ ?_; simp

theorem addBottom_modifyNth (f : (∀ k, Option (Γ k)) → ∀ k, Option (Γ k))
    (L : ListBlank (∀ k, Option (Γ k))) (n : ℕ) :
    (addBottom L).modifyNth (fun a ↦ (a.1, f a.2)) n = addBottom (L.modifyNth f n) := by
  cases n <;>
    simp only [addBottom, ListBlank.head_cons, ListBlank.modifyNth, ListBlank.tail_cons]
  congr; symm; apply ListBlank.map_modifyNth; intro; rfl

theorem addBottom_nth_snd (L : ListBlank (∀ k, Option (Γ k))) (n : ℕ) :
    ((addBottom L).nth n).2 = L.nth n := by
  conv => rhs; rw [← addBottom_map L, ListBlank.nth_map]

theorem addBottom_nth_succ_fst (L : ListBlank (∀ k, Option (Γ k))) (n : ℕ) :
    ((addBottom L).nth (n + 1)).1 = false := by
  rw [ListBlank.nth_succ, addBottom, ListBlank.tail_cons, ListBlank.nth_map]

theorem addBottom_head_fst (L : ListBlank (∀ k, Option (Γ k))) : (addBottom L).head.1 = true := by
  rw [addBottom, ListBlank.head_cons]

variable (K Γ σ) in
/-- A stack action is a command that interacts with the top of a stack. Our default position
is at the bottom of all the stacks, so we have to hold on to this action while going to the end
to modify the stack. -/
inductive StAct (k : K)
  | push : (σ → Γ k) → StAct k
  | peek : (σ → Option (Γ k) → σ) → StAct k
  | pop : (σ → Option (Γ k) → σ) → StAct k

instance StAct.inhabited {k : K} : Inhabited (StAct K Γ σ k) :=
  ⟨StAct.peek fun s _ ↦ s⟩

section

open StAct

/-- The TM2 statement corresponding to a stack action. -/
def stRun {k : K} : StAct K Γ σ k → TM2.Stmt Γ Λ σ → TM2.Stmt Γ Λ σ
  | push f => TM2.Stmt.push k f
  | peek f => TM2.Stmt.peek k f
  | pop f => TM2.Stmt.pop k f

/-- The effect of a stack action on the local variables, given the value of the stack. -/
def stVar {k : K} (v : σ) (l : List (Γ k)) : StAct K Γ σ k → σ
  | push _ => v
  | peek f => f v l.head?
  | pop f => f v l.head?

/-- The effect of a stack action on the stack. -/
def stWrite {k : K} (v : σ) (l : List (Γ k)) : StAct K Γ σ k → List (Γ k)
  | push f => f v :: l
  | peek _ => l
  | pop _ => l.tail

/-- We have partitioned the TM2 statements into "stack actions", which require going to the end
of the stack, and all other actions, which do not. This is a modified recursor which lumps the
stack actions into one. -/
@[elab_as_elim]
<<<<<<< HEAD
def stmtStRec.{l} {C : TM2.Stmt Γ Λ σ → Sort l}
    (stack : ∀ (k) (s : StAct K Γ σ k) (q) (_ : C q), C (stRun s q))
    (load : ∀ (a q) (_ : C q), C (TM2.Stmt.load a q))
    (branch : ∀ (p q₁ q₂) (_ : C q₁) (_ : C q₂), C (TM2.Stmt.branch p q₁ q₂))
    (goto : ∀ l, C (TM2.Stmt.goto l)) (halt : C TM2.Stmt.halt) : ∀ n, C n
  | TM2.Stmt.push _ f q => stack _ (push f) _ (stmtStRec stack load branch goto halt q)
  | TM2.Stmt.peek _ f q => stack _ (peek f) _ (stmtStRec stack load branch goto halt q)
  | TM2.Stmt.pop _ f q => stack _ (pop f) _ (stmtStRec stack load branch goto halt q)
  | TM2.Stmt.load _ q => load _ _ (stmtStRec stack load branch goto halt q)
  | TM2.Stmt.branch _ q₁ q₂ =>
    branch _ _ _
      (stmtStRec stack load branch goto halt q₁)
      (stmtStRec stack load branch goto halt q₂)
=======
def stmtStRec.{l} {motive : TM2.Stmt Γ Λ σ → Sort l}
    (run : ∀ (k) (s : StAct K Γ σ k) (q) (_ : motive q), motive (stRun s q))
    (load : ∀ (a q) (_ : motive q), motive (TM2.Stmt.load a q))
    (branch : ∀ (p q₁ q₂) (_ : motive q₁) (_ : motive q₂), motive (TM2.Stmt.branch p q₁ q₂))
    (goto : ∀ l, motive (TM2.Stmt.goto l)) (halt : motive TM2.Stmt.halt) : ∀ n, motive n
  | TM2.Stmt.push _ f q => run _ (push f) _ (stmtStRec run load branch goto halt q)
  | TM2.Stmt.peek _ f q => run _ (peek f) _ (stmtStRec run load branch goto halt q)
  | TM2.Stmt.pop _ f q => run _ (pop f) _ (stmtStRec run load branch goto halt q)
  | TM2.Stmt.load _ q => load _ _ (stmtStRec run load branch goto halt q)
  | TM2.Stmt.branch _ q₁ q₂ =>
    branch _ _ _ (stmtStRec run load branch goto halt q₁) (stmtStRec run load branch goto halt q₂)
>>>>>>> ab000e4c
  | TM2.Stmt.goto _ => goto _
  | TM2.Stmt.halt => halt

theorem supports_run (S : Finset Λ) {k : K} (s : StAct K Γ σ k) (q : TM2.Stmt Γ Λ σ) :
    TM2.SupportsStmt S (stRun s q) ↔ TM2.SupportsStmt S q := by
  cases s <;> rfl

end

variable (K Γ Λ σ)

/-- The machine states of the TM2 emulator. We can either be in a normal state when waiting for the
next TM2 action, or we can be in the "go" and "return" states to go to the top of the stack and
return to the bottom, respectively. -/
inductive Λ'
  | normal : Λ → Λ'
  | go (k : K) : StAct K Γ σ k → TM2.Stmt Γ Λ σ → Λ'
  | ret : TM2.Stmt Γ Λ σ → Λ'

variable {K Γ Λ σ}

open Λ'

instance Λ'.inhabited [Inhabited Λ] : Inhabited (Λ' K Γ Λ σ) :=
  ⟨normal default⟩

open TM1.Stmt

section
variable [DecidableEq K]

/-- The program corresponding to state transitions at the end of a stack. Here we start out just
after the top of the stack, and should end just after the new top of the stack. -/
def trStAct {k : K} (q : TM1.Stmt (Γ' K Γ) (Λ' K Γ Λ σ) σ) :
    StAct K Γ σ k → TM1.Stmt (Γ' K Γ) (Λ' K Γ Λ σ) σ
  | StAct.push f => (write fun a s ↦ (a.1, update a.2 k <| some <| f s)) <| move Dir.right q
  | StAct.peek f => move Dir.left <| (load fun a s ↦ f s (a.2 k)) <| move Dir.right q
  | StAct.pop f =>
    branch (fun a _ ↦ a.1) (load (fun _ s ↦ f s none) q)
      (move Dir.left <|
        (load fun a s ↦ f s (a.2 k)) <| write (fun a _ ↦ (a.1, update a.2 k none)) q)

/-- The initial state for the TM2 emulator, given an initial TM2 state. All stacks start out empty
except for the input stack, and the stack bottom mark is set at the head. -/
def trInit (k : K) (L : List (Γ k)) : List (Γ' K Γ) :=
  let L' : List (Γ' K Γ) := L.reverse.map fun a ↦ (false, update (fun _ ↦ none) k (some a))
  (true, L'.headI.2) :: L'.tail

theorem step_run {k : K} (q : TM2.Stmt Γ Λ σ) (v : σ) (S : ∀ k, List (Γ k)) : ∀ s : StAct K Γ σ k,
    TM2.stepAux (stRun s q) v S = TM2.stepAux q (stVar v (S k) s) (update S k (stWrite v (S k) s))
  | StAct.push _ => rfl
  | StAct.peek f => by unfold stWrite; rw [Function.update_eq_self]; rfl
  | StAct.pop _ => rfl

end

/-- The translation of TM2 statements to TM1 statements. regular actions have direct equivalents,
but stack actions are deferred by going to the corresponding `go` state, so that we can find the
appropriate stack top. -/
def trNormal : TM2.Stmt Γ Λ σ → TM1.Stmt (Γ' K Γ) (Λ' K Γ Λ σ) σ
  | TM2.Stmt.push k f q => goto fun _ _ ↦ go k (StAct.push f) q
  | TM2.Stmt.peek k f q => goto fun _ _ ↦ go k (StAct.peek f) q
  | TM2.Stmt.pop k f q => goto fun _ _ ↦ go k (StAct.pop f) q
  | TM2.Stmt.load a q => load (fun _ ↦ a) (trNormal q)
  | TM2.Stmt.branch f q₁ q₂ => branch (fun _ ↦ f) (trNormal q₁) (trNormal q₂)
  | TM2.Stmt.goto l => goto fun _ s ↦ normal (l s)
  | TM2.Stmt.halt => halt

theorem trNormal_run {k : K} (s : StAct K Γ σ k) (q : TM2.Stmt Γ Λ σ) :
    trNormal (stRun s q) = goto fun _ _ ↦ go k s q := by
  cases s <;> rfl

section

open scoped Classical in
/-- The set of machine states accessible from an initial TM2 statement. -/
noncomputable def trStmts₁ : TM2.Stmt Γ Λ σ → Finset (Λ' K Γ Λ σ)
  | TM2.Stmt.push k f q => {go k (StAct.push f) q, ret q} ∪ trStmts₁ q
  | TM2.Stmt.peek k f q => {go k (StAct.peek f) q, ret q} ∪ trStmts₁ q
  | TM2.Stmt.pop k f q => {go k (StAct.pop f) q, ret q} ∪ trStmts₁ q
  | TM2.Stmt.load _ q => trStmts₁ q
  | TM2.Stmt.branch _ q₁ q₂ => trStmts₁ q₁ ∪ trStmts₁ q₂
  | _ => ∅

theorem trStmts₁_run {k : K} {s : StAct K Γ σ k} {q : TM2.Stmt Γ Λ σ} :
open scoped Classical in
    trStmts₁ (stRun s q) = {go k s q, ret q} ∪ trStmts₁ q := by
  cases s <;> simp only [trStmts₁, stRun]

theorem tr_respects_aux₂ [DecidableEq K] {k : K} {q : TM1.Stmt (Γ' K Γ) (Λ' K Γ Λ σ) σ} {v : σ}
    {S : ∀ k, List (Γ k)} {L : ListBlank (∀ k, Option (Γ k))}
    (hL : ∀ k, L.map (proj k) = ListBlank.mk ((S k).map some).reverse) (o : StAct K Γ σ k) :
    let v' := stVar v (S k) o
    let Sk' := stWrite v (S k) o
    let S' := update S k Sk'
    ∃ L' : ListBlank (∀ k, Option (Γ k)),
      (∀ k, L'.map (proj k) = ListBlank.mk ((S' k).map some).reverse) ∧
        TM1.stepAux (trStAct q o) v
            ((Tape.move Dir.right)^[(S k).length] (Tape.mk' ∅ (addBottom L))) =
          TM1.stepAux q v' ((Tape.move Dir.right)^[(S' k).length] (Tape.mk' ∅ (addBottom L'))) := by
  simp only [Function.update_self]; cases o with simp only [stWrite, stVar, trStAct, TM1.stepAux]
  | push f =>
    have := Tape.write_move_right_n fun a : Γ' K Γ ↦ (a.1, update a.2 k (some (f v)))
    refine
      ⟨_, fun k' ↦ ?_, by
        -- Porting note: `rw [...]` to `erw [...]; rfl`.
        -- https://github.com/leanprover-community/mathlib4/issues/5164
        rw [Tape.move_right_n_head, List.length, Tape.mk'_nth_nat, this]
        erw [addBottom_modifyNth fun a ↦ update a k (some (f v))]
        rw [Nat.add_one, iterate_succ']
        rfl⟩
    refine ListBlank.ext fun i ↦ ?_
    rw [ListBlank.nth_map, ListBlank.nth_modifyNth, proj, PointedMap.mk_val]
    by_cases h' : k' = k
    · subst k'
      split_ifs with h
        <;> simp only [List.reverse_cons, Function.update_self, ListBlank.nth_mk, List.map]
      · rw [List.getI_eq_getElem _, List.getElem_append_right] <;>
        simp only [List.length_append, List.length_reverse, List.length_map, ← h,
          Nat.sub_self, List.length_singleton, List.getElem_singleton,
          le_refl, Nat.lt_succ_self]
      rw [← proj_map_nth, hL, ListBlank.nth_mk]
      rcases lt_or_gt_of_ne h with h | h
      · rw [List.getI_append]
        simpa only [List.length_map, List.length_reverse] using h
      · rw [gt_iff_lt] at h
        rw [List.getI_eq_default, List.getI_eq_default] <;>
          simp only [Nat.add_one_le_iff, h, List.length, le_of_lt, List.length_reverse,
            List.length_append, List.length_map]
    · split_ifs <;> rw [Function.update_of_ne h', ← proj_map_nth, hL]
      rw [Function.update_of_ne h']
  | peek f =>
    rw [Function.update_eq_self]
    use L, hL; rw [Tape.move_left_right]; congr
    cases e : S k; · rfl
    rw [List.length_cons, iterate_succ', Function.comp, Tape.move_right_left,
      Tape.move_right_n_head, Tape.mk'_nth_nat, addBottom_nth_snd, stk_nth_val _ (hL k), e,
      List.reverse_cons, ← List.length_reverse, List.getElem?_concat_length]
    rfl
  | pop f =>
    rcases e : S k with - | ⟨hd, tl⟩
    · simp only [Tape.mk'_head, ListBlank.head_cons, Tape.move_left_mk', List.length,
        Tape.write_mk', List.head?, iterate_zero_apply, List.tail_nil]
      rw [← e, Function.update_eq_self]
      exact ⟨L, hL, by rw [addBottom_head_fst, cond]⟩
    · refine
        ⟨_, fun k' ↦ ?_, by
          erw [List.length_cons, Tape.move_right_n_head, Tape.mk'_nth_nat, addBottom_nth_succ_fst,
            cond_false, iterate_succ', Function.comp, Tape.move_right_left, Tape.move_right_n_head,
            Tape.mk'_nth_nat, Tape.write_move_right_n fun a : Γ' K Γ ↦ (a.1, update a.2 k none),
            addBottom_modifyNth fun a ↦ update a k none, addBottom_nth_snd,
            stk_nth_val _ (hL k), e,
            show (List.cons hd tl).reverse[tl.length]? = some hd by
              rw [List.reverse_cons, ← List.length_reverse, List.getElem?_concat_length],
            List.head?, List.tail]⟩
      refine ListBlank.ext fun i ↦ ?_
      rw [ListBlank.nth_map, ListBlank.nth_modifyNth, proj, PointedMap.mk_val]
      by_cases h' : k' = k
      · subst k'
        split_ifs with h <;> simp only [Function.update_self, ListBlank.nth_mk, List.tail]
        · rw [List.getI_eq_default]
          · rfl
          rw [h, List.length_reverse, List.length_map]
        rw [← proj_map_nth, hL, ListBlank.nth_mk, e, List.map, List.reverse_cons]
        rcases lt_or_gt_of_ne h with h | h
        · rw [List.getI_append]
          simpa only [List.length_map, List.length_reverse] using h
        · rw [gt_iff_lt] at h
          rw [List.getI_eq_default, List.getI_eq_default] <;>
            simp only [Nat.add_one_le_iff, h, List.length, le_of_lt, List.length_reverse,
              List.length_append, List.length_map]
      · split_ifs <;> rw [Function.update_of_ne h', ← proj_map_nth, hL]
        rw [Function.update_of_ne h']

end

variable [DecidableEq K]
variable (M : Λ → TM2.Stmt Γ Λ σ)

/-- The TM2 emulator machine states written as a TM1 program.
This handles the `go` and `ret` states, which shuttle to and from a stack top. -/
def tr : Λ' K Γ Λ σ → TM1.Stmt (Γ' K Γ) (Λ' K Γ Λ σ) σ
  | normal q => trNormal (M q)
  | go k s q =>
    branch (fun a _ ↦ (a.2 k).isNone) (trStAct (goto fun _ _ ↦ ret q) s)
      (move Dir.right <| goto fun _ _ ↦ go k s q)
  | ret q => branch (fun a _ ↦ a.1) (trNormal q) (move Dir.left <| goto fun _ _ ↦ ret q)

/-- The relation between TM2 configurations and TM1 configurations of the TM2 emulator. -/
inductive TrCfg : TM2.Cfg Γ Λ σ → TM1.Cfg (Γ' K Γ) (Λ' K Γ Λ σ) σ → Prop
  | mk {q : Option Λ} {v : σ} {S : ∀ k, List (Γ k)} (L : ListBlank (∀ k, Option (Γ k))) :
    (∀ k, L.map (proj k) = ListBlank.mk ((S k).map some).reverse) →
      TrCfg ⟨q, v, S⟩ ⟨q.map normal, v, Tape.mk' ∅ (addBottom L)⟩

theorem tr_respects_aux₁ {k} (o q v) {S : List (Γ k)} {L : ListBlank (∀ k, Option (Γ k))}
    (hL : L.map (proj k) = ListBlank.mk (S.map some).reverse) (n) (H : n ≤ S.length) :
    Reaches₀ (TM1.step (tr M)) ⟨some (go k o q), v, Tape.mk' ∅ (addBottom L)⟩
      ⟨some (go k o q), v, (Tape.move Dir.right)^[n] (Tape.mk' ∅ (addBottom L))⟩ := by
  induction' n with n IH; · rfl
  apply (IH (le_of_lt H)).tail
  rw [iterate_succ_apply']
  simp only [TM1.step, TM1.stepAux, tr, Tape.mk'_nth_nat, Tape.move_right_n_head,
    addBottom_nth_snd, Option.mem_def]
  rw [stk_nth_val _ hL, List.getElem?_eq_getElem]
  · rfl
  · rwa [List.length_reverse]

theorem tr_respects_aux₃ {q v} {L : ListBlank (∀ k, Option (Γ k))} (n) : Reaches₀ (TM1.step (tr M))
    ⟨some (ret q), v, (Tape.move Dir.right)^[n] (Tape.mk' ∅ (addBottom L))⟩
    ⟨some (ret q), v, Tape.mk' ∅ (addBottom L)⟩ := by
  induction' n with n IH; · rfl
  refine Reaches₀.head ?_ IH
  simp only [Option.mem_def, TM1.step]
  rw [Option.some_inj, tr, TM1.stepAux, Tape.move_right_n_head, Tape.mk'_nth_nat,
    addBottom_nth_succ_fst, TM1.stepAux, iterate_succ', Function.comp_apply, Tape.move_right_left]
  rfl

theorem tr_respects_aux {q v T k} {S : ∀ k, List (Γ k)}
    (hT : ∀ k, ListBlank.map (proj k) T = ListBlank.mk ((S k).map some).reverse)
    (o : StAct K Γ σ k)
    (IH : ∀ {v : σ} {S : ∀ k : K, List (Γ k)} {T : ListBlank (∀ k, Option (Γ k))},
      (∀ k, ListBlank.map (proj k) T = ListBlank.mk ((S k).map some).reverse) →
      ∃ b, TrCfg (TM2.stepAux q v S) b ∧
        Reaches (TM1.step (tr M)) (TM1.stepAux (trNormal q) v (Tape.mk' ∅ (addBottom T))) b) :
    ∃ b, TrCfg (TM2.stepAux (stRun o q) v S) b ∧ Reaches (TM1.step (tr M))
      (TM1.stepAux (trNormal (stRun o q)) v (Tape.mk' ∅ (addBottom T))) b := by
  simp only [trNormal_run, step_run]
  have hgo := tr_respects_aux₁ M o q v (hT k) _ le_rfl
  obtain ⟨T', hT', hrun⟩ := tr_respects_aux₂ (Λ := Λ) hT o
  have := hgo.tail' rfl
  rw [tr, TM1.stepAux, Tape.move_right_n_head, Tape.mk'_nth_nat, addBottom_nth_snd,
    stk_nth_val _ (hT k), List.getElem?_eq_none (le_of_eq List.length_reverse),
    Option.isNone, cond, hrun, TM1.stepAux] at this
  obtain ⟨c, gc, rc⟩ := IH hT'
  refine ⟨c, gc, (this.to₀.trans (tr_respects_aux₃ M _) c (TransGen.head' rfl ?_)).to_reflTransGen⟩
  rw [tr, TM1.stepAux, Tape.mk'_head, addBottom_head_fst]
  exact rc

attribute [local simp] Respects TM2.step TM2.stepAux trNormal

theorem tr_respects : Respects (TM2.step M) (TM1.step (tr M)) TrCfg := by
  -- Porting note (https://github.com/leanprover-community/mathlib4/issues/12129): additional beta reduction needed
  intro c₁ c₂ h
  obtain @⟨- | l, v, S, L, hT⟩ := h; · constructor
  rsuffices ⟨b, c, r⟩ : ∃ b, _ ∧ Reaches (TM1.step (tr M)) _ _
  · exact ⟨b, c, TransGen.head' rfl r⟩
  simp only [tr]
  generalize M l = N
  induction N using stmtStRec generalizing v S L hT with
<<<<<<< HEAD
  | stack k s q IH => exact tr_respects_aux M hT s @IH
=======
  | run k s q IH => exact tr_respects_aux M hT s @IH
>>>>>>> ab000e4c
  | load a _ IH => exact IH _ hT
  | branch p q₁ q₂ IH₁ IH₂ =>
    unfold TM2.stepAux trNormal TM1.stepAux
    beta_reduce
    cases p v <;> [exact IH₂ _ hT; exact IH₁ _ hT]
  | goto => exact ⟨_, ⟨_, hT⟩, ReflTransGen.refl⟩
  | halt => exact ⟨_, ⟨_, hT⟩, ReflTransGen.refl⟩

section
variable [Inhabited Λ] [Inhabited σ]

theorem trCfg_init (k) (L : List (Γ k)) : TrCfg (TM2.init k L)
    (TM1.init (trInit k L) : TM1.Cfg (Γ' K Γ) (Λ' K Γ Λ σ) σ) := by
  rw [(_ : TM1.init _ = _)]
  · refine ⟨ListBlank.mk (L.reverse.map fun a ↦ update default k (some a)), fun k' ↦ ?_⟩
    refine ListBlank.ext fun i ↦ ?_
    rw [ListBlank.map_mk, ListBlank.nth_mk, List.getI_eq_iget_getElem?, List.map_map]
    have : ((proj k').f ∘ fun a => update (β := fun k => Option (Γ k)) default k (some a))
      = fun a => (proj k').f (update (β := fun k => Option (Γ k)) default k (some a)) := rfl
    rw [this, List.getElem?_map, proj, PointedMap.mk_val]
    simp only []
    by_cases h : k' = k
    · subst k'
      simp only [Function.update_self]
      rw [ListBlank.nth_mk, List.getI_eq_iget_getElem?, ← List.map_reverse, List.getElem?_map]
    · simp only [Function.update_of_ne h]
      rw [ListBlank.nth_mk, List.getI_eq_iget_getElem?, List.map, List.reverse_nil]
      cases L.reverse[i]? <;> rfl
  · rw [trInit, TM1.init]
    congr <;> cases L.reverse <;> try rfl
    simp only [List.map_map, List.tail_cons, List.map]
    rfl

theorem tr_eval_dom (k) (L : List (Γ k)) :
    (TM1.eval (tr M) (trInit k L)).Dom ↔ (TM2.eval M k L).Dom :=
  Turing.tr_eval_dom (tr_respects M) (trCfg_init k L)

theorem tr_eval (k) (L : List (Γ k)) {L₁ L₂} (H₁ : L₁ ∈ TM1.eval (tr M) (trInit k L))
    (H₂ : L₂ ∈ TM2.eval M k L) :
    ∃ (S : ∀ k, List (Γ k)) (L' : ListBlank (∀ k, Option (Γ k))),
      addBottom L' = L₁ ∧
        (∀ k, L'.map (proj k) = ListBlank.mk ((S k).map some).reverse) ∧ S k = L₂ := by
  obtain ⟨c₁, h₁, rfl⟩ := (Part.mem_map_iff _).1 H₁
  obtain ⟨c₂, h₂, rfl⟩ := (Part.mem_map_iff _).1 H₂
  obtain ⟨_, ⟨L', hT⟩, h₃⟩ := Turing.tr_eval (tr_respects M) (trCfg_init k L) h₂
  cases Part.mem_unique h₁ h₃
  exact ⟨_, L', by simp only [Tape.mk'_right₀], hT, rfl⟩

end

section

variable [Inhabited Λ]

open scoped Classical in
/-- The support of a set of TM2 states in the TM2 emulator. -/
noncomputable def trSupp (S : Finset Λ) : Finset (Λ' K Γ Λ σ) :=
  S.biUnion fun l ↦ insert (normal l) (trStmts₁ (M l))

open scoped Classical in
theorem tr_supports {S} (ss : TM2.Supports M S) : TM1.Supports (tr M) (trSupp M S) :=
  ⟨Finset.mem_biUnion.2 ⟨_, ss.1, Finset.mem_insert.2 <| Or.inl rfl⟩, fun l' h ↦ by
    suffices ∀ (q) (_ : TM2.SupportsStmt S q) (_ : ∀ x ∈ trStmts₁ q, x ∈ trSupp M S),
        TM1.SupportsStmt (trSupp M S) (trNormal q) ∧
        ∀ l' ∈ trStmts₁ q, TM1.SupportsStmt (trSupp M S) (tr M l') by
      rcases Finset.mem_biUnion.1 h with ⟨l, lS, h⟩
      have :=
        this _ (ss.2 l lS) fun x hx ↦ Finset.mem_biUnion.2 ⟨_, lS, Finset.mem_insert_of_mem hx⟩
      rcases Finset.mem_insert.1 h with (rfl | h) <;> [exact this.1; exact this.2 _ h]
    clear h l'
    refine stmtStRec ?_ ?_ ?_ ?_ ?_
    · intro _ s _ IH ss' sub -- stack op
      rw [TM2to1.supports_run] at ss'
      simp only [TM2to1.trStmts₁_run, Finset.mem_union, Finset.mem_insert, Finset.mem_singleton]
        at sub
      have hgo := sub _ (Or.inl <| Or.inl rfl)
      have hret := sub _ (Or.inl <| Or.inr rfl)
      obtain ⟨IH₁, IH₂⟩ := IH ss' fun x hx ↦ sub x <| Or.inr hx
      refine ⟨by simp only [trNormal_run, TM1.SupportsStmt]; intros; exact hgo, fun l h ↦ ?_⟩
      rw [trStmts₁_run] at h
      simp only [TM2to1.trStmts₁_run, Finset.mem_union, Finset.mem_insert, Finset.mem_singleton]
        at h
      rcases h with (⟨rfl | rfl⟩ | h)
      · cases s
        · exact ⟨fun _ _ ↦ hret, fun _ _ ↦ hgo⟩
        · exact ⟨fun _ _ ↦ hret, fun _ _ ↦ hgo⟩
        · exact ⟨⟨fun _ _ ↦ hret, fun _ _ ↦ hret⟩, fun _ _ ↦ hgo⟩
      · unfold TM1.SupportsStmt TM2to1.tr
        exact ⟨IH₁, fun _ _ ↦ hret⟩
      · exact IH₂ _ h
    · intro _ _ IH ss' sub -- load
      unfold TM2to1.trStmts₁ at sub ⊢
      exact IH ss' sub
    · intro _ _ _ IH₁ IH₂ ss' sub -- branch
      unfold TM2to1.trStmts₁ at sub
      obtain ⟨IH₁₁, IH₁₂⟩ := IH₁ ss'.1 fun x hx ↦ sub x <| Finset.mem_union_left _ hx
      obtain ⟨IH₂₁, IH₂₂⟩ := IH₂ ss'.2 fun x hx ↦ sub x <| Finset.mem_union_right _ hx
      refine ⟨⟨IH₁₁, IH₂₁⟩, fun l h ↦ ?_⟩
      rw [trStmts₁] at h
      rcases Finset.mem_union.1 h with (h | h) <;> [exact IH₁₂ _ h; exact IH₂₂ _ h]
    · intro _ ss' _ -- goto
      simp only [trStmts₁, Finset.not_mem_empty]; refine ⟨?_, fun _ ↦ False.elim⟩
      exact fun _ v ↦ Finset.mem_biUnion.2 ⟨_, ss' v, Finset.mem_insert_self _ _⟩
    · intro _ _ -- halt
      simp only [trStmts₁, Finset.not_mem_empty]
      exact ⟨trivial, fun _ ↦ False.elim⟩⟩

end

end TM2to1

end Turing<|MERGE_RESOLUTION|>--- conflicted
+++ resolved
@@ -421,21 +421,6 @@
 of the stack, and all other actions, which do not. This is a modified recursor which lumps the
 stack actions into one. -/
 @[elab_as_elim]
-<<<<<<< HEAD
-def stmtStRec.{l} {C : TM2.Stmt Γ Λ σ → Sort l}
-    (stack : ∀ (k) (s : StAct K Γ σ k) (q) (_ : C q), C (stRun s q))
-    (load : ∀ (a q) (_ : C q), C (TM2.Stmt.load a q))
-    (branch : ∀ (p q₁ q₂) (_ : C q₁) (_ : C q₂), C (TM2.Stmt.branch p q₁ q₂))
-    (goto : ∀ l, C (TM2.Stmt.goto l)) (halt : C TM2.Stmt.halt) : ∀ n, C n
-  | TM2.Stmt.push _ f q => stack _ (push f) _ (stmtStRec stack load branch goto halt q)
-  | TM2.Stmt.peek _ f q => stack _ (peek f) _ (stmtStRec stack load branch goto halt q)
-  | TM2.Stmt.pop _ f q => stack _ (pop f) _ (stmtStRec stack load branch goto halt q)
-  | TM2.Stmt.load _ q => load _ _ (stmtStRec stack load branch goto halt q)
-  | TM2.Stmt.branch _ q₁ q₂ =>
-    branch _ _ _
-      (stmtStRec stack load branch goto halt q₁)
-      (stmtStRec stack load branch goto halt q₂)
-=======
 def stmtStRec.{l} {motive : TM2.Stmt Γ Λ σ → Sort l}
     (run : ∀ (k) (s : StAct K Γ σ k) (q) (_ : motive q), motive (stRun s q))
     (load : ∀ (a q) (_ : motive q), motive (TM2.Stmt.load a q))
@@ -447,7 +432,6 @@
   | TM2.Stmt.load _ q => load _ _ (stmtStRec run load branch goto halt q)
   | TM2.Stmt.branch _ q₁ q₂ =>
     branch _ _ _ (stmtStRec run load branch goto halt q₁) (stmtStRec run load branch goto halt q₂)
->>>>>>> ab000e4c
   | TM2.Stmt.goto _ => goto _
   | TM2.Stmt.halt => halt
 
@@ -697,11 +681,7 @@
   simp only [tr]
   generalize M l = N
   induction N using stmtStRec generalizing v S L hT with
-<<<<<<< HEAD
-  | stack k s q IH => exact tr_respects_aux M hT s @IH
-=======
   | run k s q IH => exact tr_respects_aux M hT s @IH
->>>>>>> ab000e4c
   | load a _ IH => exact IH _ hT
   | branch p q₁ q₂ IH₁ IH₂ =>
     unfold TM2.stepAux trNormal TM1.stepAux
