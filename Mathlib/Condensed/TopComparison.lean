/-
Copyright (c) 2023 Dagur Asgeirsson. All rights reserved.
Released under Apache 2.0 license as described in the file LICENSE.
Authors: Dagur Asgeirsson
-/
import Mathlib.CategoryTheory.Limits.Preserves.Opposites
import Mathlib.Topology.Category.TopCat.Yoneda
import Mathlib.Condensed.Explicit

/-!

# The functor from topological spaces to condensed sets

This file builds on the API from the file `TopCat.Yoneda`. If the forgetful functor to `TopCat` has
nice properties, like preserving pullbacks and finite coproducts, then this Yoneda presheaf
satisfies the sheaf condition for the regular and extensive topologies respectively.

We apply this API to `CompHaus` and define the functor
`topCatToCondensed : TopCat.{u+1} ⥤ CondensedSet.{u}`.

## Projects

* Prove that `topCatToCondensed` is faithful.
* Define compactly generated topological spaces.
* Prove that `topCatToCondensed` restricted to compactly generated spaces is fully faithful.
* Define the left adjoint of the restriction mentioned in the previous point.
-/

universe w w' v u

open CategoryTheory Opposite Limits regularTopology ContinuousMap

<<<<<<< HEAD
variable {C : Type*} [Category C] (G : C ⥤ TopCat)
  (X : Type*) [TopologicalSpace X]
=======
variable {C : Type u} [Category.{v} C] (G : C ⥤ TopCat.{w})
  (X : Type w') [TopologicalSpace X]
>>>>>>> 623e469f

/--
An auxiliary lemma to that allows us to use `QuotientMap.lift` in the proof of
`equalizerCondition_yonedaPresheaf`.
-/
theorem factorsThrough_of_pullbackCondition {Z B : C} {π : Z ⟶ B} [HasPullback π π]
    [PreservesLimit (cospan π π) G]
    {a : C(G.obj Z, X)}
    (ha : a ∘ (G.map pullback.fst) = a ∘ (G.map (pullback.snd (f := π) (g := π)))) :
    Function.FactorsThrough a (G.map π) := by
  intro x y hxy
  let xy : G.obj (pullback π π) := (PreservesPullback.iso G π π).inv <|
    (TopCat.pullbackIsoProdSubtype (G.map π) (G.map π)).inv ⟨(x, y), hxy⟩
  have ha' := congr_fun ha xy
  dsimp at ha'
  have h₁ : ∀ y, G.map pullback.fst ((PreservesPullback.iso G π π).inv y) =
      pullback.fst (f := G.map π) (g := G.map π) y := by
    simp only [← PreservesPullback.iso_inv_fst]; intro y; rfl
  have h₂ : ∀ y, G.map pullback.snd ((PreservesPullback.iso G π π).inv y) =
      pullback.snd (f := G.map π) (g := G.map π) y := by
    simp only [← PreservesPullback.iso_inv_snd]; intro y; rfl
  erw [h₁, h₂] at ha'
  simpa using ha'

/--
If `G` preserves the relevant pullbacks and every effective epi in `C` is a quotient map (which is
the case when `C` is `CompHaus` or `Profinite`), then `yonedaPresheaf` satisfies the equalizer
condition which is required to be a sheaf for the regular topology.
-/
theorem equalizerCondition_yonedaPresheaf
    [∀ (Z B : C) (π : Z ⟶ B) [EffectiveEpi π], PreservesLimit (cospan π π) G]
    (hq : ∀ (Z B : C) (π : Z ⟶ B) [EffectiveEpi π], QuotientMap (G.map π)) :
      EqualizerCondition (yonedaPresheaf G X) := by
  apply EqualizerCondition.mk
  intro Z B π _ _
  refine ⟨fun a b h ↦ ?_, fun ⟨a, ha⟩ ↦ ?_⟩
  · simp only [yonedaPresheaf, unop_op, Quiver.Hom.unop_op, Set.coe_setOf, MapToEqualizer,
      Set.mem_setOf_eq, Subtype.mk.injEq, comp, ContinuousMap.mk.injEq] at h
    simp only [yonedaPresheaf, unop_op]
    ext x
    obtain ⟨y, hy⟩ := (hq Z B π).surjective x
    rw [← hy]
    exact congr_fun h y
  · simp only [yonedaPresheaf, comp, unop_op, Quiver.Hom.unop_op, Set.mem_setOf_eq,
      ContinuousMap.mk.injEq] at ha
    simp only [yonedaPresheaf, comp, unop_op, Quiver.Hom.unop_op, Set.coe_setOf,
      MapToEqualizer, Set.mem_setOf_eq, Subtype.mk.injEq]
    simp only [yonedaPresheaf, unop_op] at a
    refine ⟨(hq Z B π).lift a (factorsThrough_of_pullbackCondition G X ha), ?_⟩
    congr
    exact DFunLike.ext'_iff.mp ((hq Z B π).lift_comp a (factorsThrough_of_pullbackCondition G X ha))

/--
If `G` preserves finite coproducts (which is the case when `C` is `CompHaus`, `Profinite` or
`Stonean`), then `yonedaPresheaf` preserves finite products, which is required to be a sheaf for
the extensive topology.
-/
noncomputable instance [PreservesFiniteCoproducts G] :
    PreservesFiniteProducts (yonedaPresheaf G X) := by
  change PreservesFiniteProducts (G.op ⋙ yonedaPresheaf' X)
  have h' : PreservesFiniteProducts (yonedaPresheaf' X) := inferInstance
  have h : PreservesFiniteProducts G.op :=
    { preserves := fun J _ => by
        apply (config := { allowSynthFailures := true }) preservesLimitsOfShapeOp
        exact preservesColimitsOfShapeOfEquiv (Discrete.opposite J).symm _ }
  constructor
  intro J _
  have := h.1 J
  have := h'.1 J
  exact compPreservesLimitsOfShape _ _

/--
Associate to a `(u+1)`-small topological space the corresponding condensed set, given by
`yonedaPresheaf`.
-/
-- @[simps!]
noncomputable def TopCat.toCondensed (X : TopCat.{u+1}) : CondensedSet.{u} :=
  @CondensedSet.ofSheafCompHaus (yonedaPresheaf.{u, u+1, u, u+1} compHausToTop.{u} X) _ (by
    apply (config := { allowSynthFailures := true }) equalizerCondition_yonedaPresheaf
      compHausToTop.{u} X
    intro Z B π he
    rw [((CompHaus.effectiveEpi_tfae π).out 0 2 :)] at he
    apply QuotientMap.of_surjective_continuous he π.continuous )


/--
`TopCat.toCondensed` yields a functor from `TopCat.{u+1}` to `CondensedSet.{u}`.
-/
noncomputable def topCatToCondensed : TopCat.{u+1} ⥤ CondensedSet.{u} where
  obj X := X.toCondensed
  map f := ⟨⟨fun _ g ↦ f.comp g, by aesop⟩⟩<|MERGE_RESOLUTION|>--- conflicted
+++ resolved
@@ -30,13 +30,8 @@
 
 open CategoryTheory Opposite Limits regularTopology ContinuousMap
 
-<<<<<<< HEAD
-variable {C : Type*} [Category C] (G : C ⥤ TopCat)
-  (X : Type*) [TopologicalSpace X]
-=======
 variable {C : Type u} [Category.{v} C] (G : C ⥤ TopCat.{w})
   (X : Type w') [TopologicalSpace X]
->>>>>>> 623e469f
 
 /--
 An auxiliary lemma to that allows us to use `QuotientMap.lift` in the proof of
