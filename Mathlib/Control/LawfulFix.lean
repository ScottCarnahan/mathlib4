--- conflicted
+++ resolved
@@ -167,16 +167,9 @@
 
 theorem fix_eq_of_ωScottContinuous (hc : ωScottContinuous g) :
     Part.fix g = g (Part.fix g) := by
-<<<<<<< HEAD
-  rw [fix_eq_ωSup_of_ωScottContinuous, hc.map_ωSup]
-  apply le_antisymm
-  · apply ωSup_le_ωSup_of_le _
-    exact hc
-=======
   rw [fix_eq_ωSup_of_ωScottContinuous hc, hc.map_ωSup]
   apply le_antisymm
   · apply ωSup_le_ωSup_of_le _
->>>>>>> d0df76bd
     intro i
     exists i
     intro x
