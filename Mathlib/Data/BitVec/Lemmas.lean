--- conflicted
+++ resolved
@@ -110,7 +110,6 @@
 #align bitvec.of_fin_to_fin Std.BitVec.ofFin_toFin
 
 /-!
-<<<<<<< HEAD
 ### Indexing
 Lemmas about `Std.BitVec.getLsb'` and `Std.BitVec.getMsb'`
 -/
@@ -162,7 +161,6 @@
         |>.foldr (· ||| ·) 0#w
       )
 
-=======
 ### Distributivity of `Std.BitVec.ofFin`
 -/
 section
@@ -268,6 +266,5 @@
   toFin_injective.commSemiring _
     toFin_zero toFin_one toFin_add toFin_mul (Function.swap toFin_nsmul)
     toFin_pow toFin_natCast
->>>>>>> fdf57b01
 
 end Std.BitVec