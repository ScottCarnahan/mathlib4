/-
Copyright (c) 2014 Microsoft Corporation. All rights reserved.
Released under Apache 2.0 license as described in the file LICENSE.
Authors: Leonardo de Moura, Jeremy Avigad
-/
import Mathlib.Init.Data.Bool.Lemmas
import Mathlib.Init.Data.Nat.Lemmas
import Mathlib.Init.Function

#align_import data.bool.basic from "leanprover-community/mathlib"@"c4658a649d216f57e99621708b09dcb3dcccbd23"

/-!
# Booleans

This file proves various trivial lemmas about booleans and their
relation to decidable propositions.

## Tags
bool, boolean, Bool, De Morgan

-/

namespace Bool

theorem decide_True {h} : @decide True h = true :=
  decide_eq_true True.intro
#align bool.to_bool_true Bool.decide_True

theorem decide_False {h} : @decide False h = false :=
  decide_eq_false id
#align bool.to_bool_false Bool.decide_False

@[simp]
theorem decide_coe (b : Bool) {h} : @decide b h = b := by
  cases b
  · exact decide_eq_false $ λ j => by cases j
  · exact decide_eq_true $ rfl
#align bool.to_bool_coe Bool.decide_coe

theorem coe_decide (p : Prop) [d : Decidable p] : decide p ↔ p :=
  match d with
  | isTrue hp => ⟨λ _ => hp, λ _ => rfl⟩
  | isFalse hnp => ⟨λ h => Bool.noConfusion h, λ hp => (hnp hp).elim⟩
#align bool.coe_to_bool Bool.coe_decide

theorem of_decide_iff {p : Prop} [Decidable p] : decide p ↔ p :=
  coe_decide p
#align bool.of_to_bool_iff Bool.of_decide_iff

@[simp]
theorem true_eq_decide_iff {p : Prop} [Decidable p] : true = decide p ↔ p :=
  eq_comm.trans of_decide_iff
#align bool.tt_eq_to_bool_iff Bool.true_eq_decide_iff

@[simp]
theorem false_eq_decide_iff {p : Prop} [Decidable p] : false = decide p ↔ ¬p :=
  eq_comm.trans (decide_false_iff _)
#align bool.ff_eq_to_bool_iff Bool.false_eq_decide_iff

theorem decide_not (p : Prop) [Decidable p] : (decide ¬p) = !(decide p) := by
  by_cases p <;> simp [*]
#align bool.to_bool_not Bool.decide_not

@[simp]
theorem decide_and (p q : Prop) [Decidable p] [Decidable q] : decide (p ∧ q) = (p && q) := by
  by_cases p <;> by_cases q <;> simp [*]
#align bool.to_bool_and Bool.decide_and

@[simp]
theorem decide_or (p q : Prop) [Decidable p] [Decidable q] : decide (p ∨ q) = (p || q) := by
  by_cases p <;> by_cases q <;> simp [*]
#align bool.to_bool_or Bool.decide_or

#align bool.to_bool_eq decide_eq_decide

theorem not_false' : ¬false := fun.
#align bool.not_ff Bool.not_false'

-- Porting note: new theorem
theorem eq_iff_eq_true_iff {a b : Bool} : a = b ↔ ((a = true) ↔ (b = true)) := by
  cases a <;> cases b <;> simp

-- Porting note: new theorem
theorem beq_eq_decide_eq {α} [DecidableEq α]
    (a b : α) : (a == b) = decide (a = b) := rfl

-- Porting note: new theorem
theorem beq_comm {α} [BEq α] [LawfulBEq α] {a b : α} : (a == b) = (b == a) :=
  eq_iff_eq_true_iff.2 (by simp [@eq_comm α])

@[simp]
theorem default_bool : default = false :=
  rfl
#align bool.default_bool Bool.default_bool

theorem dichotomy (b : Bool) : b = false ∨ b = true := by cases b <;> simp
#align bool.dichotomy Bool.dichotomy

@[simp]
theorem forall_bool {p : Bool → Prop} : (∀ b, p b) ↔ p false ∧ p true :=
  ⟨fun h ↦ by simp [h], fun ⟨h₁, h₂⟩ b ↦ by cases b <;> assumption⟩
#align bool.forall_bool Bool.forall_bool

@[simp]
theorem exists_bool {p : Bool → Prop} : (∃ b, p b) ↔ p false ∨ p true :=
  ⟨fun ⟨b, h⟩ ↦ by cases b; exact Or.inl h; exact Or.inr h,
  fun h ↦ match h with
  | .inl h => ⟨_, h⟩
  | .inr h => ⟨_, h⟩ ⟩
#align bool.exists_bool Bool.exists_bool

/-- If `p b` is decidable for all `b : Bool`, then `∀ b, p b` is decidable -/
instance decidableForallBool {p : Bool → Prop} [∀ b, Decidable (p b)] : Decidable (∀ b, p b) :=
  decidable_of_decidable_of_iff forall_bool.symm
#align bool.decidable_forall_bool Bool.decidableForallBool

/-- If `p b` is decidable for all `b : Bool`, then `∃ b, p b` is decidable -/
instance decidableExistsBool {p : Bool → Prop} [∀ b, Decidable (p b)] : Decidable (∃ b, p b) :=
  decidable_of_decidable_of_iff exists_bool.symm
#align bool.decidable_exists_bool Bool.decidableExistsBool

theorem cond_eq_ite {α} (b : Bool) (t e : α) : cond b t e = if b then t else e := by
  cases b <;> simp
#align bool.cond_eq_ite Bool.cond_eq_ite

@[simp]
theorem cond_decide {α} (p : Prop) [Decidable p] (t e : α) :
    cond (decide p) t e = if p then t else e := by
  by_cases p <;> simp [*]
#align bool.cond_to_bool Bool.cond_decide

@[simp]
theorem cond_not {α} (b : Bool) (t e : α) : cond (!b) t e = cond b e t := by cases b <;> rfl
#align bool.cond_bnot Bool.cond_not

theorem not_ne_id : not ≠ id := fun h ↦ false_ne_true <| congrFun h true
#align bool.bnot_ne_id Bool.not_ne_id

theorem coe_iff_coe : ∀ {a b : Bool}, (a ↔ b) ↔ a = b := by decide
#align bool.coe_bool_iff Bool.coe_iff_coe

theorem eq_true_of_ne_false : ∀ {a : Bool}, a ≠ false → a = true := by decide
#align bool.eq_tt_of_ne_ff Bool.eq_true_of_ne_false

theorem eq_false_of_ne_true : ∀ {a : Bool}, a ≠ true → a = false := by decide
#align bool.eq_ff_of_ne_tt Bool.eq_false_of_ne_true

#align bool.bor_comm Bool.or_comm
#align bool.bor_assoc Bool.or_assoc
#align bool.bor_left_comm Bool.or_left_comm

theorem or_inl {a b : Bool} (H : a) : a || b := by simp [H]
#align bool.bor_inl Bool.or_inl

theorem or_inr {a b : Bool} (H : b) : a || b := by cases a <;> simp [H]
#align bool.bor_inr Bool.or_inr

#align bool.band_comm Bool.and_comm
#align bool.band_assoc Bool.and_assoc
#align bool.band_left_comm Bool.and_left_comm

theorem and_elim_left : ∀ {a b : Bool}, a && b → a := by decide
#align bool.band_elim_left Bool.and_elim_left

theorem and_intro : ∀ {a b : Bool}, a → b → a && b := by decide
#align bool.band_intro Bool.and_intro

theorem and_elim_right : ∀ {a b : Bool}, a && b → b := by decide
#align bool.band_elim_right Bool.and_elim_right

#align bool.band_bor_distrib_left Bool.and_or_distrib_left
#align bool.band_bor_distrib_right Bool.and_or_distrib_right
#align bool.bor_band_distrib_left Bool.or_and_distrib_left
#align bool.bor_band_distrib_right Bool.or_and_distrib_right
#align bool.bnot_ff Bool.not_false
#align bool.bnot_tt Bool.not_true

lemma eq_not_iff : ∀ {a b : Bool}, a = !b ↔ a ≠ b := by decide
#align bool.eq_bnot_iff Bool.eq_not_iff

lemma not_eq_iff : ∀ {a b : Bool}, !a = b ↔ a ≠ b := by decide
#align bool.bnot_eq_iff Bool.not_eq_iff

-- Porting note: this is a case where our naming scheme is less than ideal.
-- The two `not`s in this name are different.
-- For now we're going with consistency at the expense of ambiguity.
@[simp]
theorem not_eq_not : ∀ {a b : Bool}, ¬a = !b ↔ a = b := by decide
#align bool.not_eq_bnot Bool.not_eq_not

-- Porting note: and here again.
@[simp]
theorem not_not_eq : ∀ {a b : Bool}, ¬(!a) = b ↔ a = b := by decide
#align bool.bnot_not_eq Bool.not_not_eq

theorem ne_not {a b : Bool} : a ≠ !b ↔ a = b :=
  not_eq_not
#align bool.ne_bnot Bool.ne_not

theorem not_ne : ∀ {a b : Bool}, (!a) ≠ b ↔ a = b := not_not_eq
#align bool.bnot_ne Bool.not_ne

lemma not_ne_self : ∀ b : Bool, (!b) ≠ b := by decide
#align bool.bnot_ne_self Bool.not_ne_self

lemma self_ne_not : ∀ b : Bool, b ≠ !b := by decide
#align bool.self_ne_bnot Bool.self_ne_not

lemma eq_or_eq_not : ∀ a b, a = b ∨ a = !b := by decide
#align bool.eq_or_eq_bnot Bool.eq_or_eq_not

-- Porting note: naming issue again: these two `not` are different.
theorem not_iff_not : ∀ {b : Bool}, !b ↔ ¬b := by simp
#align bool.bnot_iff_not Bool.not_iff_not

theorem eq_true_of_not_eq_false' {a : Bool} : !a = false → a = true := by
  cases a <;> decide
#align bool.eq_tt_of_bnot_eq_ff Bool.eq_true_of_not_eq_false'

theorem eq_false_of_not_eq_true' {a : Bool} : !a = true → a = false := by
  cases a <;> decide
#align bool.eq_ff_of_bnot_eq_tt Bool.eq_false_of_not_eq_true'

-- TODO: undo the rename in leanprover/std4#183?
alias and_not_self := and_not_self_right
#align bool.band_bnot_self Bool.and_not_self

-- TODO: undo the rename in leanprover/std4#183?
alias not_and_self := and_not_self_left
#align bool.bnot_band_self Bool.not_and_self

-- TODO: undo the rename in leanprover/std4#183?
alias or_not_self := or_not_self_right
#align bool.bor_bnot_self Bool.or_not_self

-- TODO: undo the rename in leanprover/std4#183?
alias not_or_self := or_not_self_left
#align bool.bnot_bor_self Bool.not_or_self

theorem bne_eq_xor : bne = xor := by funext a b; revert a b; decide

#align bool.bxor_comm Bool.xor_comm

attribute [simp] xor_assoc
#align bool.bxor_assoc Bool.xor_assoc

#align bool.bxor_left_comm Bool.xor_left_comm
#align bool.bxor_bnot_left Bool.xor_not_left
#align bool.bxor_bnot_right Bool.xor_not_right

attribute [simp] xor_not_not
#align bool.bxor_bnot_bnot Bool.xor_not_not

#align bool.bxor_ff_left Bool.xor_false_left
#align bool.bxor_ff_right Bool.xor_false_right
#align bool.band_bxor_distrib_left Bool.and_xor_distrib_left
#align bool.band_bxor_distrib_right Bool.and_xor_distrib_right

theorem xor_iff_ne : ∀ {x y : Bool}, xor x y = true ↔ x ≠ y := by decide
#align bool.bxor_iff_ne Bool.xor_iff_ne

/-! ### De Morgan's laws for booleans-/

attribute [simp] not_and
#align bool.bnot_band Bool.not_and

attribute [simp] not_or
#align bool.bnot_bor Bool.not_or

#align bool.bnot_inj Bool.not_inj

instance linearOrder : LinearOrder Bool where
  le_refl := Bool.le_refl
  le_trans _ _ _ := Bool.le_trans
  le_antisymm _ _ := Bool.le_antisymm
  le_total := Bool.le_total
  decidableLE := inferInstance
  lt_iff_le_not_le _ _ := Bool.lt_iff_le_not_le
#align bool.linear_order Bool.linearOrder

<<<<<<< HEAD
=======
@[simp] theorem max_eq_or : max = or := rfl

@[simp] theorem min_eq_and : min = and := rfl

@[simp]
theorem false_le {x : Bool} : false ≤ x :=
  Or.intro_left _ rfl
>>>>>>> a988ad93
#align bool.ff_le Bool.false_le
#align bool.le_tt Bool.le_true

theorem lt_iff : ∀ {x y : Bool}, x < y ↔ x = false ∧ y = true := by decide
#align bool.lt_iff Bool.lt_iff

@[simp]
theorem false_lt_true : false < true :=
  lt_iff.2 ⟨rfl, rfl⟩
#align bool.ff_lt_tt Bool.false_lt_true

theorem le_iff_imp : ∀ {x y : Bool}, x ≤ y ↔ x → y := by decide
#align bool.le_iff_imp Bool.le_iff_imp

theorem and_le_left : ∀ x y : Bool, (x && y) ≤ x := by decide
#align bool.band_le_left Bool.and_le_left

theorem and_le_right : ∀ x y : Bool, (x && y) ≤ y := by decide
#align bool.band_le_right Bool.and_le_right

theorem le_and : ∀ {x y z : Bool}, x ≤ y → x ≤ z → x ≤ (y && z) := by decide
#align bool.le_band Bool.le_and

theorem left_le_or : ∀ x y : Bool, x ≤ (x || y) := by decide
#align bool.left_le_bor Bool.left_le_or

theorem right_le_or : ∀ x y : Bool, y ≤ (x || y) := by decide
#align bool.right_le_bor Bool.right_le_or

theorem or_le : ∀ {x y z}, x ≤ z → y ≤ z → (x || y) ≤ z := by decide
#align bool.bor_le Bool.or_le

/-- convert a `Bool` to a `ℕ`, `false -> 0`, `true -> 1` -/
def toNat (b : Bool) : Nat :=
  cond b 1 0
#align bool.to_nat Bool.toNat

/-- convert a `ℕ` to a `Bool`, `0 -> false`, everything else -> `true` -/
def ofNat (n : Nat) : Bool :=
  decide (n ≠ 0)
#align bool.of_nat Bool.ofNat

theorem ofNat_le_ofNat {n m : Nat} (h : n ≤ m) : ofNat n ≤ ofNat m := by
  simp only [ofNat, ne_eq, _root_.decide_not]
  cases Nat.decEq n 0 with
  | isTrue hn => rw [decide_eq_true hn]; exact Bool.false_le _
  | isFalse hn =>
    cases Nat.decEq m 0 with
    | isFalse hm => rw [decide_eq_false hm]; exact Bool.le_true _
    | isTrue hm => subst hm; have h := le_antisymm h (Nat.zero_le n); contradiction
#align bool.of_nat_le_of_nat Bool.ofNat_le_ofNat

theorem toNat_le_toNat {b₀ b₁ : Bool} (h : b₀ ≤ b₁) : toNat b₀ ≤ toNat b₁ := by
  cases b₀ <;> cases b₁ <;> simp_all
#align bool.to_nat_le_to_nat Bool.toNat_le_toNat

theorem ofNat_toNat (b : Bool) : ofNat (toNat b) = b := by
  cases b <;> rfl
#align bool.of_nat_to_nat Bool.ofNat_toNat

@[simp]
theorem injective_iff {α : Sort*} {f : Bool → α} : Function.Injective f ↔ f false ≠ f true :=
  ⟨fun Hinj Heq ↦ false_ne_true (Hinj Heq), fun H x y hxy ↦ by
    cases x <;> cases y
    exacts [rfl, (H hxy).elim, (H hxy.symm).elim, rfl]⟩
#align bool.injective_iff Bool.injective_iff

/-- **Kaminski's Equation** -/
theorem apply_apply_apply (f : Bool → Bool) (x : Bool) : f (f (f x)) = f x := by
  cases x <;> cases h₁ : f true <;> cases h₂ : f false <;> simp only [h₁, h₂]
#align bool.apply_apply_apply Bool.apply_apply_apply

/-- `xor3 x y c` is `((x XOR y) XOR c)`. -/
protected def xor3 (x y c : Bool) :=
  xor (xor x y) c
#align bitvec.xor3 Bool.xor3

/-- `carry x y c` is `x && y || x && c || y && c`. -/
protected def carry (x y c : Bool) :=
  x && y || x && c || y && c
#align bitvec.carry Bool.carry

end Bool<|MERGE_RESOLUTION|>--- conflicted
+++ resolved
@@ -278,16 +278,8 @@
   lt_iff_le_not_le _ _ := Bool.lt_iff_le_not_le
 #align bool.linear_order Bool.linearOrder
 
-<<<<<<< HEAD
-=======
-@[simp] theorem max_eq_or : max = or := rfl
-
-@[simp] theorem min_eq_and : min = and := rfl
-
-@[simp]
-theorem false_le {x : Bool} : false ≤ x :=
-  Or.intro_left _ rfl
->>>>>>> a988ad93
+attribute [simp] Bool.max_eq_or Bool.min_eq_and
+
 #align bool.ff_le Bool.false_le
 #align bool.le_tt Bool.le_true
 
