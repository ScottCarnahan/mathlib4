/-
Copyright (c) 2022 Yury Kudryashov. All rights reserved.
Released under Apache 2.0 license as described in the file LICENSE.
Authors: Yury Kudryashov
-/
import Mathlib.Logic.Equiv.Nat
import Mathlib.Logic.Equiv.Fin
import Mathlib.Data.Countable.Defs

/-!
# Countable types

In this file we provide basic instances of the `Countable` typeclass defined elsewhere.
-/


universe u v w

open Function

instance : Countable ℤ :=
  Countable.of_equiv ℕ Equiv.intEquivNat.symm

/-!
### Definition in terms of `Function.Embedding`
-/

section Embedding

variable {α : Sort u} {β : Sort v}

theorem countable_iff_nonempty_embedding : Countable α ↔ Nonempty (α ↪ ℕ) :=
  ⟨fun ⟨⟨f, hf⟩⟩ => ⟨⟨f, hf⟩⟩, fun ⟨f⟩ => ⟨⟨f, f.2⟩⟩⟩

theorem uncountable_iff_isEmpty_embedding : Uncountable α ↔ IsEmpty (α ↪ ℕ) := by
  rw [← not_countable_iff, countable_iff_nonempty_embedding, not_nonempty_iff]

theorem nonempty_embedding_nat (α) [Countable α] : Nonempty (α ↪ ℕ) :=
  countable_iff_nonempty_embedding.1 ‹_›

protected theorem Function.Embedding.countable [Countable β] (f : α ↪ β) : Countable α :=
  f.injective.countable

protected lemma Function.Embedding.uncountable [Uncountable α] (f : α ↪ β) : Uncountable β :=
  f.injective.uncountable

end Embedding

/-!
### Operations on `Type*`s
-/

section type

variable {α : Type u} {β : Type v} {π : α → Type w}

instance [Countable α] [Countable β] : Countable (α ⊕ β) := by
  rcases exists_injective_nat α with ⟨f, hf⟩
  rcases exists_injective_nat β with ⟨g, hg⟩
  exact (Equiv.natSumNatEquivNat.injective.comp <| hf.sum_map hg).countable

instance Sum.uncountable_inl [Uncountable α] : Uncountable (α ⊕ β) :=
  inl_injective.uncountable

instance Sum.uncountable_inr [Uncountable β] : Uncountable (α ⊕ β) :=
  inr_injective.uncountable

instance Option.instCountable [Countable α] : Countable (Option α) :=
<<<<<<< HEAD
  Countable.of_equiv _ (Equiv.optionEquivSumPUnit.{_, 0} α).symm
=======
  Countable.of_equiv _ (Equiv.optionEquivSumPUnit.{0, _} α).symm

instance WithTop.instCountable [Countable α] : Countable (WithTop α) := Option.instCountable
instance WithBot.instCountable [Countable α] : Countable (WithBot α) := Option.instCountable
instance ENat.instCountable : Countable ℕ∞ := Option.instCountable
>>>>>>> d0df76bd

instance WithTop.instCountable [Countable α] : Countable (WithTop α) := Option.instCountable
instance WithBot.instCountable [Countable α] : Countable (WithBot α) := Option.instCountable
instance ENat.instCountable : Countable ℕ∞ := Option.instCountable

instance Option.instUncountable [Uncountable α] : Uncountable (Option α) :=
  Injective.uncountable fun _ _ ↦ Option.some_inj.1

instance WithTop.instUncountable [Uncountable α] : Uncountable (WithTop α) := Option.instUncountable
instance WithBot.instUncountable [Uncountable α] : Uncountable (WithBot α) := Option.instUncountable

instance [Countable α] [Countable β] : Countable (α × β) := by
  rcases exists_injective_nat α with ⟨f, hf⟩
  rcases exists_injective_nat β with ⟨g, hg⟩
  exact (Nat.pairEquiv.injective.comp <| hf.prodMap hg).countable

instance [Uncountable α] [Nonempty β] : Uncountable (α × β) := by
  inhabit β
  exact (Prod.mk.inj_right default).uncountable

instance [Nonempty α] [Uncountable β] : Uncountable (α × β) := by
  inhabit α
  exact (Prod.mk.inj_left default).uncountable

lemma countable_left_of_prod_of_nonempty [Nonempty β] (h : Countable (α × β)) : Countable α := by
  contrapose h
  rw [not_countable_iff] at *
  infer_instance

lemma countable_right_of_prod_of_nonempty [Nonempty α] (h : Countable (α × β)) : Countable β := by
  contrapose h
  rw [not_countable_iff] at *
  infer_instance

lemma countable_prod_swap [Countable (α × β)] : Countable (β × α) :=
  Countable.of_equiv _ (Equiv.prodComm α β)

instance [Countable α] [∀ a, Countable (π a)] : Countable (Sigma π) := by
  rcases exists_injective_nat α with ⟨f, hf⟩
  choose g hg using fun a => exists_injective_nat (π a)
  exact ((Equiv.sigmaEquivProd ℕ ℕ).injective.comp <| hf.sigma_map hg).countable

lemma Sigma.uncountable (a : α) [Uncountable (π a)] : Uncountable (Sigma π) :=
  (sigma_mk_injective (i := a)).uncountable

instance [Nonempty α] [∀ a, Uncountable (π a)] : Uncountable (Sigma π) := by
  inhabit α; exact Sigma.uncountable default

instance (priority := 500) SetCoe.countable [Countable α] (s : Set α) : Countable s :=
  Subtype.countable

end type

section sort

variable {α : Sort u} {β : Sort v} {π : α → Sort w}

/-!
### Operations on `Sort*`s
-/

instance [Countable α] [Countable β] : Countable (α ⊕' β) :=
  Countable.of_equiv (PLift α ⊕ PLift β) (Equiv.plift.sumPSum Equiv.plift)

instance [Countable α] [Countable β] : Countable (PProd α β) :=
  Countable.of_equiv (PLift α × PLift β) (Equiv.plift.prodPProd Equiv.plift)

instance [Countable α] [∀ a, Countable (π a)] : Countable (PSigma π) :=
  Countable.of_equiv (Σa : PLift α, PLift (π a.down)) (Equiv.psigmaEquivSigmaPLift π).symm

instance [Finite α] [∀ a, Countable (π a)] : Countable (∀ a, π a) := by
  have : ∀ n, Countable (Fin n → ℕ) := by
    intro n
    induction' n with n ihn
    · change Countable (Fin 0 → ℕ); infer_instance
    · haveI := ihn
      exact Countable.of_equiv (ℕ × (Fin n → ℕ)) (Fin.consEquiv fun _ ↦ ℕ)
  rcases Finite.exists_equiv_fin α with ⟨n, ⟨e⟩⟩
  have f := fun a => (nonempty_embedding_nat (π a)).some
  exact ((Embedding.piCongrRight f).trans (Equiv.piCongrLeft' _ e).toEmbedding).countable

end sort<|MERGE_RESOLUTION|>--- conflicted
+++ resolved
@@ -66,15 +66,7 @@
   inr_injective.uncountable
 
 instance Option.instCountable [Countable α] : Countable (Option α) :=
-<<<<<<< HEAD
-  Countable.of_equiv _ (Equiv.optionEquivSumPUnit.{_, 0} α).symm
-=======
   Countable.of_equiv _ (Equiv.optionEquivSumPUnit.{0, _} α).symm
-
-instance WithTop.instCountable [Countable α] : Countable (WithTop α) := Option.instCountable
-instance WithBot.instCountable [Countable α] : Countable (WithBot α) := Option.instCountable
-instance ENat.instCountable : Countable ℕ∞ := Option.instCountable
->>>>>>> d0df76bd
 
 instance WithTop.instCountable [Countable α] : Countable (WithTop α) := Option.instCountable
 instance WithBot.instCountable [Countable α] : Countable (WithBot α) := Option.instCountable
