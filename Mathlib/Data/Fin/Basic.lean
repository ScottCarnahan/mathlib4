--- conflicted
+++ resolved
@@ -856,15 +856,9 @@
     castPred (0 : Fin (n + 2)) h = 0 := rfl
 
 theorem castPred_ne_zero {j : Fin (n + 2)} (h₁ : j ≠ Fin.last (n + 1)) (h₂ : j ≠ 0) :
-<<<<<<< HEAD
-     Fin.castPred j h₁ ≠ 0 := by
-   contrapose! h₂
-   rwa [← Fin.castPred_zero, Fin.castPred_inj] at h₂
-=======
     Fin.castPred j h₁ ≠ 0 := by
   contrapose! h₂
   rwa [← Fin.castPred_zero, Fin.castPred_inj] at h₂
->>>>>>> 31beffd1
 
 @[simp]
 theorem castPred_one [NeZero n] (h := Fin.ext_iff.not.2 one_lt_last.ne) :
