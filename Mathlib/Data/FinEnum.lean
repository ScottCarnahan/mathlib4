/-
Copyright (c) 2019 Simon Hudon. All rights reserved.
Released under Apache 2.0 license as described in the file LICENSE.
Authors: Simon Hudon
-/
import Mathlib.Data.Fintype.Basic
import Mathlib.Data.Fintype.Card
import Mathlib.Data.List.ProdSigma
import Mathlib.Data.List.Pi

/-!
Type class for finitely enumerable types. The property is stronger
than `Fintype` in that it assigns each element a rank in a finite
enumeration.
-/


universe u v

open Finset

/-- `FinEnum α` means that `α` is finite and can be enumerated in some order,
  i.e. `α` has an explicit bijection with `Fin n` for some n. -/
class FinEnum (α : Sort*) where
  /-- `FinEnum.card` is the cardinality of the `FinEnum` -/
  card : ℕ
  /-- `FinEnum.Equiv` states that type `α` is in bijection with `Fin card`,
    the size of the `FinEnum` -/
  equiv : α ≃ Fin card
  [decEq : DecidableEq α]

attribute [instance 100] FinEnum.decEq

namespace FinEnum

variable {α : Type u} {β : α → Type v}

/-- transport a `FinEnum` instance across an equivalence -/
def ofEquiv (α) {β} [FinEnum α] (h : β ≃ α) : FinEnum β where
  card := card α
  equiv := h.trans (equiv)
  decEq := (h.trans (equiv)).decidableEq

/-- create a `FinEnum` instance from an exhaustive list without duplicates -/
def ofNodupList [DecidableEq α] (xs : List α) (h : ∀ x : α, x ∈ xs) (h' : List.Nodup xs) :
    FinEnum α where
  card := xs.length
  equiv :=
    ⟨fun x => ⟨xs.indexOf x, by rw [List.indexOf_lt_length]; apply h⟩, xs.get, fun x => by simp,
      fun i => by ext; simp [List.indexOf_getElem h']⟩

/-- create a `FinEnum` instance from an exhaustive list; duplicates are removed -/
def ofList [DecidableEq α] (xs : List α) (h : ∀ x : α, x ∈ xs) : FinEnum α :=
  ofNodupList xs.dedup (by simp [*]) (List.nodup_dedup _)

/-- create an exhaustive list of the values of a given type -/
def toList (α) [FinEnum α] : List α :=
  (List.finRange (card α)).map (equiv).symm

open Function

@[simp]
theorem mem_toList [FinEnum α] (x : α) : x ∈ toList α := by
  simp [toList]; exists equiv x; simp

@[simp]
theorem nodup_toList [FinEnum α] : List.Nodup (toList α) := by
  simp [toList]; apply List.Nodup.map <;> [apply Equiv.injective; apply List.nodup_finRange]

/-- create a `FinEnum` instance using a surjection -/
def ofSurjective {β} (f : β → α) [DecidableEq α] [FinEnum β] (h : Surjective f) : FinEnum α :=
  ofList ((toList β).map f) (by intro; simpa using h _)

/-- create a `FinEnum` instance using an injection -/
noncomputable def ofInjective {α β} (f : α → β) [DecidableEq α] [FinEnum β] (h : Injective f) :
    FinEnum α :=
  ofList ((toList β).filterMap (partialInv f))
    (by
      intro x
      simp only [mem_toList, true_and, List.mem_filterMap]
      use f x
      simp only [h, Function.partialInv_left])

instance _root_.ULift.instFinEnum [FinEnum α] : FinEnum (ULift α) :=
  ⟨card α, Equiv.ulift.trans equiv⟩

@[simp]
theorem card_ulift [FinEnum (ULift α)] [FinEnum α] : card (ULift α) = card α :=
  Fin.equiv_iff_eq.mp ⟨equiv.symm.trans Equiv.ulift |>.trans equiv⟩

section ULift
variable [FinEnum α] (a : α) (a' : ULift α) (i : Fin (card α))

@[simp] lemma equiv_up : equiv (ULift.up a) = equiv a := rfl
@[simp] lemma equiv_down : equiv a'.down = equiv a' := rfl
@[simp] lemma up_equiv_symm : ULift.up (equiv.symm i) = (equiv (α := ULift α)).symm i := rfl
@[simp] lemma down_equiv_symm : ((equiv (α := ULift α)).symm i).down = equiv.symm i := rfl

end ULift

instance pempty : FinEnum PEmpty :=
  ofList [] fun x => PEmpty.elim x

instance empty : FinEnum Empty :=
  ofList [] fun x => Empty.elim x

instance punit : FinEnum PUnit :=
  ofList [PUnit.unit] fun x => by cases x; simp

instance prod {β} [FinEnum α] [FinEnum β] : FinEnum (α × β) :=
  ofList (toList α ×ˢ toList β) fun x => by cases x; simp

instance sum {β} [FinEnum α] [FinEnum β] : FinEnum (α ⊕ β) :=
  ofList ((toList α).map Sum.inl ++ (toList β).map Sum.inr) fun x => by cases x <;> simp

instance fin {n} : FinEnum (Fin n) :=
  ofList (List.finRange _) (by simp)

@[simp]
theorem card_fin {n} [FinEnum (Fin n)] : card (Fin n) = n := Fin.equiv_iff_eq.mp ⟨equiv.symm⟩

instance Quotient.enum [FinEnum α] (s : Setoid α) [DecidableRel ((· ≈ ·) : α → α → Prop)] :
    FinEnum (Quotient s) :=
  FinEnum.ofSurjective Quotient.mk'' fun x => Quotient.inductionOn x fun x => ⟨x, rfl⟩

/-- enumerate all finite sets of a given type -/
def Finset.enum [DecidableEq α] : List α → List (Finset α)
  | [] => [∅]
  | x :: xs => do
    let r ← Finset.enum xs
    [r, insert x r]

@[simp]
theorem Finset.mem_enum [DecidableEq α] (s : Finset α) (xs : List α) :
    s ∈ Finset.enum xs ↔ ∀ x ∈ s, x ∈ xs := by
<<<<<<< HEAD
  induction' xs with xs_hd generalizing s <;> simp [*, Finset.enum]
  · simp [Finset.eq_empty_iff_forall_not_mem]
  · constructor
    · rintro ⟨a, h, h'⟩ x hx
      cases' h' with _ h' a b
      · right
        apply h
        subst a
        exact hx
      · simp only [h', mem_union, mem_singleton] at hx ⊢
        cases' hx with hx hx'
        · exact Or.inl hx
        · exact Or.inr (h _ hx')
    · intro h
      exists s \ ({xs_hd} : Finset α)
      simp only [and_imp, mem_sdiff, mem_singleton]
      simp only [or_iff_not_imp_left] at h
      exists h
      by_cases h : xs_hd ∈ s
      · have : {xs_hd} ⊆ s := by
          simp only [HasSubset.Subset, *, forall_eq, mem_singleton]
        simp only [union_sdiff_of_subset this, or_true, Finset.union_sdiff_of_subset,
          eq_self_iff_true]
      · left
        symm
        simp only [sdiff_eq_self]
        intro a
        simp only [and_imp, mem_inter, mem_singleton]
        rintro h₀ rfl
        exact (h h₀).elim
=======
  induction xs generalizing s with
  | nil => simp [enum, eq_empty_iff_forall_not_mem]
  | cons x xs ih =>
      simp only [enum, List.bind_eq_flatMap, List.mem_flatMap, List.mem_cons, List.mem_singleton,
        List.not_mem_nil, or_false, ih]
      refine ⟨by aesop, fun hs => ⟨s.erase x, ?_⟩⟩
      simp only [or_iff_not_imp_left] at hs
      simp +contextual [eq_comm (a := s), or_iff_not_imp_left, hs]
>>>>>>> d0df76bd

instance Finset.finEnum [FinEnum α] : FinEnum (Finset α) :=
  ofList (Finset.enum (toList α)) (by intro; simp)

instance Subtype.finEnum [FinEnum α] (p : α → Prop) [DecidablePred p] : FinEnum { x // p x } :=
  ofList ((toList α).filterMap fun x => if h : p x then some ⟨_, h⟩ else none)
    (by rintro ⟨x, h⟩; simpa)

instance (β : α → Type v) [FinEnum α] [∀ a, FinEnum (β a)] : FinEnum (Sigma β) :=
  ofList ((toList α).flatMap fun a => (toList (β a)).map <| Sigma.mk a)
    (by intro x; cases x; simp)

instance PSigma.finEnum [FinEnum α] [∀ a, FinEnum (β a)] : FinEnum (Σ'a, β a) :=
  FinEnum.ofEquiv _ (Equiv.psigmaEquivSigma _)

instance PSigma.finEnumPropLeft {α : Prop} {β : α → Type v} [∀ a, FinEnum (β a)] [Decidable α] :
    FinEnum (Σ'a, β a) :=
  if h : α then ofList ((toList (β h)).map <| PSigma.mk h) fun ⟨a, Ba⟩ => by simp
  else ofList [] fun ⟨a, _⟩ => (h a).elim

instance PSigma.finEnumPropRight {β : α → Prop} [FinEnum α] [∀ a, Decidable (β a)] :
    FinEnum (Σ'a, β a) :=
  FinEnum.ofEquiv { a // β a }
    ⟨fun ⟨x, y⟩ => ⟨x, y⟩, fun ⟨x, y⟩ => ⟨x, y⟩, fun ⟨_, _⟩ => rfl, fun ⟨_, _⟩ => rfl⟩

instance PSigma.finEnumPropProp {α : Prop} {β : α → Prop} [Decidable α] [∀ a, Decidable (β a)] :
    FinEnum (Σ'a, β a) :=
  if h : ∃ a, β a then ofList [⟨h.fst, h.snd⟩] (by rintro ⟨⟩; simp)
  else ofList [] fun a => (h ⟨a.fst, a.snd⟩).elim

instance [DecidableEq α] (xs : List α) : FinEnum { x : α // x ∈ xs } := ofList xs.attach (by simp)

instance (priority := 100) [FinEnum α] : Fintype α where
  elems := univ.map (equiv).symm.toEmbedding
  complete := by intros; simp

/-- The enumeration merely adds an ordering, leaving the cardinality as is. -/
theorem card_eq_fintypeCard {α : Type u} [FinEnum α] [Fintype α] : card α = Fintype.card α :=
  Fintype.truncEquivFin α |>.inductionOn (fun h ↦ Fin.equiv_iff_eq.mp ⟨equiv.symm.trans h⟩)

/-- Any two enumerations of the same type have the same length. -/
theorem card_unique {α : Type u} (e₁ e₂ : FinEnum α) : e₁.card = e₂.card :=
  calc _
  _ = _ := @card_eq_fintypeCard _ e₁ inferInstance
  _ = _ := Fintype.card_congr' rfl
  _ = _ := @card_eq_fintypeCard _ e₂ inferInstance |>.symm

/-- A type indexable by `Fin 0` is empty and vice versa. -/
theorem card_eq_zero_iff {α : Type u} [FinEnum α] : card α = 0 ↔ IsEmpty α :=
  Eq.congr_left card_eq_fintypeCard |>.trans Fintype.card_eq_zero_iff

/-- Any enumeration of an empty type has length 0. -/
theorem card_eq_zero {α : Type u} [FinEnum α] [IsEmpty α] : card α = 0 :=
  card_eq_zero_iff.mpr ‹_›

/-- A type indexable by `Fin n` with positive `n` is inhabited and vice versa. -/
theorem card_pos_iff {α : Type u} [FinEnum α] : 0 < card α ↔ Nonempty α :=
  card_eq_fintypeCard (α := α) ▸ Fintype.card_pos_iff

/-- Any non-empty enumeration has more than one element. -/
lemma card_pos {α : Type*} [FinEnum α] [Nonempty α] : 0 < card α :=
  card_pos_iff.mpr ‹_›

/-- No non-empty enumeration has 0 elements. -/
lemma card_ne_zero {α : Type*} [FinEnum α] [Nonempty α] : card α ≠ 0 := card_pos.ne'

/-- Any enumeration of a type with unique inhabitant has length 1. -/
theorem card_eq_one (α : Type u) [FinEnum α] [Unique α] : card α = 1 :=
  card_eq_fintypeCard.trans <| Fintype.card_eq_one_iff_nonempty_unique.mpr ⟨‹_›⟩

instance [IsEmpty α] : Unique (FinEnum α) where
  default := ⟨0, Equiv.equivOfIsEmpty α (Fin 0)⟩
  uniq e := by
    show FinEnum.mk e.1 e.2 = _
    congr 1
    · exact card_eq_zero
    · refine heq_of_cast_eq ?_ (Subsingleton.allEq _ _)
      exact congrArg (α ≃ Fin ·) <| card_eq_zero
    · funext x
      exact ‹IsEmpty α›.elim x

/-- An empty type has a trivial enumeration. Not registered as an instance, to make sure that there
aren't two definitionally differing instances around. -/
def ofIsEmpty [IsEmpty α] : FinEnum α := default

instance [Unique α] : Unique (FinEnum α) where
  default := ⟨1, Equiv.equivOfUnique α (Fin 1)⟩
  uniq e := by
    show FinEnum.mk e.1 e.2 = _
    congr 1
    · exact card_eq_one α
    · refine heq_of_cast_eq ?_ (Subsingleton.allEq _ _)
      exact congrArg (α ≃ Fin ·) <| card_eq_one α
    · funext x y
      cases decEq x y <;> cases decidableEq_of_subsingleton x y <;>
      first | rfl | contradiction

/-- A type with unique inhabitant has a trivial enumeration. Not registered as an instance, to make
sure that there aren't two definitionally differing instances around. -/
def ofUnique [Unique α] : FinEnum α := default

end FinEnum

namespace List
variable {α : Type*} [FinEnum α] {β : α → Type*} [∀ a, FinEnum (β a)]
open FinEnum

theorem mem_pi_toList (xs : List α)
    (f : ∀ a, a ∈ xs → β a) : f ∈ pi xs fun x => toList (β x) :=
  (mem_pi _ _).mpr fun _ _ ↦ mem_toList _

/-- enumerate all functions whose domain and range are finitely enumerable -/
def Pi.enum (β : α → Type*) [∀ a, FinEnum (β a)] : List (∀ a, β a) :=
  (pi (toList α) fun x => toList (β x)).map (fun f x => f x (mem_toList _))

theorem Pi.mem_enum (f : ∀ a, β a) :
    f ∈ Pi.enum β := by simpa [Pi.enum] using ⟨fun a _ => f a, mem_pi_toList _ _, rfl⟩

instance Pi.finEnum : FinEnum (∀ a, β a) :=
  ofList (Pi.enum _) fun _ => Pi.mem_enum _

instance pfunFinEnum (p : Prop) [Decidable p] (α : p → Type) [∀ hp, FinEnum (α hp)] :
    FinEnum (∀ hp : p, α hp) :=
  if hp : p then
    ofList ((toList (α hp)).map fun x _ => x) (by intro x; simpa using ⟨x hp, rfl⟩)
  else ofList [fun hp' => (hp hp').elim] (by intro; simp; ext hp'; cases hp hp')

end List<|MERGE_RESOLUTION|>--- conflicted
+++ resolved
@@ -133,38 +133,6 @@
 @[simp]
 theorem Finset.mem_enum [DecidableEq α] (s : Finset α) (xs : List α) :
     s ∈ Finset.enum xs ↔ ∀ x ∈ s, x ∈ xs := by
-<<<<<<< HEAD
-  induction' xs with xs_hd generalizing s <;> simp [*, Finset.enum]
-  · simp [Finset.eq_empty_iff_forall_not_mem]
-  · constructor
-    · rintro ⟨a, h, h'⟩ x hx
-      cases' h' with _ h' a b
-      · right
-        apply h
-        subst a
-        exact hx
-      · simp only [h', mem_union, mem_singleton] at hx ⊢
-        cases' hx with hx hx'
-        · exact Or.inl hx
-        · exact Or.inr (h _ hx')
-    · intro h
-      exists s \ ({xs_hd} : Finset α)
-      simp only [and_imp, mem_sdiff, mem_singleton]
-      simp only [or_iff_not_imp_left] at h
-      exists h
-      by_cases h : xs_hd ∈ s
-      · have : {xs_hd} ⊆ s := by
-          simp only [HasSubset.Subset, *, forall_eq, mem_singleton]
-        simp only [union_sdiff_of_subset this, or_true, Finset.union_sdiff_of_subset,
-          eq_self_iff_true]
-      · left
-        symm
-        simp only [sdiff_eq_self]
-        intro a
-        simp only [and_imp, mem_inter, mem_singleton]
-        rintro h₀ rfl
-        exact (h h₀).elim
-=======
   induction xs generalizing s with
   | nil => simp [enum, eq_empty_iff_forall_not_mem]
   | cons x xs ih =>
@@ -173,7 +141,6 @@
       refine ⟨by aesop, fun hs => ⟨s.erase x, ?_⟩⟩
       simp only [or_iff_not_imp_left] at hs
       simp +contextual [eq_comm (a := s), or_iff_not_imp_left, hs]
->>>>>>> d0df76bd
 
 instance Finset.finEnum [FinEnum α] : FinEnum (Finset α) :=
   ofList (Finset.enum (toList α)) (by intro; simp)
