--- conflicted
+++ resolved
@@ -1859,11 +1859,7 @@
 #align finsupp.split_support Finsupp.splitSupport
 
 theorem mem_splitSupport_iff_nonzero (i : ι) : i ∈ splitSupport l ↔ split l i ≠ 0 := by
-<<<<<<< HEAD
-  rw [splitSupport, @mem_image _ _ (Classical.decEq _), Ne, ← support_eq_empty, ← Ne.eq_def, ←
-=======
   rw [splitSupport, @mem_image _ _ (Classical.decEq _), Ne, ← support_eq_empty, ← Ne, ←
->>>>>>> 252575a0
     Finset.nonempty_iff_ne_empty, split, comapDomain, Finset.Nonempty]
   -- porting note (#10754): had to add the `Classical.decEq` instance manually
   simp only [exists_prop, Finset.mem_preimage, exists_and_right, exists_eq_right, mem_support_iff,
