/-
Copyright (c) 2016 Jeremy Avigad. All rights reserved.
Released under Apache 2.0 license as described in the file LICENSE.
Authors: Jeremy Avigad
-/
import Batteries.Logic
import Batteries.Tactic.Init
import Mathlib.Data.Int.Notation
import Mathlib.Data.Nat.Notation
import Mathlib.Tactic.Lemma
import Mathlib.Tactic.TypeStar

/-!
# Basic operations on the integers

This file contains some basic lemmas about integers.

See note [foundational algebra order theory].

This file should not depend on anything defined in Mathlib (except for notation), so that it can be
upstreamed to Batteries easily.
-/

open Nat

namespace Int
variable {a b c d m n : ℤ}

section Order

protected lemma le_rfl : a ≤ a := a.le_refl
protected lemma lt_or_lt_of_ne : a ≠ b → a < b ∨ b < a := Int.lt_or_gt_of_ne
protected lemma lt_or_le (a b : ℤ) : a < b ∨ b ≤ a := by rw [← Int.not_lt]; exact Decidable.em _
protected lemma le_or_lt (a b : ℤ) : a ≤ b ∨ b < a := (b.lt_or_le a).symm
protected lemma lt_asymm : a < b → ¬ b < a := by rw [Int.not_lt]; exact Int.le_of_lt
protected lemma le_of_eq (hab : a = b) : a ≤ b := by rw [hab]; exact Int.le_rfl
protected lemma ge_of_eq (hab : a = b) : b ≤ a := Int.le_of_eq hab.symm
protected lemma le_antisymm_iff : a = b ↔ a ≤ b ∧ b ≤ a :=
  ⟨fun h ↦ ⟨Int.le_of_eq h, Int.ge_of_eq h⟩, fun h ↦ Int.le_antisymm h.1 h.2⟩
protected lemma le_iff_eq_or_lt : a ≤ b ↔ a = b ∨ a < b := by omega

protected lemma le_iff_lt_or_eq : a ≤ b ↔ a < b ∨ a = b := by rw [Int.le_iff_eq_or_lt, or_comm]

end Order

-- TODO: Tag in Lean
attribute [simp] natAbs_pos

protected lemma one_pos : 0 < (1 : Int) := Int.zero_lt_one

protected lemma one_ne_zero : (1 : ℤ) ≠ 0 := by decide

protected lemma one_nonneg : 0 ≤ (1 : ℤ) := Int.le_of_lt Int.zero_lt_one

protected theorem neg_eq_neg {a b : ℤ} (h : -a = -b) : a = b := Int.neg_inj.1 h

-- We want to use these lemmas earlier than the lemmas simp can prove them with
@[simp, nolint simpNF]
protected lemma neg_pos : 0 < -a ↔ a < 0 := ⟨Int.neg_of_neg_pos, Int.neg_pos_of_neg⟩

@[simp, nolint simpNF]
protected lemma neg_nonneg : 0 ≤ -a ↔ a ≤ 0 := ⟨Int.nonpos_of_neg_nonneg, Int.neg_nonneg_of_nonpos⟩

@[simp, nolint simpNF]
protected lemma neg_neg_iff_pos : -a < 0 ↔ 0 < a := ⟨Int.pos_of_neg_neg, Int.neg_neg_of_pos⟩

@[deprecated (since := "2025-03-07")] alias neg_nonpos_iff_nonneg := Int.neg_nonpos_iff

@[simp, nolint simpNF]
protected lemma sub_pos : 0 < a - b ↔ b < a := ⟨Int.lt_of_sub_pos, Int.sub_pos_of_lt⟩

@[simp, nolint simpNF]
protected lemma sub_nonneg : 0 ≤ a - b ↔ b ≤ a := ⟨Int.le_of_sub_nonneg, Int.sub_nonneg_of_le⟩

protected theorem ofNat_add_out (m n : ℕ) : ↑m + ↑n = (↑(m + n) : ℤ) := rfl

protected theorem ofNat_mul_out (m n : ℕ) : ↑m * ↑n = (↑(m * n) : ℤ) := rfl

protected theorem ofNat_add_one_out (n : ℕ) : ↑n + (1 : ℤ) = ↑(succ n) := rfl

@[simp] lemma ofNat_eq_natCast (n : ℕ) : Int.ofNat n = n := rfl

@[norm_cast] lemma natCast_inj {m n : ℕ} : (m : ℤ) = (n : ℤ) ↔ m = n := ofNat_inj

@[simp, norm_cast] lemma natAbs_cast (n : ℕ) : natAbs ↑n = n := rfl

@[norm_cast]
protected lemma natCast_sub {n m : ℕ} : n ≤ m → (↑(m - n) : ℤ) = ↑m - ↑n := ofNat_sub

-- We want to use this lemma earlier than the lemmas simp can prove it with
@[simp, nolint simpNF] lemma natCast_eq_zero {n : ℕ} : (n : ℤ) = 0 ↔ n = 0 := by omega

lemma natCast_ne_zero {n : ℕ} : (n : ℤ) ≠ 0 ↔ n ≠ 0 := by omega

lemma natCast_ne_zero_iff_pos {n : ℕ} : (n : ℤ) ≠ 0 ↔ 0 < n := by omega

-- We want to use this lemma earlier than the lemmas simp can prove it with
@[simp, nolint simpNF] lemma natCast_pos {n : ℕ} : (0 : ℤ) < n ↔ 0 < n := by omega

lemma natCast_succ_pos (n : ℕ) : 0 < (n.succ : ℤ) := natCast_pos.2 n.succ_pos

-- We want to use this lemma earlier than the lemmas simp can prove it with
@[simp, nolint simpNF] lemma natCast_nonpos_iff {n : ℕ} : (n : ℤ) ≤ 0 ↔ n = 0 := by omega

lemma natCast_nonneg (n : ℕ) : 0 ≤ (n : ℤ) := ofNat_le.2 (Nat.zero_le _)

@[simp] lemma sign_natCast_add_one (n : ℕ) : sign (n + 1) = 1 := rfl

@[simp, norm_cast] lemma cast_id {n : ℤ} : Int.cast n = n := rfl

protected lemma two_mul : ∀ n : ℤ, 2 * n = n + n
  | (n : ℕ) => by norm_cast; exact n.two_mul
  | -[n+1] => by
    change (2 : ℕ) * (_ : ℤ) = _
    rw [Int.ofNat_mul_negSucc, Nat.two_mul, ofNat_add, Int.neg_add]
    rfl

protected lemma mul_le_mul_iff_of_pos_right (ha : 0 < a) : b * a ≤ c * a ↔ b ≤ c :=
  ⟨(le_of_mul_le_mul_right · ha), (Int.mul_le_mul_of_nonneg_right · (Int.le_of_lt ha))⟩

protected lemma mul_nonneg_iff_of_pos_right (hb : 0 < b) : 0 ≤ a * b ↔ 0 ≤ a := by
  simpa using (Int.mul_le_mul_iff_of_pos_right hb : 0 * b ≤ a * b ↔ 0 ≤ a)

/-! ### succ and pred -/

/-- Immediate successor of an integer: `succ n = n + 1` -/
def succ (a : ℤ) := a + 1

/-- Immediate predecessor of an integer: `pred n = n - 1` -/
def pred (a : ℤ) := a - 1

lemma natCast_succ (n : ℕ) : (Nat.succ n : ℤ) = Int.succ n := rfl

lemma pred_succ (a : ℤ) : pred (succ a) = a := Int.add_sub_cancel _ _

lemma succ_pred (a : ℤ) : succ (pred a) = a := Int.sub_add_cancel _ _

lemma neg_succ (a : ℤ) : -succ a = pred (-a) := Int.neg_add

lemma succ_neg_succ (a : ℤ) : succ (-succ a) = -a := by rw [neg_succ, succ_pred]

lemma neg_pred (a : ℤ) : -pred a = succ (-a) := by
  rw [← Int.neg_eq_comm.mp (neg_succ (-a)), Int.neg_neg]

lemma pred_neg_pred (a : ℤ) : pred (-pred a) = -a := by rw [neg_pred, pred_succ]

lemma pred_nat_succ (n : ℕ) : pred (Nat.succ n) = n := pred_succ n

lemma neg_nat_succ (n : ℕ) : -(Nat.succ n : ℤ) = pred (-n) := neg_succ n

lemma succ_neg_natCast_succ (n : ℕ) : succ (-Nat.succ n) = -n := succ_neg_succ n

@[norm_cast] lemma natCast_pred_of_pos {n : ℕ} (h : 0 < n) : ((n - 1 : ℕ) : ℤ) = (n : ℤ) - 1 := by
  cases n; cases h; simp [ofNat_succ]

lemma lt_succ_self (a : ℤ) : a < succ a := by unfold succ; omega

lemma pred_self_lt (a : ℤ) : pred a < a := by unfold pred; omega

lemma le_add_one_iff : m ≤ n + 1 ↔ m ≤ n ∨ m = n + 1 := by omega

lemma sub_one_lt_iff : m - 1 < n ↔ m ≤ n := by omega

lemma le_sub_one_iff : m ≤ n - 1 ↔ m < n := by omega

section
open Lean.Omega.Int

/-!
The following few lemmas are proved in the core implementation of the `omega` tactic. We expose
them here with nice user-facing names.
-/

protected lemma add_le_iff_le_sub : a + b ≤ c ↔ a ≤ c - b := add_le_iff_le_sub ..
protected lemma le_add_iff_sub_le : a ≤ b + c ↔ a - c ≤ b := le_add_iff_sub_le ..
protected lemma add_le_zero_iff_le_neg : a + b ≤ 0 ↔ a ≤ - b := add_le_zero_iff_le_neg ..
protected lemma add_le_zero_iff_le_neg' : a + b ≤ 0 ↔ b ≤ -a := add_le_zero_iff_le_neg' ..
protected lemma add_nonnneg_iff_neg_le : 0 ≤ a + b ↔ -b ≤ a := add_nonnneg_iff_neg_le ..
protected lemma add_nonnneg_iff_neg_le' : 0 ≤ a + b ↔ -a ≤ b := add_nonnneg_iff_neg_le' ..

end

/--
Induction on integers: prove a proposition `p i` by proving the base case `p 0`,
the upwards induction step `p i → p (i + 1)` and the downwards induction step `p (-i) → p (-i - 1)`.

It is used as the default induction principle for the `induction` tactic.
-/
@[elab_as_elim, induction_eliminator] protected lemma induction_on {p : ℤ → Prop} (i : ℤ)
    (hz : p 0) (hp : ∀ i : ℕ, p i → p (i + 1)) (hn : ∀ i : ℕ, p (-i) → p (-i - 1)) : p i := by
  cases i with
  | ofNat i =>
    induction i with
    | zero => exact hz
    | succ i ih => exact hp _ ih
  | negSucc i =>
    suffices ∀ n : ℕ, p (-n) from this (i + 1)
    intro n; induction n with
    | zero => simp [hz]
    | succ n ih => simpa [ofNat_succ, Int.neg_add, Int.sub_eq_add_neg] using hn _ ih

section inductionOn'

variable {C : ℤ → Sort*} (z b : ℤ)
  (H0 : C b) (Hs : ∀ k, b ≤ k → C k → C (k + 1)) (Hp : ∀ k ≤ b, C k → C (k - 1))

/-- Inductively define a function on `ℤ` by defining it at `b`, for the `succ` of a number greater
than `b`, and the `pred` of a number less than `b`. -/
@[elab_as_elim] protected def inductionOn' : C z :=
  cast (congrArg C <| show b + (z - b) = z by rw [Int.add_comm, z.sub_add_cancel b]) <|
  match z - b with
  | .ofNat n => pos n
  | .negSucc n => neg n
where
  /-- The positive case of `Int.inductionOn'`. -/
  pos : ∀ n : ℕ, C (b + n)
  | 0 => cast (by simp) H0
  | n+1 => cast (by rw [Int.add_assoc]; rfl) <|
    Hs _ (Int.le_add_of_nonneg_right (ofNat_nonneg _)) (pos n)

  /-- The negative case of `Int.inductionOn'`. -/
  neg : ∀ n : ℕ, C (b + -[n+1])
  | 0 => Hp _ Int.le_rfl H0
  | n+1 => by
    refine cast (by rw [Int.add_sub_assoc]; rfl) (Hp _ (Int.le_of_lt ?_) (neg n))
    omega

variable {z b H0 Hs Hp}

lemma inductionOn'_self : b.inductionOn' b H0 Hs Hp = H0 :=
  cast_eq_iff_heq.mpr <| .symm <| by rw [b.sub_self, ← cast_eq_iff_heq]; rfl

lemma inductionOn'_sub_one (hz : z ≤ b) :
    (z - 1).inductionOn' b H0 Hs Hp = Hp z hz (z.inductionOn' b H0 Hs Hp) := by
  apply cast_eq_iff_heq.mpr
  obtain ⟨n, hn⟩ := Int.eq_negSucc_of_lt_zero (show z - 1 - b < 0 by omega)
  rw [hn]
  obtain _|n := n
  · change _ = -1 at hn
    have : z = b := by omega
    subst this; rw [inductionOn'_self]; exact heq_of_eq rfl
  · have : z = b + -[n+1] := by rw [Int.negSucc_eq] at hn ⊢; omega
    subst this
    refine (cast_heq _ _).trans ?_
    congr
    symm
    rw [Int.inductionOn', cast_eq_iff_heq, show b + -[n+1] - b = -[n+1] by omega]

end inductionOn'

/-- Inductively define a function on `ℤ` by defining it on `ℕ` and extending it from `n` to `-n`. -/
@[elab_as_elim] protected def negInduction {C : ℤ → Sort*} (nat : ∀ n : ℕ, C n)
    (neg : (∀ n : ℕ, C n) → ∀ n : ℕ, C (-n)) : ∀ n : ℤ, C n
  | .ofNat n => nat n
  | .negSucc n => neg nat <| n + 1

/-- See `Int.inductionOn'` for an induction in both directions. -/
protected lemma le_induction {P : ℤ → Prop} {m : ℤ} (h0 : P m)
    (h1 : ∀ n : ℤ, m ≤ n → P n → P (n + 1)) (n : ℤ) : m ≤ n → P n := by
  refine Int.inductionOn' n m ?_ ?_ ?_
  · intro
    exact h0
  · intro k hle hi _
    exact h1 k hle (hi hle)
  · intro k hle _ hle'
    omega

/-- See `Int.inductionOn'` for an induction in both directions. -/
protected theorem le_induction_down {P : ℤ → Prop} {m : ℤ} (h0 : P m)
    (h1 : ∀ n : ℤ, n ≤ m → P n → P (n - 1)) (n : ℤ) : n ≤ m → P n :=
  Int.inductionOn' n m (fun _ ↦ h0) (fun k hle _ hle' ↦ by omega)
    fun k hle hi _ ↦ h1 k hle (hi hle)

section strongRec

variable {P : ℤ → Sort*} (lt : ∀ n < m, P n) (ge : ∀ n ≥ m, (∀ k < n, P k) → P n)

/-- A strong recursor for `Int` that specifies explicit values for integers below a threshold,
and is analogous to `Nat.strongRec` for integers on or above the threshold. -/
@[elab_as_elim] protected def strongRec (n : ℤ) : P n := by
  refine if hnm : n < m then lt n hnm else ge n (by omega) (n.inductionOn' m lt ?_ ?_)
  · intro _n _ ih l _
    exact if hlm : l < m then lt l hlm else ge l (by omega) fun k _ ↦ ih k (by omega)
  · exact fun n _ hn l _ ↦ hn l (by omega)

variable {lt ge}
lemma strongRec_of_lt (hn : n < m) : m.strongRec lt ge n = lt n hn := dif_pos _

end strongRec

/-! ### nat abs -/

-- TODO: Rename `natAbs_ofNat` to `natAbs_natCast`
@[simp] lemma natAbs_ofNat' (n : ℕ) : natAbs (ofNat n) = n := rfl

lemma natAbs_add_of_nonneg : ∀ {a b : Int}, 0 ≤ a → 0 ≤ b → natAbs (a + b) = natAbs a + natAbs b
  | ofNat _, ofNat _, _, _ => rfl

lemma natAbs_add_of_nonpos {a b : Int} (ha : a ≤ 0) (hb : b ≤ 0) :
    natAbs (a + b) = natAbs a + natAbs b := by
  omega

lemma natAbs_pow (n : ℤ) (k : ℕ) : Int.natAbs (n ^ k) = Int.natAbs n ^ k := by
  induction k with
  | zero => rfl
  | succ k ih => rw [Int.pow_succ, natAbs_mul, Nat.pow_succ, ih, Nat.mul_comm]

lemma natAbs_sq (x : ℤ) : (x.natAbs : ℤ) ^ 2 = x ^ 2 := by
  simp [Int.pow_succ, Int.pow_zero, Int.natAbs_mul_self']

alias natAbs_pow_two := natAbs_sq

theorem sign_mul_self_eq_natAbs : ∀ a : Int, sign a * a = natAbs a
  | 0      => rfl
  | Nat.succ _ => Int.one_mul _
  | -[_+1] => (Int.neg_eq_neg_one_mul _).symm

/-! ### `/`  -/

@[simp, norm_cast] lemma natCast_div (m n : ℕ) : ((m / n : ℕ) : ℤ) = m / n := rfl

lemma natCast_ediv (m n : ℕ) : ((m / n : ℕ) : ℤ) = ediv m n := rfl

lemma ediv_of_neg_of_pos {a b : ℤ} (Ha : a < 0) (Hb : 0 < b) : ediv a b = -((-a - 1) / b + 1) :=
  match a, b, eq_negSucc_of_lt_zero Ha, eq_succ_of_zero_lt Hb with
  | _, _, ⟨m, rfl⟩, ⟨n, rfl⟩ => by
    rw [show (- -[m+1] : ℤ) = (m + 1 : ℤ) by rfl]; rw [Int.add_sub_cancel]; rfl

/-! ### mod -/

@[simp, norm_cast] lemma natCast_mod (m n : ℕ) : (↑(m % n) : ℤ) = ↑m % ↑n := rfl

lemma add_emod_eq_add_mod_right {m n k : ℤ} (i : ℤ) (H : m % n = k % n) :
    (m + i) % n = (k + i) % n := by rw [← emod_add_emod, ← emod_add_emod k, H]

@[simp] lemma neg_emod_two (i : ℤ) : -i % 2 = i % 2 := by omega

/-! ### properties of `/` and `%` -/

lemma emod_two_eq_zero_or_one (n : ℤ) : n % 2 = 0 ∨ n % 2 = 1 := by omega

/-! ### dvd -/

attribute [simp] Int.dvd_zero Int.dvd_mul_left Int.dvd_mul_right

protected lemma mul_dvd_mul : a ∣ b → c ∣ d → a * c ∣ b * d
  | ⟨e, he⟩, ⟨f, hf⟩ => ⟨e * f, by simp [he, hf, Int.mul_assoc, Int.mul_left_comm, Nat.mul_comm]⟩

protected lemma mul_dvd_mul_left (a : ℤ) (h : b ∣ c) : a * b ∣ a * c := Int.mul_dvd_mul a.dvd_refl h

protected lemma mul_dvd_mul_right (a : ℤ) (h : b ∣ c) : b * a ∣ c * a :=
  Int.mul_dvd_mul h a.dvd_refl

lemma dvd_mul_of_div_dvd (h : b ∣ a) (hdiv : a / b ∣ c) : a ∣ b * c := by
  obtain ⟨e, rfl⟩ := hdiv
  rw [← Int.mul_assoc, Int.mul_comm _ (a / b), Int.ediv_mul_cancel h]
  exact Int.dvd_mul_right a e

@[simp] lemma div_dvd_iff_dvd_mul (h : b ∣ a) (hb : b ≠ 0) : a / b ∣ c ↔ a ∣ b * c :=
  exists_congr <| fun d ↦ by
  have := Int.dvd_trans (Int.dvd_mul_left _ _) (Int.mul_dvd_mul_left d h)
  rw [eq_comm, Int.mul_comm, ← Int.mul_ediv_assoc d h, Int.ediv_eq_iff_eq_mul_right hb this,
    Int.mul_comm, eq_comm]

lemma mul_dvd_of_dvd_div (hcb : c ∣ b) (h : a ∣ b / c) : c * a ∣ b :=
  have ⟨d, hd⟩ := h
  ⟨d, by simpa [Int.mul_comm, Int.mul_left_comm] using Int.eq_mul_of_ediv_eq_left hcb hd⟩

lemma dvd_div_of_mul_dvd (h : a * b ∣ c) : b ∣ c / a := by
  obtain rfl | ha := Decidable.em (a = 0)
  · simp
  · obtain ⟨d, rfl⟩ := h
    simp [Int.mul_assoc, ha]

@[simp] lemma dvd_div_iff_mul_dvd (hbc : c ∣ b) : a ∣ b / c ↔ c * a ∣ b :=
  ⟨mul_dvd_of_dvd_div hbc, dvd_div_of_mul_dvd⟩

lemma ediv_dvd_ediv : ∀ {a b c : ℤ}, a ∣ b → b ∣ c → b / a ∣ c / a
  | a, _, _, ⟨b, rfl⟩, ⟨c, rfl⟩ =>
    if az : a = 0 then by simp [az]
    else by
      rw [Int.mul_ediv_cancel_left _ az, Int.mul_assoc, Int.mul_ediv_cancel_left _ az]
      apply Int.dvd_mul_right

/-- If `n > 0` then `m` is not divisible by `n` iff it is between `n * k` and `n * (k + 1)`
  for some `k`. -/
lemma exists_lt_and_lt_iff_not_dvd (m : ℤ) (hn : 0 < n) :
    (∃ k, n * k < m ∧ m < n * (k + 1)) ↔ ¬n ∣ m := by
  refine ⟨?_, fun h ↦ ?_⟩
  · rintro ⟨k, h1k, h2k⟩ ⟨l, rfl⟩
    replace h1k := lt_of_mul_lt_mul_left h1k (by omega)
    replace h2k := lt_of_mul_lt_mul_left h2k (by omega)
    rw [Int.lt_add_one_iff, ← Int.not_lt] at h2k
    exact h2k h1k
  · rw [dvd_iff_emod_eq_zero, ← Ne] at h
    rw [← emod_add_ediv m n]
    refine ⟨m / n, Int.lt_add_of_pos_left _ ?_, ?_⟩
    · have := emod_nonneg m (Int.ne_of_gt hn)
      omega
    · rw [Int.add_comm _ (1 : ℤ), Int.mul_add, Int.mul_one]
      exact Int.add_lt_add_right (emod_lt_of_pos _ hn) _

lemma natAbs_ediv_of_dvd (a b : ℤ) (H : b ∣ a) : natAbs (a / b) = natAbs a / natAbs b := by
<<<<<<< HEAD
  if h : b = 0 then
    simp_all
  else
    simp [natAbs_ediv, H, h]
=======
  rcases Nat.eq_zero_or_pos (natAbs b) with (h | h)
  · rw [natAbs_eq_zero.1 h]
    simp [Int.ediv_zero]
  calc
    natAbs (a / b) = natAbs (a / b) * 1 := by rw [Nat.mul_one]
    _ = natAbs (a / b) * (natAbs b / natAbs b) := by rw [Nat.div_self h]
    _ = natAbs (a / b) * natAbs b / natAbs b := by rw [Nat.mul_div_assoc _ b.natAbs.dvd_refl]
    _ = natAbs (a / b * b) / natAbs b := by rw [natAbs_mul (a / b) b]
    _ = natAbs a / natAbs b := by rw [Int.ediv_mul_cancel H]
>>>>>>> 95761505

@[deprecated (since := "2025-03-10")] alias natAbs_ediv := natAbs_ediv_of_dvd

lemma dvd_of_mul_dvd_mul_left (ha : a ≠ 0) (h : a * m ∣ a * n) : m ∣ n := by
  obtain ⟨b, hb⟩ := h
  rw [Int.mul_assoc, Int.mul_eq_mul_left_iff ha] at hb
  exact ⟨_, hb⟩

lemma dvd_of_mul_dvd_mul_right (ha : a ≠ 0) (h : m * a ∣ n * a) : m ∣ n :=
  dvd_of_mul_dvd_mul_left ha (by simpa [Int.mul_comm] using h)

lemma eq_mul_div_of_mul_eq_mul_of_dvd_left (hb : b ≠ 0) (hbc : b ∣ c) (h : b * a = c * d) :
    a = c / b * d := by
  obtain ⟨k, rfl⟩ := hbc
  rw [Int.mul_ediv_cancel_left _ hb]
  rwa [Int.mul_assoc, Int.mul_eq_mul_left_iff hb] at h

lemma ofNat_add_negSucc_of_ge {m n : ℕ} (h : n.succ ≤ m) :
    ofNat m + -[n+1] = ofNat (m - n.succ) := by
  rw [negSucc_eq, ofNat_eq_natCast, ofNat_eq_natCast, ← natCast_one, ← natCast_add,
    ← Int.sub_eq_add_neg, ← Int.natCast_sub h]

/-! #### `/` and ordering -/

lemma natAbs_eq_of_dvd_dvd (hmn : m ∣ n) (hnm : n ∣ m) : natAbs m = natAbs n :=
  Nat.dvd_antisymm (natAbs_dvd_natAbs.2 hmn) (natAbs_dvd_natAbs.2 hnm)

lemma ediv_dvd_of_dvd (hmn : m ∣ n) : n / m ∣ n := by
  obtain rfl | hm := Decidable.em (m = 0)
  · simpa using hmn
  · obtain ⟨a, ha⟩ := hmn
    simp [ha, Int.mul_ediv_cancel_left _ hm, Int.dvd_mul_left]

lemma le_iff_pos_of_dvd (ha : 0 < a) (hab : a ∣ b) : a ≤ b ↔ 0 < b :=
  ⟨Int.lt_of_lt_of_le ha, (Int.le_of_dvd · hab)⟩

lemma le_add_iff_lt_of_dvd_sub (ha : 0 < a) (hab : a ∣ c - b) : a + b ≤ c ↔ b < c := by
  rw [Int.add_le_iff_le_sub, ← Int.sub_pos, le_iff_pos_of_dvd ha hab]

/-! ### sign -/

lemma sign_natCast_of_ne_zero {n : ℕ} (hn : n ≠ 0) : Int.sign n = 1 := sign_ofNat_of_nonzero hn

lemma sign_add_eq_of_sign_eq : ∀ {m n : ℤ}, m.sign = n.sign → (m + n).sign = n.sign := by
  have : (1 : ℤ) ≠ -1 := by decide
  rintro ((_ | m) | m) ((_ | n) | n) <;> simp [this, this.symm, Int.negSucc_add_negSucc]
  rw [Int.sign_eq_one_iff_pos]
  omega

/-! ### toNat -/

@[simp] lemma toNat_natCast (n : ℕ) : toNat ↑n = n := rfl

@[simp] lemma toNat_natCast_add_one {n : ℕ} : ((n : ℤ) + 1).toNat = n + 1 := rfl

@[simp]
lemma lt_toNat {m : ℕ} : m < toNat n ↔ (m : ℤ) < n := by rw [← Int.not_le, ← Nat.not_le, toNat_le]

lemma toNat_le_toNat {a b : ℤ} (h : a ≤ b) : toNat a ≤ toNat b := by
  rw [toNat_le]; exact Int.le_trans h (self_le_toNat b)

lemma toNat_lt_toNat {a b : ℤ} (hb : 0 < b) : toNat a < toNat b ↔ a < b where
  mp h := by cases a; exacts [lt_toNat.1 h, Int.lt_trans (neg_of_sign_eq_neg_one rfl) hb]
  mpr h := by rw [lt_toNat]; cases a; exacts [h, hb]

lemma lt_of_toNat_lt {a b : ℤ} (h : toNat a < toNat b) : a < b :=
  (toNat_lt_toNat <| lt_toNat.1 <| Nat.lt_of_le_of_lt (Nat.zero_le _) h).1 h

@[simp] lemma toNat_pred_coe_of_pos {i : ℤ} (h : 0 < i) : ((i.toNat - 1 : ℕ) : ℤ) = i - 1 := by
  simp only [lt_toNat, Nat.cast_ofNat_Int, h, natCast_pred_of_pos, Int.le_of_lt h, toNat_of_nonneg]

theorem toNat_sub_of_le {a b : ℤ} (h : b ≤ a) : (toNat (a - b) : ℤ) = a - b :=
  Int.toNat_of_nonneg (Int.sub_nonneg_of_le h)

lemma toNat_lt'' {n : ℕ} (hn : n ≠ 0) : m.toNat < n ↔ m < n := by
  rw [← toNat_lt_toNat, toNat_natCast]; omega

/-- The modulus of an integer by another as a natural. Uses the E-rounding convention. -/
def natMod (m n : ℤ) : ℕ := (m % n).toNat

lemma natMod_lt {n : ℕ} (hn : n ≠ 0) : m.natMod n < n :=
  (toNat_lt'' hn).2 <| emod_lt_of_pos _ <| by omega

attribute [simp] natCast_pow

/-- For use in `Mathlib.Tactic.NormNum.Pow` -/
@[simp] lemma pow_eq (m : ℤ) (n : ℕ) : m.pow n = m ^ n := rfl

end Int<|MERGE_RESOLUTION|>--- conflicted
+++ resolved
@@ -401,24 +401,10 @@
       exact Int.add_lt_add_right (emod_lt_of_pos _ hn) _
 
 lemma natAbs_ediv_of_dvd (a b : ℤ) (H : b ∣ a) : natAbs (a / b) = natAbs a / natAbs b := by
-<<<<<<< HEAD
   if h : b = 0 then
     simp_all
   else
     simp [natAbs_ediv, H, h]
-=======
-  rcases Nat.eq_zero_or_pos (natAbs b) with (h | h)
-  · rw [natAbs_eq_zero.1 h]
-    simp [Int.ediv_zero]
-  calc
-    natAbs (a / b) = natAbs (a / b) * 1 := by rw [Nat.mul_one]
-    _ = natAbs (a / b) * (natAbs b / natAbs b) := by rw [Nat.div_self h]
-    _ = natAbs (a / b) * natAbs b / natAbs b := by rw [Nat.mul_div_assoc _ b.natAbs.dvd_refl]
-    _ = natAbs (a / b * b) / natAbs b := by rw [natAbs_mul (a / b) b]
-    _ = natAbs a / natAbs b := by rw [Int.ediv_mul_cancel H]
->>>>>>> 95761505
-
-@[deprecated (since := "2025-03-10")] alias natAbs_ediv := natAbs_ediv_of_dvd
 
 lemma dvd_of_mul_dvd_mul_left (ha : a ≠ 0) (h : a * m ∣ a * n) : m ∣ n := by
   obtain ⟨b, hb⟩ := h
