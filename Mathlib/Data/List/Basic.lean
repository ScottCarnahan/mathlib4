--- conflicted
+++ resolved
@@ -1091,12 +1091,6 @@
 
 /-! ### take, drop -/
 
-<<<<<<< HEAD
-theorem take_cons (n) (a : α) (l : List α) : take (succ n) (a :: l) = a :: take n l :=
-  rfl
-
-=======
->>>>>>> 7ae246da
 theorem cons_getElem_drop_succ {l : List α} {n : Nat} {h : n < l.length} :
     l[n] :: l.drop (n + 1) = l.drop n :=
   (drop_eq_getElem_cons h).symm
