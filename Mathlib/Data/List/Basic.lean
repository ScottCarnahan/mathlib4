/-
Copyright (c) 2014 Parikshit Khanna. All rights reserved.
Released under Apache 2.0 license as described in the file LICENSE.
Authors: Parikshit Khanna, Jeremy Avigad, Leonardo de Moura, Floris van Doorn, Mario Carneiro
-/
import Mathlib.Control.Basic
import Mathlib.Data.Nat.Defs
import Mathlib.Data.Option.Basic
import Mathlib.Data.List.Defs
import Mathlib.Data.List.Monad
import Mathlib.Logic.OpClass
import Mathlib.Logic.Unique
import Mathlib.Order.Basic
import Mathlib.Tactic.Common

/-!
# Basic properties of lists
-/

assert_not_exists GroupWithZero
assert_not_exists Lattice
assert_not_exists Prod.swap_eq_iff_eq_swap
assert_not_exists Ring
assert_not_exists Set.range

open Function

open Nat hiding one_pos

namespace List

-- Renamed in lean core; to be removed with the version bump.
alias replicate_append_replicate := append_replicate_replicate
alias append_eq_nil_iff := append_eq_nil

universe u v w

variable {ι : Type*} {α : Type u} {β : Type v} {γ : Type w} {l₁ l₂ : List α}

/-- `≤` implies not `>` for lists. -/
@[deprecated "No deprecation message was provided." (since := "2024-07-27")]
theorem le_eq_not_gt [LT α] : ∀ l₁ l₂ : List α, (l₁ ≤ l₂) = ¬l₂ < l₁ := fun _ _ => rfl

-- Porting note: Delete this attribute
-- attribute [inline] List.head!

/-- There is only one list of an empty type -/
instance uniqueOfIsEmpty [IsEmpty α] : Unique (List α) :=
  { instInhabitedList with
    uniq := fun l =>
      match l with
      | [] => rfl
      | a :: _ => isEmptyElim a }

instance : Std.LawfulIdentity (α := List α) Append.append [] where
  left_id := nil_append
  right_id := append_nil

instance : Std.Associative (α := List α) Append.append where
  assoc := append_assoc

@[simp] theorem cons_injective {a : α} : Injective (cons a) := fun _ _ => tail_eq_of_cons_eq

theorem singleton_injective : Injective fun a : α => [a] := fun _ _ h => (cons_eq_cons.1 h).1

theorem set_of_mem_cons (l : List α) (a : α) : { x | x ∈ a :: l } = insert a { x | x ∈ l } :=
  Set.ext fun _ => mem_cons

/-! ### mem -/

theorem _root_.Decidable.List.eq_or_ne_mem_of_mem [DecidableEq α]
    {a b : α} {l : List α} (h : a ∈ b :: l) : a = b ∨ a ≠ b ∧ a ∈ l := by
  by_cases hab : a = b
  · exact Or.inl hab
  · exact ((List.mem_cons.1 h).elim Or.inl (fun h => Or.inr ⟨hab, h⟩))

lemma mem_pair {a b c : α} : a ∈ [b, c] ↔ a = b ∨ a = c := by
  rw [mem_cons, mem_singleton]


-- The simpNF linter says that the LHS can be simplified via `List.mem_map`.
-- However this is a higher priority lemma.
-- https://github.com/leanprover/std4/issues/207
@[simp 1100, nolint simpNF]
theorem mem_map_of_injective {f : α → β} (H : Injective f) {a : α} {l : List α} :
    f a ∈ map f l ↔ a ∈ l :=
  ⟨fun m => let ⟨_, m', e⟩ := exists_of_mem_map m; H e ▸ m', mem_map_of_mem _⟩

@[simp]
theorem _root_.Function.Involutive.exists_mem_and_apply_eq_iff {f : α → α}
    (hf : Function.Involutive f) (x : α) (l : List α) : (∃ y : α, y ∈ l ∧ f y = x) ↔ f x ∈ l :=
  ⟨by rintro ⟨y, h, rfl⟩; rwa [hf y], fun h => ⟨f x, h, hf _⟩⟩

theorem mem_map_of_involutive {f : α → α} (hf : Involutive f) {a : α} {l : List α} :
    a ∈ map f l ↔ f a ∈ l := by rw [mem_map, hf.exists_mem_and_apply_eq_iff]

/-! ### length -/

alias ⟨_, length_pos_of_ne_nil⟩ := length_pos

theorem length_pos_iff_ne_nil {l : List α} : 0 < length l ↔ l ≠ [] :=
  ⟨ne_nil_of_length_pos, length_pos_of_ne_nil⟩

theorem exists_of_length_succ {n} : ∀ l : List α, l.length = n + 1 → ∃ h t, l = h :: t
  | [], H => absurd H.symm <| succ_ne_zero n
  | h :: t, _ => ⟨h, t, rfl⟩

@[simp] lemma length_injective_iff : Injective (List.length : List α → ℕ) ↔ Subsingleton α := by
  constructor
  · intro h; refine ⟨fun x y => ?_⟩; (suffices [x] = [y] by simpa using this); apply h; rfl
  · intros hα l1 l2 hl
    induction l1 generalizing l2 <;> cases l2
    · rfl
    · cases hl
    · cases hl
    · next ih _ _ =>
      congr
      · subsingleton
      · apply ih; simpa using hl

@[simp default+1] -- Porting note: this used to be just @[simp]
lemma length_injective [Subsingleton α] : Injective (length : List α → ℕ) :=
  length_injective_iff.mpr inferInstance

theorem length_eq_two {l : List α} : l.length = 2 ↔ ∃ a b, l = [a, b] :=
  ⟨fun _ => let [a, b] := l; ⟨a, b, rfl⟩, fun ⟨_, _, e⟩ => e ▸ rfl⟩

theorem length_eq_three {l : List α} : l.length = 3 ↔ ∃ a b c, l = [a, b, c] :=
  ⟨fun _ => let [a, b, c] := l; ⟨a, b, c, rfl⟩, fun ⟨_, _, _, e⟩ => e ▸ rfl⟩

/-! ### set-theoretic notation of lists -/

instance instSingletonList : Singleton α (List α) := ⟨fun x => [x]⟩

instance [DecidableEq α] : Insert α (List α) := ⟨List.insert⟩

instance [DecidableEq α] : LawfulSingleton α (List α) :=
  { insert_emptyc_eq := fun x =>
      show (if x ∈ ([] : List α) then [] else [x]) = [x] from if_neg (not_mem_nil _) }

theorem singleton_eq (x : α) : ({x} : List α) = [x] :=
  rfl

theorem insert_neg [DecidableEq α] {x : α} {l : List α} (h : x ∉ l) :
    Insert.insert x l = x :: l :=
  insert_of_not_mem h

theorem insert_pos [DecidableEq α] {x : α} {l : List α} (h : x ∈ l) : Insert.insert x l = l :=
  insert_of_mem h

theorem doubleton_eq [DecidableEq α] {x y : α} (h : x ≠ y) : ({x, y} : List α) = [x, y] := by
  rw [insert_neg, singleton_eq]
  rwa [singleton_eq, mem_singleton]

/-! ### bounded quantifiers over lists -/

theorem forall_mem_of_forall_mem_cons {p : α → Prop} {a : α} {l : List α} (h : ∀ x ∈ a :: l, p x) :
    ∀ x ∈ l, p x := (forall_mem_cons.1 h).2

-- Porting note: bExists in Lean3 and And in Lean4
theorem exists_mem_cons_of {p : α → Prop} {a : α} (l : List α) (h : p a) : ∃ x ∈ a :: l, p x :=
  ⟨a, mem_cons_self _ _, h⟩

-- Porting note: bExists in Lean3 and And in Lean4
theorem exists_mem_cons_of_exists {p : α → Prop} {a : α} {l : List α} : (∃ x ∈ l, p x) →
    ∃ x ∈ a :: l, p x :=
  fun ⟨x, xl, px⟩ => ⟨x, mem_cons_of_mem _ xl, px⟩

-- Porting note: bExists in Lean3 and And in Lean4
theorem or_exists_of_exists_mem_cons {p : α → Prop} {a : α} {l : List α} : (∃ x ∈ a :: l, p x) →
    p a ∨ ∃ x ∈ l, p x :=
  fun ⟨x, xal, px⟩ =>
    Or.elim (eq_or_mem_of_mem_cons xal) (fun h : x = a => by rw [← h]; left; exact px)
      fun h : x ∈ l => Or.inr ⟨x, h, px⟩

theorem exists_mem_cons_iff (p : α → Prop) (a : α) (l : List α) :
    (∃ x ∈ a :: l, p x) ↔ p a ∨ ∃ x ∈ l, p x :=
  Iff.intro or_exists_of_exists_mem_cons fun h =>
    Or.elim h (exists_mem_cons_of l) exists_mem_cons_of_exists

/-! ### list subset -/

theorem cons_subset_of_subset_of_mem {a : α} {l m : List α}
    (ainm : a ∈ m) (lsubm : l ⊆ m) : a::l ⊆ m :=
  cons_subset.2 ⟨ainm, lsubm⟩

theorem append_subset_of_subset_of_subset {l₁ l₂ l : List α} (l₁subl : l₁ ⊆ l) (l₂subl : l₂ ⊆ l) :
    l₁ ++ l₂ ⊆ l :=
  fun _ h ↦ (mem_append.1 h).elim (@l₁subl _) (@l₂subl _)

theorem map_subset_iff {l₁ l₂ : List α} (f : α → β) (h : Injective f) :
    map f l₁ ⊆ map f l₂ ↔ l₁ ⊆ l₂ := by
  refine ⟨?_, map_subset f⟩; intro h2 x hx
  rcases mem_map.1 (h2 (mem_map_of_mem f hx)) with ⟨x', hx', hxx'⟩
  cases h hxx'; exact hx'

/-! ### append -/

theorem append_eq_has_append {L₁ L₂ : List α} : List.append L₁ L₂ = L₁ ++ L₂ :=
  rfl

theorem append_right_injective (s : List α) : Injective fun t ↦ s ++ t :=
  fun _ _ ↦ append_cancel_left

theorem append_left_injective (t : List α) : Injective fun s ↦ s ++ t :=
  fun _ _ ↦ append_cancel_right

/-! ### replicate -/

theorem eq_replicate_length {a : α} : ∀ {l : List α}, l = replicate l.length a ↔ ∀ b ∈ l, b = a
  | [] => by simp
  | (b :: l) => by simp [eq_replicate_length, replicate_succ]

theorem replicate_add (m n) (a : α) : replicate (m + n) a = replicate m a ++ replicate n a := by
  rw [replicate_append_replicate]

theorem replicate_subset_singleton (n) (a : α) : replicate n a ⊆ [a] := fun _ h =>
  mem_singleton.2 (eq_of_mem_replicate h)

theorem subset_singleton_iff {a : α} {L : List α} : L ⊆ [a] ↔ ∃ n, L = replicate n a := by
  simp only [eq_replicate_iff, subset_def, mem_singleton, exists_eq_left']

theorem replicate_right_injective {n : ℕ} (hn : n ≠ 0) : Injective (@replicate α n) :=
  fun _ _ h => (eq_replicate_iff.1 h).2 _ <| mem_replicate.2 ⟨hn, rfl⟩

theorem replicate_right_inj {a b : α} {n : ℕ} (hn : n ≠ 0) :
    replicate n a = replicate n b ↔ a = b :=
  (replicate_right_injective hn).eq_iff

theorem replicate_right_inj' {a b : α} : ∀ {n},
    replicate n a = replicate n b ↔ n = 0 ∨ a = b
  | 0 => by simp
  | n + 1 => (replicate_right_inj n.succ_ne_zero).trans <| by simp only [n.succ_ne_zero, false_or]

theorem replicate_left_injective (a : α) : Injective (replicate · a) :=
  LeftInverse.injective (length_replicate · a)

theorem replicate_left_inj {a : α} {n m : ℕ} : replicate n a = replicate m a ↔ n = m :=
  (replicate_left_injective a).eq_iff

/-! ### pure -/

theorem mem_pure (x y : α) : x ∈ (pure y : List α) ↔ x = y := by simp

/-! ### bind -/

@[simp]
theorem bind_eq_flatMap {α β} (f : α → List β) (l : List α) : l >>= f = l.flatMap f :=
  rfl

@[deprecated (since := "2024-10-16")] alias bind_eq_bind := bind_eq_flatMap

/-! ### concat -/

/-! ### reverse -/

theorem reverse_cons' (a : α) (l : List α) : reverse (a :: l) = concat (reverse l) a := by
  simp only [reverse_cons, concat_eq_append]

theorem reverse_concat' (l : List α) (a : α) : (l ++ [a]).reverse = a :: l.reverse := by
  rw [reverse_append]; rfl

@[simp]
theorem reverse_singleton (a : α) : reverse [a] = [a] :=
  rfl

@[simp]
theorem reverse_involutive : Involutive (@reverse α) :=
  reverse_reverse

@[simp]
theorem reverse_injective : Injective (@reverse α) :=
  reverse_involutive.injective

theorem reverse_surjective : Surjective (@reverse α) :=
  reverse_involutive.surjective

theorem reverse_bijective : Bijective (@reverse α) :=
  reverse_involutive.bijective

theorem concat_eq_reverse_cons (a : α) (l : List α) : concat l a = reverse (a :: reverse l) := by
  simp only [concat_eq_append, reverse_cons, reverse_reverse]

theorem map_reverseAux (f : α → β) (l₁ l₂ : List α) :
    map f (reverseAux l₁ l₂) = reverseAux (map f l₁) (map f l₂) := by
  simp only [reverseAux_eq, map_append, map_reverse]

/-! ### getLast -/

attribute [simp] getLast_cons

theorem getLast_append_singleton {a : α} (l : List α) :
    getLast (l ++ [a]) (append_ne_nil_of_right_ne_nil l (cons_ne_nil a _)) = a := by
  simp [getLast_append]

-- Porting note: name should be fixed upstream
theorem getLast_append' (l₁ l₂ : List α) (h : l₂ ≠ []) :
    getLast (l₁ ++ l₂) (append_ne_nil_of_right_ne_nil l₁ h) = getLast l₂ h := by
  induction l₁ with
  | nil => simp
  | cons _ _ ih => simp only [cons_append]; rw [List.getLast_cons]; exact ih

theorem getLast_concat' {a : α} (l : List α) : getLast (concat l a) (by simp) = a := by
  simp

@[simp]
theorem getLast_singleton' (a : α) : getLast [a] (cons_ne_nil a []) = a := rfl

@[simp]
theorem getLast_cons_cons (a₁ a₂ : α) (l : List α) :
    getLast (a₁ :: a₂ :: l) (cons_ne_nil _ _) = getLast (a₂ :: l) (cons_ne_nil a₂ l) :=
  rfl

theorem dropLast_append_getLast : ∀ {l : List α} (h : l ≠ []), dropLast l ++ [getLast l h] = l
  | [], h => absurd rfl h
  | [_], _ => rfl
  | a :: b :: l, h => by
    rw [dropLast_cons₂, cons_append, getLast_cons (cons_ne_nil _ _)]
    congr
    exact dropLast_append_getLast (cons_ne_nil b l)

theorem getLast_congr {l₁ l₂ : List α} (h₁ : l₁ ≠ []) (h₂ : l₂ ≠ []) (h₃ : l₁ = l₂) :
    getLast l₁ h₁ = getLast l₂ h₂ := by subst l₁; rfl

theorem getLast_replicate_succ (m : ℕ) (a : α) :
    (replicate (m + 1) a).getLast (ne_nil_of_length_eq_add_one (length_replicate _ _)) = a := by
  simp only [replicate_succ']
  exact getLast_append_singleton _

/-- If the last element of `l` does not satisfy `p`, then it is also the last element of
`l.filter p`. -/
lemma getLast_filter' {p : α → Bool} :
    ∀ (l : List α) (hlp : l.filter p ≠ []), p (l.getLast (hlp <| ·.symm ▸ rfl)) = true →
      (l.filter p).getLast hlp = l.getLast (hlp <| ·.symm ▸ rfl)
  | [a], h, h' => by simp
  | a :: b :: as, h, h' => by
    rw [List.getLast_cons_cons] at h' ⊢
    simp only [List.filter_cons (x := a)] at h ⊢
    obtain ha | ha := Bool.eq_false_or_eq_true (p a)
    · simp only [ha, ite_true]
      rw [getLast_cons, getLast_filter' (b :: as) _ h']
      exact ne_nil_of_mem <| mem_filter.2 ⟨getLast_mem _, h'⟩
    · simp only [ha, cond_false] at h ⊢
      exact getLast_filter' (b :: as) h h'

/-! ### getLast? -/

@[deprecated (since := "2024-09-06")] alias getLast?_eq_none := getLast?_eq_none_iff

@[deprecated (since := "2024-06-20")] alias getLast?_isNone := getLast?_eq_none

theorem mem_getLast?_eq_getLast : ∀ {l : List α} {x : α}, x ∈ l.getLast? → ∃ h, x = getLast l h
  | [], x, hx => False.elim <| by simp at hx
  | [a], x, hx =>
    have : a = x := by simpa using hx
    this ▸ ⟨cons_ne_nil a [], rfl⟩
  | a :: b :: l, x, hx => by
    rw [getLast?_cons_cons] at hx
    rcases mem_getLast?_eq_getLast hx with ⟨_, h₂⟩
    use cons_ne_nil _ _
    assumption

theorem getLast?_eq_getLast_of_ne_nil : ∀ {l : List α} (h : l ≠ []), l.getLast? = some (l.getLast h)
  | [], h => (h rfl).elim
  | [_], _ => rfl
  | _ :: b :: l, _ => @getLast?_eq_getLast_of_ne_nil (b :: l) (cons_ne_nil _ _)

theorem mem_getLast?_cons {x y : α} : ∀ {l : List α}, x ∈ l.getLast? → x ∈ (y :: l).getLast?
  | [], _ => by contradiction
  | _ :: _, h => h

theorem dropLast_append_getLast? : ∀ {l : List α}, ∀ a ∈ l.getLast?, dropLast l ++ [a] = l
  | [], a, ha => (Option.not_mem_none a ha).elim
  | [a], _, rfl => rfl
  | a :: b :: l, c, hc => by
    rw [getLast?_cons_cons] at hc
    rw [dropLast_cons₂, cons_append, dropLast_append_getLast? _ hc]

theorem getLastI_eq_getLast? [Inhabited α] : ∀ l : List α, l.getLastI = l.getLast?.iget
  | [] => by simp [getLastI, Inhabited.default]
  | [_] => rfl
  | [_, _] => rfl
  | [_, _, _] => rfl
  | _ :: _ :: c :: l => by simp [getLastI, getLastI_eq_getLast? (c :: l)]

#adaptation_note /-- 2024-07-10
removed `@[simp]` since the LHS simplifies using the simp set. -/
theorem getLast?_append_cons :
    ∀ (l₁ : List α) (a : α) (l₂ : List α), getLast? (l₁ ++ a :: l₂) = getLast? (a :: l₂)
  | [], _, _ => rfl
  | [_], _, _ => rfl
  | b :: c :: l₁, a, l₂ => by rw [cons_append, cons_append, getLast?_cons_cons,
    ← cons_append, getLast?_append_cons (c :: l₁)]

theorem getLast?_append_of_ne_nil (l₁ : List α) :
    ∀ {l₂ : List α} (_ : l₂ ≠ []), getLast? (l₁ ++ l₂) = getLast? l₂
  | [], hl₂ => by contradiction
  | b :: l₂, _ => getLast?_append_cons l₁ b l₂

theorem mem_getLast?_append_of_mem_getLast? {l₁ l₂ : List α} {x : α} (h : x ∈ l₂.getLast?) :
    x ∈ (l₁ ++ l₂).getLast? := by
  cases l₂
  · contradiction
  · rw [List.getLast?_append_cons]
    exact h

/-! ### head(!?) and tail -/

@[simp]
theorem head!_nil [Inhabited α] : ([] : List α).head! = default := rfl

@[simp] theorem head_cons_tail (x : List α) (h : x ≠ []) : x.head h :: x.tail = x := by
  cases x <;> simp at h ⊢

theorem head_eq_getElem_zero {l : List α} (hl : l ≠ []) :
    l.head hl = l[0]'(length_pos.2 hl) :=
  (getElem_zero _).symm

theorem head!_eq_head? [Inhabited α] (l : List α) : head! l = (head? l).iget := by cases l <;> rfl

theorem surjective_head! [Inhabited α] : Surjective (@head! α _) := fun x => ⟨[x], rfl⟩

theorem surjective_head? : Surjective (@head? α) :=
  Option.forall.2 ⟨⟨[], rfl⟩, fun x => ⟨[x], rfl⟩⟩

theorem surjective_tail : Surjective (@tail α)
  | [] => ⟨[], rfl⟩
  | a :: l => ⟨a :: a :: l, rfl⟩

theorem eq_cons_of_mem_head? {x : α} : ∀ {l : List α}, x ∈ l.head? → l = x :: tail l
  | [], h => (Option.not_mem_none _ h).elim
  | a :: l, h => by
    simp only [head?, Option.mem_def, Option.some_inj] at h
    exact h ▸ rfl

@[simp] theorem head!_cons [Inhabited α] (a : α) (l : List α) : head! (a :: l) = a := rfl

@[simp]
theorem head!_append [Inhabited α] (t : List α) {s : List α} (h : s ≠ []) :
    head! (s ++ t) = head! s := by
  induction s
  · contradiction
  · rfl

theorem mem_head?_append_of_mem_head? {s t : List α} {x : α} (h : x ∈ s.head?) :
    x ∈ (s ++ t).head? := by
  cases s
  · contradiction
  · exact h

theorem head?_append_of_ne_nil :
    ∀ (l₁ : List α) {l₂ : List α} (_ : l₁ ≠ []), head? (l₁ ++ l₂) = head? l₁
  | _ :: _, _, _ => rfl

theorem tail_append_singleton_of_ne_nil {a : α} {l : List α} (h : l ≠ nil) :
    tail (l ++ [a]) = tail l ++ [a] := by
  induction l
  · contradiction
  · rw [tail, cons_append, tail]

theorem cons_head?_tail : ∀ {l : List α} {a : α}, a ∈ head? l → a :: tail l = l
  | [], a, h => by contradiction
  | b :: l, a, h => by
    simp? at h says simp only [head?_cons, Option.mem_def, Option.some.injEq] at h
    simp [h]

theorem head!_mem_head? [Inhabited α] : ∀ {l : List α}, l ≠ [] → head! l ∈ head? l
  | [], h => by contradiction
  | _ :: _, _ => rfl

theorem cons_head!_tail [Inhabited α] {l : List α} (h : l ≠ []) : head! l :: tail l = l :=
  cons_head?_tail (head!_mem_head? h)

theorem head!_mem_self [Inhabited α] {l : List α} (h : l ≠ nil) : l.head! ∈ l := by
  have h' := mem_cons_self l.head! l.tail
  rwa [cons_head!_tail h] at h'

theorem get_eq_get? (l : List α) (i : Fin l.length) :
    l.get i = (l.get? i).get (by simp [getElem?_eq_getElem]) := by
  simp

theorem exists_mem_iff_getElem {l : List α} {p : α → Prop} :
    (∃ x ∈ l, p x) ↔ ∃ (i : ℕ) (_ : i < l.length), p l[i] := by
  simp only [mem_iff_getElem]
  exact ⟨fun ⟨_x, ⟨i, hi, hix⟩, hxp⟩ ↦ ⟨i, hi, hix ▸ hxp⟩, fun ⟨i, hi, hp⟩ ↦ ⟨_, ⟨i, hi, rfl⟩, hp⟩⟩

theorem forall_mem_iff_getElem {l : List α} {p : α → Prop} :
    (∀ x ∈ l, p x) ↔ ∀ (i : ℕ) (_ : i < l.length), p l[i] := by
  simp [mem_iff_getElem, @forall_swap α]

theorem get_tail (l : List α) (i) (h : i < l.tail.length)
    (h' : i + 1 < l.length := (by simp only [length_tail] at h; omega)) :
    l.tail.get ⟨i, h⟩ = l.get ⟨i + 1, h'⟩ := by
  cases l <;> [cases h; rfl]

@[deprecated "No deprecation message was provided." (since := "2024-08-22")]
theorem get_cons {l : List α} {a : α} {n} (hl) :
    (a :: l).get ⟨n, hl⟩ = if hn : n = 0 then a else
      l.get ⟨n - 1, by contrapose! hl; rw [length_cons]; omega⟩ :=
  getElem_cons hl

/-! ### Induction from the right -/

/-- Induction principle from the right for lists: if a property holds for the empty list, and
for `l ++ [a]` if it holds for `l`, then it holds for all lists. The principle is given for
a `Sort`-valued predicate, i.e., it can also be used to construct data. -/
@[elab_as_elim]
def reverseRecOn {motive : List α → Sort*} (l : List α) (nil : motive [])
    (append_singleton : ∀ (l : List α) (a : α), motive l → motive (l ++ [a])) : motive l :=
  match h : reverse l with
  | [] => cast (congr_arg motive <| by simpa using congr(reverse $h.symm)) <|
      nil
  | head :: tail =>
    cast (congr_arg motive <| by simpa using congr(reverse $h.symm)) <|
      append_singleton _ head <| reverseRecOn (reverse tail) nil append_singleton
termination_by l.length
decreasing_by
  simp_wf
  rw [← length_reverse l, h, length_cons]
  simp [Nat.lt_succ]

@[simp]
theorem reverseRecOn_nil {motive : List α → Sort*} (nil : motive [])
    (append_singleton : ∀ (l : List α) (a : α), motive l → motive (l ++ [a])) :
    reverseRecOn [] nil append_singleton = nil := reverseRecOn.eq_1 ..

-- `unusedHavesSuffices` is getting confused by the unfolding of `reverseRecOn`
@[simp, nolint unusedHavesSuffices]
theorem reverseRecOn_concat {motive : List α → Sort*} (x : α) (xs : List α) (nil : motive [])
    (append_singleton : ∀ (l : List α) (a : α), motive l → motive (l ++ [a])) :
    reverseRecOn (motive := motive) (xs ++ [x]) nil append_singleton =
      append_singleton _ _ (reverseRecOn (motive := motive) xs nil append_singleton) := by
  suffices ∀ ys (h : reverse (reverse xs) = ys),
      reverseRecOn (motive := motive) (xs ++ [x]) nil append_singleton =
        cast (by simp [(reverse_reverse _).symm.trans h])
          (append_singleton _ x (reverseRecOn (motive := motive) ys nil append_singleton)) by
    exact this _ (reverse_reverse xs)
  intros ys hy
  conv_lhs => unfold reverseRecOn
  split
  next h => simp at h
  next heq =>
    revert heq
    simp only [reverse_append, reverse_cons, reverse_nil, nil_append, singleton_append, cons.injEq]
    rintro ⟨rfl, rfl⟩
    subst ys
    rfl

/-- Bidirectional induction principle for lists: if a property holds for the empty list, the
singleton list, and `a :: (l ++ [b])` from `l`, then it holds for all lists. This can be used to
prove statements about palindromes. The principle is given for a `Sort`-valued predicate, i.e., it
can also be used to construct data. -/
@[elab_as_elim]
def bidirectionalRec {motive : List α → Sort*} (nil : motive []) (singleton : ∀ a : α, motive [a])
    (cons_append : ∀ (a : α) (l : List α) (b : α), motive l → motive (a :: (l ++ [b]))) :
    ∀ l, motive l
  | [] => nil
  | [a] => singleton a
  | a :: b :: l =>
    let l' := dropLast (b :: l)
    let b' := getLast (b :: l) (cons_ne_nil _ _)
    cast (by rw [← dropLast_append_getLast (cons_ne_nil b l)]) <|
      cons_append a l' b' (bidirectionalRec nil singleton cons_append l')
termination_by l => l.length

@[simp]
theorem bidirectionalRec_nil {motive : List α → Sort*}
    (nil : motive []) (singleton : ∀ a : α, motive [a])
    (cons_append : ∀ (a : α) (l : List α) (b : α), motive l → motive (a :: (l ++ [b]))) :
    bidirectionalRec nil singleton cons_append [] = nil := bidirectionalRec.eq_1 ..


@[simp]
theorem bidirectionalRec_singleton {motive : List α → Sort*}
    (nil : motive []) (singleton : ∀ a : α, motive [a])
    (cons_append : ∀ (a : α) (l : List α) (b : α), motive l → motive (a :: (l ++ [b]))) (a : α) :
    bidirectionalRec nil singleton cons_append [a] = singleton a := by
  simp [bidirectionalRec]

@[simp]
theorem bidirectionalRec_cons_append {motive : List α → Sort*}
    (nil : motive []) (singleton : ∀ a : α, motive [a])
    (cons_append : ∀ (a : α) (l : List α) (b : α), motive l → motive (a :: (l ++ [b])))
    (a : α) (l : List α) (b : α) :
    bidirectionalRec nil singleton cons_append (a :: (l ++ [b])) =
      cons_append a l b (bidirectionalRec nil singleton cons_append l) := by
  conv_lhs => unfold bidirectionalRec
  cases l with
  | nil => rfl
  | cons x xs =>
  simp only [List.cons_append]
  dsimp only [← List.cons_append]
  suffices ∀ (ys init : List α) (hinit : init = ys) (last : α) (hlast : last = b),
      (cons_append a init last
        (bidirectionalRec nil singleton cons_append init)) =
      cast (congr_arg motive <| by simp [hinit, hlast])
        (cons_append a ys b (bidirectionalRec nil singleton cons_append ys)) by
    rw [this (x :: xs) _ (by rw [dropLast_append_cons, dropLast_single, append_nil]) _ (by simp)]
    simp
  rintro ys init rfl last rfl
  rfl

/-- Like `bidirectionalRec`, but with the list parameter placed first. -/
@[elab_as_elim]
abbrev bidirectionalRecOn {C : List α → Sort*} (l : List α) (H0 : C []) (H1 : ∀ a : α, C [a])
    (Hn : ∀ (a : α) (l : List α) (b : α), C l → C (a :: (l ++ [b]))) : C l :=
  bidirectionalRec H0 H1 Hn l

/-! ### sublists -/

attribute [refl] List.Sublist.refl

theorem Sublist.cons_cons {l₁ l₂ : List α} (a : α) (s : l₁ <+ l₂) : a :: l₁ <+ a :: l₂ :=
  Sublist.cons₂ _ s

lemma cons_sublist_cons' {a b : α} : a :: l₁ <+ b :: l₂ ↔ a :: l₁ <+ l₂ ∨ a = b ∧ l₁ <+ l₂ := by
  constructor
  · rintro (_ | _)
    · exact Or.inl ‹_›
    · exact Or.inr ⟨rfl, ‹_›⟩
  · rintro (h | ⟨rfl, h⟩)
    · exact h.cons _
    · rwa [cons_sublist_cons]

theorem sublist_cons_of_sublist (a : α) (h : l₁ <+ l₂) : l₁ <+ a :: l₂ := h.cons _

@[deprecated "No deprecation message was provided." (since := "2024-04-07")]
theorem sublist_of_cons_sublist_cons {a} (h : a :: l₁ <+ a :: l₂) : l₁ <+ l₂ := h.of_cons_cons

@[deprecated (since := "2024-04-07")] alias cons_sublist_cons_iff := cons_sublist_cons

-- Porting note: this lemma seems to have been renamed on the occasion of its move to Batteries
alias sublist_nil_iff_eq_nil := sublist_nil

@[simp] lemma sublist_singleton {l : List α} {a : α} : l <+ [a] ↔ l = [] ∨ l = [a] := by
  constructor <;> rintro (_ | _) <;> aesop

theorem Sublist.antisymm (s₁ : l₁ <+ l₂) (s₂ : l₂ <+ l₁) : l₁ = l₂ :=
  s₁.eq_of_length_le s₂.length_le

instance decidableSublist [DecidableEq α] : ∀ l₁ l₂ : List α, Decidable (l₁ <+ l₂)
  | [], _ => isTrue <| nil_sublist _
  | _ :: _, [] => isFalse fun h => List.noConfusion <| eq_nil_of_sublist_nil h
  | a :: l₁, b :: l₂ =>
    if h : a = b then
      @decidable_of_decidable_of_iff _ _ (decidableSublist l₁ l₂) <| h ▸ cons_sublist_cons.symm
    else
      @decidable_of_decidable_of_iff _ _ (decidableSublist (a :: l₁) l₂)
        ⟨sublist_cons_of_sublist _, fun s =>
          match a, l₁, s, h with
          | _, _, Sublist.cons _ s', h => s'
          | _, _, Sublist.cons₂ t _, h => absurd rfl h⟩

/-- If the first element of two lists are different, then a sublist relation can be reduced. -/
theorem Sublist.of_cons_of_ne {a b} (h₁ : a ≠ b) (h₂ : a :: l₁ <+ b :: l₂) : a :: l₁ <+ l₂ :=
  match h₁, h₂ with
  | _, .cons _ h =>  h

/-! ### indexOf -/

section IndexOf

variable [DecidableEq α]

/-
  Porting note: The following proofs were simpler prior to the port. These proofs use the low-level
  `findIdx.go`.
  * `indexOf_cons_self`
  * `indexOf_cons_eq`
  * `indexOf_cons_ne`
  * `indexOf_cons`

  The ported versions of the earlier proofs are given in comments.
-/

<<<<<<< HEAD
=======
-- indexOf_cons_eq _ rfl
@[simp]
theorem indexOf_cons_self {a : α} {l : List α} : indexOf a (a :: l) = 0 := by
  rw [indexOf, findIdx_cons, beq_self_eq_true, cond]
>>>>>>> 8ec167c6

-- fun e => if_pos e
theorem indexOf_cons_eq {a b : α} (l : List α) : b = a → indexOf a (b :: l) = 0
  | e => by rw [← e]; exact indexOf_cons_self

-- fun n => if_neg n
@[simp]
theorem indexOf_cons_ne {a b : α} (l : List α) : b ≠ a → indexOf a (b :: l) = succ (indexOf a l)
  | h => by simp only [indexOf, findIdx_cons, Bool.cond_eq_ite, beq_iff_eq, h, ite_false]

theorem indexOf_eq_length_iff {a : α} {l : List α} : indexOf a l = length l ↔ a ∉ l := by
  induction' l with b l ih
  · exact iff_of_true rfl (not_mem_nil _)
  simp only [length, mem_cons, indexOf_cons, eq_comm]
  rw [cond_eq_if]
  split_ifs with h <;> simp at h
  · exact iff_of_false (by rintro ⟨⟩) fun H => H <| Or.inl h.symm
  · simp only [Ne.symm h, false_or]
    rw [← ih]
    exact succ_inj'

@[deprecated (since := "2025-01-28")]
alias indexOf_eq_length := indexOf_eq_length_iff

@[simp]
theorem indexOf_of_not_mem {l : List α} {a : α} : a ∉ l → indexOf a l = length l :=
  indexOf_eq_length_iff.2

theorem indexOf_le_length {a : α} {l : List α} : indexOf a l ≤ length l := by
  induction' l with b l ih; · rfl
  simp only [length, indexOf_cons, cond_eq_if, beq_iff_eq]
  by_cases h : b = a
  · rw [if_pos h]; exact Nat.zero_le _
  · rw [if_neg h]; exact succ_le_succ ih

theorem indexOf_lt_length_iff {a} {l : List α} : indexOf a l < length l ↔ a ∈ l :=
  ⟨fun h => Decidable.byContradiction fun al => Nat.ne_of_lt h <| indexOf_eq_length_iff.2 al,
   fun al => (lt_of_le_of_ne indexOf_le_length) fun h => indexOf_eq_length_iff.1 h al⟩
<<<<<<< HEAD
=======

@[deprecated (since := "2025-01-22")] alias indexOf_lt_length := indexOf_lt_length_iff
>>>>>>> 8ec167c6

theorem indexOf_append_of_mem {a : α} (h : a ∈ l₁) : indexOf a (l₁ ++ l₂) = indexOf a l₁ := by
  induction' l₁ with d₁ t₁ ih
  · exfalso
    exact not_mem_nil a h
  rw [List.cons_append]
  by_cases hh : d₁ = a
  · iterate 2 rw [indexOf_cons_eq _ hh]
  rw [indexOf_cons_ne _ hh, indexOf_cons_ne _ hh, ih (mem_of_ne_of_mem (Ne.symm hh) h)]

theorem indexOf_append_of_not_mem {a : α} (h : a ∉ l₁) :
    indexOf a (l₁ ++ l₂) = l₁.length + indexOf a l₂ := by
  induction' l₁ with d₁ t₁ ih
  · rw [List.nil_append, List.length, Nat.zero_add]
  rw [List.cons_append, indexOf_cons_ne _ (ne_of_not_mem_cons h).symm, List.length,
    ih (not_mem_of_not_mem_cons h), Nat.succ_add]

end IndexOf

/-! ### nth element -/

section deprecated

@[simp]
theorem getElem?_length (l : List α) : l[l.length]? = none := getElem?_eq_none le_rfl

@[deprecated getElem?_length (since := "2024-06-12")]
theorem get?_length (l : List α) : l.get? l.length = none := get?_eq_none le_rfl

@[deprecated (since := "2024-05-03")] alias get?_injective := get?_inj

/-- A version of `getElem_map` that can be used for rewriting. -/
theorem getElem_map_rev (f : α → β) {l} {n : Nat} {h : n < l.length} :
    f l[n] = (map f l)[n]'((l.length_map f).symm ▸ h) := Eq.symm (getElem_map _)

/-- A version of `get_map` that can be used for rewriting. -/
@[deprecated getElem_map_rev (since := "2024-06-12")]
theorem get_map_rev (f : α → β) {l n} :
    f (get l n) = get (map f l) ⟨n.1, (l.length_map f).symm ▸ n.2⟩ := Eq.symm (getElem_map _)

theorem get_length_sub_one {l : List α} (h : l.length - 1 < l.length) :
    l.get ⟨l.length - 1, h⟩ = l.getLast (by rintro rfl; exact Nat.lt_irrefl 0 h) :=
  (getLast_eq_getElem l _).symm

theorem take_one_drop_eq_of_lt_length {l : List α} {n : ℕ} (h : n < l.length) :
    (l.drop n).take 1 = [l.get ⟨n, h⟩] := by
  rw [drop_eq_getElem_cons h, take, take]
  simp

theorem ext_get?' {l₁ l₂ : List α} (h' : ∀ n < max l₁.length l₂.length, l₁.get? n = l₂.get? n) :
    l₁ = l₂ := by
  apply ext_get?
  intro n
  rcases Nat.lt_or_ge n <| max l₁.length l₂.length with hn | hn
  · exact h' n hn
  · simp_all [Nat.max_le, getElem?_eq_none]

theorem ext_get?_iff {l₁ l₂ : List α} : l₁ = l₂ ↔ ∀ n, l₁.get? n = l₂.get? n :=
  ⟨by rintro rfl _; rfl, ext_get?⟩

theorem ext_get_iff {l₁ l₂ : List α} :
    l₁ = l₂ ↔ l₁.length = l₂.length ∧ ∀ n h₁ h₂, get l₁ ⟨n, h₁⟩ = get l₂ ⟨n, h₂⟩ := by
  constructor
  · rintro rfl
    exact ⟨rfl, fun _ _ _ ↦ rfl⟩
  · intro ⟨h₁, h₂⟩
    exact ext_get h₁ h₂

theorem ext_get?_iff' {l₁ l₂ : List α} : l₁ = l₂ ↔
    ∀ n < max l₁.length l₂.length, l₁.get? n = l₂.get? n :=
  ⟨by rintro rfl _ _; rfl, ext_get?'⟩

/-- If two lists `l₁` and `l₂` are the same length and `l₁[n]! = l₂[n]!` for all `n`,
then the lists are equal. -/
theorem ext_getElem! [Inhabited α] (hl : length l₁ = length l₂) (h : ∀ n : ℕ, l₁[n]! = l₂[n]!) :
    l₁ = l₂ :=
  ext_getElem hl fun n h₁ h₂ ↦ by simpa only [← getElem!_pos] using h n

@[simp]
theorem getElem_indexOf [DecidableEq α] {a : α} : ∀ {l : List α} (h : indexOf a l < l.length),
    l[indexOf a l] = a
  | b :: l, h => by
    by_cases h' : b = a <;>
    simp [h', if_pos, if_false, getElem_indexOf]

-- This is incorrectly named and should be `get_indexOf`;
-- this already exists, so will require a deprecation dance.
theorem indexOf_get [DecidableEq α] {a : α} {l : List α} (h) : get l ⟨indexOf a l, h⟩ = a := by
  simp

@[simp]
theorem getElem?_indexOf [DecidableEq α] {a : α} {l : List α} (h : a ∈ l) :
    l[indexOf a l]? = some a := by
  rw [getElem?_eq_getElem, getElem_indexOf (indexOf_lt_length_iff.2 h)]

-- This is incorrectly named and should be `get?_indexOf`;
-- this already exists, so will require a deprecation dance.
theorem indexOf_get? [DecidableEq α] {a : α} {l : List α} (h : a ∈ l) :
    get? l (indexOf a l) = some a := by simp [h]

theorem indexOf_inj [DecidableEq α] {l : List α} {x y : α} (hx : x ∈ l) (hy : y ∈ l) :
    indexOf x l = indexOf y l ↔ x = y :=
  ⟨fun h => by
    have x_eq_y :
        get l ⟨indexOf x l, indexOf_lt_length_iff.2 hx⟩ =
        get l ⟨indexOf y l, indexOf_lt_length_iff.2 hy⟩ := by
      simp only [h]
    simp only [indexOf_get] at x_eq_y; exact x_eq_y, fun h => by subst h; rfl⟩

@[deprecated getElem_reverse (since := "2024-06-12")]
theorem get_reverse (l : List α) (i : Nat) (h1 h2) :
    get (reverse l) ⟨length l - 1 - i, h1⟩ = get l ⟨i, h2⟩ := by
  rw [get_eq_getElem, get_eq_getElem, getElem_reverse]
  congr
  dsimp
  omega

theorem get_reverse' (l : List α) (n) (hn') :
    l.reverse.get n = l.get ⟨l.length - 1 - n, hn'⟩ := by
  simp

theorem eq_cons_of_length_one {l : List α} (h : l.length = 1) : l = [l.get ⟨0, by omega⟩] := by
  refine ext_get (by convert h) fun n h₁ h₂ => ?_
  simp
  congr
  omega

end deprecated

@[deprecated (since := "2024-10-21")]
alias modifyNthTail_modifyNthTail_le := modifyTailIdx_modifyTailIdx_le

@[deprecated (since := "2024-10-21")]
alias modifyNthTail_modifyNthTail_same := modifyTailIdx_modifyTailIdx_self
@[deprecated (since := "2024-05-04")] alias removeNth_eq_nthTail := eraseIdx_eq_modifyTailIdx

@[deprecated (since := "2024-10-21")] alias modifyNth_eq_set := modify_eq_set

@[simp]
theorem getElem_set_of_ne {l : List α} {i j : ℕ} (h : i ≠ j) (a : α)
    (hj : j < (l.set i a).length) :
    (l.set i a)[j] = l[j]'(by simpa using hj) := by
  rw [← Option.some_inj, ← List.getElem?_eq_getElem, List.getElem?_set_ne h,
    List.getElem?_eq_getElem]

@[deprecated getElem_set_of_ne (since := "2024-06-12")]
theorem get_set_of_ne {l : List α} {i j : ℕ} (h : i ≠ j) (a : α)
    (hj : j < (l.set i a).length) :
    (l.set i a).get ⟨j, hj⟩ = l.get ⟨j, by simpa using hj⟩ := by
  simp [getElem_set_of_ne, h]

/-! ### map -/

-- `List.map_const` (the version with `Function.const` instead of a lambda) is already tagged
-- `simp` in Core
-- TODO: Upstream the tagging to Core?
attribute [simp] map_const'

@[deprecated (since := "2024-06-21")] alias map_congr := map_congr_left

theorem flatMap_pure_eq_map (f : α → β) (l : List α) : l.flatMap (pure ∘ f) = map f l :=
  .symm <| map_eq_flatMap ..

@[deprecated (since := "2024-10-16")] alias bind_pure_eq_map := flatMap_pure_eq_map

theorem flatMap_congr {l : List α} {f g : α → List β} (h : ∀ x ∈ l, f x = g x) :
    l.flatMap f = l.flatMap g :=
  (congr_arg List.flatten <| map_congr_left h :)

@[deprecated (since := "2024-10-16")] alias bind_congr := flatMap_congr

theorem infix_flatMap_of_mem {a : α} {as : List α} (h : a ∈ as) (f : α → List α) :
    f a <:+: as.flatMap f :=
  List.infix_of_mem_flatten (List.mem_map_of_mem f h)

@[deprecated (since := "2024-10-16")] alias infix_bind_of_mem := infix_flatMap_of_mem

@[simp]
theorem map_eq_map {α β} (f : α → β) (l : List α) : f <$> l = map f l :=
  rfl

/-- A single `List.map` of a composition of functions is equal to
composing a `List.map` with another `List.map`, fully applied.
This is the reverse direction of `List.map_map`.
-/
theorem comp_map (h : β → γ) (g : α → β) (l : List α) : map (h ∘ g) l = map h (map g l) :=
  (map_map _ _ _).symm

/-- Composing a `List.map` with another `List.map` is equal to
a single `List.map` of composed functions.
-/
@[simp]
theorem map_comp_map (g : β → γ) (f : α → β) : map g ∘ map f = map (g ∘ f) := by
  ext l; rw [comp_map, Function.comp_apply]

section map_bijectivity

theorem _root_.Function.LeftInverse.list_map {f : α → β} {g : β → α} (h : LeftInverse f g) :
    LeftInverse (map f) (map g)
  | [] => by simp_rw [map_nil]
  | x :: xs => by simp_rw [map_cons, h x, h.list_map xs]

nonrec theorem _root_.Function.RightInverse.list_map {f : α → β} {g : β → α}
    (h : RightInverse f g) : RightInverse (map f) (map g) :=
  h.list_map

nonrec theorem _root_.Function.Involutive.list_map {f : α → α}
    (h : Involutive f) : Involutive (map f) :=
  Function.LeftInverse.list_map h

@[simp]
theorem map_leftInverse_iff {f : α → β} {g : β → α} :
    LeftInverse (map f) (map g) ↔ LeftInverse f g :=
  ⟨fun h x => by injection h [x], (·.list_map)⟩

@[simp]
theorem map_rightInverse_iff {f : α → β} {g : β → α} :
    RightInverse (map f) (map g) ↔ RightInverse f g := map_leftInverse_iff

@[simp]
theorem map_involutive_iff {f : α → α} :
    Involutive (map f) ↔ Involutive f := map_leftInverse_iff

theorem _root_.Function.Injective.list_map {f : α → β} (h : Injective f) :
    Injective (map f)
  | [], [], _ => rfl
  | x :: xs, y :: ys, hxy => by
    injection hxy with hxy hxys
    rw [h hxy, h.list_map hxys]

@[simp]
theorem map_injective_iff {f : α → β} : Injective (map f) ↔ Injective f := by
  refine ⟨fun h x y hxy => ?_, (·.list_map)⟩
  suffices [x] = [y] by simpa using this
  apply h
  simp [hxy]

theorem _root_.Function.Surjective.list_map {f : α → β} (h : Surjective f) :
    Surjective (map f) :=
  let ⟨_, h⟩ := h.hasRightInverse; h.list_map.surjective

@[simp]
theorem map_surjective_iff {f : α → β} : Surjective (map f) ↔ Surjective f := by
  refine ⟨fun h x => ?_, (·.list_map)⟩
  let ⟨[y], hxy⟩ := h [x]
  exact ⟨_, List.singleton_injective hxy⟩

theorem _root_.Function.Bijective.list_map {f : α → β} (h : Bijective f) : Bijective (map f) :=
  ⟨h.1.list_map, h.2.list_map⟩

@[simp]
theorem map_bijective_iff {f : α → β} : Bijective (map f) ↔ Bijective f := by
  simp_rw [Function.Bijective, map_injective_iff, map_surjective_iff]

end map_bijectivity

theorem eq_of_mem_map_const {b₁ b₂ : β} {l : List α} (h : b₁ ∈ map (const α b₂) l) :
    b₁ = b₂ := by rw [map_const] at h; exact eq_of_mem_replicate h

/-! ### take, drop -/

@[simp] lemma take_eq_self_iff (x : List α) {n : ℕ} : x.take n = x ↔ x.length ≤ n :=
  ⟨fun h ↦ by rw [← h]; simp; omega, take_of_length_le⟩

@[simp] lemma take_self_eq_iff (x : List α) {n : ℕ} : x = x.take n ↔ x.length ≤ n := by
  rw [Eq.comm, take_eq_self_iff]

@[simp] lemma take_eq_left_iff {x y : List α} {n : ℕ} :
    (x ++ y).take n = x.take n ↔ y = [] ∨ n ≤ x.length := by
  simp [take_append_eq_append_take, Nat.sub_eq_zero_iff_le, Or.comm]

@[simp] lemma left_eq_take_iff {x y : List α} {n : ℕ} :
    x.take n = (x ++ y).take n ↔ y = [] ∨ n ≤ x.length := by
  rw [Eq.comm]; apply take_eq_left_iff

@[simp] lemma drop_take_append_drop (x : List α) (m n : ℕ) :
    (x.drop m).take n ++ x.drop (m + n) = x.drop m := by rw [← drop_drop, take_append_drop]

/-- Compared to `drop_take_append_drop`, the order of summands is swapped. -/
@[simp] lemma drop_take_append_drop' (x : List α) (m n : ℕ) :
    (x.drop m).take n ++ x.drop (n + m) = x.drop m := by rw [Nat.add_comm, drop_take_append_drop]

/-- `take_concat_get` in simp normal form -/
lemma take_concat_get' (l : List α) (i : ℕ) (h : i < l.length) :
  l.take i ++ [l[i]] = l.take (i + 1) := by simp

/-- `eq_nil_or_concat` in simp normal form -/
lemma eq_nil_or_concat' (l : List α) : l = [] ∨ ∃ L b, l = L ++ [b] := by
  simpa using l.eq_nil_or_concat

theorem cons_getElem_drop_succ {l : List α} {n : Nat} {h : n < l.length} :
    l[n] :: l.drop (n + 1) = l.drop n :=
  (drop_eq_getElem_cons h).symm

theorem cons_get_drop_succ {l : List α} {n} :
    l.get n :: l.drop (n.1 + 1) = l.drop n.1 :=
  (drop_eq_getElem_cons n.2).symm

lemma drop_length_sub_one {l : List α} (h : l ≠ []) : l.drop (l.length - 1) = [l.getLast h] := by
  induction l with
  | nil => aesop
  | cons a l ih =>
    by_cases hl : l = []
    · aesop
    rw [length_cons, Nat.add_one_sub_one, List.drop_length_cons hl a]
    aesop

section TakeI

variable [Inhabited α]

@[simp]
theorem takeI_length : ∀ n l, length (@takeI α _ n l) = n
  | 0, _ => rfl
  | _ + 1, _ => congr_arg succ (takeI_length _ _)

@[simp]
theorem takeI_nil : ∀ n, takeI n (@nil α) = replicate n default
  | 0 => rfl
  | _ + 1 => congr_arg (cons _) (takeI_nil _)

theorem takeI_eq_take : ∀ {n} {l : List α}, n ≤ length l → takeI n l = take n l
  | 0, _, _ => rfl
  | _ + 1, _ :: _, h => congr_arg (cons _) <| takeI_eq_take <| le_of_succ_le_succ h

@[simp]
theorem takeI_left (l₁ l₂ : List α) : takeI (length l₁) (l₁ ++ l₂) = l₁ :=
  (takeI_eq_take (by simp only [length_append, Nat.le_add_right])).trans (take_left _ _)

theorem takeI_left' {l₁ l₂ : List α} {n} (h : length l₁ = n) : takeI n (l₁ ++ l₂) = l₁ := by
  rw [← h]; apply takeI_left

end TakeI

/- Porting note: in mathlib3 we just had `take` and `take'`. Now we have `take`, `takeI`, and
  `takeD`. The following section replicates the theorems above but for `takeD`. -/
section TakeD

@[simp]
theorem takeD_length : ∀ n l a, length (@takeD α n l a) = n
  | 0, _, _ => rfl
  | _ + 1, _, _ => congr_arg succ (takeD_length _ _ _)

-- `takeD_nil` is already in batteries

theorem takeD_eq_take : ∀ {n} {l : List α} a, n ≤ length l → takeD n l a = take n l
  | 0, _, _, _ => rfl
  | _ + 1, _ :: _, a, h => congr_arg (cons _) <| takeD_eq_take a <| le_of_succ_le_succ h

@[simp]
theorem takeD_left (l₁ l₂ : List α) (a : α) : takeD (length l₁) (l₁ ++ l₂) a = l₁ :=
  (takeD_eq_take a (by simp only [length_append, Nat.le_add_right])).trans (take_left _ _)

theorem takeD_left' {l₁ l₂ : List α} {n} {a} (h : length l₁ = n) : takeD n (l₁ ++ l₂) a = l₁ := by
  rw [← h]; apply takeD_left

end TakeD

/-! ### foldl, foldr -/

theorem foldl_ext (f g : α → β → α) (a : α) {l : List β} (H : ∀ a : α, ∀ b ∈ l, f a b = g a b) :
    foldl f a l = foldl g a l := by
  induction l generalizing a with
  | nil => rfl
  | cons hd tl ih =>
    unfold foldl
    rw [ih _ fun a b bin => H a b <| mem_cons_of_mem _ bin, H a hd (mem_cons_self _ _)]

theorem foldr_ext (f g : α → β → β) (b : β) {l : List α} (H : ∀ a ∈ l, ∀ b : β, f a b = g a b) :
    foldr f b l = foldr g b l := by
  induction' l with hd tl ih; · rfl
  simp only [mem_cons, or_imp, forall_and, forall_eq] at H
  simp only [foldr, ih H.2, H.1]

theorem foldl_concat
    (f : β → α → β) (b : β) (x : α) (xs : List α) :
    List.foldl f b (xs ++ [x]) = f (List.foldl f b xs) x := by
  simp only [List.foldl_append, List.foldl]

theorem foldr_concat
    (f : α → β → β) (b : β) (x : α) (xs : List α) :
    List.foldr f b (xs ++ [x]) = (List.foldr f (f x b) xs) := by
  simp only [List.foldr_append, List.foldr]

theorem foldl_fixed' {f : α → β → α} {a : α} (hf : ∀ b, f a b = a) : ∀ l : List β, foldl f a l = a
  | [] => rfl
  | b :: l => by rw [foldl_cons, hf b, foldl_fixed' hf l]

theorem foldr_fixed' {f : α → β → β} {b : β} (hf : ∀ a, f a b = b) : ∀ l : List α, foldr f b l = b
  | [] => rfl
  | a :: l => by rw [foldr_cons, foldr_fixed' hf l, hf a]

@[simp]
theorem foldl_fixed {a : α} : ∀ l : List β, foldl (fun a _ => a) a l = a :=
  foldl_fixed' fun _ => rfl

@[simp]
theorem foldr_fixed {b : β} : ∀ l : List α, foldr (fun _ b => b) b l = b :=
  foldr_fixed' fun _ => rfl

theorem foldr_eta : ∀ l : List α, foldr cons [] l = l := by
  simp only [foldr_cons_eq_append, append_nil, forall_const]

theorem reverse_foldl {l : List α} : reverse (foldl (fun t h => h :: t) [] l) = l := by
  rw [← foldr_reverse]; simp only [foldr_cons_eq_append, append_nil, reverse_reverse]

theorem foldl_hom₂ (l : List ι) (f : α → β → γ) (op₁ : α → ι → α) (op₂ : β → ι → β)
    (op₃ : γ → ι → γ) (a : α) (b : β) (h : ∀ a b i, f (op₁ a i) (op₂ b i) = op₃ (f a b) i) :
    foldl op₃ (f a b) l = f (foldl op₁ a l) (foldl op₂ b l) :=
  Eq.symm <| by
    revert a b
    induction l <;> intros <;> [rfl; simp only [*, foldl]]

theorem foldr_hom₂ (l : List ι) (f : α → β → γ) (op₁ : ι → α → α) (op₂ : ι → β → β)
    (op₃ : ι → γ → γ) (a : α) (b : β) (h : ∀ a b i, f (op₁ i a) (op₂ i b) = op₃ i (f a b)) :
    foldr op₃ (f a b) l = f (foldr op₁ a l) (foldr op₂ b l) := by
  revert a
  induction l <;> intros <;> [rfl; simp only [*, foldr]]

theorem injective_foldl_comp {l : List (α → α)} {f : α → α}
    (hl : ∀ f ∈ l, Function.Injective f) (hf : Function.Injective f) :
    Function.Injective (@List.foldl (α → α) (α → α) Function.comp f l) := by
  induction' l with lh lt l_ih generalizing f
  · exact hf
  · apply l_ih fun _ h => hl _ (List.mem_cons_of_mem _ h)
    apply Function.Injective.comp hf
    apply hl _ (List.mem_cons_self _ _)

/-- Consider two lists `l₁` and `l₂` with designated elements `a₁` and `a₂` somewhere in them:
`l₁ = x₁ ++ [a₁] ++ z₁` and `l₂ = x₂ ++ [a₂] ++ z₂`.
Assume the designated element `a₂` is present in neither `x₁` nor `z₁`.
We conclude that the lists are equal (`l₁ = l₂`) if and only if their respective parts are equal
(`x₁ = x₂ ∧ a₁ = a₂ ∧ z₁ = z₂`). -/
lemma append_cons_inj_of_not_mem {x₁ x₂ z₁ z₂ : List α} {a₁ a₂ : α}
    (notin_x : a₂ ∉ x₁) (notin_z : a₂ ∉ z₁) :
    x₁ ++ a₁ :: z₁ = x₂ ++ a₂ :: z₂ ↔ x₁ = x₂ ∧ a₁ = a₂ ∧ z₁ = z₂ := by
  constructor
  · simp only [append_eq_append_iff, cons_eq_append_iff, cons_eq_cons]
    rintro (⟨c, rfl, ⟨rfl, rfl, rfl⟩ | ⟨d, rfl, rfl⟩⟩ |
      ⟨c, rfl, ⟨rfl, rfl, rfl⟩ | ⟨d, rfl, rfl⟩⟩) <;> simp_all
  · rintro ⟨rfl, rfl, rfl⟩
    rfl

section Scanl

variable {f : β → α → β} {b : β} {a : α} {l : List α}

theorem length_scanl : ∀ a l, length (scanl f a l) = l.length + 1
  | _, [] => rfl
  | a, x :: l => by
    rw [scanl, length_cons, length_cons, ← succ_eq_add_one, congr_arg succ]
    exact length_scanl _ _

@[simp]
theorem scanl_nil (b : β) : scanl f b nil = [b] :=
  rfl

@[simp]
theorem scanl_cons : scanl f b (a :: l) = [b] ++ scanl f (f b a) l := by
  simp only [scanl, eq_self_iff_true, singleton_append, and_self_iff]

@[simp]
theorem getElem?_scanl_zero : (scanl f b l)[0]? = some b := by
  cases l
  · simp [scanl_nil]
  · simp [scanl_cons, singleton_append]

@[deprecated getElem?_scanl_zero (since := "2024-06-12")]
theorem get?_zero_scanl : (scanl f b l).get? 0 = some b := by
  simp [getElem?_scanl_zero]

@[simp]
theorem getElem_scanl_zero {h : 0 < (scanl f b l).length} : (scanl f b l)[0] = b := by
  cases l
  · simp [scanl_nil]
  · simp [scanl_cons, singleton_append]

@[deprecated getElem_scanl_zero (since := "2024-06-12")]
theorem get_zero_scanl {h : 0 < (scanl f b l).length} : (scanl f b l).get ⟨0, h⟩ = b := by
  simp [getElem_scanl_zero]

theorem get?_succ_scanl {i : ℕ} : (scanl f b l).get? (i + 1) =
    ((scanl f b l).get? i).bind fun x => (l.get? i).map fun y => f x y := by
  induction' l with hd tl hl generalizing b i
  · symm
    simp only [Option.bind_eq_none', get?, forall₂_true_iff, not_false_iff, Option.map_none',
      scanl_nil, Option.not_mem_none, forall_true_iff]
  · simp only [scanl_cons, singleton_append]
    cases i
    · simp
    · simp only [hl, get?]

theorem getElem_succ_scanl {i : ℕ} (h : i + 1 < (scanl f b l).length) :
    (scanl f b l)[i + 1] =
      f ((scanl f b l)[i]'(Nat.lt_of_succ_lt h))
        (l[i]'(Nat.lt_of_succ_lt_succ (h.trans_eq (length_scanl b l)))) := by
  induction i generalizing b l with
  | zero =>
    cases l
    · simp only [scanl, length, zero_eq, lt_self_iff_false] at h
    · simp
  | succ i hi =>
    cases l
    · simp only [scanl, length] at h
      exact absurd h (by omega)
    · simp_rw [scanl_cons]
      rw [getElem_append_right]
      · simp only [length, Nat.zero_add 1, succ_add_sub_one, hi]; rfl
      · simp only [length_singleton]; omega

@[deprecated getElem_succ_scanl (since := "2024-08-22")]
theorem get_succ_scanl {i : ℕ} {h : i + 1 < (scanl f b l).length} :
    (scanl f b l).get ⟨i + 1, h⟩ =
      f ((scanl f b l).get ⟨i, Nat.lt_of_succ_lt h⟩)
        (l.get ⟨i, Nat.lt_of_succ_lt_succ (lt_of_lt_of_le h (le_of_eq (length_scanl b l)))⟩) :=
  getElem_succ_scanl h

end Scanl

-- scanr
@[simp]
theorem scanr_nil (f : α → β → β) (b : β) : scanr f b [] = [b] :=
  rfl

@[simp]
theorem scanr_cons (f : α → β → β) (b : β) (a : α) (l : List α) :
    scanr f b (a :: l) = foldr f b (a :: l) :: scanr f b l := by
  simp only [scanr, foldr, cons.injEq, and_true]
  induction l generalizing a with
  | nil => rfl
  | cons hd tl ih => simp only [foldr, ih]

section FoldlEqFoldr

-- foldl and foldr coincide when f is commutative and associative
variable {f : α → α → α}

theorem foldl1_eq_foldr1 [hassoc : Std.Associative f] :
    ∀ a b l, foldl f a (l ++ [b]) = foldr f b (a :: l)
  | _, _, nil => rfl
  | a, b, c :: l => by
    simp only [cons_append, foldl_cons, foldr_cons, foldl1_eq_foldr1 _ _ l]
    rw [hassoc.assoc]

theorem foldl_eq_of_comm_of_assoc [hcomm : Std.Commutative f] [hassoc : Std.Associative f] :
    ∀ a b l, foldl f a (b :: l) = f b (foldl f a l)
  | a, b, nil => hcomm.comm a b
  | a, b, c :: l => by
    simp only [foldl_cons]
    have : RightCommutative f := inferInstance
    rw [← foldl_eq_of_comm_of_assoc .., this.right_comm, foldl_cons]

theorem foldl_eq_foldr [Std.Commutative f] [Std.Associative f] :
    ∀ a l, foldl f a l = foldr f a l
  | _, nil => rfl
  | a, b :: l => by
    simp only [foldr_cons, foldl_eq_of_comm_of_assoc]
    rw [foldl_eq_foldr a l]

end FoldlEqFoldr

section FoldlEqFoldlr'

variable {f : α → β → α}
variable (hf : ∀ a b c, f (f a b) c = f (f a c) b)

include hf

theorem foldl_eq_of_comm' : ∀ a b l, foldl f a (b :: l) = f (foldl f a l) b
  | _, _, [] => rfl
  | a, b, c :: l => by rw [foldl, foldl, foldl, ← foldl_eq_of_comm' .., foldl, hf]

theorem foldl_eq_foldr' : ∀ a l, foldl f a l = foldr (flip f) a l
  | _, [] => rfl
  | a, b :: l => by rw [foldl_eq_of_comm' hf, foldr, foldl_eq_foldr' ..]; rfl

end FoldlEqFoldlr'

section FoldlEqFoldlr'

variable {f : α → β → β}

theorem foldr_eq_of_comm' (hf : ∀ a b c, f a (f b c) = f b (f a c)) :
    ∀ a b l, foldr f a (b :: l) = foldr f (f b a) l
  | _, _, [] => rfl
  | a, b, c :: l => by rw [foldr, foldr, foldr, hf, ← foldr_eq_of_comm' hf ..]; rfl

end FoldlEqFoldlr'

section

variable {op : α → α → α} [ha : Std.Associative op]

/-- Notation for `op a b`. -/
local notation a " ⋆ " b => op a b

/-- Notation for `foldl op a l`. -/
local notation l " <*> " a => foldl op a l

theorem foldl_op_eq_op_foldr_assoc :
    ∀ {l : List α} {a₁ a₂}, ((l <*> a₁) ⋆ a₂) = a₁ ⋆ l.foldr (· ⋆ ·) a₂
  | [], _, _ => rfl
  | a :: l, a₁, a₂ => by
    simp only [foldl_cons, foldr_cons, foldl_assoc, ha.assoc]; rw [foldl_op_eq_op_foldr_assoc]

variable [hc : Std.Commutative op]

theorem foldl_assoc_comm_cons {l : List α} {a₁ a₂} : ((a₁ :: l) <*> a₂) = a₁ ⋆ l <*> a₂ := by
  rw [foldl_cons, hc.comm, foldl_assoc]

end

/-! ### foldlM, foldrM, mapM -/

section FoldlMFoldrM

variable {m : Type v → Type w} [Monad m]

variable [LawfulMonad m]

theorem foldrM_eq_foldr (f : α → β → m β) (b l) :
    foldrM f b l = foldr (fun a mb => mb >>= f a) (pure b) l := by induction l <;> simp [*]

attribute [simp] mapM mapM'

theorem foldlM_eq_foldl (f : β → α → m β) (b l) :
    List.foldlM f b l = foldl (fun mb a => mb >>= fun b => f b a) (pure b) l := by
  suffices h :
    ∀ mb : m β, (mb >>= fun b => List.foldlM f b l) = foldl (fun mb a => mb >>= fun b => f b a) mb l
    by simp [← h (pure b)]
  induction l with
  | nil => intro; simp
  | cons _ _ l_ih => intro; simp only [List.foldlM, foldl, ← l_ih, functor_norm]

end FoldlMFoldrM

/-! ### intersperse -/

@[simp]
theorem intersperse_singleton (a b : α) : intersperse a [b] = [b] :=
  rfl

@[simp]
theorem intersperse_cons_cons (a b c : α) (tl : List α) :
    intersperse a (b :: c :: tl) = b :: a :: intersperse a (c :: tl) :=
  rfl

/-! ### splitAt and splitOn -/

section SplitAtOn

variable (p : α → Bool) (xs : List α) (ls : List (List α))

attribute [simp] splitAt_eq

@[deprecated (since := "2024-08-17")] alias splitAt_eq_take_drop := splitAt_eq

@[simp]
theorem splitOn_nil [DecidableEq α] (a : α) : [].splitOn a = [[]] :=
  rfl

@[simp]
theorem splitOnP_nil : [].splitOnP p = [[]] :=
  rfl

theorem splitOnP.go_ne_nil (xs acc : List α) : splitOnP.go p xs acc ≠ [] := by
  induction xs generalizing acc <;> simp [go]; split <;> simp [*]

theorem splitOnP.go_acc (xs acc : List α) :
    splitOnP.go p xs acc = modifyHead (acc.reverse ++ ·) (splitOnP p xs) := by
  induction xs generalizing acc with
  | nil => simp only [go, modifyHead, splitOnP_nil, append_nil]
  | cons hd tl ih =>
    simp only [splitOnP, go]; split
    · simp only [modifyHead, reverse_nil, append_nil]
    · rw [ih [hd], modifyHead_modifyHead, ih]
      congr; funext x; simp only [reverse_cons, append_assoc]; rfl

theorem splitOnP_ne_nil (xs : List α) : xs.splitOnP p ≠ [] := splitOnP.go_ne_nil _ _ _

@[simp]
theorem splitOnP_cons (x : α) (xs : List α) :
    (x :: xs).splitOnP p =
      if p x then [] :: xs.splitOnP p else (xs.splitOnP p).modifyHead (cons x) := by
  rw [splitOnP, splitOnP.go]; split <;> [rfl; simp [splitOnP.go_acc]]

/-- The original list `L` can be recovered by flattening the lists produced by `splitOnP p L`,
interspersed with the elements `L.filter p`. -/
theorem splitOnP_spec (as : List α) :
    flatten (zipWith (· ++ ·) (splitOnP p as) (((as.filter p).map fun x => [x]) ++ [[]])) = as := by
  induction as with
  | nil => rfl
  | cons a as' ih =>
    rw [splitOnP_cons, filter]
    by_cases h : p a
    · rw [if_pos h, h, map, cons_append, zipWith, nil_append, flatten, cons_append, cons_inj_right]
      exact ih
    · rw [if_neg h, eq_false_of_ne_true h, flatten_zipWith (splitOnP_ne_nil _ _)
        (append_ne_nil_of_right_ne_nil _ (cons_ne_nil [] [])), cons_inj_right]
      exact ih
where
  flatten_zipWith {xs ys : List (List α)} {a : α} (hxs : xs ≠ []) (hys : ys ≠ []) :
      flatten (zipWith (fun x x_1 ↦ x ++ x_1) (modifyHead (cons a) xs) ys) =
        a :: flatten (zipWith (fun x x_1 ↦ x ++ x_1) xs ys) := by
    cases xs with | nil => contradiction | cons =>
      cases ys with | nil => contradiction | cons => rfl

/-- If no element satisfies `p` in the list `xs`, then `xs.splitOnP p = [xs]` -/
theorem splitOnP_eq_single (h : ∀ x ∈ xs, ¬p x) : xs.splitOnP p = [xs] := by
  induction xs with
  | nil => rfl
  | cons hd tl ih =>
    simp only [splitOnP_cons, h hd (mem_cons_self hd tl), if_neg]
    rw [ih <| forall_mem_of_forall_mem_cons h]
    rfl

/-- When a list of the form `[...xs, sep, ...as]` is split on `p`, the first element is `xs`,
  assuming no element in `xs` satisfies `p` but `sep` does satisfy `p` -/
theorem splitOnP_first (h : ∀ x ∈ xs, ¬p x) (sep : α) (hsep : p sep) (as : List α) :
    (xs ++ sep :: as).splitOnP p = xs :: as.splitOnP p := by
  induction xs with
  | nil => simp [hsep]
  | cons hd tl ih => simp [h hd _, ih <| forall_mem_of_forall_mem_cons h]

/-- `intercalate [x]` is the left inverse of `splitOn x`  -/
theorem intercalate_splitOn (x : α) [DecidableEq α] : [x].intercalate (xs.splitOn x) = xs := by
  simp only [intercalate, splitOn]
  induction' xs with hd tl ih; · simp [flatten]
  cases' h' : splitOnP (· == x) tl with hd' tl'; · exact (splitOnP_ne_nil _ tl h').elim
  rw [h'] at ih
  rw [splitOnP_cons]
  split_ifs with h
  · rw [beq_iff_eq] at h
    subst h
    simp [ih, flatten, h']
  cases tl' <;> simpa [flatten, h'] using ih

/-- `splitOn x` is the left inverse of `intercalate [x]`, on the domain
  consisting of each nonempty list of lists `ls` whose elements do not contain `x`  -/
theorem splitOn_intercalate [DecidableEq α] (x : α) (hx : ∀ l ∈ ls, x ∉ l) (hls : ls ≠ []) :
    ([x].intercalate ls).splitOn x = ls := by
  simp only [intercalate]
  induction' ls with hd tl ih; · contradiction
  cases tl
  · suffices hd.splitOn x = [hd] by simpa [flatten]
    refine splitOnP_eq_single _ _ ?_
    intro y hy H
    rw [eq_of_beq H] at hy
    refine hx hd ?_ hy
    simp
  · simp only [intersperse_cons_cons, singleton_append, flatten]
    specialize ih _ _
    · intro l hl
      apply hx l
      simp only [mem_cons] at hl ⊢
      exact Or.inr hl
    · exact List.noConfusion
    have := splitOnP_first (· == x) hd ?h x (beq_self_eq_true _)
    case h =>
      intro y hy H
      rw [eq_of_beq H] at hy
      exact hx hd (.head _) hy
    simp only [splitOn] at ih ⊢
    rw [this, ih]

end SplitAtOn

/-! ### modifyLast -/

section ModifyLast

theorem modifyLast.go_append_one (f : α → α) (a : α) (tl : List α) (r : Array α) :
    modifyLast.go f (tl ++ [a]) r = (r.toListAppend <| modifyLast.go f (tl ++ [a]) #[]) := by
  cases tl with
  | nil =>
    simp only [nil_append, modifyLast.go]; rfl
  | cons hd tl =>
    simp only [cons_append]
    rw [modifyLast.go, modifyLast.go]
    case x_3 | x_3 => exact append_ne_nil_of_right_ne_nil tl (cons_ne_nil a [])
    rw [modifyLast.go_append_one _ _ tl _, modifyLast.go_append_one _ _ tl (Array.push #[] hd)]
    simp only [Array.toListAppend_eq, Array.push_toList, Array.toList_toArray, nil_append,
      append_assoc]

theorem modifyLast_append_one (f : α → α) (a : α) (l : List α) :
    modifyLast f (l ++ [a]) = l ++ [f a] := by
  cases l with
  | nil =>
    simp only [nil_append, modifyLast, modifyLast.go, Array.toListAppend_eq, Array.toList_toArray]
  | cons _ tl =>
    simp only [cons_append, modifyLast]
    rw [modifyLast.go]
    case x_3 => exact append_ne_nil_of_right_ne_nil tl (cons_ne_nil a [])
    rw [modifyLast.go_append_one, Array.toListAppend_eq, Array.push_toList, Array.toList_toArray,
      nil_append, cons_append, nil_append, cons_inj_right]
    exact modifyLast_append_one _ _ tl

theorem modifyLast_append (f : α → α) (l₁ l₂ : List α) (_ : l₂ ≠ []) :
    modifyLast f (l₁ ++ l₂) = l₁ ++ modifyLast f l₂ := by
  cases l₂ with
  | nil => contradiction
  | cons hd tl =>
    cases tl with
    | nil => exact modifyLast_append_one _ hd _
    | cons hd' tl' =>
      rw [append_cons, ← nil_append (hd :: hd' :: tl'), append_cons [], nil_append,
        modifyLast_append _ (l₁ ++ [hd]) (hd' :: tl') _, modifyLast_append _ [hd] (hd' :: tl') _,
        append_assoc]
      all_goals { exact cons_ne_nil _ _ }

end ModifyLast

/-! ### map for partial functions -/

theorem sizeOf_lt_sizeOf_of_mem [SizeOf α] {x : α} {l : List α} (hx : x ∈ l) :
    SizeOf.sizeOf x < SizeOf.sizeOf l := by
  induction' l with h t ih <;> cases hx <;> rw [cons.sizeOf_spec]
  · omega
  · specialize ih ‹_›
    omega

@[deprecated attach_map_coe (since := "2024-07-29")] alias attach_map_coe' := attach_map_coe
@[deprecated attach_map_val (since := "2024-07-29")] alias attach_map_val' := attach_map_val

/-! ### find -/

section find?

@[deprecated (since := "2024-05-05")] alias find?_mem := mem_of_find?_eq_some

end find?

/-! ### lookmap -/

section Lookmap

variable (f : α → Option α)

/- Porting note: need a helper theorem for lookmap.go. -/
theorem lookmap.go_append (l : List α) (acc : Array α) :
    lookmap.go f l acc = acc.toListAppend (lookmap f l) := by
  cases l with
  | nil => simp [go, lookmap]
  | cons hd tl =>
    rw [lookmap, go, go]
    cases f hd with
    | none =>
      simp only [go_append tl _, Array.toListAppend_eq, append_assoc, Array.push_toList]
      rfl
    | some a => rfl

@[simp]
theorem lookmap_nil : [].lookmap f = [] :=
  rfl

@[simp]
theorem lookmap_cons_none {a : α} (l : List α) (h : f a = none) :
    (a :: l).lookmap f = a :: l.lookmap f := by
  simp only [lookmap, lookmap.go, Array.toListAppend_eq, Array.toList_toArray, nil_append]
  rw [lookmap.go_append, h]; rfl

@[simp]
theorem lookmap_cons_some {a b : α} (l : List α) (h : f a = some b) :
    (a :: l).lookmap f = b :: l := by
  simp only [lookmap, lookmap.go, Array.toListAppend_eq, Array.toList_toArray, nil_append]
  rw [h]

theorem lookmap_some : ∀ l : List α, l.lookmap some = l
  | [] => rfl
  | _ :: _ => rfl

theorem lookmap_none : ∀ l : List α, (l.lookmap fun _ => none) = l
  | [] => rfl
  | a :: l => (lookmap_cons_none _ l rfl).trans (congr_arg (cons a) (lookmap_none l))

theorem lookmap_congr {f g : α → Option α} :
    ∀ {l : List α}, (∀ a ∈ l, f a = g a) → l.lookmap f = l.lookmap g
  | [], _ => rfl
  | a :: l, H => by
    cases' forall_mem_cons.1 H with H₁ H₂
    cases' h : g a with b
    · simp [h, H₁.trans h, lookmap_congr H₂]
    · simp [lookmap_cons_some _ _ h, lookmap_cons_some _ _ (H₁.trans h)]

theorem lookmap_of_forall_not {l : List α} (H : ∀ a ∈ l, f a = none) : l.lookmap f = l :=
  (lookmap_congr H).trans (lookmap_none l)

theorem lookmap_map_eq (g : α → β) (h : ∀ (a), ∀ b ∈ f a, g a = g b) :
    ∀ l : List α, map g (l.lookmap f) = map g l
  | [] => rfl
  | a :: l => by
    cases' h' : f a with b
    · simpa [h'] using lookmap_map_eq _ h l
    · simp [lookmap_cons_some _ _ h', h _ _ h']

theorem lookmap_id' (h : ∀ (a), ∀ b ∈ f a, a = b) (l : List α) : l.lookmap f = l := by
  rw [← map_id (l.lookmap f), lookmap_map_eq, map_id]; exact h

theorem length_lookmap (l : List α) : length (l.lookmap f) = length l := by
  rw [← length_map, lookmap_map_eq _ fun _ => (), length_map]; simp

end Lookmap

/-! ### filter -/

theorem length_eq_length_filter_add {l : List (α)} (f : α → Bool) :
    l.length = (l.filter f).length + (l.filter (! f ·)).length := by
  simp_rw [← List.countP_eq_length_filter, l.length_eq_countP_add_countP f, Bool.not_eq_true,
    Bool.decide_eq_false]

/-! ### filterMap -/

attribute [simp 1100] filterMap_cons_none
attribute [simp 1100] filterMap_cons_some

theorem filterMap_eq_flatMap_toList (f : α → Option β) (l : List α) :
    l.filterMap f = l.flatMap fun a ↦ (f a).toList := by
  induction' l with a l ih <;> simp [filterMap_cons]
  rcases f a <;> simp [ih]

@[deprecated (since := "2024-10-16")] alias filterMap_eq_bind_toList := filterMap_eq_flatMap_toList

theorem filterMap_congr {f g : α → Option β} {l : List α}
    (h : ∀ x ∈ l, f x = g x) : l.filterMap f = l.filterMap g := by
  induction' l with a l ih <;> simp [filterMap_cons]
  simp [ih (fun x hx ↦ h x (List.mem_cons_of_mem a hx))]
  cases' hfa : f a with b
  · have : g a = none := Eq.symm (by simpa [hfa] using h a (by simp))
    simp [this]
  · have : g a = some b := Eq.symm (by simpa [hfa] using h a (by simp))
    simp [this]

theorem filterMap_eq_map_iff_forall_eq_some {f : α → Option β} {g : α → β} {l : List α} :
    l.filterMap f = l.map g ↔ ∀ x ∈ l, f x = some (g x) where
  mp := by
    induction' l with a l ih
    · simp
    cases' ha : f a with b <;> simp [ha, filterMap_cons]
    · intro h
      simpa [show (filterMap f l).length = l.length + 1 from by simp[h], Nat.add_one_le_iff]
        using List.length_filterMap_le f l
    · rintro rfl h
      exact ⟨rfl, ih h⟩
  mpr h := Eq.trans (filterMap_congr <| by simpa) (congr_fun (List.filterMap_eq_map _) _)

/-! ### filter -/

section Filter

-- Porting note: Lemmas for `filter` are stated in terms of `p : α → Bool`
-- rather than `p : α → Prop` with `DecidablePred p`, since `filter` itself is.
-- Likewise, `if` sometimes becomes `bif`.
variable {p : α → Bool}

theorem filter_singleton {a : α} : [a].filter p = bif p a then [a] else [] :=
  rfl

theorem filter_eq_foldr (p : α → Bool) (l : List α) :
    filter p l = foldr (fun a out => bif p a then a :: out else out) [] l := by
  induction l <;> simp [*, filter]; rfl

#adaptation_note /-- nightly-2024-07-27
This has to be temporarily renamed to avoid an unintentional collision.
The prime should be removed at nightly-2024-07-27. -/
@[simp]
theorem filter_subset' (l : List α) : filter p l ⊆ l :=
  (filter_sublist l).subset

theorem of_mem_filter {a : α} {l} (h : a ∈ filter p l) : p a := (mem_filter.1 h).2

theorem mem_of_mem_filter {a : α} {l} (h : a ∈ filter p l) : a ∈ l :=
  filter_subset' l h

theorem mem_filter_of_mem {a : α} {l} (h₁ : a ∈ l) (h₂ : p a) : a ∈ filter p l :=
  mem_filter.2 ⟨h₁, h₂⟩

theorem monotone_filter_left (p : α → Bool) ⦃l l' : List α⦄ (h : l ⊆ l') :
    filter p l ⊆ filter p l' := by
  intro x hx
  rw [mem_filter] at hx ⊢
  exact ⟨h hx.left, hx.right⟩

variable (p)

theorem monotone_filter_right (l : List α) ⦃p q : α → Bool⦄
    (h : ∀ a, p a → q a) : l.filter p <+ l.filter q := by
  induction' l with hd tl IH
  · rfl
  · by_cases hp : p hd
    · rw [filter_cons_of_pos hp, filter_cons_of_pos (h _ hp)]
      exact IH.cons_cons hd
    · rw [filter_cons_of_neg hp]
      by_cases hq : q hd
      · rw [filter_cons_of_pos hq]
        exact sublist_cons_of_sublist hd IH
      · rw [filter_cons_of_neg hq]
        exact IH

-- TODO rename to `map_filter` when the deprecated `map_filter` is removed from Lean.
lemma map_filter' {f : α → β} (hf : Injective f) (l : List α)
    [DecidablePred fun b => ∃ a, p a ∧ f a = b] :
    (l.filter p).map f = (l.map f).filter fun b => ∃ a, p a ∧ f a = b := by
  simp [comp_def, filter_map, hf.eq_iff]

lemma filter_attach' (l : List α) (p : {a // a ∈ l} → Bool) [DecidableEq α] :
    l.attach.filter p =
      (l.filter fun x => ∃ h, p ⟨x, h⟩).attach.map (Subtype.map id fun _ => mem_of_mem_filter) := by
  classical
  refine map_injective_iff.2 Subtype.coe_injective ?_
  simp [comp_def, map_filter' _ Subtype.coe_injective]

-- Porting note: `Lean.Internal.coeM` forces us to type-ascript `{x // x ∈ l}`
lemma filter_attach (l : List α) (p : α → Bool) :
    (l.attach.filter fun x => p x : List {x // x ∈ l}) =
      (l.filter p).attach.map (Subtype.map id fun _ => mem_of_mem_filter) :=
  map_injective_iff.2 Subtype.coe_injective <| by
    simp_rw [map_map, comp_def, Subtype.map, id, ← Function.comp_apply (g := Subtype.val),
      ← filter_map, attach_map_subtype_val]

lemma filter_comm (q) (l : List α) : filter p (filter q l) = filter q (filter p l) := by
  simp [Bool.and_comm]

@[simp]
theorem filter_true (l : List α) :
    filter (fun _ => true) l = l := by induction l <;> simp [*, filter]

@[simp]
theorem filter_false (l : List α) :
    filter (fun _ => false) l = [] := by induction l <;> simp [*, filter]

/- Porting note: need a helper theorem for span.loop. -/
theorem span.loop_eq_take_drop :
    ∀ l₁ l₂ : List α, span.loop p l₁ l₂ = (l₂.reverse ++ takeWhile p l₁, dropWhile p l₁)
  | [], l₂ => by simp [span.loop, takeWhile, dropWhile]
  | (a :: l), l₂ => by
    cases hp : p a <;> simp [hp, span.loop, span.loop_eq_take_drop, takeWhile, dropWhile]

@[simp]
theorem span_eq_take_drop (l : List α) : span p l = (takeWhile p l, dropWhile p l) := by
  simpa using span.loop_eq_take_drop p l []

theorem dropWhile_get_zero_not (l : List α) (hl : 0 < (l.dropWhile p).length) :
    ¬p ((l.dropWhile p).get ⟨0, hl⟩) := by
  induction' l with hd tl IH
  · cases hl
  · simp only [dropWhile]
    by_cases hp : p hd
    · simp_all only [get_eq_getElem]
      apply IH
      simp_all only [dropWhile_cons_of_pos]
    · simp [hp]

@[deprecated (since := "2024-08-19")] alias nthLe_cons := getElem_cons
@[deprecated (since := "2024-08-19")] alias dropWhile_nthLe_zero_not := dropWhile_get_zero_not

variable {p} {l : List α}

@[simp]
theorem dropWhile_eq_nil_iff : dropWhile p l = [] ↔ ∀ x ∈ l, p x := by
  induction' l with x xs IH
  · simp [dropWhile]
  · by_cases hp : p x <;> simp [hp, IH]

@[simp]
theorem takeWhile_eq_self_iff : takeWhile p l = l ↔ ∀ x ∈ l, p x := by
  induction' l with x xs IH
  · simp
  · by_cases hp : p x <;> simp [hp, IH]

@[simp]
theorem takeWhile_eq_nil_iff : takeWhile p l = [] ↔ ∀ hl : 0 < l.length, ¬p (l.get ⟨0, hl⟩) := by
  induction' l with x xs IH
  · simp only [takeWhile_nil, Bool.not_eq_true, true_iff]
    intro h
    simp at h
  · by_cases hp : p x <;> simp [hp, IH]

theorem mem_takeWhile_imp {x : α} (hx : x ∈ takeWhile p l) : p x := by
  induction l with simp [takeWhile] at hx
  | cons hd tl IH =>
    cases hp : p hd
    · simp [hp] at hx
    · rw [hp, mem_cons] at hx
      rcases hx with (rfl | hx)
      · exact hp
      · exact IH hx

theorem takeWhile_takeWhile (p q : α → Bool) (l : List α) :
    takeWhile p (takeWhile q l) = takeWhile (fun a => p a ∧ q a) l := by
  induction' l with hd tl IH
  · simp
  · by_cases hp : p hd <;> by_cases hq : q hd <;> simp [takeWhile, hp, hq, IH]

theorem takeWhile_idem : takeWhile p (takeWhile p l) = takeWhile p l := by
  simp_rw [takeWhile_takeWhile, and_self_iff, Bool.decide_coe]

variable (p) (l)

lemma find?_eq_head?_dropWhile_not :
    l.find? p = (l.dropWhile (fun x ↦ ! (p x))).head? := by
  induction l
  case nil => simp
  case cons head tail hi =>
    set ph := p head with phh
    rcases ph with rfl | rfl
    · have phh' : ¬(p head = true) := by simp [phh.symm]
      rw [find?_cons_of_neg _ phh', dropWhile_cons_of_pos]
      · exact hi
      · simpa using phh
    · rw [find?_cons_of_pos _ phh.symm, dropWhile_cons_of_neg]
      · simp
      · simpa using phh

lemma find?_not_eq_head?_dropWhile :
    l.find? (fun x ↦ ! (p x)) = (l.dropWhile p).head? := by
  convert l.find?_eq_head?_dropWhile_not ?_
  simp

variable {p} {l}

lemma find?_eq_head_dropWhile_not (h : ∃ x ∈ l, p x) :
    l.find? p = some ((l.dropWhile (fun x ↦ ! (p x))).head (by simpa using h)) := by
  rw [l.find?_eq_head?_dropWhile_not p, ← head_eq_iff_head?_eq_some]

lemma find?_not_eq_head_dropWhile (h : ∃ x ∈ l, ¬p x) :
    l.find? (fun x ↦ ! (p x)) = some ((l.dropWhile p).head (by simpa using h)) := by
  convert l.find?_eq_head_dropWhile_not ?_
  · simp
  · simpa using h

end Filter

/-! ### erasep -/

section eraseP

variable {p : α → Bool}

@[simp]
theorem length_eraseP_add_one {l : List α} {a} (al : a ∈ l) (pa : p a) :
    (l.eraseP p).length + 1 = l.length := by
  let ⟨_, l₁, l₂, _, _, h₁, h₂⟩ := exists_of_eraseP al pa
  rw [h₂, h₁, length_append, length_append]
  rfl

end eraseP

/-! ### erase -/

section Erase

variable [DecidableEq α]

@[simp] theorem length_erase_add_one {a : α} {l : List α} (h : a ∈ l) :
    (l.erase a).length + 1 = l.length := by
  rw [erase_eq_eraseP, length_eraseP_add_one h (decide_eq_true rfl)]

theorem map_erase [DecidableEq β] {f : α → β} (finj : Injective f) {a : α} (l : List α) :
    map f (l.erase a) = (map f l).erase (f a) := by
  have this : (a == ·) = (f a == f ·) := by ext b; simp [beq_eq_decide, finj.eq_iff]
  rw [erase_eq_eraseP, erase_eq_eraseP, eraseP_map, this]; rfl

theorem map_foldl_erase [DecidableEq β] {f : α → β} (finj : Injective f) {l₁ l₂ : List α} :
    map f (foldl List.erase l₁ l₂) = foldl (fun l a => l.erase (f a)) (map f l₁) l₂ := by
  induction l₂ generalizing l₁ <;> [rfl; simp only [foldl_cons, map_erase finj, *]]

theorem erase_getElem [DecidableEq ι] {l : List ι} {i : ℕ} (hi : i < l.length) :
    Perm (l.erase l[i]) (l.eraseIdx i) := by
  induction l generalizing i with
  | nil => simp
  | cons a l IH =>
    cases i with
    | zero => simp
    | succ i =>
      have hi' : i < l.length := by simpa using hi
      if ha : a = l[i] then
        simpa [ha] using .trans (perm_cons_erase (getElem_mem _)) (.cons _ (IH hi'))
      else
        simpa [ha] using IH hi'

@[deprecated erase_getElem (since := "2024-08-03")]
theorem erase_get [DecidableEq ι] {l : List ι} (i : Fin l.length) :
    Perm (l.erase (l.get i)) (l.eraseIdx ↑i) :=
  erase_getElem i.isLt

theorem length_eraseIdx_add_one {l : List ι} {i : ℕ} (h : i < l.length) :
    (l.eraseIdx i).length + 1 = l.length := calc
  (l.eraseIdx i).length + 1
  _ = (l.take i ++ l.drop (i + 1)).length + 1         := by rw [eraseIdx_eq_take_drop_succ]
  _ = (l.take i).length + (l.drop (i + 1)).length + 1 := by rw [length_append]
  _ = i + (l.drop (i + 1)).length + 1                 := by rw [length_take_of_le (le_of_lt h)]
  _ = i + (l.length - (i + 1)) + 1                    := by rw [length_drop]
  _ = (i + 1) + (l.length - (i + 1))                  := by omega
  _ = l.length                                        := Nat.add_sub_cancel' (succ_le_of_lt h)


end Erase

/-! ### diff -/

section Diff

variable [DecidableEq α]

@[simp]
theorem map_diff [DecidableEq β] {f : α → β} (finj : Injective f) {l₁ l₂ : List α} :
    map f (l₁.diff l₂) = (map f l₁).diff (map f l₂) := by
  simp only [diff_eq_foldl, foldl_map, map_foldl_erase finj]

theorem erase_diff_erase_sublist_of_sublist {a : α} :
    ∀ {l₁ l₂ : List α}, l₁ <+ l₂ → (l₂.erase a).diff (l₁.erase a) <+ l₂.diff l₁
  | [], _, _ => erase_sublist _ _
  | b :: l₁, l₂, h =>
    if heq : b = a then by simp only [heq, erase_cons_head, diff_cons]; rfl
    else by
      simp only [erase_cons_head b l₁, erase_cons_tail (not_beq_of_ne heq),
        diff_cons ((List.erase l₂ a)) (List.erase l₁ a) b, diff_cons l₂ l₁ b, erase_comm a b l₂]
      have h' := h.erase b
      rw [erase_cons_head] at h'
      exact @erase_diff_erase_sublist_of_sublist _ l₁ (l₂.erase b) h'

end Diff

section Choose

variable (p : α → Prop) [DecidablePred p] (l : List α)

theorem choose_spec (hp : ∃ a, a ∈ l ∧ p a) : choose p l hp ∈ l ∧ p (choose p l hp) :=
  (chooseX p l hp).property

theorem choose_mem (hp : ∃ a, a ∈ l ∧ p a) : choose p l hp ∈ l :=
  (choose_spec _ _ _).1

theorem choose_property (hp : ∃ a, a ∈ l ∧ p a) : p (choose p l hp) :=
  (choose_spec _ _ _).2

end Choose

/-! ### Forall -/

section Forall

variable {p q : α → Prop} {l : List α}

@[simp]
theorem forall_cons (p : α → Prop) (x : α) : ∀ l : List α, Forall p (x :: l) ↔ p x ∧ Forall p l
  | [] => (and_iff_left_of_imp fun _ ↦ trivial).symm
  | _ :: _ => Iff.rfl

theorem forall_iff_forall_mem : ∀ {l : List α}, Forall p l ↔ ∀ x ∈ l, p x
  | [] => (iff_true_intro <| forall_mem_nil _).symm
  | x :: l => by rw [forall_mem_cons, forall_cons, forall_iff_forall_mem]

theorem Forall.imp (h : ∀ x, p x → q x) : ∀ {l : List α}, Forall p l → Forall q l
  | [] => id
  | x :: l => by
    simp only [forall_cons, and_imp]
    rw [← and_imp]
    exact And.imp (h x) (Forall.imp h)

@[simp]
theorem forall_map_iff {p : β → Prop} (f : α → β) : Forall p (l.map f) ↔ Forall (p ∘ f) l := by
  induction l <;> simp [*]

instance (p : α → Prop) [DecidablePred p] : DecidablePred (Forall p) := fun _ =>
  decidable_of_iff' _ forall_iff_forall_mem

end Forall

/-! ### Miscellaneous lemmas -/

theorem get_attach (L : List α) (i) :
    (L.attach.get i).1 = L.get ⟨i, length_attach (L := L) ▸ i.2⟩ := by simp

theorem dropSlice_eq (xs : List α) (n m : ℕ) : dropSlice n m xs = xs.take n ++ xs.drop (n + m) := by
  induction n generalizing xs
  · cases xs <;> simp [dropSlice]
  · cases xs <;> simp [dropSlice, *, Nat.succ_add]

@[simp]
theorem length_dropSlice (i j : ℕ) (xs : List α) :
    (List.dropSlice i j xs).length = xs.length - min j (xs.length - i) := by
  induction xs generalizing i j with
  | nil => simp
  | cons x xs xs_ih =>
    cases i <;> simp only [List.dropSlice]
    · cases j with
      | zero => simp
      | succ n => simp_all [xs_ih]; omega
    · simp [xs_ih]; omega

theorem length_dropSlice_lt (i j : ℕ) (hj : 0 < j) (xs : List α) (hi : i < xs.length) :
    (List.dropSlice i j xs).length < xs.length := by
  simp; omega

set_option linter.deprecated false in
@[deprecated "No deprecation message was provided." (since := "2024-07-25")]
theorem sizeOf_dropSlice_lt [SizeOf α] (i j : ℕ) (hj : 0 < j) (xs : List α) (hi : i < xs.length) :
    SizeOf.sizeOf (List.dropSlice i j xs) < SizeOf.sizeOf xs := by
  induction xs generalizing i j hj with
  | nil => cases hi
  | cons x xs xs_ih =>
    cases i <;> simp only [List.dropSlice]
    · cases j with
      | zero => contradiction
      | succ n =>
        dsimp only [drop]; apply lt_of_le_of_lt (drop_sizeOf_le xs n)
        simp only [cons.sizeOf_spec]; omega
    · simp only [cons.sizeOf_spec, Nat.add_lt_add_iff_left]
      apply xs_ih _ j hj
      apply lt_of_succ_lt_succ hi

section Disjoint

/-- The images of disjoint lists under a partially defined map are disjoint -/
theorem disjoint_pmap {p : α → Prop} {f : ∀ a : α, p a → β} {s t : List α}
    (hs : ∀ a ∈ s, p a) (ht : ∀ a ∈ t, p a)
    (hf : ∀ (a a' : α) (ha : p a) (ha' : p a'), f a ha = f a' ha' → a = a')
    (h : Disjoint s t) :
    Disjoint (s.pmap f hs) (t.pmap f ht) := by
  simp only [Disjoint, mem_pmap]
  rintro b ⟨a, ha, rfl⟩ ⟨a', ha', ha''⟩
  apply h ha
  rwa [hf a a' (hs a ha) (ht a' ha') ha''.symm]

/-- The images of disjoint lists under an injective map are disjoint -/
theorem disjoint_map {f : α → β} {s t : List α} (hf : Function.Injective f)
    (h : Disjoint s t) : Disjoint (s.map f) (t.map f) := by
  rw [← pmap_eq_map _ _ _ (fun _ _ ↦ trivial), ← pmap_eq_map _ _ _ (fun _ _ ↦ trivial)]
  exact disjoint_pmap _ _ (fun _ _ _ _ h' ↦ hf h') h

alias Disjoint.map := disjoint_map

theorem Disjoint.of_map {f : α → β} {s t : List α} (h : Disjoint (s.map f) (t.map f)) :
    Disjoint s t := fun _a has hat ↦
  h (mem_map_of_mem f has) (mem_map_of_mem f hat)

theorem Disjoint.map_iff {f : α → β} {s t : List α} (hf : Function.Injective f) :
    Disjoint (s.map f) (t.map f) ↔ Disjoint s t :=
  ⟨fun h ↦ h.of_map, fun h ↦ h.map hf⟩

theorem Perm.disjoint_left {l₁ l₂ l : List α} (p : List.Perm l₁ l₂) :
    Disjoint l₁ l ↔ Disjoint l₂ l := by
  simp_rw [List.disjoint_left, p.mem_iff]

theorem Perm.disjoint_right {l₁ l₂ l : List α} (p : List.Perm l₁ l₂) :
    Disjoint l l₁ ↔ Disjoint l l₂ := by
  simp_rw [List.disjoint_right, p.mem_iff]

@[simp]
theorem disjoint_reverse_left {l₁ l₂ : List α} : Disjoint l₁.reverse l₂ ↔ Disjoint l₁ l₂ :=
  reverse_perm _ |>.disjoint_left

@[simp]
theorem disjoint_reverse_right {l₁ l₂ : List α} : Disjoint l₁ l₂.reverse ↔ Disjoint l₁ l₂ :=
  reverse_perm _ |>.disjoint_right

end Disjoint

section lookup
variable [BEq α] [LawfulBEq α]

lemma lookup_graph (f : α → β) {a : α} {as : List α} (h : a ∈ as) :
    lookup a (as.map fun x => (x, f x)) = some (f a) := by
  induction' as with a' as ih
  · exact (List.not_mem_nil _ h).elim
  · by_cases ha : a = a'
    · simp [ha, lookup_cons]
    · simpa [lookup_cons, beq_false_of_ne ha] using ih (List.mem_of_ne_of_mem ha h)

end lookup

end List

set_option linter.style.longFile 2200<|MERGE_RESOLUTION|>--- conflicted
+++ resolved
@@ -673,13 +673,6 @@
   The ported versions of the earlier proofs are given in comments.
 -/
 
-<<<<<<< HEAD
-=======
--- indexOf_cons_eq _ rfl
-@[simp]
-theorem indexOf_cons_self {a : α} {l : List α} : indexOf a (a :: l) = 0 := by
-  rw [indexOf, findIdx_cons, beq_self_eq_true, cond]
->>>>>>> 8ec167c6
 
 -- fun e => if_pos e
 theorem indexOf_cons_eq {a b : α} (l : List α) : b = a → indexOf a (b :: l) = 0
@@ -718,11 +711,6 @@
 theorem indexOf_lt_length_iff {a} {l : List α} : indexOf a l < length l ↔ a ∈ l :=
   ⟨fun h => Decidable.byContradiction fun al => Nat.ne_of_lt h <| indexOf_eq_length_iff.2 al,
    fun al => (lt_of_le_of_ne indexOf_le_length) fun h => indexOf_eq_length_iff.1 h al⟩
-<<<<<<< HEAD
-=======
-
-@[deprecated (since := "2025-01-22")] alias indexOf_lt_length := indexOf_lt_length_iff
->>>>>>> 8ec167c6
 
 theorem indexOf_append_of_mem {a : α} (h : a ∈ l₁) : indexOf a (l₁ ++ l₂) = indexOf a l₁ := by
   induction' l₁ with d₁ t₁ ih
