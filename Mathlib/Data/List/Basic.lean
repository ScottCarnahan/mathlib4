--- conflicted
+++ resolved
@@ -1007,11 +1007,7 @@
   | cons x xs =>
   simp only [List.cons_append]
   congr
-<<<<<<< HEAD
-  dsimp only [←List.cons_append]
-=======
   dsimp only [← List.cons_append]
->>>>>>> 9ebc6242
   suffices ∀ (ys init : List α) (hinit : init = ys) (last : α) (hlast : last = b),
       (cons_append a init last
         (bidirectionalRec nil singleton cons_append init)) =
