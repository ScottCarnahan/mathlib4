--- conflicted
+++ resolved
@@ -35,90 +35,21 @@
     l₁.flatMap f <+ l₂.flatMap f :=
   (h.map f).flatten
 
-<<<<<<< HEAD
-set_option linter.deprecated false in
-/-- See `List.length_flatten` for the corresponding statement using `List.sum`. -/
-@[deprecated length_flatten (since := "2024-10-17")]
-lemma length_flatten' (L : List (List α)) : length (flatten L) = Nat.sum (map length L) := by
-  induction L <;> [rfl; simp only [*, flatten, map, Nat.sum_cons, length_append]]
-
-@[deprecated (since := "2024-10-25")] alias length_join' := length_flatten'
-
-set_option linter.deprecated false in
-/-- See `List.countP_flatten` for the corresponding statement using `List.sum`. -/
-@[deprecated countP_flatten (since := "2024-10-17")]
-lemma countP_flatten' (p : α → Bool) :
-    ∀ L : List (List α), countP p L.flatten = Nat.sum (L.map (countP p))
-  | [] => rfl
-  | a :: l => by rw [flatten, countP_append, map_cons, Nat.sum_cons, countP_flatten' _ l]
-
-@[deprecated (since := "2024-10-25")] alias countP_join' := countP_flatten'
-
-set_option linter.deprecated false in
-/-- See `List.count_flatten` for the corresponding statement using `List.sum`. -/
-@[deprecated count_flatten (since := "2024-10-17")]
-lemma count_flatten' [BEq α] (L : List (List α)) (a : α) :
-    L.flatten.count a = Nat.sum (L.map (count a)) := countP_flatten' _ _
-
-@[deprecated (since := "2024-10-25")] alias count_join' := count_flatten'
-
-set_option linter.deprecated false in
-/-- See `List.length_flatMap` for the corresponding statement using `List.sum`. -/
-@[deprecated "Use `List.length_flatMap`." (since := "2024-10-17")]
-lemma length_flatMap' (l : List α) (f : α → List β) :
-    length (l.flatMap f) = Nat.sum (map (length ∘ f) l) := by
-  rw [List.flatMap, length_flatten', map_map]
-
-@[deprecated (since := "2024-10-16")] alias length_bind' := length_flatMap'
-
-set_option linter.deprecated false in
-/-- See `List.countP_flatMap` for the corresponding statement using `List.sum`. -/
-@[deprecated "Use `List.countP_flatMap`." (since := "2024-10-17")]
-lemma countP_flatMap' (p : β → Bool) (l : List α) (f : α → List β) :
-    countP p (l.flatMap f) = Nat.sum (map (countP p ∘ f) l) := by
-  rw [List.flatMap, countP_flatten', map_map]
-
-@[deprecated (since := "2024-10-16")] alias countP_bind' := countP_flatMap'
-
-set_option linter.deprecated false in
-/-- See `List.count_flatMap` for the corresponding statement using `List.sum`. -/
-@[deprecated "Use `List.count_flatMap`." (since := "2024-10-17")]
-lemma count_flatMap' [BEq β] (l : List α) (f : α → List β) (x : β) :
-    count x (l.flatMap f) = Nat.sum (map (count x ∘ f) l) := countP_flatMap' _ _ _
-
-@[deprecated (since := "2024-10-16")] alias count_bind' := count_flatMap'
-=======
 @[deprecated (since := "2024-10-25")] alias length_join' := length_flatten
 @[deprecated (since := "2024-10-25")] alias countP_join' := countP_flatten
 @[deprecated (since := "2024-10-25")] alias count_join' := count_flatten
->>>>>>> a0dbca20
 
 /-- Taking only the first `i+1` elements in a list, and then dropping the first `i` ones, one is
 left with a list of length `1` made of the `i`-th element of the original list. -/
 theorem drop_take_succ_eq_cons_getElem (L : List α) (i : Nat) (h : i < L.length) :
     (L.take (i + 1)).drop i = [L[i]] := by
-<<<<<<< HEAD
-  induction' L with head tail ih generalizing i
-  · exact (Nat.not_succ_le_zero i h).elim
-  rcases i with _ | i
-  · simp
-  · simpa using ih _ (by simpa using h)
-
-theorem flatten_drop_length_sub_one {L : List (List α)} (h : L ≠ []) :
-    (L.drop (L.length - 1)).flatten = L.getLast h := by
-  induction L using List.reverseRecOn
-  · cases h rfl
-  · simp
-
-@[deprecated (since := "2024-10-15")] alias join_drop_length_sub_one := flatten_drop_length_sub_one
-=======
   induction L generalizing i with
   | nil => exact (Nat.not_succ_le_zero i h).elim
   | cons head tail ih =>
     rcases i with _ | i
     · simp
     · simpa using ih _ (by simpa using h)
->>>>>>> a0dbca20
+
 
 /-- We can rebracket `x ++ (l₁ ++ x) ++ (l₂ ++ x) ++ ... ++ (lₙ ++ x)` to
 `(x ++ l₁) ++ (x ++ l₂) ++ ... ++ (x ++ lₙ) ++ x` where `L = [l₁, l₂, ..., lₙ]`. -/
