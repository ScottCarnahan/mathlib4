--- conflicted
+++ resolved
@@ -4,11 +4,7 @@
 Authors: Jannis Limperg
 -/
 import Mathlib.Data.List.OfFn
-<<<<<<< HEAD
-import Mathlib.Data.List.Zip
-=======
 import Mathlib.Data.List.Basic
->>>>>>> d0df76bd
 
 /-!
 # Lemmas about List.*Idx functions.
@@ -28,31 +24,6 @@
 
 section MapIdx
 
-<<<<<<< HEAD
-@[simp]
-theorem mapIdx_nil {α β} (f : ℕ → α → β) : mapIdx f [] = [] :=
-  rfl
-
-
-theorem list_reverse_induction (p : List α → Prop) (base : p [])
-    (ind : ∀ (l : List α) (e : α), p l → p (l ++ [e])) : (∀ (l : List α), p l) := by
-  let q := fun l ↦ p (reverse l)
-  have pq : ∀ l, p (reverse l) → q l := by simp only [q, reverse_reverse]; intro; exact id
-  have qp : ∀ l, q (reverse l) → p l := by simp only [q, reverse_reverse]; intro; exact id
-  intro l
-  apply qp
-  generalize (reverse l) = l
-  induction' l with head tail ih
-  · apply pq; simp only [reverse_nil, base]
-  · apply pq; simp only [reverse_cons]; apply ind; apply qp; rw [reverse_reverse]; exact ih
-
-theorem mapIdxGo_append : ∀ (f : ℕ → α → β) (l₁ l₂ : List α) (arr : Array β),
-    mapIdx.go f (l₁ ++ l₂) arr = mapIdx.go f l₂ (List.toArray (mapIdx.go f l₁ arr)) := by
-  intros f l₁ l₂ arr
-  generalize e : (l₁ ++ l₂).length = len
-  revert l₁ l₂ arr
-  induction' len with len ih <;> intros l₁ l₂ arr h
-=======
 theorem list_reverse_induction (p : List α → Prop) (base : p [])
     (ind : ∀ (l : List α) (e : α), p l → p (l ++ [e])) : (∀ (l : List α), p l) := by
   let q := fun l ↦ p (reverse l)
@@ -114,200 +85,6 @@
   induction l generalizing f with
   | nil => simp
   | cons _ _ IH => simp [IH]
-
-section deprecated
-
-/-- Lean3 `map_with_index` helper function -/
-@[deprecated (since := "2024-08-15")]
-protected def oldMapIdxCore (f : ℕ → α → β) : ℕ → List α → List β
-  | _, []      => []
-  | k, a :: as => f k a :: List.oldMapIdxCore f (k + 1) as
-
-set_option linter.deprecated false in
-/-- Given a function `f : ℕ → α → β` and `as : List α`, `as = [a₀, a₁, ...]`, returns the list
-`[f 0 a₀, f 1 a₁, ...]`. -/
-@[deprecated (since := "2024-08-15")]
-protected def oldMapIdx (f : ℕ → α → β) (as : List α) : List β :=
-  List.oldMapIdxCore f 0 as
-
-set_option linter.deprecated false in
-@[deprecated (since := "2024-08-15")]
-protected theorem oldMapIdxCore_eq (l : List α) (f : ℕ → α → β) (n : ℕ) :
-    l.oldMapIdxCore f n = l.oldMapIdx fun i a ↦ f (i + n) a := by
-  induction' l with hd tl hl generalizing f n
-  · rfl
-  · rw [List.oldMapIdx]
-    simp only [List.oldMapIdxCore, hl, Nat.add_left_comm, Nat.add_comm, Nat.add_zero]
-
-set_option linter.deprecated false in
-@[deprecated (since := "2024-08-15")]
-protected theorem oldMapIdxCore_append : ∀ (f : ℕ → α → β) (n : ℕ) (l₁ l₂ : List α),
-    List.oldMapIdxCore f n (l₁ ++ l₂) =
-    List.oldMapIdxCore f n l₁ ++ List.oldMapIdxCore f (n + l₁.length) l₂ := by
-  intros f n l₁ l₂
-  generalize e : (l₁ ++ l₂).length = len
-  revert n l₁ l₂
-  induction' len with len ih <;> intros n l₁ l₂ h
->>>>>>> d0df76bd
-  · have l₁_nil : l₁ = [] := by
-      cases l₁
-      · rfl
-      · contradiction
-    have l₂_nil : l₂ = [] := by
-      cases l₂
-      · rfl
-      · rw [List.length_append] at h; contradiction
-<<<<<<< HEAD
-    rw [l₁_nil, l₂_nil]; simp only [mapIdx.go, Array.toList_eq, Array.toArray_data]
-  · cases' l₁ with head tail <;> simp only [mapIdx.go]
-    · simp only [nil_append, Array.toList_eq, Array.toArray_data]
-    · simp only [List.append_eq]
-      rw [ih]
-      · simp only [cons_append, length_cons, length_append, Nat.succ.injEq] at h
-        simp only [length_append, h]
-
-theorem mapIdxGo_length : ∀ (f : ℕ → α → β) (l : List α) (arr : Array β),
-    length (mapIdx.go f l arr) = length l + arr.size := by
-  intro f l
-  induction' l with head tail ih
-  · intro; simp only [mapIdx.go, Array.toList_eq, length_nil, Nat.zero_add]
-  · intro; simp only [mapIdx.go]; rw [ih]; simp only [Array.size_push, length_cons]
-    simp only [Nat.add_succ, Fin.add_zero, Nat.add_comm]
-
-theorem mapIdx_append_one : ∀ (f : ℕ → α → β) (l : List α) (e : α),
-    mapIdx f (l ++ [e]) = mapIdx f l ++ [f l.length e] := by
-  intros f l e
-  unfold mapIdx
-  rw [mapIdxGo_append f l [e]]
-  simp only [mapIdx.go, Array.size_toArray, mapIdxGo_length, length_nil, Nat.add_zero,
-    Array.toList_eq, Array.push_data, Array.data_toArray]
-
-@[local simp]
-theorem map_enumFrom_eq_zipWith : ∀ (l : List α) (n : ℕ) (f : ℕ → α → β),
-    map (uncurry f) (enumFrom n l) = zipWith (fun i ↦ f (i + n)) (range (length l)) l := by
-  intro l
-  generalize e : l.length = len
-  revert l
-  induction' len with len ih <;> intros l e n f
-  · have : l = [] := by
-      cases l
-      · rfl
-      · contradiction
-    rw [this]; rfl
-  · cases' l with head tail
-    · contradiction
-    · simp only [map, uncurry_apply_pair, range_succ_eq_map, zipWith, Nat.zero_add,
-        zipWith_map_left]
-      rw [ih]
-      · suffices (fun i ↦ f (i + (n + 1))) = ((fun i ↦ f (i + n)) ∘ Nat.succ) by
-          rw [this]
-          rfl
-        funext n' a
-        simp only [comp, Nat.add_assoc, Nat.add_comm, Nat.add_succ]
-      simp only [length_cons, Nat.succ.injEq] at e; exact e
-
-theorem length_mapIdx_go (f : ℕ → α → β) : ∀ (l : List α) (arr : Array β),
-    (mapIdx.go f l arr).length = l.length + arr.size
-  | [], _ => by simp [mapIdx.go]
-  | a :: l, _ => by
-    simp only [mapIdx.go, length_cons]
-    rw [length_mapIdx_go]
-    simp
-    omega
-
-@[simp] theorem length_mapIdx (l : List α) (f : ℕ → α → β) : (l.mapIdx f).length = l.length := by
-  simp [mapIdx, length_mapIdx_go]
-
-theorem getElem?_mapIdx_go (f : ℕ → α → β) : ∀ (l : List α) (arr : Array β) (i : ℕ),
-    (mapIdx.go f l arr)[i]? =
-      if h : i < arr.size then some arr[i] else Option.map (f i) l[i - arr.size]?
-  | [], arr, i => by
-    simp [mapIdx.go, getElem?_eq, Array.getElem_eq_data_getElem]
-  | a :: l, arr, i => by
-    rw [mapIdx.go, getElem?_mapIdx_go]
-    simp only [Array.size_push]
-    split <;> split
-    · simp only [Option.some.injEq]
-      rw [Array.getElem_eq_data_getElem]
-      simp only [Array.push_data]
-      rw [getElem_append_left, Array.getElem_eq_data_getElem]
-    · have : i = arr.size := by omega
-      simp_all
-    · omega
-    · have : i - arr.size = i - (arr.size + 1) + 1 := by omega
-      simp_all
-
-@[simp] theorem getElem?_mapIdx (l : List α) (f : ℕ → α → β) (i : ℕ) :
-    (l.mapIdx f)[i]? = Option.map (f i) l[i]? := by
-  simp [mapIdx, getElem?_mapIdx_go]
-
-theorem mapIdx_eq_enum_map (l : List α) (f : ℕ → α → β) :
-    l.mapIdx f = l.enum.map (Function.uncurry f) := by
-  ext1 i
-  simp only [getElem?_mapIdx, Option.map, getElem?_map, getElem?_enum]
-  split <;> simp
-
-@[simp]
-theorem mapIdx_cons (l : List α) (f : ℕ → α → β) (a : α) :
-    mapIdx f (a :: l) = f 0 a :: mapIdx (fun i ↦ f (i + 1)) l := by
-  simp [mapIdx_eq_enum_map, enum_eq_zip_range, map_uncurry_zip_eq_zipWith,
-    range_succ_eq_map, zipWith_map_left]
-
-theorem mapIdx_append (K L : List α) (f : ℕ → α → β) :
-    (K ++ L).mapIdx f = K.mapIdx f ++ L.mapIdx fun i a ↦ f (i + K.length) a := by
-  induction' K with a J IH generalizing f
-  · rfl
-  · simp [IH fun i ↦ f (i + 1), Nat.add_assoc]
-
-@[simp]
-theorem mapIdx_eq_nil {f : ℕ → α → β} {l : List α} : List.mapIdx f l = [] ↔ l = [] := by
-  rw [List.mapIdx_eq_enum_map, List.map_eq_nil, List.enum_eq_nil]
-
-theorem get_mapIdx (l : List α) (f : ℕ → α → β) (i : ℕ) (h : i < l.length)
-    (h' : i < (l.mapIdx f).length := h.trans_le (l.length_mapIdx f).ge) :
-    (l.mapIdx f).get ⟨i, h'⟩ = f i (l.get ⟨i, h⟩) := by
-  simp [mapIdx_eq_enum_map, enum_eq_zip_range]
-
-@[deprecated (since := "2024-08-19")] alias nthLe_mapIdx := get_mapIdx
-
-theorem mapIdx_eq_ofFn (l : List α) (f : ℕ → α → β) :
-    l.mapIdx f = ofFn fun i : Fin l.length ↦ f (i : ℕ) (l.get i) := by
-  induction l generalizing f with
-  | nil => simp
-  | cons _ _ IH => simp [IH]
-=======
-    simp only [l₁_nil, l₂_nil]; rfl
-  · cases' l₁ with head tail
-    · rfl
-    · simp only [List.oldMapIdxCore, List.append_eq, length_cons, cons_append,cons.injEq, true_and]
-      suffices n + Nat.succ (length tail) = n + 1 + tail.length by
-        rw [this]
-        apply ih (n + 1) _ _ _
-        simp only [cons_append, length_cons, length_append, Nat.succ.injEq] at h
-        simp only [length_append, h]
-      rw [Nat.add_assoc]; simp only [Nat.add_comm]
-
-set_option linter.deprecated false in
-@[deprecated (since := "2024-08-15")]
-protected theorem oldMapIdx_append : ∀ (f : ℕ → α → β) (l : List α) (e : α),
-    List.oldMapIdx f (l ++ [e]) = List.oldMapIdx f l ++ [f l.length e] := by
-  intros f l e
-  unfold List.oldMapIdx
-  rw [List.oldMapIdxCore_append f 0 l [e]]
-  simp only [Nat.zero_add]; rfl
-
-set_option linter.deprecated false in
-@[deprecated (since := "2024-08-15")]
-protected theorem new_def_eq_old_def :
-    ∀ (f : ℕ → α → β) (l : List α), l.mapIdx f = List.oldMapIdx f l := by
-  intro f
-  apply list_reverse_induction
-  · rfl
-  · intro l e h
-    rw [List.oldMapIdx_append, mapIdx_append_one, h]
-
-end deprecated
->>>>>>> d0df76bd
 
 section deprecated
 
