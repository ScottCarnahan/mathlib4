--- conflicted
+++ resolved
@@ -38,11 +38,6 @@
 theorem lex_cons_iff {r : α → α → Prop} [IsIrrefl α r] {a l₁ l₂} :
     Lex r (a :: l₁) (a :: l₂) ↔ Lex r l₁ l₂ :=
   ⟨fun h => by obtain - | h | h := h; exacts [(irrefl_of r a h).elim, h], Lex.cons⟩
-<<<<<<< HEAD
-
-@[deprecated (since := "2025-03-14")] alias Lex.cons_iff := lex_cons_iff
-=======
->>>>>>> fcd2d3d5
 
 @[deprecated (since := "2024-12-21")] alias not_nil_right := not_lex_nil
 
