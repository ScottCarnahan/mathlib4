/-
Copyright (c) 2019 Johan Commelin. All rights reserved.
Released under Apache 2.0 license as described in the file LICENSE.
Authors: Johan Commelin
-/
import Mathlib.Data.List.Nodup

/-!
# Antidiagonals in ℕ × ℕ as lists

This file defines the antidiagonals of ℕ × ℕ as lists: the `n`-th antidiagonal is the list of
pairs `(i, j)` such that `i + j = n`. This is useful for polynomial multiplication and more
generally for sums going from `0` to `n`.

## Notes

Files `Data.Multiset.NatAntidiagonal` and `Data.Finset.NatAntidiagonal` successively turn the
`List` definition we have here into `Multiset` and `Finset`.
-/


open List Function Nat

namespace List

namespace Nat

/-- The antidiagonal of a natural number `n` is the list of pairs `(i, j)` such that `i + j = n`. -/
def antidiagonal (n : ℕ) : List (ℕ × ℕ) :=
  (range (n + 1)).map fun i ↦ (i, n - i)

/-- A pair (i, j) is contained in the antidiagonal of `n` if and only if `i + j = n`. -/
@[simp]
theorem mem_antidiagonal {n : ℕ} {x : ℕ × ℕ} : x ∈ antidiagonal n ↔ x.1 + x.2 = n := by
  rw [antidiagonal, mem_map]; constructor
  · rintro ⟨i, hi, rfl⟩
    rw [mem_range, Nat.lt_succ_iff] at hi
    exact Nat.add_sub_cancel' hi
  · rintro rfl
    refine ⟨x.fst, ?_, ?_⟩
    · rw [mem_range]
      omega
    · exact Prod.ext rfl (by simp only [Nat.add_sub_cancel_left])

/-- The length of the antidiagonal of `n` is `n + 1`. -/
@[simp]
theorem length_antidiagonal (n : ℕ) : (antidiagonal n).length = n + 1 := by
  rw [antidiagonal, length_map, length_range]

/-- The antidiagonal of `0` is the list `[(0, 0)]` -/
@[simp]
theorem antidiagonal_zero : antidiagonal 0 = [(0, 0)] :=
  rfl

/-- The antidiagonal of `n` does not contain duplicate entries. -/
theorem nodup_antidiagonal (n : ℕ) : Nodup (antidiagonal n) :=
  (nodup_range _).map ((@LeftInverse.injective ℕ (ℕ × ℕ) Prod.fst fun i ↦ (i, n - i)) fun _ ↦ rfl)

@[simp]
theorem antidiagonal_succ {n : ℕ} :
    antidiagonal (n + 1) = (0, n + 1) :: (antidiagonal n).map (Prod.map Nat.succ id) := by
  simp only [antidiagonal, range_succ_eq_map, map_cons, Nat.add_succ_sub_one,
<<<<<<< HEAD
    Nat.add_zero, id, eq_self_iff_true, Nat.sub_zero, map_map, Prod.map_mk]
=======
    Nat.add_zero, id, eq_self_iff_true, Nat.sub_zero, map_map, Prod.map_apply]
>>>>>>> d0df76bd
  apply congr rfl (congr rfl _)
  ext; simp

theorem antidiagonal_succ' {n : ℕ} :
    antidiagonal (n + 1) = (antidiagonal n).map (Prod.map id Nat.succ) ++ [(n + 1, 0)] := by
  simp only [antidiagonal, range_succ, Nat.add_sub_cancel_left, map_append, append_assoc,
    Nat.sub_self, singleton_append, map_map, map]
  congr 1
  apply map_congr_left
  simp +contextual [le_of_lt, Nat.sub_add_comm]

theorem antidiagonal_succ_succ' {n : ℕ} :
    antidiagonal (n + 2) =
      (0, n + 2) :: (antidiagonal n).map (Prod.map Nat.succ Nat.succ) ++ [(n + 2, 0)] := by
  rw [antidiagonal_succ']
  simp only [antidiagonal_succ, map_cons, Prod.map_apply, id_eq, map_map, cons_append, cons.injEq,
    append_cancel_right_eq, true_and]
  ext
  simp

theorem map_swap_antidiagonal {n : ℕ} :
    (antidiagonal n).map Prod.swap = (antidiagonal n).reverse := by
  rw [antidiagonal, map_map, ← List.map_reverse, range_eq_range', reverse_range', ←
    range_eq_range', map_map]
  apply map_congr_left
  simp +contextual [Nat.sub_sub_self, Nat.lt_succ_iff]

end Nat

end List<|MERGE_RESOLUTION|>--- conflicted
+++ resolved
@@ -60,11 +60,7 @@
 theorem antidiagonal_succ {n : ℕ} :
     antidiagonal (n + 1) = (0, n + 1) :: (antidiagonal n).map (Prod.map Nat.succ id) := by
   simp only [antidiagonal, range_succ_eq_map, map_cons, Nat.add_succ_sub_one,
-<<<<<<< HEAD
-    Nat.add_zero, id, eq_self_iff_true, Nat.sub_zero, map_map, Prod.map_mk]
-=======
     Nat.add_zero, id, eq_self_iff_true, Nat.sub_zero, map_map, Prod.map_apply]
->>>>>>> d0df76bd
   apply congr rfl (congr rfl _)
   ext; simp
 
