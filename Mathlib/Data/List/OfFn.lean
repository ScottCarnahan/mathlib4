--- conflicted
+++ resolved
@@ -3,11 +3,7 @@
 Released under Apache 2.0 license as described in the file LICENSE.
 Authors: Mario Carneiro
 -/
-<<<<<<< HEAD
-import Batteries.Data.List.Pairwise
-=======
 import Batteries.Data.List.OfFn
->>>>>>> d0df76bd
 import Mathlib.Data.Fin.Tuple.Basic
 
 /-!
@@ -86,18 +82,6 @@
 @[simp]
 theorem ofFn_eq_nil_iff {n : ℕ} {f : Fin n → α} : ofFn f = [] ↔ n = 0 := by
   cases n <;> simp only [ofFn_zero, ofFn_succ, eq_self_iff_true, Nat.succ_ne_zero, reduceCtorEq]
-<<<<<<< HEAD
-
-theorem last_ofFn {n : ℕ} (f : Fin n → α) (h : ofFn f ≠ [])
-    (hn : n - 1 < n := Nat.pred_lt <| ofFn_eq_nil_iff.not.mp h) :
-    getLast (ofFn f) h = f ⟨n - 1, hn⟩ := by simp [getLast_eq_getElem]
-
-theorem last_ofFn_succ {n : ℕ} (f : Fin n.succ → α)
-    (h : ofFn f ≠ [] := mt ofFn_eq_nil_iff.mp (Nat.succ_ne_zero _)) :
-    getLast (ofFn f) h = f (Fin.last _) :=
-  last_ofFn f h
-=======
->>>>>>> d0df76bd
 
 /-- Note this matches the convention of `List.ofFn_succ'`, putting the `Fin m` elements first. -/
 theorem ofFn_add {m n} (f : Fin (m + n) → α) :
@@ -122,15 +106,9 @@
         (Nat.add_lt_add_left j.prop _).trans_eq (by rw [Nat.add_mul, Nat.one_mul])
       _ ≤ _ := Nat.mul_le_mul_right _ i.prop⟩) := by
   induction' m with m IH
-<<<<<<< HEAD
-  · simp [ofFn_zero, Nat.zero_mul, ofFn_zero, join]
-  · simp_rw [ofFn_succ', succ_mul]
-    simp [join_concat, ofFn_add, IH]
-=======
   · simp [ofFn_zero, Nat.zero_mul, ofFn_zero, flatten]
   · simp_rw [ofFn_succ', succ_mul]
     simp [flatten_concat, ofFn_add, IH]
->>>>>>> d0df76bd
     rfl
 
 /-- This breaks a list of `m*n` items into `n` groups each containing `m` elements. -/
