--- conflicted
+++ resolved
@@ -185,11 +185,7 @@
 theorem length_foldr_permutationsAux2 (t : α) (ts : List α) (r L : List (List α)) :
     length (foldr (fun y r => (permutationsAux2 t ts r y id).2) r L) =
       Nat.sum (map length L) + length r := by
-<<<<<<< HEAD
-  simp [foldr_permutationsAux2, Function.comp_def, length_permutationsAux2, length_bind']
-=======
   simp [foldr_permutationsAux2, Function.comp_def, length_permutationsAux2, length_flatMap']
->>>>>>> d0df76bd
 
 set_option linter.deprecated false in
 theorem length_foldr_permutationsAux2' (t : α) (ts : List α) (r L : List (List α)) (n)
