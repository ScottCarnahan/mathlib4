--- conflicted
+++ resolved
@@ -606,11 +606,7 @@
     (blockDiagonal' M)ᵀ = blockDiagonal' fun k => (M k)ᵀ := by
   ext ⟨ii, ix⟩ ⟨ji, jx⟩
   simp only [transpose_apply, blockDiagonal'_apply]
-<<<<<<< HEAD
   grind
-=======
-  split_ifs <;> cc -- grind doesn't work
->>>>>>> d9039457
 
 @[simp]
 theorem blockDiagonal'_conjTranspose {α} [AddMonoid α] [StarAddMonoid α]
