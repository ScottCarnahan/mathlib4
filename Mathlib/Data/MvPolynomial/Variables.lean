/-
Copyright (c) 2017 Johannes Hölzl. All rights reserved.
Released under Apache 2.0 license as described in the file LICENSE.
Authors: Johannes Hölzl, Johan Commelin, Mario Carneiro
-/
import Mathlib.Algebra.MonoidAlgebra.Degree
import Mathlib.Algebra.BigOperators.Order
import Mathlib.Data.Finsupp.Lex
import Mathlib.Data.MvPolynomial.Rename

#align_import data.mv_polynomial.variables from "leanprover-community/mathlib"@"2f5b500a507264de86d666a5f87ddb976e2d8de4"

/-!
# Degrees and variables of polynomials

This file establishes many results about the degree and variable sets of a multivariate polynomial.

The *variable set* of a polynomial $P \in R[X]$ is a `Finset` containing each $x \in X$
that appears in a monomial in $P$.

The *degree set* of a polynomial $P \in R[X]$ is a `Multiset` containing, for each $x$ in the
variable set, $n$ copies of $x$, where $n$ is the maximum number of copies of $x$ appearing in a
monomial of $P$.

## Main declarations

* `MvPolynomial.degrees p` : the multiset of variables representing the union of the multisets
  corresponding to each non-zero monomial in `p`.
  For example if `7 ≠ 0` in `R` and `p = x²y+7y³` then `degrees p = {x, x, y, y, y}`

* `MvPolynomial.vars p` : the finset of variables occurring in `p`.
  For example if `p = x⁴y+yz` then `vars p = {x, y, z}`

* `MvPolynomial.degreeOf n p : ℕ` : the total degree of `p` with respect to the variable `n`.
  For example if `p = x⁴y+yz` then `degreeOf y p = 1`.

* `MvPolynomial.totalDegree p : ℕ` :
  the max of the sizes of the multisets `s` whose monomials `X^s` occur in `p`.
  For example if `p = x⁴y+yz` then `totalDegree p = 5`.

## Notation

As in other polynomial files, we typically use the notation:

+ `σ τ : Type*` (indexing the variables)

+ `R : Type*` `[CommSemiring R]` (the coefficients)

+ `s : σ →₀ ℕ`, a function from `σ` to `ℕ` which is zero away from a finite set.
This will give rise to a monomial in `MvPolynomial σ R` which mathematicians might call `X^s`

+ `r : R`

+ `i : σ`, with corresponding monomial `X i`, often denoted `X_i` by mathematicians

+ `p : MvPolynomial σ R`

-/


noncomputable section

open Set Function Finsupp AddMonoidAlgebra

open BigOperators

universe u v w

variable {R : Type u} {S : Type v}

namespace MvPolynomial

variable {σ τ : Type*} {r : R} {e : ℕ} {n m : σ} {s : σ →₀ ℕ}

section CommSemiring

variable [CommSemiring R] {p q : MvPolynomial σ R}

section Degrees

/-! ### `degrees` -/


/-- The maximal degrees of each variable in a multi-variable polynomial, expressed as a multiset.

(For example, `degrees (x^2 * y + y^3)` would be `{x, x, y, y, y}`.)
-/
def degrees (p : MvPolynomial σ R) : Multiset σ :=
  letI := Classical.decEq σ
  p.support.sup fun s : σ →₀ ℕ => toMultiset s
#align mv_polynomial.degrees MvPolynomial.degrees

theorem degrees_def [DecidableEq σ] (p : MvPolynomial σ R) :
    p.degrees = p.support.sup fun s : σ →₀ ℕ => Finsupp.toMultiset s := by rw [degrees]; convert rfl
#align mv_polynomial.degrees_def MvPolynomial.degrees_def

theorem degrees_monomial (s : σ →₀ ℕ) (a : R) : degrees (monomial s a) ≤ toMultiset s := by
  classical
    refine (supDegree_single s a).trans_le ?_
    split_ifs
    exacts [bot_le, le_rfl]
#align mv_polynomial.degrees_monomial MvPolynomial.degrees_monomial

theorem degrees_monomial_eq (s : σ →₀ ℕ) (a : R) (ha : a ≠ 0) :
    degrees (monomial s a) = toMultiset s := by
  classical
    exact (supDegree_single s a).trans (if_neg ha)
#align mv_polynomial.degrees_monomial_eq MvPolynomial.degrees_monomial_eq

theorem degrees_C (a : R) : degrees (C a : MvPolynomial σ R) = 0 :=
  Multiset.le_zero.1 <| degrees_monomial _ _
set_option linter.uppercaseLean3 false in
#align mv_polynomial.degrees_C MvPolynomial.degrees_C

theorem degrees_X' (n : σ) : degrees (X n : MvPolynomial σ R) ≤ {n} :=
  le_trans (degrees_monomial _ _) <| le_of_eq <| toMultiset_single _ _
set_option linter.uppercaseLean3 false in
#align mv_polynomial.degrees_X' MvPolynomial.degrees_X'

@[simp]
theorem degrees_X [Nontrivial R] (n : σ) : degrees (X n : MvPolynomial σ R) = {n} :=
  (degrees_monomial_eq _ (1 : R) one_ne_zero).trans (toMultiset_single _ _)
set_option linter.uppercaseLean3 false in
#align mv_polynomial.degrees_X MvPolynomial.degrees_X

@[simp]
theorem degrees_zero : degrees (0 : MvPolynomial σ R) = 0 := by
  rw [← C_0]
  exact degrees_C 0
#align mv_polynomial.degrees_zero MvPolynomial.degrees_zero

@[simp]
theorem degrees_one : degrees (1 : MvPolynomial σ R) = 0 :=
  degrees_C 1
#align mv_polynomial.degrees_one MvPolynomial.degrees_one

theorem degrees_add [DecidableEq σ] (p q : MvPolynomial σ R) :
    (p + q).degrees ≤ p.degrees ⊔ q.degrees := by
  simp_rw [degrees_def]; exact supDegree_add_le

#align mv_polynomial.degrees_add MvPolynomial.degrees_add

theorem degrees_sum {ι : Type*} [DecidableEq σ] (s : Finset ι) (f : ι → MvPolynomial σ R) :
    (∑ i in s, f i).degrees ≤ s.sup fun i => (f i).degrees := by
  simp_rw [degrees_def]; exact supDegree_sum_le
#align mv_polynomial.degrees_sum MvPolynomial.degrees_sum

theorem degrees_mul (p q : MvPolynomial σ R) : (p * q).degrees ≤ p.degrees + q.degrees := by
<<<<<<< HEAD
  convert supDegree_mul_le (map_add _)
  rfl; all_goals infer_instance
#align mv_polynomial.degrees_mul MvPolynomial.degrees_mul

theorem degrees_prod {ι : Type*} (s : Finset ι) (f : ι → MvPolynomial σ R) :
    (∏ i in s, f i).degrees ≤ ∑ i in s, (f i).degrees := by
  classical exact supDegree_prod_le (map_zero _) (map_add _)
#align mv_polynomial.degrees_prod MvPolynomial.degrees_prod

theorem degrees_pow (p : MvPolynomial σ R) (n : ℕ) : (p ^ n).degrees ≤ n • p.degrees := by
  rw [Finset.pow_eq_prod_const, Finset.nsmul_eq_sum_const]
  exact degrees_prod _ _
=======
  classical
  refine (Finset.sup_mono <| support_mul p q).trans <| Finset.sup_add_le.2 fun a ha b hb ↦ ?_
  rw [Finsupp.toMultiset_add]
  exact add_le_add (Finset.le_sup ha) (Finset.le_sup hb)
#align mv_polynomial.degrees_mul MvPolynomial.degrees_mul

theorem degrees_prod {ι : Type*} (s : Finset ι) (f : ι → MvPolynomial σ R) :
    (∏ i in s, f i).degrees ≤ ∑ i in s, (f i).degrees :=
  Finset.le_prod_of_submultiplicative (Multiplicative.ofAdd ∘ degrees) degrees_one degrees_mul _ _
#align mv_polynomial.degrees_prod MvPolynomial.degrees_prod

theorem degrees_pow (p : MvPolynomial σ R) (n : ℕ) : (p ^ n).degrees ≤ n • p.degrees := by
  simpa using degrees_prod (Finset.range n) fun _ ↦ p
>>>>>>> 9d89f498
#align mv_polynomial.degrees_pow MvPolynomial.degrees_pow

theorem mem_degrees {p : MvPolynomial σ R} {i : σ} :
    i ∈ p.degrees ↔ ∃ d, p.coeff d ≠ 0 ∧ i ∈ d.support := by
  classical
  simp only [degrees_def, Multiset.mem_sup, ← mem_support_iff, Finsupp.mem_toMultiset, exists_prop]
#align mv_polynomial.mem_degrees MvPolynomial.mem_degrees

theorem le_degrees_add {p q : MvPolynomial σ R} (h : p.degrees.Disjoint q.degrees) :
    p.degrees ≤ (p + q).degrees := by
  classical
  apply Finset.sup_le
  intro d hd
  rw [Multiset.disjoint_iff_ne] at h
  obtain rfl | h0 := eq_or_ne d 0
  · rw [toMultiset_zero]; apply Multiset.zero_le
  · refine Finset.le_sup_of_le (b := d) ?_ le_rfl
    rw [mem_support_iff, coeff_add]
    suffices q.coeff d = 0 by rwa [this, add_zero, coeff, ← Finsupp.mem_support_iff]
    rw [Ne, ← Finsupp.support_eq_empty, ← Ne, ← Finset.nonempty_iff_ne_empty] at h0
    obtain ⟨j, hj⟩ := h0
    contrapose! h
    rw [mem_support_iff] at hd
    refine' ⟨j, _, j, _, rfl⟩
    all_goals rw [mem_degrees]; refine' ⟨d, _, hj⟩; assumption
#align mv_polynomial.le_degrees_add MvPolynomial.le_degrees_add

theorem degrees_add_of_disjoint [DecidableEq σ] {p q : MvPolynomial σ R}
    (h : Multiset.Disjoint p.degrees q.degrees) : (p + q).degrees = p.degrees ∪ q.degrees := by
  apply le_antisymm
  · apply degrees_add
  · apply Multiset.union_le
    · apply le_degrees_add h
    · rw [add_comm]
      apply le_degrees_add h.symm
#align mv_polynomial.degrees_add_of_disjoint MvPolynomial.degrees_add_of_disjoint

theorem degrees_map [CommSemiring S] (p : MvPolynomial σ R) (f : R →+* S) :
    (map f p).degrees ⊆ p.degrees := by
  classical
  dsimp only [degrees]
  apply Multiset.subset_of_le
  apply Finset.sup_mono
  apply MvPolynomial.support_map_subset
#align mv_polynomial.degrees_map MvPolynomial.degrees_map

theorem degrees_rename (f : σ → τ) (φ : MvPolynomial σ R) :
    (rename f φ).degrees ⊆ φ.degrees.map f := by
  classical
  intro i
  rw [mem_degrees, Multiset.mem_map]
  rintro ⟨d, hd, hi⟩
  obtain ⟨x, rfl, hx⟩ := coeff_rename_ne_zero _ _ _ hd
  simp only [Finsupp.mapDomain, Finsupp.mem_support_iff] at hi
  rw [sum_apply, Finsupp.sum] at hi
  contrapose! hi
  rw [Finset.sum_eq_zero]
  intro j hj
  simp only [exists_prop, mem_degrees] at hi
  specialize hi j ⟨x, hx, hj⟩
  rw [Finsupp.single_apply, if_neg hi]
#align mv_polynomial.degrees_rename MvPolynomial.degrees_rename

theorem degrees_map_of_injective [CommSemiring S] (p : MvPolynomial σ R) {f : R →+* S}
    (hf : Injective f) : (map f p).degrees = p.degrees := by
  simp only [degrees, MvPolynomial.support_map_of_injective _ hf]
#align mv_polynomial.degrees_map_of_injective MvPolynomial.degrees_map_of_injective

theorem degrees_rename_of_injective {p : MvPolynomial σ R} {f : σ → τ} (h : Function.Injective f) :
    degrees (rename f p) = (degrees p).map f := by
  classical
  simp only [degrees, Multiset.map_finset_sup p.support Finsupp.toMultiset f h,
    support_rename_of_injective h, Finset.sup_image]
  refine' Finset.sup_congr rfl fun x _ => _
  exact (Finsupp.toMultiset_map _ _).symm
#align mv_polynomial.degrees_rename_of_injective MvPolynomial.degrees_rename_of_injective

end Degrees

section Vars

/-! ### `vars` -/


/-- `vars p` is the set of variables appearing in the polynomial `p` -/
def vars (p : MvPolynomial σ R) : Finset σ :=
  letI := Classical.decEq σ
  p.degrees.toFinset
#align mv_polynomial.vars MvPolynomial.vars

theorem vars_def [DecidableEq σ] (p : MvPolynomial σ R) : p.vars = p.degrees.toFinset := by
  rw [vars]
  convert rfl
#align mv_polynomial.vars_def MvPolynomial.vars_def

@[simp]
theorem vars_0 : (0 : MvPolynomial σ R).vars = ∅ := by
  classical rw [vars_def, degrees_zero, Multiset.toFinset_zero]
#align mv_polynomial.vars_0 MvPolynomial.vars_0

@[simp]
theorem vars_monomial (h : r ≠ 0) : (monomial s r).vars = s.support := by
  classical rw [vars_def, degrees_monomial_eq _ _ h, Finsupp.toFinset_toMultiset]
#align mv_polynomial.vars_monomial MvPolynomial.vars_monomial

@[simp]
theorem vars_C : (C r : MvPolynomial σ R).vars = ∅ := by
  classical rw [vars_def, degrees_C, Multiset.toFinset_zero]
set_option linter.uppercaseLean3 false in
#align mv_polynomial.vars_C MvPolynomial.vars_C

@[simp]
theorem vars_X [Nontrivial R] : (X n : MvPolynomial σ R).vars = {n} := by
  rw [X, vars_monomial (one_ne_zero' R), Finsupp.support_single_ne_zero _ (one_ne_zero' ℕ)]
set_option linter.uppercaseLean3 false in
#align mv_polynomial.vars_X MvPolynomial.vars_X

theorem mem_vars (i : σ) : i ∈ p.vars ↔ ∃ d ∈ p.support, i ∈ d.support := by
  classical simp only [vars_def, Multiset.mem_toFinset, mem_degrees, mem_support_iff, exists_prop]
#align mv_polynomial.mem_vars MvPolynomial.mem_vars

theorem mem_support_not_mem_vars_zero {f : MvPolynomial σ R} {x : σ →₀ ℕ} (H : x ∈ f.support)
    {v : σ} (h : v ∉ vars f) : x v = 0 := by
  contrapose! h
  exact (mem_vars v).mpr ⟨x, H, Finsupp.mem_support_iff.mpr h⟩
#align mv_polynomial.mem_support_not_mem_vars_zero MvPolynomial.mem_support_not_mem_vars_zero

theorem vars_add_subset [DecidableEq σ] (p q : MvPolynomial σ R) :
    (p + q).vars ⊆ p.vars ∪ q.vars := by
  intro x hx
  simp only [vars_def, Finset.mem_union, Multiset.mem_toFinset] at hx ⊢
  simpa using Multiset.mem_of_le (degrees_add _ _) hx
#align mv_polynomial.vars_add_subset MvPolynomial.vars_add_subset

theorem vars_add_of_disjoint [DecidableEq σ] (h : Disjoint p.vars q.vars) :
    (p + q).vars = p.vars ∪ q.vars := by
  apply (vars_add_subset p q).antisymm
  intro x hx
  simp only [vars_def, Multiset.disjoint_toFinset] at h hx ⊢
  rw [degrees_add_of_disjoint h, Multiset.toFinset_union]
  exact hx
#align mv_polynomial.vars_add_of_disjoint MvPolynomial.vars_add_of_disjoint

section Mul

theorem vars_mul [DecidableEq σ] (φ ψ : MvPolynomial σ R) : (φ * ψ).vars ⊆ φ.vars ∪ ψ.vars := by
  simp_rw [vars]
  convert Multiset.toFinset_subset.mpr <| Multiset.Le.subset (degrees_mul φ ψ)
  convert (Multiset.toFinset_add φ.degrees ψ.degrees).symm
#align mv_polynomial.vars_mul MvPolynomial.vars_mul

@[simp]
theorem vars_one : (1 : MvPolynomial σ R).vars = ∅ :=
  vars_C
#align mv_polynomial.vars_one MvPolynomial.vars_one

theorem vars_pow (φ : MvPolynomial σ R) (n : ℕ) : (φ ^ n).vars ⊆ φ.vars := by
  classical
  induction' n with n ih
  · simp
  · rw [pow_succ]
    apply Finset.Subset.trans (vars_mul _ _)
    exact Finset.union_subset (Finset.Subset.refl _) ih
#align mv_polynomial.vars_pow MvPolynomial.vars_pow

/-- The variables of the product of a family of polynomials
are a subset of the union of the sets of variables of each polynomial.
-/
theorem vars_prod {ι : Type*} [DecidableEq σ] {s : Finset ι} (f : ι → MvPolynomial σ R) :
    (∏ i in s, f i).vars ⊆ s.biUnion fun i => (f i).vars := by
  classical
  induction s using Finset.induction_on with
  | empty => simp
  | insert hs hsub =>
    simp only [hs, Finset.biUnion_insert, Finset.prod_insert, not_false_iff]
    apply Finset.Subset.trans (vars_mul _ _)
    exact Finset.union_subset_union (Finset.Subset.refl _) hsub
#align mv_polynomial.vars_prod MvPolynomial.vars_prod

section IsDomain

variable {A : Type*} [CommRing A] [NoZeroDivisors A]

theorem vars_C_mul (a : A) (ha : a ≠ 0) (φ : MvPolynomial σ A) :
    (C a * φ : MvPolynomial σ A).vars = φ.vars := by
  ext1 i
  simp only [mem_vars, exists_prop, mem_support_iff]
  apply exists_congr
  intro d
  apply and_congr _ Iff.rfl
  rw [coeff_C_mul, mul_ne_zero_iff, eq_true ha, true_and_iff]
set_option linter.uppercaseLean3 false in
#align mv_polynomial.vars_C_mul MvPolynomial.vars_C_mul

end IsDomain

end Mul

section Sum

variable {ι : Type*} (t : Finset ι) (φ : ι → MvPolynomial σ R)

theorem vars_sum_subset [DecidableEq σ] :
    (∑ i in t, φ i).vars ⊆ Finset.biUnion t fun i => (φ i).vars := by
  classical
  induction t using Finset.induction_on with
  | empty => simp
  | insert has hsum =>
    rw [Finset.biUnion_insert, Finset.sum_insert has]
    refine'
      Finset.Subset.trans (vars_add_subset _ _) (Finset.union_subset_union (Finset.Subset.refl _) _)
    assumption
#align mv_polynomial.vars_sum_subset MvPolynomial.vars_sum_subset

theorem vars_sum_of_disjoint [DecidableEq σ] (h : Pairwise <| (Disjoint on fun i => (φ i).vars)) :
    (∑ i in t, φ i).vars = Finset.biUnion t fun i => (φ i).vars := by
  classical
  induction t using Finset.induction_on with
  | empty => simp
  | insert has hsum =>
    rw [Finset.biUnion_insert, Finset.sum_insert has, vars_add_of_disjoint, hsum]
    unfold Pairwise onFun at h
    rw [hsum]
    simp only [Finset.disjoint_iff_ne] at h ⊢
    intro v hv v2 hv2
    rw [Finset.mem_biUnion] at hv2
    rcases hv2 with ⟨i, his, hi⟩
    refine' h _ _ hv _ hi
    rintro rfl
    contradiction
#align mv_polynomial.vars_sum_of_disjoint MvPolynomial.vars_sum_of_disjoint

end Sum

section Map

variable [CommSemiring S] (f : R →+* S)

variable (p)

theorem vars_map : (map f p).vars ⊆ p.vars := by classical simp [vars_def, degrees_map]
#align mv_polynomial.vars_map MvPolynomial.vars_map

variable {f}

theorem vars_map_of_injective (hf : Injective f) : (map f p).vars = p.vars := by
  simp [vars, degrees_map_of_injective _ hf]
#align mv_polynomial.vars_map_of_injective MvPolynomial.vars_map_of_injective

theorem vars_monomial_single (i : σ) {e : ℕ} {r : R} (he : e ≠ 0) (hr : r ≠ 0) :
    (monomial (Finsupp.single i e) r).vars = {i} := by
  rw [vars_monomial hr, Finsupp.support_single_ne_zero _ he]
#align mv_polynomial.vars_monomial_single MvPolynomial.vars_monomial_single

theorem vars_eq_support_biUnion_support [DecidableEq σ] :
    p.vars = p.support.biUnion Finsupp.support := by
  ext i
  rw [mem_vars, Finset.mem_biUnion]
#align mv_polynomial.vars_eq_support_bUnion_support MvPolynomial.vars_eq_support_biUnion_support

end Map

end Vars

section DegreeOf

/-! ### `degreeOf` -/


/-- `degreeOf n p` gives the highest power of X_n that appears in `p` -/
def degreeOf (n : σ) (p : MvPolynomial σ R) : ℕ :=
  letI := Classical.decEq σ
  p.degrees.count n
#align mv_polynomial.degree_of MvPolynomial.degreeOf

theorem degreeOf_def [DecidableEq σ] (n : σ) (p : MvPolynomial σ R) :
    p.degreeOf n = p.degrees.count n := by rw [degreeOf]; convert rfl
#align mv_polynomial.degree_of_def MvPolynomial.degreeOf_def

theorem degreeOf_eq_sup (n : σ) (f : MvPolynomial σ R) :
    degreeOf n f = f.support.sup fun m => m n := by
  classical
  rw [degreeOf_def, degrees, Multiset.count_finset_sup]
  congr
  ext
  simp
#align mv_polynomial.degree_of_eq_sup MvPolynomial.degreeOf_eq_sup

theorem degreeOf_lt_iff {n : σ} {f : MvPolynomial σ R} {d : ℕ} (h : 0 < d) :
    degreeOf n f < d ↔ ∀ m : σ →₀ ℕ, m ∈ f.support → m n < d := by
  rwa [degreeOf_eq_sup n f, Finset.sup_lt_iff]
#align mv_polynomial.degree_of_lt_iff MvPolynomial.degreeOf_lt_iff

@[simp]
theorem degreeOf_zero (n : σ) : degreeOf n (0 : MvPolynomial σ R) = 0 := by
  classical simp only [degreeOf_def, degrees_zero, Multiset.count_zero]
#align mv_polynomial.degree_of_zero MvPolynomial.degreeOf_zero

@[simp]
theorem degreeOf_C (a : R) (x : σ) : degreeOf x (C a : MvPolynomial σ R) = 0 := by
  classical simp [degreeOf_def, degrees_C]
set_option linter.uppercaseLean3 false in
#align mv_polynomial.degree_of_C MvPolynomial.degreeOf_C

theorem degreeOf_X [DecidableEq σ] (i j : σ) [Nontrivial R] :
    degreeOf i (X j : MvPolynomial σ R) = if i = j then 1 else 0 := by
  classical
  by_cases c : i = j
  · simp only [c, if_true, eq_self_iff_true, degreeOf_def, degrees_X, Multiset.count_singleton]
  simp [c, if_false, degreeOf_def, degrees_X]
set_option linter.uppercaseLean3 false in
#align mv_polynomial.degree_of_X MvPolynomial.degreeOf_X

theorem degreeOf_add_le (n : σ) (f g : MvPolynomial σ R) :
    degreeOf n (f + g) ≤ max (degreeOf n f) (degreeOf n g) := by
  simp_rw [degreeOf_eq_sup]; exact supDegree_add_le
#align mv_polynomial.degree_of_add_le MvPolynomial.degreeOf_add_le

theorem monomial_le_degreeOf (i : σ) {f : MvPolynomial σ R} {m : σ →₀ ℕ} (h_m : m ∈ f.support) :
    m i ≤ degreeOf i f := by
  rw [degreeOf_eq_sup]
  apply Finset.le_sup h_m
#align mv_polynomial.monomial_le_degree_of MvPolynomial.monomial_le_degreeOf

-- TODO we can prove equality here if R is a domain
theorem degreeOf_mul_le (i : σ) (f g : MvPolynomial σ R) :
    degreeOf i (f * g) ≤ degreeOf i f + degreeOf i g := by
  classical
  repeat' rw [degreeOf]
  convert Multiset.count_le_of_le i (degrees_mul f g)
  rw [Multiset.count_add]
#align mv_polynomial.degree_of_mul_le MvPolynomial.degreeOf_mul_le

theorem degreeOf_mul_X_ne {i j : σ} (f : MvPolynomial σ R) (h : i ≠ j) :
    degreeOf i (f * X j) = degreeOf i f := by
  classical
  repeat' rw [degreeOf_eq_sup (R := R) i]
  rw [support_mul_X]
  simp only [Finset.sup_map]
  congr
  ext
  simp only [Finsupp.single, Nat.one_ne_zero, add_right_eq_self, addRightEmbedding_apply, coe_mk,
    Pi.add_apply, comp_apply, ite_eq_right_iff, Finsupp.coe_add, Pi.single_eq_of_ne h]
set_option linter.uppercaseLean3 false in
#align mv_polynomial.degree_of_mul_X_ne MvPolynomial.degreeOf_mul_X_ne

-- TODO in the following we have equality iff f ≠ 0
theorem degreeOf_mul_X_eq (j : σ) (f : MvPolynomial σ R) :
    degreeOf j (f * X j) ≤ degreeOf j f + 1 := by
  classical
  repeat' rw [degreeOf]
  apply (Multiset.count_le_of_le j (degrees_mul f (X j))).trans
  simp only [Multiset.count_add, add_le_add_iff_left]
  convert Multiset.count_le_of_le j (degrees_X' (R := R) j)
  rw [Multiset.count_singleton_self]
set_option linter.uppercaseLean3 false in
#align mv_polynomial.degree_of_mul_X_eq MvPolynomial.degreeOf_mul_X_eq

theorem degreeOf_rename_of_injective {p : MvPolynomial σ R} {f : σ → τ} (h : Function.Injective f)
    (i : σ) : degreeOf (f i) (rename f p) = degreeOf i p := by
  classical
  simp only [degreeOf, degrees_rename_of_injective h, Multiset.count_map_eq_count' f p.degrees h]
#align mv_polynomial.degree_of_rename_of_injective MvPolynomial.degreeOf_rename_of_injective

end DegreeOf

section TotalDegree

/-! ### `totalDegree` -/


/-- `totalDegree p` gives the maximum |s| over the monomials X^s in `p` -/
def totalDegree (p : MvPolynomial σ R) : ℕ :=
  p.support.sup fun s => s.sum fun _ e => e
#align mv_polynomial.total_degree MvPolynomial.totalDegree

theorem totalDegree_eq (p : MvPolynomial σ R) :
    p.totalDegree = p.support.sup fun m => Multiset.card (toMultiset m) := by
  rw [totalDegree]
  congr; funext m
  exact (Finsupp.card_toMultiset _).symm
#align mv_polynomial.total_degree_eq MvPolynomial.totalDegree_eq

theorem le_totalDegree {p : MvPolynomial σ R} {s : σ →₀ ℕ} (h : s ∈ p.support) :
    (s.sum fun _ e => e) ≤ totalDegree p :=
  Finset.le_sup (α := ℕ) (f := fun s => sum s fun _ e => e) h

theorem totalDegree_le_degrees_card (p : MvPolynomial σ R) :
    p.totalDegree ≤ Multiset.card p.degrees := by
  classical
<<<<<<< HEAD
    rw [totalDegree_eq]
    exact Finset.sup_le fun s hs => Multiset.card_le_of_le <| Finset.le_sup hs
=======
  rw [totalDegree_eq]
  exact Finset.sup_le fun s hs => Multiset.card_le_card <| Finset.le_sup hs
>>>>>>> 9d89f498
#align mv_polynomial.total_degree_le_degrees_card MvPolynomial.totalDegree_le_degrees_card

theorem totalDegree_le_of_support_subset (h : p.support ⊆ q.support) :
    totalDegree p ≤ totalDegree q :=
  Finset.sup_mono h

@[simp]
theorem totalDegree_C (a : R) : (C a : MvPolynomial σ R).totalDegree = 0 := by
  classical exact (supDegree_single 0 a).trans (ite_eq_right_iff.mpr fun _ => rfl)
set_option linter.uppercaseLean3 false in
#align mv_polynomial.total_degree_C MvPolynomial.totalDegree_C

@[simp]
theorem totalDegree_zero : (0 : MvPolynomial σ R).totalDegree = 0 := by
  rw [← C_0]; exact totalDegree_C (0 : R)
#align mv_polynomial.total_degree_zero MvPolynomial.totalDegree_zero

@[simp]
theorem totalDegree_one : (1 : MvPolynomial σ R).totalDegree = 0 :=
  totalDegree_C (1 : R)
#align mv_polynomial.total_degree_one MvPolynomial.totalDegree_one

@[simp]
theorem totalDegree_X {R} [CommSemiring R] [Nontrivial R] (s : σ) :
    (X s : MvPolynomial σ R).totalDegree = 1 := by
  rw [totalDegree, support_X]
  simp only [Finset.sup, Finsupp.sum_single_index, Finset.fold_singleton, sup_bot_eq]
set_option linter.uppercaseLean3 false in
#align mv_polynomial.total_degree_X MvPolynomial.totalDegree_X

theorem totalDegree_add (a b : MvPolynomial σ R) :
    (a + b).totalDegree ≤ max a.totalDegree b.totalDegree :=
  sup_support_add_le _ _ _
#align mv_polynomial.total_degree_add MvPolynomial.totalDegree_add

theorem totalDegree_add_eq_left_of_totalDegree_lt {p q : MvPolynomial σ R}
    (h : q.totalDegree < p.totalDegree) : (p + q).totalDegree = p.totalDegree :=
  supDegree_add_eq h
#align mv_polynomial.total_degree_add_eq_left_of_total_degree_lt MvPolynomial.totalDegree_add_eq_left_of_totalDegree_lt

theorem totalDegree_add_eq_right_of_totalDegree_lt {p q : MvPolynomial σ R}
    (h : q.totalDegree < p.totalDegree) : (q + p).totalDegree = p.totalDegree := by
  rw [add_comm, totalDegree_add_eq_left_of_totalDegree_lt h]
#align mv_polynomial.total_degree_add_eq_right_of_total_degree_lt MvPolynomial.totalDegree_add_eq_right_of_totalDegree_lt

theorem totalDegree_mul (a b : MvPolynomial σ R) :
    (a * b).totalDegree ≤ a.totalDegree + b.totalDegree :=
  sup_support_mul_le
    (by exact (Finsupp.sum_add_index' (fun _ => rfl) (fun _ _ _ => rfl)).le) _ _
#align mv_polynomial.total_degree_mul MvPolynomial.totalDegree_mul

theorem totalDegree_smul_le [CommSemiring S] [DistribMulAction R S] (a : R) (f : MvPolynomial σ S) :
    (a • f).totalDegree ≤ f.totalDegree :=
  Finset.sup_mono support_smul
#align mv_polynomial.total_degree_smul_le MvPolynomial.totalDegree_smul_le

theorem totalDegree_pow (a : MvPolynomial σ R) (n : ℕ) :
    (a ^ n).totalDegree ≤ n * a.totalDegree := by
  rw [Finset.pow_eq_prod_const, ← Nat.nsmul_eq_mul, Finset.nsmul_eq_sum_const]
  refine supDegree_prod_le rfl (fun _ _ => ?_)
  dsimp only; exact Finsupp.sum_add_index' (fun _ => rfl) (fun _ _ _ => rfl)
#align mv_polynomial.total_degree_pow MvPolynomial.totalDegree_pow

@[simp]
theorem totalDegree_monomial (s : σ →₀ ℕ) {c : R} (hc : c ≠ 0) :
    (monomial s c : MvPolynomial σ R).totalDegree = s.sum fun _ e => e := by
  classical simp [totalDegree, support_monomial, if_neg hc]
#align mv_polynomial.total_degree_monomial MvPolynomial.totalDegree_monomial

@[simp]
theorem totalDegree_X_pow [Nontrivial R] (s : σ) (n : ℕ) :
    (X s ^ n : MvPolynomial σ R).totalDegree = n := by simp [X_pow_eq_monomial, one_ne_zero]
set_option linter.uppercaseLean3 false in
#align mv_polynomial.total_degree_X_pow MvPolynomial.totalDegree_X_pow

/- ./././Mathport/Syntax/Translate/Expr.lean:177:8: unsupported: ambiguous notation -/
theorem totalDegree_list_prod :
    ∀ s : List (MvPolynomial σ R), s.prod.totalDegree ≤ (s.map MvPolynomial.totalDegree).sum
  | [] => by rw [@List.prod_nil (MvPolynomial σ R) _, totalDegree_one]; rfl
  | p::ps => by
    rw [@List.prod_cons (MvPolynomial σ R) _, List.map, List.sum_cons]
    exact le_trans (totalDegree_mul _ _) (add_le_add_left (totalDegree_list_prod ps) _)
#align mv_polynomial.total_degree_list_prod MvPolynomial.totalDegree_list_prod

theorem totalDegree_multiset_prod (s : Multiset (MvPolynomial σ R)) :
    s.prod.totalDegree ≤ (s.map MvPolynomial.totalDegree).sum := by
  refine' Quotient.inductionOn s fun l => _
  rw [Multiset.quot_mk_to_coe, Multiset.coe_prod, Multiset.coe_map, Multiset.coe_sum]
  exact totalDegree_list_prod l
#align mv_polynomial.total_degree_multiset_prod MvPolynomial.totalDegree_multiset_prod

theorem totalDegree_finset_prod {ι : Type*} (s : Finset ι) (f : ι → MvPolynomial σ R) :
    (s.prod f).totalDegree ≤ ∑ i in s, (f i).totalDegree := by
  refine' le_trans (totalDegree_multiset_prod _) _
  rw [Multiset.map_map]
  rfl
#align mv_polynomial.total_degree_finset_prod MvPolynomial.totalDegree_finset_prod

theorem totalDegree_finset_sum {ι : Type*} (s : Finset ι) (f : ι → MvPolynomial σ R) :
    (s.sum f).totalDegree ≤ Finset.sup s fun i => (f i).totalDegree := by
  induction' s using Finset.cons_induction with a s has hind
  · exact zero_le _
  · rw [Finset.sum_cons, Finset.sup_cons, sup_eq_max]
    exact (MvPolynomial.totalDegree_add _ _).trans (max_le_max le_rfl hind)
#align mv_polynomial.total_degree_finset_sum MvPolynomial.totalDegree_finset_sum

theorem exists_degree_lt [Fintype σ] (f : MvPolynomial σ R) (n : ℕ)
    (h : f.totalDegree < n * Fintype.card σ) {d : σ →₀ ℕ} (hd : d ∈ f.support) : ∃ i, d i < n := by
  contrapose! h
  calc
    n * Fintype.card σ = ∑ _s : σ, n := by
      rw [Finset.sum_const, Nat.nsmul_eq_mul, mul_comm, Finset.card_univ]
    _ ≤ ∑ s, d s := (Finset.sum_le_sum fun s _ => h s)
    _ ≤ d.sum fun _ e => e := by
      rw [Finsupp.sum_fintype]
      intros
      rfl
    _ ≤ f.totalDegree := le_totalDegree hd
#align mv_polynomial.exists_degree_lt MvPolynomial.exists_degree_lt

theorem coeff_eq_zero_of_totalDegree_lt {f : MvPolynomial σ R} {d : σ →₀ ℕ}
    (h : f.totalDegree < ∑ i in d.support, d i) : coeff d f = 0 := by
  classical
    rw [totalDegree, Finset.sup_lt_iff] at h
    · specialize h d
      rw [mem_support_iff] at h
      refine' not_not.mp (mt h _)
      exact lt_irrefl _
    · exact lt_of_le_of_lt (Nat.zero_le _) h
#align mv_polynomial.coeff_eq_zero_of_total_degree_lt MvPolynomial.coeff_eq_zero_of_totalDegree_lt

theorem totalDegree_rename_le (f : σ → τ) (p : MvPolynomial σ R) :
    (rename f p).totalDegree ≤ p.totalDegree :=
  Finset.sup_le fun b => by
    classical
    intro h
    rw [rename_eq] at h
    have h' := Finsupp.mapDomain_support h
    rw [Finset.mem_image] at h'
    rcases h' with ⟨s, hs, rfl⟩
    rw [Finsupp.sum_mapDomain_index]
    exact le_totalDegree hs
    exact fun _ => rfl
    exact fun _ _ _ => rfl
#align mv_polynomial.total_degree_rename_le MvPolynomial.totalDegree_rename_le

end TotalDegree

section EvalVars

/-! ### `vars` and `eval` -/


variable [CommSemiring S]

theorem eval₂Hom_eq_constantCoeff_of_vars (f : R →+* S) {g : σ → S} {p : MvPolynomial σ R}
    (hp : ∀ i ∈ p.vars, g i = 0) : eval₂Hom f g p = f (constantCoeff p) := by
  conv_lhs => rw [p.as_sum]
  simp only [map_sum, eval₂Hom_monomial]
  by_cases h0 : constantCoeff p = 0
  on_goal 1 =>
    rw [h0, f.map_zero, Finset.sum_eq_zero]
    intro d hd
  on_goal 2 =>
    rw [Finset.sum_eq_single (0 : σ →₀ ℕ)]
    · rw [Finsupp.prod_zero_index, mul_one]
      rfl
    intro d hd hd0
  on_goal 3 =>
    rw [constantCoeff_eq, coeff, ← Ne.def, ← Finsupp.mem_support_iff] at h0
    intro
    contradiction
  repeat'
    obtain ⟨i, hi⟩ : Finset.Nonempty (Finsupp.support d) := by
      rw [constantCoeff_eq, coeff, ← Finsupp.not_mem_support_iff] at h0
      rw [Finset.nonempty_iff_ne_empty, Ne.def, Finsupp.support_eq_empty]
      rintro rfl
      contradiction
    rw [Finsupp.prod, Finset.prod_eq_zero hi, mul_zero]
    rw [hp, zero_pow (Nat.pos_of_ne_zero <| Finsupp.mem_support_iff.mp hi)]
    rw [mem_vars]
    exact ⟨d, hd, hi⟩
#align mv_polynomial.eval₂_hom_eq_constant_coeff_of_vars MvPolynomial.eval₂Hom_eq_constantCoeff_of_vars

theorem aeval_eq_constantCoeff_of_vars [Algebra R S] {g : σ → S} {p : MvPolynomial σ R}
    (hp : ∀ i ∈ p.vars, g i = 0) : aeval g p = algebraMap _ _ (constantCoeff p) :=
  eval₂Hom_eq_constantCoeff_of_vars _ hp
#align mv_polynomial.aeval_eq_constant_coeff_of_vars MvPolynomial.aeval_eq_constantCoeff_of_vars

theorem eval₂Hom_congr' {f₁ f₂ : R →+* S} {g₁ g₂ : σ → S} {p₁ p₂ : MvPolynomial σ R} :
    f₁ = f₂ →
      (∀ i, i ∈ p₁.vars → i ∈ p₂.vars → g₁ i = g₂ i) →
        p₁ = p₂ → eval₂Hom f₁ g₁ p₁ = eval₂Hom f₂ g₂ p₂ := by
  rintro rfl h rfl
  rw [p₁.as_sum]
  simp only [map_sum, eval₂Hom_monomial]
  apply Finset.sum_congr rfl
  intro d hd
  congr 1
  simp only [Finsupp.prod]
  apply Finset.prod_congr rfl
  intro i hi
  have : i ∈ p₁.vars := by
    rw [mem_vars]
    exact ⟨d, hd, hi⟩
  rw [h i this this]
#align mv_polynomial.eval₂_hom_congr' MvPolynomial.eval₂Hom_congr'

/-- If `f₁` and `f₂` are ring homs out of the polynomial ring and `p₁` and `p₂` are polynomials,
  then `f₁ p₁ = f₂ p₂` if `p₁ = p₂` and `f₁` and `f₂` are equal on `R` and on the variables
  of `p₁`.  -/
theorem hom_congr_vars {f₁ f₂ : MvPolynomial σ R →+* S} {p₁ p₂ : MvPolynomial σ R}
    (hC : f₁.comp C = f₂.comp C) (hv : ∀ i, i ∈ p₁.vars → i ∈ p₂.vars → f₁ (X i) = f₂ (X i))
    (hp : p₁ = p₂) : f₁ p₁ = f₂ p₂ :=
  calc
    f₁ p₁ = eval₂Hom (f₁.comp C) (f₁ ∘ X) p₁ := RingHom.congr_fun (by ext <;> simp) _
    _ = eval₂Hom (f₂.comp C) (f₂ ∘ X) p₂ := (eval₂Hom_congr' hC hv hp)
    _ = f₂ p₂ := RingHom.congr_fun (by ext <;> simp) _
#align mv_polynomial.hom_congr_vars MvPolynomial.hom_congr_vars

theorem exists_rename_eq_of_vars_subset_range (p : MvPolynomial σ R) (f : τ → σ) (hfi : Injective f)
    (hf : ↑p.vars ⊆ Set.range f) : ∃ q : MvPolynomial τ R, rename f q = p :=
  ⟨aeval (fun i : σ => Option.elim' 0 X <| partialInv f i) p,
    by
      show (rename f).toRingHom.comp _ p = RingHom.id _ p
      refine' hom_congr_vars _ _ _
      · ext1
        simp [algebraMap_eq]
      · intro i hip _
        rcases hf hip with ⟨i, rfl⟩
        simp [partialInv_left hfi]
      · rfl⟩
#align mv_polynomial.exists_rename_eq_of_vars_subset_range MvPolynomial.exists_rename_eq_of_vars_subset_range

theorem vars_rename [DecidableEq τ] (f : σ → τ) (φ : MvPolynomial σ R) :
    (rename f φ).vars ⊆ φ.vars.image f := by
  classical
  intro i hi
  simp only [vars_def, exists_prop, Multiset.mem_toFinset, Finset.mem_image] at hi ⊢
  simpa only [Multiset.mem_map] using degrees_rename _ _ hi
#align mv_polynomial.vars_rename MvPolynomial.vars_rename

theorem mem_vars_rename (f : σ → τ) (φ : MvPolynomial σ R) {j : τ} (h : j ∈ (rename f φ).vars) :
    ∃ i : σ, i ∈ φ.vars ∧ f i = j := by
  classical
  simpa only [exists_prop, Finset.mem_image] using vars_rename f φ h
#align mv_polynomial.mem_vars_rename MvPolynomial.mem_vars_rename

end EvalVars

section Lex

variable [LinearOrder σ]

lemma leadingCoeff_eq : p.leadingCoeff toLex = p.coeff (ofLex <| p.supDegree toLex) := by
  rw [leadingCoeff]
  apply congr_arg p.coeff
  apply toLex.injective
  rw [Function.rightInverse_invFun toLex.surjective, toLex_ofLex]

lemma supDegree_toLex_C (r : R) : supDegree toLex (C (σ := σ) r) = 0 := by
  classical
    exact (supDegree_single _ r).trans (ite_eq_iff'.mpr ⟨fun _ => rfl, fun _ => rfl⟩)

lemma leadingCoeff_toLex_C (r : R) : leadingCoeff toLex (C (σ := σ) r) = r :=
  leadingCoeff_single toLex.injective _ r

end Lex

end CommSemiring

end MvPolynomial<|MERGE_RESOLUTION|>--- conflicted
+++ resolved
@@ -146,7 +146,6 @@
 #align mv_polynomial.degrees_sum MvPolynomial.degrees_sum
 
 theorem degrees_mul (p q : MvPolynomial σ R) : (p * q).degrees ≤ p.degrees + q.degrees := by
-<<<<<<< HEAD
   convert supDegree_mul_le (map_add _)
   rfl; all_goals infer_instance
 #align mv_polynomial.degrees_mul MvPolynomial.degrees_mul
@@ -159,21 +158,6 @@
 theorem degrees_pow (p : MvPolynomial σ R) (n : ℕ) : (p ^ n).degrees ≤ n • p.degrees := by
   rw [Finset.pow_eq_prod_const, Finset.nsmul_eq_sum_const]
   exact degrees_prod _ _
-=======
-  classical
-  refine (Finset.sup_mono <| support_mul p q).trans <| Finset.sup_add_le.2 fun a ha b hb ↦ ?_
-  rw [Finsupp.toMultiset_add]
-  exact add_le_add (Finset.le_sup ha) (Finset.le_sup hb)
-#align mv_polynomial.degrees_mul MvPolynomial.degrees_mul
-
-theorem degrees_prod {ι : Type*} (s : Finset ι) (f : ι → MvPolynomial σ R) :
-    (∏ i in s, f i).degrees ≤ ∑ i in s, (f i).degrees :=
-  Finset.le_prod_of_submultiplicative (Multiplicative.ofAdd ∘ degrees) degrees_one degrees_mul _ _
-#align mv_polynomial.degrees_prod MvPolynomial.degrees_prod
-
-theorem degrees_pow (p : MvPolynomial σ R) (n : ℕ) : (p ^ n).degrees ≤ n • p.degrees := by
-  simpa using degrees_prod (Finset.range n) fun _ ↦ p
->>>>>>> 9d89f498
 #align mv_polynomial.degrees_pow MvPolynomial.degrees_pow
 
 theorem mem_degrees {p : MvPolynomial σ R} {i : σ} :
@@ -564,13 +548,8 @@
 theorem totalDegree_le_degrees_card (p : MvPolynomial σ R) :
     p.totalDegree ≤ Multiset.card p.degrees := by
   classical
-<<<<<<< HEAD
-    rw [totalDegree_eq]
-    exact Finset.sup_le fun s hs => Multiset.card_le_of_le <| Finset.le_sup hs
-=======
   rw [totalDegree_eq]
   exact Finset.sup_le fun s hs => Multiset.card_le_card <| Finset.le_sup hs
->>>>>>> 9d89f498
 #align mv_polynomial.total_degree_le_degrees_card MvPolynomial.totalDegree_le_degrees_card
 
 theorem totalDegree_le_of_support_subset (h : p.support ⊆ q.support) :
