--- conflicted
+++ resolved
@@ -77,18 +77,6 @@
 
 noncomputable instance : LinearOrder ℝ≥0 :=
   Subtype.instLinearOrder _
-<<<<<<< HEAD
-=======
-
-noncomputable instance : Semifield ℝ≥0 :=
-  Nonneg.semifield
-
-instance : IsOrderedRing ℝ≥0 :=
-  Nonneg.isOrderedRing
-
-instance : IsStrictOrderedRing ℝ≥0 :=
-  Nonneg.isStrictOrderedRing
->>>>>>> c3f2f2d8
 
 noncomputable instance : Semifield ℝ≥0 :=
   Nonneg.semifield
@@ -367,15 +355,8 @@
 example : SemilatticeSup ℝ≥0 := by infer_instance
 
 example : Semiring ℝ≥0 := by infer_instance
-<<<<<<< HEAD
 
 example : CommMonoid ℝ≥0 := by infer_instance
-=======
-
-example : CommMonoid ℝ≥0 := by infer_instance
-
-example : IsOrderedMonoid ℝ≥0 := by infer_instance
->>>>>>> c3f2f2d8
 
 example : IsOrderedMonoid ℝ≥0 := by infer_instance
 
