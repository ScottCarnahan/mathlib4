/-
Copyright (c) 2018 Mario Carneiro. All rights reserved.
Released under Apache 2.0 license as described in the file LICENSE.
Authors: Mario Carneiro, Chris Hughes, Floris van Doorn, Yaël Dillies
-/
import Mathlib.Data.Nat.Defs
import Mathlib.Tactic.GCongr.Core
import Mathlib.Tactic.Common
import Mathlib.Tactic.Monotonicity.Attr

#align_import data.nat.factorial.basic from "leanprover-community/mathlib"@"d012cd09a9b256d870751284dd6a29882b0be105"

/-!
# Factorial and variants

This file defines the factorial, along with the ascending and descending variants.

## Main declarations

* `Nat.factorial`: The factorial.
* `Nat.ascFactorial`: The ascending factorial. It is the product of natural numbers from `n` to
  `n + k - 1`.
* `Nat.descFactorial`: The descending factorial. It is the product of natural numbers from
  `n - k + 1` to `n`.
-/


namespace Nat

/-- `Nat.factorial n` is the factorial of `n`. -/
def factorial : ℕ → ℕ
  | 0 => 1
  | succ n => succ n * factorial n
#align nat.factorial Nat.factorial

/-- factorial notation `n!` -/
scoped notation:10000 n "!" => Nat.factorial n

section Factorial

variable {m n : ℕ}

@[simp] theorem factorial_zero : 0! = 1 :=
  rfl
#align nat.factorial_zero Nat.factorial_zero

theorem factorial_succ (n : ℕ) : (n + 1)! = (n + 1) * n ! :=
  rfl
#align nat.factorial_succ Nat.factorial_succ


@[simp] theorem factorial_one : 1! = 1 :=
  rfl
#align nat.factorial_one Nat.factorial_one

@[simp] theorem factorial_two : 2! = 2 :=
  rfl
#align nat.factorial_two Nat.factorial_two

theorem mul_factorial_pred (hn : 0 < n) : n * (n - 1)! = n ! :=
  Nat.sub_add_cancel (Nat.succ_le_of_lt hn) ▸ rfl
#align nat.mul_factorial_pred Nat.mul_factorial_pred

theorem factorial_pos : ∀ n, 0 < n !
  | 0 => Nat.zero_lt_one
  | succ n => Nat.mul_pos (succ_pos _) (factorial_pos n)
#align nat.factorial_pos Nat.factorial_pos

theorem factorial_ne_zero (n : ℕ) : n ! ≠ 0 :=
  ne_of_gt (factorial_pos _)
#align nat.factorial_ne_zero Nat.factorial_ne_zero

theorem factorial_dvd_factorial {m n} (h : m ≤ n) : m ! ∣ n ! := by
  induction' h with n _ ih
  · exact Nat.dvd_refl _
  · exact Nat.dvd_trans ih (Nat.dvd_mul_left _ _)
#align nat.factorial_dvd_factorial Nat.factorial_dvd_factorial

theorem dvd_factorial : ∀ {m n}, 0 < m → m ≤ n → m ∣ n !
  | succ _, _, _, h => Nat.dvd_trans (Nat.dvd_mul_right _ _) (factorial_dvd_factorial h)
#align nat.dvd_factorial Nat.dvd_factorial

@[mono, gcongr]
theorem factorial_le {m n} (h : m ≤ n) : m ! ≤ n ! :=
  le_of_dvd (factorial_pos _) (factorial_dvd_factorial h)
#align nat.factorial_le Nat.factorial_le

theorem factorial_mul_pow_le_factorial : ∀ {m n : ℕ}, m ! * (m + 1) ^ n ≤ (m + n)!
  | m, 0 => by simp
  | m, n + 1 => by
    rw [← Nat.add_assoc, factorial_succ, Nat.mul_comm (_ + 1), Nat.pow_succ, ← Nat.mul_assoc]
    exact Nat.mul_le_mul factorial_mul_pow_le_factorial (succ_le_succ (le_add_right _ _))
#align nat.factorial_mul_pow_le_factorial Nat.factorial_mul_pow_le_factorial

theorem factorial_lt (hn : 0 < n) : n ! < m ! ↔ n < m := by
  refine' ⟨fun h => not_le.mp fun hmn => Nat.not_le_of_lt h (factorial_le hmn), fun h => _⟩
  have : ∀ {n}, 0 < n → n ! < (n + 1)! := by
    intro k hk
    rw [factorial_succ, succ_mul, Nat.lt_add_left_iff_pos]
    exact Nat.mul_pos hk k.factorial_pos
  induction' h with k hnk ih generalizing hn
  · exact this hn
  · exact lt_trans (ih hn) $ this <| lt_trans hn <| lt_of_succ_le hnk
#align nat.factorial_lt Nat.factorial_lt

@[gcongr]
lemma factorial_lt_of_lt {m n : ℕ} (hn : 0 < n) (h : n < m) : n ! < m ! := (factorial_lt hn).mpr h

@[simp] lemma one_lt_factorial : 1 < n ! ↔ 1 < n := factorial_lt Nat.one_pos
#align nat.one_lt_factorial Nat.one_lt_factorial

@[simp]
theorem factorial_eq_one : n ! = 1 ↔ n ≤ 1 := by
  constructor
  · intro h
    rw [← not_lt, ← one_lt_factorial, h]
    apply lt_irrefl
  · rintro (_|_|_) <;> rfl
#align nat.factorial_eq_one Nat.factorial_eq_one

theorem factorial_inj (hn : 1 < n) : n ! = m ! ↔ n = m := by
  refine' ⟨fun h => _, congr_arg _⟩
  obtain hnm | rfl | hnm := lt_trichotomy n m
  · rw [← factorial_lt <| lt_of_succ_lt hn, h] at hnm
    cases lt_irrefl _ hnm
  · rfl
  rw [← one_lt_factorial, h, one_lt_factorial] at hn
  rw [← factorial_lt <| lt_of_succ_lt hn, h] at hnm
  cases lt_irrefl _ hnm
#align nat.factorial_inj Nat.factorial_inj

theorem factorial_inj' (h : 1 < n ∨ 1 < m) : n ! = m ! ↔ n = m := by
  obtain hn|hm := h
  · exact factorial_inj hn
  · rw [eq_comm, factorial_inj hm, eq_comm]

theorem self_le_factorial : ∀ n : ℕ, n ≤ n !
  | 0 => Nat.zero_le _
  | k + 1 => Nat.le_mul_of_pos_right _ (Nat.one_le_of_lt k.factorial_pos)
#align nat.self_le_factorial Nat.self_le_factorial

theorem lt_factorial_self {n : ℕ} (hi : 3 ≤ n) : n < n ! := by
  have : 0 < n := by omega
  have hn : 1 < pred n := le_pred_of_lt (succ_le_iff.mp hi)
  rw [← succ_pred_eq_of_pos ‹0 < n›, factorial_succ]
  exact (Nat.lt_mul_iff_one_lt_right (pred n).succ_pos).2
    ((Nat.lt_of_lt_of_le hn (self_le_factorial _)))
#align nat.lt_factorial_self Nat.lt_factorial_self

theorem add_factorial_succ_lt_factorial_add_succ {i : ℕ} (n : ℕ) (hi : 2 ≤ i) :
    i + (n + 1)! < (i + n + 1)! := by
  rw [factorial_succ (i + _), Nat.add_mul, Nat.one_mul]
  have := (i + n).self_le_factorial
  refine Nat.add_lt_add_of_lt_of_le (Nat.lt_of_le_of_lt ?_ ((Nat.lt_mul_iff_one_lt_right ?_).2 ?_))
    (factorial_le ?_) <;> omega
#align nat.add_factorial_succ_lt_factorial_add_succ Nat.add_factorial_succ_lt_factorial_add_succ

theorem add_factorial_lt_factorial_add {i n : ℕ} (hi : 2 ≤ i) (hn : 1 ≤ n) :
    i + n ! < (i + n)! := by
  cases hn
  · rw [factorial_one]
    exact lt_factorial_self (succ_le_succ hi)
  exact add_factorial_succ_lt_factorial_add_succ _ hi
#align nat.add_factorial_lt_factorial_add Nat.add_factorial_lt_factorial_add

theorem add_factorial_succ_le_factorial_add_succ (i : ℕ) (n : ℕ) :
    i + (n + 1)! ≤ (i + (n + 1))! := by
  cases (le_or_lt (2 : ℕ) i)
  · rw [← Nat.add_assoc]
    apply Nat.le_of_lt
    apply add_factorial_succ_lt_factorial_add_succ
    assumption
  · match i with
    | 0 => simp
    | 1 =>
      rw [← Nat.add_assoc, factorial_succ (1 + n), Nat.add_mul, Nat.one_mul, Nat.add_comm 1 n,
        Nat.add_le_add_iff_right]
      exact Nat.mul_pos n.succ_pos n.succ.factorial_pos
    | succ (succ n) => contradiction
#align nat.add_factorial_succ_le_factorial_add_succ Nat.add_factorial_succ_le_factorial_add_succ

theorem add_factorial_le_factorial_add (i : ℕ) {n : ℕ} (n1 : 1 ≤ n) : i + n ! ≤ (i + n)! := by
  cases' n1 with h
  · exact self_le_factorial _
  exact add_factorial_succ_le_factorial_add_succ i h
#align nat.add_factorial_le_factorial_add Nat.add_factorial_le_factorial_add

theorem factorial_mul_pow_sub_le_factorial {n m : ℕ} (hnm : n ≤ m) : n ! * n ^ (m - n) ≤ m ! := by
  calc
    _ ≤ n ! * (n + 1) ^ (m - n) := Nat.mul_le_mul_left _ (Nat.pow_le_pow_left n.le_succ _)
    _ ≤ _ := by simpa [hnm] using @Nat.factorial_mul_pow_le_factorial n (m - n)
#align nat.factorial_mul_pow_sub_le_factorial Nat.factorial_mul_pow_sub_le_factorial

lemma factorial_le_pow : ∀ n, n ! ≤ n ^ n
  | 0 => le_refl _
  | n + 1 =>
    calc
      _ ≤ (n + 1) * n ^ n := Nat.mul_le_mul_left _ n.factorial_le_pow
      _ ≤ (n + 1) * (n + 1) ^ n := Nat.mul_le_mul_left _ (Nat.pow_le_pow_left n.le_succ _)
      _ = _ := by rw [pow_succ']

end Factorial

/-! ### Ascending and descending factorials -/


section AscFactorial

/-- `n.ascFactorial k = n (n + 1) ⋯ (n + k - 1)`. This is closely related to `ascPochhammer`, but
much less general. -/
def ascFactorial (n : ℕ) : ℕ → ℕ
  | 0 => 1
  | k + 1 => (n + k) * ascFactorial n k
#align nat.asc_factorial Nat.ascFactorial

@[simp]
theorem ascFactorial_zero (n : ℕ) : n.ascFactorial 0 = 1 :=
  rfl
#align nat.asc_factorial_zero Nat.ascFactorial_zero

theorem ascFactorial_succ {n k : ℕ} : n.ascFactorial k.succ = (n + k) * n.ascFactorial k :=
  rfl
#align nat.asc_factorial_succ Nat.ascFactorial_succ

theorem zero_ascFactorial : ∀ (k : ℕ), (0 : ℕ).ascFactorial k.succ = 0
  | 0 => by
    rw [ascFactorial_succ, ascFactorial_zero, Nat.zero_add, Nat.zero_mul]
  | (k+1) => by
    rw [ascFactorial_succ, zero_ascFactorial k, Nat.mul_zero]

@[simp]
theorem one_ascFactorial : ∀ (k : ℕ), (1 : ℕ).ascFactorial k = k.factorial
  | 0 => ascFactorial_zero 1
  | (k+1) => by
    rw [ascFactorial_succ, one_ascFactorial k, Nat.add_comm, factorial_succ]

theorem succ_ascFactorial (n : ℕ) :
    ∀ k, n * n.succ.ascFactorial k = (n + k) * n.ascFactorial k
<<<<<<< HEAD
  | 0 => by rw [add_zero, ascFactorial_zero, ascFactorial_zero]
  | k + 1 => by
    rw [ascFactorial, mul_left_comm, succ_ascFactorial n k, ascFactorial, succ_add, ← add_assoc,
      succ_eq_add_one]
=======
  | 0 => by rw [Nat.add_zero, ascFactorial_zero, ascFactorial_zero]
  | k + 1 => by rw [ascFactorial, Nat.mul_left_comm, succ_ascFactorial n k, ascFactorial, succ_add,
    ← Nat.add_assoc]
>>>>>>> b3744d54
#align nat.succ_asc_factorial Nat.succ_ascFactorial

/-- `(n + 1).ascFactorial k = (n + k) ! / n !` but without ℕ-division. See
`Nat.ascFactorial_eq_div` for the version with ℕ-division. -/
theorem factorial_mul_ascFactorial (n : ℕ) : ∀ k, n ! * (n + 1).ascFactorial k = (n + k)!
  | 0 => by rw [ascFactorial_zero, Nat.add_zero, Nat.mul_one]
  | k + 1 => by
    rw [ascFactorial_succ, ← Nat.add_assoc, factorial_succ, Nat.mul_comm (n + 1 + k),
      ← Nat.mul_assoc, factorial_mul_ascFactorial n k, Nat.mul_comm, Nat.add_right_comm]
#align nat.factorial_mul_asc_factorial Nat.factorial_mul_ascFactorial

/-- `n.ascFactorial k = (n + k - 1)! / (n - 1)!` for `n > 0` but without ℕ-division. See
`Nat.ascFactorial_eq_div` for the version with ℕ-division. Consider using
`factorial_mul_ascFactorial` to avoid complications of ℕ-subtraction. -/
theorem factorial_mul_ascFactorial' (n k : ℕ) (h : 0 < n) :
    (n - 1) ! * n.ascFactorial k = (n + k - 1)! := by
  rw [Nat.sub_add_comm h, Nat.sub_one]
  nth_rw 2 [Nat.eq_add_of_sub_eq h rfl]
  rw [Nat.sub_one, factorial_mul_ascFactorial]

/-- Avoid in favor of `Nat.factorial_mul_ascFactorial` if you can. ℕ-division isn't worth it. -/
theorem ascFactorial_eq_div (n k : ℕ) : (n + 1).ascFactorial k = (n + k)! / n ! :=
  Nat.eq_div_of_mul_eq_right n.factorial_ne_zero (factorial_mul_ascFactorial _ _)

/-- Avoid in favor of `Nat.factorial_mul_ascFactorial'` if you can. ℕ-division isn't worth it. -/
theorem ascFactorial_eq_div' (n k : ℕ) (h : 0 < n) :
    n.ascFactorial k = (n + k - 1)! / (n - 1) ! :=
  Nat.eq_div_of_mul_eq_right (n - 1).factorial_ne_zero (factorial_mul_ascFactorial' _ _ h)
#align nat.asc_factorial_eq_div Nat.ascFactorial_eq_div

theorem ascFactorial_of_sub {n k : ℕ}:
    (n - k) * (n - k + 1).ascFactorial k = (n - k).ascFactorial (k + 1) := by
  rw [succ_ascFactorial, ascFactorial_succ]
#align nat.asc_factorial_of_sub Nat.ascFactorial_of_sub

theorem pow_succ_le_ascFactorial (n : ℕ) : ∀ k : ℕ, n ^ k ≤ n.ascFactorial k
  | 0 => by rw [ascFactorial_zero, Nat.pow_zero]
  | k + 1 => by
    rw [Nat.pow_succ, Nat.mul_comm, ascFactorial_succ, ← succ_ascFactorial]
    exact Nat.mul_le_mul (Nat.le_refl n)
      (Nat.le_trans (Nat.pow_le_pow_left (le_succ n) k) (pow_succ_le_ascFactorial n.succ k))
#align nat.pow_succ_le_asc_factorial Nat.pow_succ_le_ascFactorial

theorem pow_lt_ascFactorial' (n k : ℕ) : (n + 1) ^ (k + 2) < (n + 1).ascFactorial (k + 2) := by
  rw [Nat.pow_succ, ascFactorial, Nat.mul_comm]
  exact Nat.mul_lt_mul_of_lt_of_le' (Nat.lt_add_of_pos_right k.succ_pos)
    (pow_succ_le_ascFactorial n.succ _) (Nat.pow_pos n.succ_pos)
#align nat.pow_lt_asc_factorial' Nat.pow_lt_ascFactorial'

theorem pow_lt_ascFactorial (n : ℕ) : ∀ {k : ℕ}, 2 ≤ k → (n + 1) ^ k < (n + 1).ascFactorial k
  | 0 => by rintro ⟨⟩
  | 1 => by intro; contradiction
  | k + 2 => fun _ => pow_lt_ascFactorial' n k
#align nat.pow_lt_asc_factorial Nat.pow_lt_ascFactorial

theorem ascFactorial_le_pow_add (n : ℕ) : ∀ k : ℕ, (n+1).ascFactorial k ≤ (n + k) ^ k
  | 0 => by rw [ascFactorial_zero, Nat.pow_zero]
  | k + 1 => by
    rw [ascFactorial_succ, Nat.pow_succ, Nat.mul_comm, ← Nat.add_assoc, Nat.add_right_comm n 1 k]
    exact Nat.mul_le_mul_right _
      (Nat.le_trans (ascFactorial_le_pow_add _ k) (Nat.pow_le_pow_left (le_succ _) _))
#align nat.asc_factorial_le_pow_add Nat.ascFactorial_le_pow_add

theorem ascFactorial_lt_pow_add (n : ℕ) : ∀ {k : ℕ}, 2 ≤ k → (n + 1).ascFactorial k < (n + k) ^ k
  | 0 => by rintro ⟨⟩
  | 1 => by intro; contradiction
  | k + 2 => fun _ => by
    rw [Nat.pow_succ, Nat.mul_comm, ascFactorial_succ, succ_add_eq_add_succ n (k + 1)]
    exact Nat.mul_lt_mul_of_le_of_lt (le_refl _) (Nat.lt_of_le_of_lt (ascFactorial_le_pow_add n _)
      (Nat.pow_lt_pow_left (Nat.lt_succ_self _) k.succ_ne_zero)) (succ_pos _)
#align nat.asc_factorial_lt_pow_add Nat.ascFactorial_lt_pow_add

theorem ascFactorial_pos (n k : ℕ) : 0 < (n + 1).ascFactorial k :=
  Nat.lt_of_lt_of_le (Nat.pow_pos n.succ_pos) (pow_succ_le_ascFactorial (n + 1) k)
#align nat.asc_factorial_pos Nat.ascFactorial_pos

end AscFactorial

section DescFactorial

/-- `n.descFactorial k = n! / (n - k)!` (as seen in `Nat.descFactorial_eq_div`), but
implemented recursively to allow for "quick" computation when using `norm_num`. This is closely
related to `descPochhammer`, but much less general. -/
def descFactorial (n : ℕ) : ℕ → ℕ
  | 0 => 1
  | k + 1 => (n - k) * descFactorial n k
#align nat.desc_factorial Nat.descFactorial

@[simp]
theorem descFactorial_zero (n : ℕ) : n.descFactorial 0 = 1 :=
  rfl
#align nat.desc_factorial_zero Nat.descFactorial_zero

@[simp]
theorem descFactorial_succ (n k : ℕ) : n.descFactorial (k + 1) = (n - k) * n.descFactorial k :=
  rfl
#align nat.desc_factorial_succ Nat.descFactorial_succ

theorem zero_descFactorial_succ (k : ℕ) : (0 : ℕ).descFactorial (k + 1) = 0 := by
  rw [descFactorial_succ, Nat.zero_sub, Nat.zero_mul]
#align nat.zero_desc_factorial_succ Nat.zero_descFactorial_succ

theorem descFactorial_one (n : ℕ) : n.descFactorial 1 = n := by simp
#align nat.desc_factorial_one Nat.descFactorial_one

theorem succ_descFactorial_succ (n : ℕ) :
    ∀ k : ℕ, (n + 1).descFactorial (k + 1) = (n + 1) * n.descFactorial k
  | 0 => by rw [descFactorial_zero, descFactorial_one, Nat.mul_one]
  | succ k => by
    rw [descFactorial_succ, succ_descFactorial_succ _ k, descFactorial_succ, succ_sub_succ,
      Nat.mul_left_comm]
#align nat.succ_desc_factorial_succ Nat.succ_descFactorial_succ

theorem succ_descFactorial (n : ℕ) :
    ∀ k, (n + 1 - k) * (n + 1).descFactorial k = (n + 1) * n.descFactorial k
  | 0 => by rw [Nat.sub_zero, descFactorial_zero, descFactorial_zero]
  | k + 1 => by
    rw [descFactorial, succ_descFactorial _ k, descFactorial_succ, succ_sub_succ, Nat.mul_left_comm]
#align nat.succ_desc_factorial Nat.succ_descFactorial

theorem descFactorial_self : ∀ n : ℕ, n.descFactorial n = n !
  | 0 => by rw [descFactorial_zero, factorial_zero]
  | succ n => by rw [succ_descFactorial_succ, descFactorial_self n, factorial_succ]
#align nat.desc_factorial_self Nat.descFactorial_self

@[simp]
theorem descFactorial_eq_zero_iff_lt {n : ℕ} : ∀ {k : ℕ}, n.descFactorial k = 0 ↔ n < k
  | 0 => by simp only [descFactorial_zero, Nat.one_ne_zero, Nat.not_lt_zero]
  | succ k => by
    rw [descFactorial_succ, mul_eq_zero, descFactorial_eq_zero_iff_lt, Nat.lt_succ_iff,
      Nat.sub_eq_zero_iff_le, Nat.lt_iff_le_and_ne, or_iff_left_iff_imp, and_imp]
    exact fun h _ => h
#align nat.desc_factorial_eq_zero_iff_lt Nat.descFactorial_eq_zero_iff_lt

alias ⟨_, descFactorial_of_lt⟩ := descFactorial_eq_zero_iff_lt
#align nat.desc_factorial_of_lt Nat.descFactorial_of_lt

theorem add_descFactorial_eq_ascFactorial (n : ℕ) : ∀ k : ℕ,
    (n + k).descFactorial k = (n + 1).ascFactorial k
  | 0 => by rw [ascFactorial_zero, descFactorial_zero]
  | succ k => by
    rw [Nat.add_succ, succ_descFactorial_succ, ascFactorial_succ,
      add_descFactorial_eq_ascFactorial _ k, Nat.add_right_comm]
#align nat.add_desc_factorial_eq_asc_factorial Nat.add_descFactorial_eq_ascFactorial

theorem add_descFactorial_eq_ascFactorial' (n : ℕ) :
    ∀ k : ℕ, (n + k - 1).descFactorial k = n.ascFactorial k
  | 0 => by rw [ascFactorial_zero, descFactorial_zero]
  | succ k => by
    rw [descFactorial_succ, ascFactorial_succ, ← succ_add_eq_add_succ,
      add_descFactorial_eq_ascFactorial' _ k, ← succ_ascFactorial, succ_add_sub_one,
      Nat.add_sub_cancel]

/-- `n.descFactorial k = n! / (n - k)!` but without ℕ-division. See `Nat.descFactorial_eq_div`
for the version using ℕ-division. -/
theorem factorial_mul_descFactorial : ∀ {n k : ℕ}, k ≤ n → (n - k)! * n.descFactorial k = n !
  | n, 0 => fun _ => by rw [descFactorial_zero, Nat.mul_one, Nat.sub_zero]
  | 0, succ k => fun h => by
    exfalso
    exact not_succ_le_zero k h
  | succ n, succ k => fun h => by
    rw [succ_descFactorial_succ, succ_sub_succ, ← Nat.mul_assoc, Nat.mul_comm (n - k)!,
      Nat.mul_assoc, factorial_mul_descFactorial (Nat.succ_le_succ_iff.1 h), factorial_succ]
#align nat.factorial_mul_desc_factorial Nat.factorial_mul_descFactorial

/-- Avoid in favor of `Nat.factorial_mul_descFactorial` if you can. ℕ-division isn't worth it. -/
theorem descFactorial_eq_div {n k : ℕ} (h : k ≤ n) : n.descFactorial k = n ! / (n - k)! := by
  apply Nat.mul_left_cancel (n - k).factorial_pos
  rw [factorial_mul_descFactorial h]
  exact (Nat.mul_div_cancel' <| factorial_dvd_factorial <| Nat.sub_le n k).symm
#align nat.desc_factorial_eq_div Nat.descFactorial_eq_div

theorem pow_sub_le_descFactorial (n : ℕ) : ∀ k : ℕ, (n + 1 - k) ^ k ≤ n.descFactorial k
  | 0 => by rw [descFactorial_zero, Nat.pow_zero]
  | k + 1 => by
    rw [descFactorial_succ, Nat.pow_succ, succ_sub_succ, Nat.mul_comm]
    apply Nat.mul_le_mul_left
    exact (le_trans (Nat.pow_le_pow_left (Nat.sub_le_sub_right n.le_succ _) k)
      (pow_sub_le_descFactorial n k))
#align nat.pow_sub_le_desc_factorial Nat.pow_sub_le_descFactorial

theorem pow_sub_lt_descFactorial' {n : ℕ} :
    ∀ {k : ℕ}, k + 2 ≤ n → (n - (k + 1)) ^ (k + 2) < n.descFactorial (k + 2)
  | 0, h => by
    rw [descFactorial_succ, Nat.pow_succ, Nat.pow_one, descFactorial_one]
    exact Nat.mul_lt_mul_of_pos_left (by omega) (Nat.sub_pos_of_lt h)
  | k + 1, h => by
    rw [descFactorial_succ, Nat.pow_succ, Nat.mul_comm]
    refine Nat.mul_lt_mul_of_pos_left ?_ (Nat.sub_pos_of_lt h)
    refine Nat.lt_of_le_of_lt (Nat.pow_le_pow_left (Nat.sub_le_sub_right n.le_succ _) _) ?_
    rw [succ_sub_succ]
    exact pow_sub_lt_descFactorial' (Nat.le_trans (le_succ _) h)
#align nat.pow_sub_lt_desc_factorial' Nat.pow_sub_lt_descFactorial'

theorem pow_sub_lt_descFactorial {n : ℕ} :
    ∀ {k : ℕ}, 2 ≤ k → k ≤ n → (n + 1 - k) ^ k < n.descFactorial k
  | 0 => by rintro ⟨⟩
  | 1 => by intro; contradiction
  | k + 2 => fun _ h => by
    rw [succ_sub_succ]
    exact pow_sub_lt_descFactorial' h
#align nat.pow_sub_lt_desc_factorial Nat.pow_sub_lt_descFactorial

theorem descFactorial_le_pow (n : ℕ) : ∀ k : ℕ, n.descFactorial k ≤ n ^ k
  | 0 => by rw [descFactorial_zero, Nat.pow_zero]
  | k + 1 => by
    rw [descFactorial_succ, Nat.pow_succ, Nat.mul_comm _ n]
    exact Nat.mul_le_mul (Nat.sub_le _ _) (descFactorial_le_pow _ k)
#align nat.desc_factorial_le_pow Nat.descFactorial_le_pow

theorem descFactorial_lt_pow {n : ℕ} (hn : 1 ≤ n) : ∀ {k : ℕ}, 2 ≤ k → n.descFactorial k < n ^ k
  | 0 => by rintro ⟨⟩
  | 1 => by intro; contradiction
  | k + 2 => fun _ => by
    rw [descFactorial_succ, pow_succ', Nat.mul_comm, Nat.mul_comm n]
    exact Nat.mul_lt_mul_of_le_of_lt (descFactorial_le_pow _ _) (Nat.sub_lt hn k.zero_lt_succ)
      (Nat.pow_pos (Nat.lt_of_succ_le hn))
#align nat.desc_factorial_lt_pow Nat.descFactorial_lt_pow

end DescFactorial

lemma factorial_two_mul_le (n : ℕ) : (2 * n)! ≤ (2 * n) ^ n * n ! := by
  rw [Nat.two_mul, ← factorial_mul_ascFactorial, Nat.mul_comm]
  exact Nat.mul_le_mul_right _ (ascFactorial_le_pow_add _ _)

lemma two_pow_mul_factorial_le_factorial_two_mul (n : ℕ) : 2 ^ n * n ! ≤ (2 * n) ! := by
  obtain _ | n := n
  · simp
  rw [Nat.mul_comm, Nat.two_mul]
  calc
    _ ≤ (n + 1)! * (n + 2) ^ (n + 1) :=
      Nat.mul_le_mul_left _ (pow_le_pow_of_le_left (le_add_left _ _) _)
    _ ≤ _ := Nat.factorial_mul_pow_le_factorial

end Nat<|MERGE_RESOLUTION|>--- conflicted
+++ resolved
@@ -236,16 +236,9 @@
 
 theorem succ_ascFactorial (n : ℕ) :
     ∀ k, n * n.succ.ascFactorial k = (n + k) * n.ascFactorial k
-<<<<<<< HEAD
-  | 0 => by rw [add_zero, ascFactorial_zero, ascFactorial_zero]
-  | k + 1 => by
-    rw [ascFactorial, mul_left_comm, succ_ascFactorial n k, ascFactorial, succ_add, ← add_assoc,
-      succ_eq_add_one]
-=======
   | 0 => by rw [Nat.add_zero, ascFactorial_zero, ascFactorial_zero]
   | k + 1 => by rw [ascFactorial, Nat.mul_left_comm, succ_ascFactorial n k, ascFactorial, succ_add,
     ← Nat.add_assoc]
->>>>>>> b3744d54
 #align nat.succ_asc_factorial Nat.succ_ascFactorial
 
 /-- `(n + 1).ascFactorial k = (n + k) ! / n !` but without ℕ-division. See
