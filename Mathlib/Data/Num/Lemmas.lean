/-
Copyright (c) 2014 Microsoft Corporation. All rights reserved.
Released under Apache 2.0 license as described in the file LICENSE.
Authors: Mario Carneiro
-/
import Mathlib.Algebra.Order.Ring.Nat
import Mathlib.Algebra.Ring.Int.Defs
import Mathlib.Data.Nat.Bitwise
import Mathlib.Data.Nat.Cast.Order.Basic
import Mathlib.Data.Nat.PSub
import Mathlib.Data.Nat.Size
import Mathlib.Data.Num.Bitwise

/-!
# Properties of the binary representation of integers
-/

open Int

attribute [local simp] add_assoc

namespace PosNum

variable {α : Type*}

@[simp, norm_cast]
theorem cast_one [One α] [Add α] : ((1 : PosNum) : α) = 1 :=
  rfl

@[simp]
theorem cast_one' [One α] [Add α] : (PosNum.one : α) = 1 :=
  rfl

@[simp, norm_cast]
theorem cast_bit0 [One α] [Add α] (n : PosNum) : (n.bit0 : α) = (n : α) + n :=
  rfl

@[simp, norm_cast]
theorem cast_bit1 [One α] [Add α] (n : PosNum) : (n.bit1 : α) = ((n : α) + n) + 1 :=
  rfl

@[simp, norm_cast]
theorem cast_to_nat [AddMonoidWithOne α] : ∀ n : PosNum, ((n : ℕ) : α) = n
  | 1 => Nat.cast_one
  | bit0 p => by dsimp; rw [Nat.cast_add, p.cast_to_nat]
  | bit1 p => by dsimp; rw [Nat.cast_add, Nat.cast_add, Nat.cast_one, p.cast_to_nat]

@[norm_cast]
theorem to_nat_to_int (n : PosNum) : ((n : ℕ) : ℤ) = n :=
  cast_to_nat _

@[simp, norm_cast]
theorem cast_to_int [AddGroupWithOne α] (n : PosNum) : ((n : ℤ) : α) = n := by
  rw [← to_nat_to_int, Int.cast_natCast, cast_to_nat]

theorem succ_to_nat : ∀ n, (succ n : ℕ) = n + 1
  | 1 => rfl
  | bit0 _ => rfl
  | bit1 p =>
    (congr_arg (fun n ↦ n + n) (succ_to_nat p)).trans <|
      show ↑p + 1 + ↑p + 1 = ↑p + ↑p + 1 + 1 by simp [add_left_comm]

theorem one_add (n : PosNum) : 1 + n = succ n := by cases n <;> rfl

theorem add_one (n : PosNum) : n + 1 = succ n := by cases n <;> rfl

@[norm_cast]
theorem add_to_nat : ∀ m n, ((m + n : PosNum) : ℕ) = m + n
  | 1, b => by rw [one_add b, succ_to_nat, add_comm, cast_one]
  | a, 1 => by rw [add_one a, succ_to_nat, cast_one]
  | bit0 a, bit0 b => (congr_arg (fun n ↦ n + n) (add_to_nat a b)).trans <| add_add_add_comm _ _ _ _
  | bit0 a, bit1 b =>
    (congr_arg (fun n ↦ (n + n) + 1) (add_to_nat a b)).trans <|
      show (a + b + (a + b) + 1 : ℕ) = a + a + (b + b + 1) by simp [add_left_comm]
  | bit1 a, bit0 b =>
    (congr_arg (fun n ↦ (n + n) + 1) (add_to_nat a b)).trans <|
      show (a + b + (a + b) + 1 : ℕ) = a + a + 1 + (b + b) by simp [add_comm, add_left_comm]
  | bit1 a, bit1 b =>
    show (succ (a + b) + succ (a + b) : ℕ) = a + a + 1 + (b + b + 1) by
      rw [succ_to_nat, add_to_nat a b]; simp [add_left_comm]

theorem add_succ : ∀ m n : PosNum, m + succ n = succ (m + n)
  | 1, b => by simp [one_add]
  | bit0 a, 1 => congr_arg bit0 (add_one a)
  | bit1 a, 1 => congr_arg bit1 (add_one a)
  | bit0 _, bit0 _ => rfl
  | bit0 a, bit1 b => congr_arg bit0 (add_succ a b)
  | bit1 _, bit0 _ => rfl
  | bit1 a, bit1 b => congr_arg bit1 (add_succ a b)

theorem bit0_of_bit0 : ∀ n, n + n = bit0 n
  | 1 => rfl
  | bit0 p => congr_arg bit0 (bit0_of_bit0 p)
  | bit1 p => show bit0 (succ (p + p)) = _ by rw [bit0_of_bit0 p, succ]

theorem bit1_of_bit1 (n : PosNum) : (n + n) + 1 = bit1 n :=
  show (n + n) + 1 = bit1 n by rw [add_one, bit0_of_bit0, succ]

@[norm_cast]
theorem mul_to_nat (m) : ∀ n, ((m * n : PosNum) : ℕ) = m * n
  | 1 => (mul_one _).symm
  | bit0 p => show (↑(m * p) + ↑(m * p) : ℕ) = ↑m * (p + p) by rw [mul_to_nat m p, left_distrib]
  | bit1 p =>
    (add_to_nat (bit0 (m * p)) m).trans <|
      show (↑(m * p) + ↑(m * p) + ↑m : ℕ) = ↑m * (p + p) + m by rw [mul_to_nat m p, left_distrib]

theorem to_nat_pos : ∀ n : PosNum, 0 < (n : ℕ)
  | 1 => Nat.zero_lt_one
  | bit0 p =>
    let h := to_nat_pos p
    add_pos h h
  | bit1 _p => Nat.succ_pos _

theorem cmp_to_nat_lemma {m n : PosNum} : (m : ℕ) < n → (bit1 m : ℕ) < bit0 n :=
  show (m : ℕ) < n → (m + m + 1 + 1 : ℕ) ≤ n + n by
    intro h; rw [Nat.add_right_comm m m 1, add_assoc]; exact Nat.add_le_add h h

theorem cmp_swap (m) : ∀ n, (cmp m n).swap = cmp n m := by
  induction' m with m IH m IH <;> intro n <;> obtain - | n | n := n <;> unfold cmp <;>
    try { rfl } <;> rw [← IH] <;> cases cmp m n <;> rfl

theorem cmp_to_nat : ∀ m n, (Ordering.casesOn (cmp m n) ((m : ℕ) < n) (m = n) ((n : ℕ) < m) : Prop)
  | 1, 1 => rfl
  | bit0 a, 1 =>
    let h : (1 : ℕ) ≤ a := to_nat_pos a
    Nat.add_le_add h h
  | bit1 a, 1 => Nat.succ_lt_succ <| to_nat_pos <| bit0 a
  | 1, bit0 b =>
    let h : (1 : ℕ) ≤ b := to_nat_pos b
    Nat.add_le_add h h
  | 1, bit1 b => Nat.succ_lt_succ <| to_nat_pos <| bit0 b
  | bit0 a, bit0 b => by
    dsimp [cmp]
    have := cmp_to_nat a b; revert this; cases cmp a b <;> dsimp <;> intro this
    · exact Nat.add_lt_add this this
    · rw [this]
    · exact Nat.add_lt_add this this
  | bit0 a, bit1 b => by
    dsimp [cmp]
    have := cmp_to_nat a b; revert this; cases cmp a b <;> dsimp <;> intro this
    · exact Nat.le_succ_of_le (Nat.add_lt_add this this)
    · rw [this]
      apply Nat.lt_succ_self
    · exact cmp_to_nat_lemma this
  | bit1 a, bit0 b => by
    dsimp [cmp]
    have := cmp_to_nat a b; revert this; cases cmp a b <;> dsimp <;> intro this
    · exact cmp_to_nat_lemma this
    · rw [this]
      apply Nat.lt_succ_self
    · exact Nat.le_succ_of_le (Nat.add_lt_add this this)
  | bit1 a, bit1 b => by
    dsimp [cmp]
    have := cmp_to_nat a b; revert this; cases cmp a b <;> dsimp <;> intro this
    · exact Nat.succ_lt_succ (Nat.add_lt_add this this)
    · rw [this]
    · exact Nat.succ_lt_succ (Nat.add_lt_add this this)

@[norm_cast]
theorem lt_to_nat {m n : PosNum} : (m : ℕ) < n ↔ m < n :=
  show (m : ℕ) < n ↔ cmp m n = Ordering.lt from
    match cmp m n, cmp_to_nat m n with
    | Ordering.lt, h => by simp only at h; simp [h]
    | Ordering.eq, h => by simp only at h; simp [h, lt_irrefl]
    | Ordering.gt, h => by simp [not_lt_of_gt h]

@[norm_cast]
theorem le_to_nat {m n : PosNum} : (m : ℕ) ≤ n ↔ m ≤ n := by
  rw [← not_lt]; exact not_congr lt_to_nat

end PosNum

namespace Num

variable {α : Type*}

open PosNum

theorem add_zero (n : Num) : n + 0 = n := by cases n <;> rfl

theorem zero_add (n : Num) : 0 + n = n := by cases n <;> rfl

theorem add_one : ∀ n : Num, n + 1 = succ n
  | 0 => rfl
  | pos p => by cases p <;> rfl

theorem add_succ : ∀ m n : Num, m + succ n = succ (m + n)
  | 0, n => by simp [zero_add]
  | pos p, 0 => show pos (p + 1) = succ (pos p + 0) by rw [PosNum.add_one, add_zero, succ, succ']
  | pos _, pos _ => congr_arg pos (PosNum.add_succ _ _)

theorem bit0_of_bit0 : ∀ n : Num, n + n = n.bit0
  | 0 => rfl
  | pos p => congr_arg pos p.bit0_of_bit0

theorem bit1_of_bit1 : ∀ n : Num, (n + n) + 1 = n.bit1
  | 0 => rfl
  | pos p => congr_arg pos p.bit1_of_bit1

@[simp]
theorem ofNat'_zero : Num.ofNat' 0 = 0 := by simp [Num.ofNat']

theorem ofNat'_bit (b n) : ofNat' (Nat.bit b n) = cond b Num.bit1 Num.bit0 (ofNat' n) :=
  Nat.binaryRec_eq _ _ (.inl rfl)

@[simp]
theorem ofNat'_one : Num.ofNat' 1 = 1 := by erw [ofNat'_bit true 0, cond, ofNat'_zero]; rfl

theorem bit1_succ : ∀ n : Num, n.bit1.succ = n.succ.bit0
  | 0 => rfl
  | pos _n => rfl

theorem ofNat'_succ : ∀ {n}, ofNat' (n + 1) = ofNat' n + 1 :=
  @(Nat.binaryRec (by simp [zero_add]) fun b n ih => by
    cases b
    · erw [ofNat'_bit true n, ofNat'_bit]
      simp only [← bit1_of_bit1, ← bit0_of_bit0, cond]
    · rw [show n.bit true + 1 = (n + 1).bit false by simp [Nat.bit, mul_add],
        ofNat'_bit, ofNat'_bit, ih]
      simp only [cond, add_one, bit1_succ])

@[simp]
theorem add_ofNat' (m n) : Num.ofNat' (m + n) = Num.ofNat' m + Num.ofNat' n := by
  induction n
  · simp only [Nat.add_zero, ofNat'_zero, add_zero]
  · simp only [Nat.add_succ, Nat.add_zero, ofNat'_succ, add_one, add_succ, *]

@[simp, norm_cast]
theorem cast_zero [Zero α] [One α] [Add α] : ((0 : Num) : α) = 0 :=
  rfl

@[simp]
theorem cast_zero' [Zero α] [One α] [Add α] : (Num.zero : α) = 0 :=
  rfl

@[simp, norm_cast]
theorem cast_one [Zero α] [One α] [Add α] : ((1 : Num) : α) = 1 :=
  rfl

@[simp]
theorem cast_pos [Zero α] [One α] [Add α] (n : PosNum) : (Num.pos n : α) = n :=
  rfl

theorem succ'_to_nat : ∀ n, (succ' n : ℕ) = n + 1
  | 0 => (Nat.zero_add _).symm
  | pos _p => PosNum.succ_to_nat _

theorem succ_to_nat (n) : (succ n : ℕ) = n + 1 :=
  succ'_to_nat n

@[simp, norm_cast]
theorem cast_to_nat [AddMonoidWithOne α] : ∀ n : Num, ((n : ℕ) : α) = n
  | 0 => Nat.cast_zero
  | pos p => p.cast_to_nat

@[norm_cast]
theorem add_to_nat : ∀ m n, ((m + n : Num) : ℕ) = m + n
  | 0, 0 => rfl
  | 0, pos _q => (Nat.zero_add _).symm
  | pos _p, 0 => rfl
  | pos _p, pos _q => PosNum.add_to_nat _ _

@[norm_cast]
theorem mul_to_nat : ∀ m n, ((m * n : Num) : ℕ) = m * n
  | 0, 0 => rfl
  | 0, pos _q => (zero_mul _).symm
  | pos _p, 0 => rfl
  | pos _p, pos _q => PosNum.mul_to_nat _ _

theorem cmp_to_nat : ∀ m n, (Ordering.casesOn (cmp m n) ((m : ℕ) < n) (m = n) ((n : ℕ) < m) : Prop)
  | 0, 0 => rfl
  | 0, pos _ => to_nat_pos _
  | pos _, 0 => to_nat_pos _
  | pos a, pos b => by
    have := PosNum.cmp_to_nat a b; revert this; dsimp [cmp]; cases PosNum.cmp a b
    exacts [id, congr_arg pos, id]

@[norm_cast]
theorem lt_to_nat {m n : Num} : (m : ℕ) < n ↔ m < n :=
  show (m : ℕ) < n ↔ cmp m n = Ordering.lt from
    match cmp m n, cmp_to_nat m n with
    | Ordering.lt, h => by simp only at h; simp [h]
    | Ordering.eq, h => by simp only at h; simp [h, lt_irrefl]
    | Ordering.gt, h => by simp [not_lt_of_gt h]

@[norm_cast]
theorem le_to_nat {m n : Num} : (m : ℕ) ≤ n ↔ m ≤ n := by
  rw [← not_lt]; exact not_congr lt_to_nat

end Num

namespace PosNum

@[simp]
theorem of_to_nat' : ∀ n : PosNum, Num.ofNat' (n : ℕ) = Num.pos n
  | 1 => by erw [@Num.ofNat'_bit true 0, Num.ofNat'_zero]; rfl
  | bit0 p => by
      simpa only [Nat.bit_false, cond_false, two_mul, of_to_nat' p] using Num.ofNat'_bit false p
  | bit1 p => by
      simpa only [Nat.bit_true, cond_true, two_mul, of_to_nat' p] using Num.ofNat'_bit true p

end PosNum

namespace Num

@[simp, norm_cast]
theorem of_to_nat' : ∀ n : Num, Num.ofNat' (n : ℕ) = n
  | 0 => ofNat'_zero
  | pos p => p.of_to_nat'

lemma toNat_injective : Function.Injective (castNum : Num → ℕ) :=
  Function.LeftInverse.injective of_to_nat'

@[norm_cast]
theorem to_nat_inj {m n : Num} : (m : ℕ) = n ↔ m = n := toNat_injective.eq_iff

/-- This tactic tries to turn an (in)equality about `Num`s to one about `Nat`s by rewriting.
```lean
example (n : Num) (m : Num) : n ≤ n + m := by
  transfer_rw
  exact Nat.le_add_right _ _
```
-/
scoped macro (name := transfer_rw) "transfer_rw" : tactic => `(tactic|
    (repeat first | rw [← to_nat_inj] | rw [← lt_to_nat] | rw [← le_to_nat]
     repeat first | rw [add_to_nat] | rw [mul_to_nat] | rw [cast_one] | rw [cast_zero]))

/--
This tactic tries to prove (in)equalities about `Num`s by transferring them to the `Nat` world and
then trying to call `simp`.
```lean
example (n : Num) (m : Num) : n ≤ n + m := by transfer
```
-/
scoped macro (name := transfer) "transfer" : tactic => `(tactic|
    (intros; transfer_rw; try simp))

instance addMonoid : AddMonoid Num where
  add := (· + ·)
  zero := 0
  zero_add := zero_add
  add_zero := add_zero
  add_assoc := by transfer
  nsmul := nsmulRec

instance addMonoidWithOne : AddMonoidWithOne Num :=
  { Num.addMonoid with
    natCast := Num.ofNat'
    one := 1
    natCast_zero := ofNat'_zero
    natCast_succ := fun _ => ofNat'_succ }

instance commSemiring : CommSemiring Num where
  __ := Num.addMonoid
  __ := Num.addMonoidWithOne
  mul := (· * ·)
  npow := @npowRec Num ⟨1⟩ ⟨(· * ·)⟩
  mul_zero _ := by rw [← to_nat_inj, mul_to_nat, cast_zero, mul_zero]
  zero_mul _ := by rw [← to_nat_inj, mul_to_nat, cast_zero, zero_mul]
  mul_one _ := by rw [← to_nat_inj, mul_to_nat, cast_one, mul_one]
  one_mul _ := by rw [← to_nat_inj, mul_to_nat, cast_one, one_mul]
  add_comm _ _ := by simp_rw [← to_nat_inj, add_to_nat, add_comm]
  mul_comm _ _ := by simp_rw [← to_nat_inj, mul_to_nat, mul_comm]
  mul_assoc _ _ _ := by simp_rw [← to_nat_inj, mul_to_nat, mul_assoc]
  left_distrib _ _ _ := by simp only [← to_nat_inj, mul_to_nat, add_to_nat, mul_add]
  right_distrib _ _ _ := by simp only [← to_nat_inj, mul_to_nat, add_to_nat, add_mul]

instance partialOrder : PartialOrder Num where
  lt_iff_le_not_le a b := by simp only [← lt_to_nat, ← le_to_nat, lt_iff_le_not_le]
  le_refl := by transfer
  le_trans a b c := by transfer_rw; apply le_trans
  le_antisymm a b := by transfer_rw; apply le_antisymm

instance isOrderedCancelAddMonoid : IsOrderedCancelAddMonoid Num where
  add_le_add_left a b h c := by revert h; transfer_rw; exact fun h => add_le_add_left h c
  le_of_add_le_add_left a b c :=
    show a + b ≤ a + c → b ≤ c by transfer_rw; apply le_of_add_le_add_left

instance linearOrder : LinearOrder Num :=
  { le_total := by
      intro a b
      transfer_rw
      apply le_total
    decidableLT := Num.decidableLT
    decidableLE := Num.decidableLE
    -- This is relying on an automatically generated instance name,
    -- generated in a `deriving` handler.
    -- See https://github.com/leanprover/lean4/issues/2343
    decidableEq := instDecidableEqNum }

instance isStrictOrderedRing : IsStrictOrderedRing Num :=
  { zero_le_one := by decide
    mul_lt_mul_of_pos_left := by
      intro a b c
      transfer_rw
      apply mul_lt_mul_of_pos_left
    mul_lt_mul_of_pos_right := by
      intro a b c
      transfer_rw
      apply mul_lt_mul_of_pos_right
    exists_pair_ne := ⟨0, 1, by decide⟩ }

@[norm_cast]
theorem add_of_nat (m n) : ((m + n : ℕ) : Num) = m + n :=
  add_ofNat' _ _

@[norm_cast]
theorem to_nat_to_int (n : Num) : ((n : ℕ) : ℤ) = n :=
  cast_to_nat _

@[simp, norm_cast]
theorem cast_to_int {α} [AddGroupWithOne α] (n : Num) : ((n : ℤ) : α) = n := by
  rw [← to_nat_to_int, Int.cast_natCast, cast_to_nat]

theorem to_of_nat : ∀ n : ℕ, ((n : Num) : ℕ) = n
  | 0 => by rw [Nat.cast_zero, cast_zero]
  | n + 1 => by rw [Nat.cast_succ, add_one, succ_to_nat, to_of_nat n]

@[simp, norm_cast]
theorem of_natCast {α} [AddMonoidWithOne α] (n : ℕ) : ((n : Num) : α) = n := by
  rw [← cast_to_nat, to_of_nat]

@[norm_cast]
theorem of_nat_inj {m n : ℕ} : (m : Num) = n ↔ m = n :=
  ⟨fun h => Function.LeftInverse.injective to_of_nat h, congr_arg _⟩

-- The priority should be `high`er than `cast_to_nat`.
@[simp high, norm_cast]
theorem of_to_nat : ∀ n : Num, ((n : ℕ) : Num) = n :=
  of_to_nat'

@[norm_cast]
theorem dvd_to_nat (m n : Num) : (m : ℕ) ∣ n ↔ m ∣ n :=
  ⟨fun ⟨k, e⟩ => ⟨k, by rw [← of_to_nat n, e]; simp⟩, fun ⟨k, e⟩ => ⟨k, by simp [e, mul_to_nat]⟩⟩

end Num

namespace PosNum

variable {α : Type*}

open Num

-- The priority should be `high`er than `cast_to_nat`.
@[simp high, norm_cast]
theorem of_to_nat : ∀ n : PosNum, ((n : ℕ) : Num) = Num.pos n :=
  of_to_nat'

@[norm_cast]
theorem to_nat_inj {m n : PosNum} : (m : ℕ) = n ↔ m = n :=
  ⟨fun h => Num.pos.inj <| by rw [← PosNum.of_to_nat, ← PosNum.of_to_nat, h], congr_arg _⟩

theorem pred'_to_nat : ∀ n, (pred' n : ℕ) = Nat.pred n
  | 1 => rfl
  | bit0 n =>
    have : Nat.succ ↑(pred' n) = ↑n := by
      rw [pred'_to_nat n, Nat.succ_pred_eq_of_pos (to_nat_pos n)]
    match (motive :=
        ∀ k : Num, Nat.succ ↑k = ↑n → ↑(Num.casesOn k 1 bit1 : PosNum) = Nat.pred (n + n))
      pred' n, this with
    | 0, (h : ((1 : Num) : ℕ) = n) => by rw [← to_nat_inj.1 h]; rfl
    | Num.pos p, (h : Nat.succ ↑p = n) => by rw [← h]; exact (Nat.succ_add p p).symm
  | bit1 _ => rfl

@[simp]
theorem pred'_succ' (n) : pred' (succ' n) = n :=
  Num.to_nat_inj.1 <| by rw [pred'_to_nat, succ'_to_nat, Nat.add_one, Nat.pred_succ]

@[simp]
theorem succ'_pred' (n) : succ' (pred' n) = n :=
  to_nat_inj.1 <| by
    rw [succ'_to_nat, pred'_to_nat, Nat.add_one, Nat.succ_pred_eq_of_pos (to_nat_pos _)]

instance dvd : Dvd PosNum :=
  ⟨fun m n => pos m ∣ pos n⟩

@[norm_cast]
theorem dvd_to_nat {m n : PosNum} : (m : ℕ) ∣ n ↔ m ∣ n :=
  Num.dvd_to_nat (pos m) (pos n)

theorem size_to_nat : ∀ n, (size n : ℕ) = Nat.size n
  | 1 => Nat.size_one.symm
  | bit0 n => by
      rw [size, succ_to_nat, size_to_nat n, cast_bit0, ← two_mul]
      erw [@Nat.size_bit false n]
      have := to_nat_pos n
      dsimp [Nat.bit]; omega
  | bit1 n => by
      rw [size, succ_to_nat, size_to_nat n, cast_bit1, ← two_mul]
      erw [@Nat.size_bit true n]
      dsimp [Nat.bit]; omega

theorem size_eq_natSize : ∀ n, (size n : ℕ) = natSize n
  | 1 => rfl
  | bit0 n => by rw [size, succ_to_nat, natSize, size_eq_natSize n]
  | bit1 n => by rw [size, succ_to_nat, natSize, size_eq_natSize n]

theorem natSize_to_nat (n) : natSize n = Nat.size n := by rw [← size_eq_natSize, size_to_nat]

theorem natSize_pos (n) : 0 < natSize n := by cases n <;> apply Nat.succ_pos

/-- This tactic tries to turn an (in)equality about `PosNum`s to one about `Nat`s by rewriting.
```lean
example (n : PosNum) (m : PosNum) : n ≤ n + m := by
  transfer_rw
  exact Nat.le_add_right _ _
```
-/
scoped macro (name := transfer_rw) "transfer_rw" : tactic => `(tactic|
    (repeat first | rw [← to_nat_inj] | rw [← lt_to_nat] | rw [← le_to_nat]
     repeat first | rw [add_to_nat] | rw [mul_to_nat] | rw [cast_one] | rw [cast_zero]))

/--
This tactic tries to prove (in)equalities about `PosNum`s by transferring them to the `Nat` world
and then trying to call `simp`.
```lean
example (n : PosNum) (m : PosNum) : n ≤ n + m := by transfer
```
-/
scoped macro (name := transfer) "transfer" : tactic => `(tactic|
    (intros; transfer_rw; try simp [add_comm, add_left_comm, mul_comm, mul_left_comm]))

instance addCommSemigroup : AddCommSemigroup PosNum where
  add := (· + ·)
  add_assoc := by transfer
  add_comm := by transfer

instance commMonoid : CommMonoid PosNum where
  mul := (· * ·)
  one := (1 : PosNum)
  npow := @npowRec PosNum ⟨1⟩ ⟨(· * ·)⟩
  mul_assoc := by transfer
  one_mul := by transfer
  mul_one := by transfer
  mul_comm := by transfer

instance distrib : Distrib PosNum where
  add := (· + ·)
  mul := (· * ·)
  left_distrib := by transfer; simp [mul_add]
  right_distrib := by transfer; simp [mul_add, mul_comm]

instance linearOrder : LinearOrder PosNum where
  lt := (· < ·)
  lt_iff_le_not_le := by
    intro a b
    transfer_rw
    apply lt_iff_le_not_le
  le := (· ≤ ·)
  le_refl := by transfer
  le_trans := by
    intro a b c
    transfer_rw
    apply le_trans
  le_antisymm := by
    intro a b
    transfer_rw
    apply le_antisymm
  le_total := by
    intro a b
    transfer_rw
    apply le_total
  decidableLT := by infer_instance
  decidableLE := by infer_instance
  decidableEq := by infer_instance

@[simp]
theorem cast_to_num (n : PosNum) : ↑n = Num.pos n := by rw [← cast_to_nat, ← of_to_nat n]

@[simp, norm_cast]
theorem bit_to_nat (b n) : (bit b n : ℕ) = Nat.bit b n := by cases b <;> simp [bit, two_mul]

@[simp, norm_cast]
theorem cast_add [AddMonoidWithOne α] (m n) : ((m + n : PosNum) : α) = m + n := by
  rw [← cast_to_nat, add_to_nat, Nat.cast_add, cast_to_nat, cast_to_nat]

@[simp 500, norm_cast]
theorem cast_succ [AddMonoidWithOne α] (n : PosNum) : (succ n : α) = n + 1 := by
  rw [← add_one, cast_add, cast_one]

@[simp, norm_cast]
theorem cast_inj [AddMonoidWithOne α] [CharZero α] {m n : PosNum} : (m : α) = n ↔ m = n := by
  rw [← cast_to_nat m, ← cast_to_nat n, Nat.cast_inj, to_nat_inj]

@[simp]
theorem one_le_cast [Semiring α] [PartialOrder α] [IsStrictOrderedRing α] (n : PosNum) :
    (1 : α) ≤ n := by
  rw [← cast_to_nat, ← Nat.cast_one, Nat.cast_le (α := α)]; apply to_nat_pos

@[simp]
theorem cast_pos [Semiring α] [PartialOrder α] [IsStrictOrderedRing α] (n : PosNum) : 0 < (n : α) :=
  lt_of_lt_of_le zero_lt_one (one_le_cast n)

@[simp, norm_cast]
theorem cast_mul [NonAssocSemiring α] (m n) : ((m * n : PosNum) : α) = m * n := by
  rw [← cast_to_nat, mul_to_nat, Nat.cast_mul, cast_to_nat, cast_to_nat]

@[simp]
theorem cmp_eq (m n) : cmp m n = Ordering.eq ↔ m = n := by
  have := cmp_to_nat m n
  -- Porting note: `cases` didn't rewrite at `this`, so `revert` & `intro` are required.
  revert this; cases cmp m n <;> intro this <;> simp at this ⊢ <;> try { exact this } <;>
    simp [show m ≠ n from fun e => by rw [e] at this;exact lt_irrefl _ this]

@[simp, norm_cast]
theorem cast_lt [Semiring α] [PartialOrder α] [IsStrictOrderedRing α] {m n : PosNum} :
    (m : α) < n ↔ m < n := by
  rw [← cast_to_nat m, ← cast_to_nat n, Nat.cast_lt (α := α), lt_to_nat]

@[simp, norm_cast]
theorem cast_le [Semiring α] [LinearOrder α] [IsStrictOrderedRing α] {m n : PosNum} :
    (m : α) ≤ n ↔ m ≤ n := by
  rw [← not_lt]; exact not_congr cast_lt

end PosNum

namespace Num

variable {α : Type*}

open PosNum

theorem bit_to_nat (b n) : (bit b n : ℕ) = Nat.bit b n := by
  cases b <;> cases n <;> simp [bit, two_mul] <;> rfl

theorem cast_succ' [AddMonoidWithOne α] (n) : (succ' n : α) = n + 1 := by
  rw [← PosNum.cast_to_nat, succ'_to_nat, Nat.cast_add_one, cast_to_nat]

theorem cast_succ [AddMonoidWithOne α] (n) : (succ n : α) = n + 1 :=
  cast_succ' n

@[simp, norm_cast]
theorem cast_add [AddMonoidWithOne α] (m n) : ((m + n : Num) : α) = m + n := by
  rw [← cast_to_nat, add_to_nat, Nat.cast_add, cast_to_nat, cast_to_nat]

@[simp, norm_cast]
theorem cast_bit0 [NonAssocSemiring α] (n : Num) : (n.bit0 : α) = 2 * (n : α) := by
  rw [← bit0_of_bit0, two_mul, cast_add]

@[simp, norm_cast]
theorem cast_bit1 [NonAssocSemiring α] (n : Num) : (n.bit1 : α) = 2 * (n : α) + 1 := by
  rw [← bit1_of_bit1, bit0_of_bit0, cast_add, cast_bit0]; rfl

@[simp, norm_cast]
theorem cast_mul [NonAssocSemiring α] : ∀ m n, ((m * n : Num) : α) = m * n
  | 0, 0 => (zero_mul _).symm
  | 0, pos _q => (zero_mul _).symm
  | pos _p, 0 => (mul_zero _).symm
  | pos _p, pos _q => PosNum.cast_mul _ _

theorem size_to_nat : ∀ n, (size n : ℕ) = Nat.size n
  | 0 => Nat.size_zero.symm
  | pos p => p.size_to_nat

theorem size_eq_natSize : ∀ n, (size n : ℕ) = natSize n
  | 0 => rfl
  | pos p => p.size_eq_natSize

theorem natSize_to_nat (n) : natSize n = Nat.size n := by rw [← size_eq_natSize, size_to_nat]

@[simp 999]
theorem ofNat'_eq : ∀ n, Num.ofNat' n = n :=
  Nat.binaryRec (by simp) fun b n IH => by tauto

theorem zneg_toZNum (n : Num) : -n.toZNum = n.toZNumNeg := by cases n <;> rfl

theorem zneg_toZNumNeg (n : Num) : -n.toZNumNeg = n.toZNum := by cases n <;> rfl

theorem toZNum_inj {m n : Num} : m.toZNum = n.toZNum ↔ m = n :=
  ⟨fun h => by cases m <;> cases n <;> cases h <;> rfl, congr_arg _⟩

@[simp]
theorem cast_toZNum [Zero α] [One α] [Add α] [Neg α] : ∀ n : Num, (n.toZNum : α) = n
  | 0 => rfl
  | Num.pos _p => rfl

@[simp]
theorem cast_toZNumNeg [SubtractionMonoid α] [One α] : ∀ n : Num, (n.toZNumNeg : α) = -n
  | 0 => neg_zero.symm
  | Num.pos _p => rfl

@[simp]
theorem add_toZNum (m n : Num) : Num.toZNum (m + n) = m.toZNum + n.toZNum := by
  cases m <;> cases n <;> rfl

end Num

namespace PosNum

open Num

theorem pred_to_nat {n : PosNum} (h : 1 < n) : (pred n : ℕ) = Nat.pred n := by
  unfold pred
  cases e : pred' n
  · have : (1 : ℕ) ≤ Nat.pred n := Nat.pred_le_pred ((@cast_lt ℕ _ _ _).2 h)
    rw [← pred'_to_nat, e] at this
    exact absurd this (by decide)
  · rw [← pred'_to_nat, e]
    rfl

theorem sub'_one (a : PosNum) : sub' a 1 = (pred' a).toZNum := by cases a <;> rfl

theorem one_sub' (a : PosNum) : sub' 1 a = (pred' a).toZNumNeg := by cases a <;> rfl

theorem lt_iff_cmp {m n} : m < n ↔ cmp m n = Ordering.lt :=
  Iff.rfl

theorem le_iff_cmp {m n} : m ≤ n ↔ cmp m n ≠ Ordering.gt :=
  not_congr <| lt_iff_cmp.trans <| by rw [← cmp_swap]; cases cmp m n <;> decide

end PosNum

namespace Num

variable {α : Type*}

open PosNum

theorem pred_to_nat : ∀ n : Num, (pred n : ℕ) = Nat.pred n
  | 0 => rfl
  | pos p => by rw [pred, PosNum.pred'_to_nat]; rfl

theorem ppred_to_nat : ∀ n : Num, (↑) <$> ppred n = Nat.ppred n
  | 0 => rfl
  | pos p => by
    rw [ppred, Option.map_some, Nat.ppred_eq_some.2]
    rw [PosNum.pred'_to_nat, Nat.succ_pred_eq_of_pos (PosNum.to_nat_pos _)]
    rfl

theorem cmp_swap (m n) : (cmp m n).swap = cmp n m := by
  cases m <;> cases n <;> try { rfl }; apply PosNum.cmp_swap

theorem cmp_eq (m n) : cmp m n = Ordering.eq ↔ m = n := by
  have := cmp_to_nat m n
  -- Porting note: `cases` didn't rewrite at `this`, so `revert` & `intro` are required.
  revert this; cases cmp m n <;> intro this <;> simp at this ⊢ <;> try { exact this } <;>
    simp [show m ≠ n from fun e => by rw [e] at this; exact lt_irrefl _ this]

@[simp, norm_cast]
theorem cast_lt [Semiring α] [PartialOrder α] [IsStrictOrderedRing α] {m n : Num} :
    (m : α) < n ↔ m < n := by
  rw [← cast_to_nat m, ← cast_to_nat n, Nat.cast_lt (α := α), lt_to_nat]

@[simp, norm_cast]
theorem cast_le [Semiring α] [LinearOrder α] [IsStrictOrderedRing α] {m n : Num} :
    (m : α) ≤ n ↔ m ≤ n := by
  rw [← not_lt]; exact not_congr cast_lt

@[simp, norm_cast]
theorem cast_inj [Semiring α] [PartialOrder α] [IsStrictOrderedRing α] {m n : Num} :
    (m : α) = n ↔ m = n := by
  rw [← cast_to_nat m, ← cast_to_nat n, Nat.cast_inj, to_nat_inj]

theorem lt_iff_cmp {m n} : m < n ↔ cmp m n = Ordering.lt :=
  Iff.rfl

theorem le_iff_cmp {m n} : m ≤ n ↔ cmp m n ≠ Ordering.gt :=
  not_congr <| lt_iff_cmp.trans <| by rw [← cmp_swap]; cases cmp m n <;> decide

theorem castNum_eq_bitwise {f : Num → Num → Num} {g : Bool → Bool → Bool}
    (p : PosNum → PosNum → Num)
    (gff : g false false = false) (f00 : f 0 0 = 0)
    (f0n : ∀ n, f 0 (pos n) = cond (g false true) (pos n) 0)
    (fn0 : ∀ n, f (pos n) 0 = cond (g true false) (pos n) 0)
    (fnn : ∀ m n, f (pos m) (pos n) = p m n) (p11 : p 1 1 = cond (g true true) 1 0)
    (p1b : ∀ b n, p 1 (PosNum.bit b n) = bit (g true b) (cond (g false true) (pos n) 0))
    (pb1 : ∀ a m, p (PosNum.bit a m) 1 = bit (g a true) (cond (g true false) (pos m) 0))
    (pbb : ∀ a b m n, p (PosNum.bit a m) (PosNum.bit b n) = bit (g a b) (p m n)) :
    ∀ m n : Num, (f m n : ℕ) = Nat.bitwise g m n := by
  intros m n
  obtain - | m := m <;> obtain - | n := n <;>
      try simp only [show zero = 0 from rfl, show ((0 : Num) : ℕ) = 0 from rfl]
  · rw [f00, Nat.bitwise_zero]; rfl
  · rw [f0n, Nat.bitwise_zero_left]
    cases g false true <;> rfl
  · rw [fn0, Nat.bitwise_zero_right]
    cases g true false <;> rfl
  · rw [fnn]
    have this b (n : PosNum) : (cond b (↑n) 0 : ℕ) = ↑(cond b (pos n) 0 : Num) := by
      cases b <;> rfl
    have this' b (n : PosNum) : ↑ (pos (PosNum.bit b n)) = Nat.bit b ↑n := by
      cases b <;> simp
    induction' m with m IH m IH generalizing n <;> obtain - | n | n := n
    any_goals simp only [show one = 1 from rfl, show pos 1 = 1 from rfl,
      show PosNum.bit0 = PosNum.bit false from rfl, show PosNum.bit1 = PosNum.bit true from rfl,
      show ((1 : Num) : ℕ) = Nat.bit true 0 from rfl]
    all_goals
      repeat rw [this']
      rw [Nat.bitwise_bit gff]
    any_goals rw [Nat.bitwise_zero, p11]; cases g true true <;> rfl
    any_goals rw [Nat.bitwise_zero_left, ← Bool.cond_eq_ite, this, ← bit_to_nat, p1b]
    any_goals rw [Nat.bitwise_zero_right, ← Bool.cond_eq_ite, this, ← bit_to_nat, pb1]
    all_goals
      rw [← show ∀ n : PosNum, ↑(p m n) = Nat.bitwise g ↑m ↑n from IH]
      rw [← bit_to_nat, pbb]

@[simp, norm_cast]
theorem castNum_or : ∀ m n : Num, ↑(m ||| n) = (↑m ||| ↑n : ℕ) := by
  apply castNum_eq_bitwise fun x y => pos (PosNum.lor x y) <;>
   (try rintro (_ | _)) <;> (try rintro (_ | _)) <;> intros <;> rfl

@[simp, norm_cast]
theorem castNum_and : ∀ m n : Num, ↑(m &&& n) = (↑m &&& ↑n : ℕ) := by
  apply castNum_eq_bitwise PosNum.land <;> intros <;> (try cases_type* Bool) <;> rfl

@[simp, norm_cast]
theorem castNum_ldiff : ∀ m n : Num, (ldiff m n : ℕ) = Nat.ldiff m n := by
  apply castNum_eq_bitwise PosNum.ldiff <;> intros <;> (try cases_type* Bool) <;> rfl

@[simp, norm_cast]
theorem castNum_xor : ∀ m n : Num, ↑(m ^^^ n) = (↑m ^^^ ↑n : ℕ) := by
  apply castNum_eq_bitwise PosNum.lxor <;> intros <;> (try cases_type* Bool) <;> rfl

@[simp, norm_cast]
theorem castNum_shiftLeft (m : Num) (n : Nat) : ↑(m <<< n) = (m : ℕ) <<< (n : ℕ) := by
  cases m <;> dsimp only [← shiftl_eq_shiftLeft, shiftl]
  · symm
    apply Nat.zero_shiftLeft
  simp only [cast_pos]
  induction' n with n IH
  · rfl
  simp [PosNum.shiftl_succ_eq_bit0_shiftl, Nat.shiftLeft_succ, IH, pow_succ, ← mul_assoc, mul_comm,
        -shiftl_eq_shiftLeft, -PosNum.shiftl_eq_shiftLeft, shiftl, mul_two]

@[simp, norm_cast]
theorem castNum_shiftRight (m : Num) (n : Nat) : ↑(m >>> n) = (m : ℕ) >>> (n : ℕ) := by
  obtain - | m := m <;> dsimp only [← shiftr_eq_shiftRight, shiftr]
  · symm
    apply Nat.zero_shiftRight
  induction' n with n IH generalizing m
  · cases m <;> rfl
  have hdiv2 : ∀ m, Nat.div2 (m + m) = m := by intro; rw [Nat.div2_val]; omega
  obtain - | m | m := m <;> dsimp only [PosNum.shiftr, ← PosNum.shiftr_eq_shiftRight]
  · rw [Nat.shiftRight_eq_div_pow]
    symm
    apply Nat.div_eq_of_lt
    simp
  · trans
    · apply IH
    change Nat.shiftRight m n = Nat.shiftRight (m + m + 1) (n + 1)
    rw [add_comm n 1, @Nat.shiftRight_eq _ (1 + n), Nat.shiftRight_add]
    apply congr_arg fun x => Nat.shiftRight x n
    simp [-add_assoc, Nat.shiftRight_succ, Nat.shiftRight_zero, ← Nat.div2_val, hdiv2]
  · trans
    · apply IH
    change Nat.shiftRight m n = Nat.shiftRight (m + m) (n + 1)
    rw [add_comm n 1,  @Nat.shiftRight_eq _ (1 + n), Nat.shiftRight_add]
    apply congr_arg fun x => Nat.shiftRight x n
    simp [-add_assoc, Nat.shiftRight_succ, Nat.shiftRight_zero, ← Nat.div2_val, hdiv2]

@[simp]
theorem castNum_testBit (m n) : testBit m n = Nat.testBit m n := by
  cases m with dsimp only [testBit]
  | zero =>
    rw [show (Num.zero : Nat) = 0 from rfl, Nat.zero_testBit]
  | pos m =>
    rw [cast_pos]
    induction' n with n IH generalizing m <;> obtain - | m | m := m
        <;> simp only [PosNum.testBit]
    · rfl
    · rw [PosNum.cast_bit1, ← two_mul, ← congr_fun Nat.bit_true, Nat.testBit_bit_zero]
    · rw [PosNum.cast_bit0, ← two_mul, ← congr_fun Nat.bit_false, Nat.testBit_bit_zero]
    · simp [Nat.testBit_add_one]
    · rw [PosNum.cast_bit1, ← two_mul, ← congr_fun Nat.bit_true, Nat.testBit_bit_succ, IH]
    · rw [PosNum.cast_bit0, ← two_mul, ← congr_fun Nat.bit_false, Nat.testBit_bit_succ, IH]

end Num

<<<<<<< HEAD
namespace ZNum

variable {α : Type*}

open PosNum

@[simp, norm_cast]
theorem cast_zero [Zero α] [One α] [Add α] [Neg α] : ((0 : ZNum) : α) = 0 :=
  rfl

@[simp]
theorem cast_zero' [Zero α] [One α] [Add α] [Neg α] : (ZNum.zero : α) = 0 :=
  rfl

@[simp, norm_cast]
theorem cast_one [Zero α] [One α] [Add α] [Neg α] : ((1 : ZNum) : α) = 1 :=
  rfl

@[simp]
theorem cast_pos [Zero α] [One α] [Add α] [Neg α] (n : PosNum) : (pos n : α) = n :=
  rfl

@[simp]
theorem cast_neg [Zero α] [One α] [Add α] [Neg α] (n : PosNum) : (neg n : α) = -n :=
  rfl

@[simp, norm_cast]
theorem cast_zneg [SubtractionMonoid α] [One α] : ∀ n, ((-n : ZNum) : α) = -n
  | 0 => neg_zero.symm
  | pos _p => rfl
  | neg _p => (neg_neg _).symm

theorem neg_zero : (-0 : ZNum) = 0 :=
  rfl

theorem zneg_pos (n : PosNum) : -pos n = neg n :=
  rfl

theorem zneg_neg (n : PosNum) : -neg n = pos n :=
  rfl

theorem zneg_zneg (n : ZNum) : - -n = n := by cases n <;> rfl

theorem zneg_bit1 (n : ZNum) : -n.bit1 = (-n).bitm1 := by cases n <;> rfl

theorem zneg_bitm1 (n : ZNum) : -n.bitm1 = (-n).bit1 := by cases n <;> rfl

theorem zneg_succ (n : ZNum) : -n.succ = (-n).pred := by
  cases n <;> try { rfl }; rw [succ, Num.zneg_toZNumNeg]; rfl

theorem zneg_pred (n : ZNum) : -n.pred = (-n).succ := by
  rw [← zneg_zneg (succ (-n)), zneg_succ, zneg_zneg]

@[simp]
theorem abs_to_nat : ∀ n, (abs n : ℕ) = Int.natAbs n
  | 0 => rfl
  | pos p => congr_arg Int.natAbs p.to_nat_to_int
  | neg p => show Int.natAbs ((p : ℕ) : ℤ) = Int.natAbs (-p) by rw [p.to_nat_to_int, Int.natAbs_neg]

@[simp]
theorem abs_toZNum : ∀ n : Num, abs n.toZNum = n
  | 0 => rfl
  | Num.pos _p => rfl

@[simp, norm_cast]
theorem cast_to_int [AddGroupWithOne α] : ∀ n : ZNum, ((n : ℤ) : α) = n
  | 0 => by rw [cast_zero, cast_zero, Int.cast_zero]
  | pos p => by rw [cast_pos, cast_pos, PosNum.cast_to_int]
  | neg p => by rw [cast_neg, cast_neg, Int.cast_neg, PosNum.cast_to_int]

theorem bit0_of_bit0 : ∀ n : ZNum, n + n = n.bit0
  | 0 => rfl
  | pos a => congr_arg pos a.bit0_of_bit0
  | neg a => congr_arg neg a.bit0_of_bit0

theorem bit1_of_bit1 : ∀ n : ZNum, n + n + 1 = n.bit1
  | 0 => rfl
  | pos a => congr_arg pos a.bit1_of_bit1
  | neg a => show PosNum.sub' 1 (a + a) = _ by rw [PosNum.one_sub', a.bit0_of_bit0]; rfl

@[simp, norm_cast]
theorem cast_bit0 [AddGroupWithOne α] : ∀ n : ZNum, (n.bit0 : α) = (n : α) + n
  | 0 => (add_zero _).symm
  | pos p => by rw [ZNum.bit0, cast_pos, cast_pos]; rfl
  | neg p => by
    rw [ZNum.bit0, cast_neg, cast_neg, PosNum.cast_bit0, neg_add_rev]

@[simp, norm_cast]
theorem cast_bit1 [AddGroupWithOne α] : ∀ n : ZNum, (n.bit1 : α) = ((n : α) + n) + 1
  | 0 => by simp [ZNum.bit1]
  | pos p => by rw [ZNum.bit1, cast_pos, cast_pos]; rfl
  | neg p => by
    rw [ZNum.bit1, cast_neg, cast_neg]
    rcases e : pred' p with - | a <;>
      have ep : p = _ := (succ'_pred' p).symm.trans (congr_arg Num.succ' e)
    · conv at ep => change p = 1
      subst p
      simp
    · dsimp only [Num.succ'] at ep
      subst p
      have : (↑(-↑a : ℤ) : α) = -1 + ↑(-↑a + 1 : ℤ) := by simp [add_comm (- ↑a : ℤ) 1]
      simpa using this

@[simp]
theorem cast_bitm1 [AddGroupWithOne α] (n : ZNum) : (n.bitm1 : α) = (n : α) + n - 1 := by
  conv =>
    lhs
    rw [← zneg_zneg n]
  rw [← zneg_bit1, cast_zneg, cast_bit1]
  have : ((-1 + n + n : ℤ) : α) = (n + n + -1 : ℤ) := by simp [add_comm, add_left_comm]
  simpa [sub_eq_add_neg] using this

theorem add_zero (n : ZNum) : n + 0 = n := by cases n <;> rfl

theorem zero_add (n : ZNum) : 0 + n = n := by cases n <;> rfl

theorem add_one : ∀ n : ZNum, n + 1 = succ n
  | 0 => rfl
  | pos p => congr_arg pos p.add_one
  | neg p => by cases p <;> rfl

end ZNum

namespace PosNum

variable {α : Type*}

theorem cast_to_znum : ∀ n : PosNum, (n : ZNum) = ZNum.pos n
  | 1 => rfl
  | bit0 p => by
      have := congr_arg ZNum.bit0 (cast_to_znum p)
      rwa [← ZNum.bit0_of_bit0] at this
  | bit1 p => by
      have := congr_arg ZNum.bit1 (cast_to_znum p)
      rwa [← ZNum.bit1_of_bit1] at this

theorem cast_sub' [AddGroupWithOne α] : ∀ m n : PosNum, (sub' m n : α) = m - n
  | a, 1 => by
    rw [sub'_one, Num.cast_toZNum, ← Num.cast_to_nat, pred'_to_nat, ← Nat.sub_one]
    simp [PosNum.cast_pos]
  | 1, b => by
    rw [one_sub', Num.cast_toZNumNeg, ← neg_sub, neg_inj, ← Num.cast_to_nat, pred'_to_nat,
        ← Nat.sub_one]
    simp [PosNum.cast_pos]
  | bit0 a, bit0 b => by
    rw [sub', ZNum.cast_bit0, cast_sub' a b]
    have : ((a + -b + (a + -b) : ℤ) : α) = a + a + (-b + -b) := by simp [add_left_comm]
    simpa [sub_eq_add_neg] using this
  | bit0 a, bit1 b => by
    rw [sub', ZNum.cast_bitm1, cast_sub' a b]
    have : ((-b + (a + (-b + -1)) : ℤ) : α) = (a + -1 + (-b + -b) : ℤ) := by
      simp [add_comm, add_left_comm]
    simpa [sub_eq_add_neg] using this
  | bit1 a, bit0 b => by
    rw [sub', ZNum.cast_bit1, cast_sub' a b]
    have : ((-b + (a + (-b + 1)) : ℤ) : α) = (a + 1 + (-b + -b) : ℤ) := by
      simp [add_comm, add_left_comm]
    simpa [sub_eq_add_neg] using this
  | bit1 a, bit1 b => by
    rw [sub', ZNum.cast_bit0, cast_sub' a b]
    have : ((-b + (a + -b) : ℤ) : α) = a + (-b + -b) := by simp [add_left_comm]
    simpa [sub_eq_add_neg] using this

theorem to_nat_eq_succ_pred (n : PosNum) : (n : ℕ) = n.pred' + 1 := by
  rw [← Num.succ'_to_nat, n.succ'_pred']

theorem to_int_eq_succ_pred (n : PosNum) : (n : ℤ) = (n.pred' : ℕ) + 1 := by
  rw [← n.to_nat_to_int, to_nat_eq_succ_pred]; rfl

end PosNum

namespace Num

variable {α : Type*}

@[simp]
theorem cast_sub' [AddGroupWithOne α] : ∀ m n : Num, (sub' m n : α) = m - n
  | 0, 0 => (sub_zero _).symm
  | pos _a, 0 => (sub_zero _).symm
  | 0, pos _b => (zero_sub _).symm
  | pos _a, pos _b => PosNum.cast_sub' _ _

theorem toZNum_succ : ∀ n : Num, n.succ.toZNum = n.toZNum.succ
  | 0 => rfl
  | pos _n => rfl

theorem toZNumNeg_succ : ∀ n : Num, n.succ.toZNumNeg = n.toZNumNeg.pred
  | 0 => rfl
  | pos _n => rfl

@[simp]
theorem pred_succ : ∀ n : ZNum, n.pred.succ = n
  | 0 => rfl
  | ZNum.neg p => show toZNumNeg (pos p).succ'.pred' = _ by rw [PosNum.pred'_succ']; rfl
  | ZNum.pos p => by rw [ZNum.pred, ← toZNum_succ, Num.succ, PosNum.succ'_pred', toZNum]

theorem succ_ofInt' : ∀ n, ZNum.ofInt' (n + 1) = ZNum.ofInt' n + 1
  | (n : ℕ) => by
    change ZNum.ofInt' (n + 1 : ℕ) = ZNum.ofInt' (n : ℕ) + 1
    dsimp only [ZNum.ofInt', ZNum.ofInt']
    rw [Num.ofNat'_succ, Num.add_one, toZNum_succ, ZNum.add_one]
  | -[0+1] => by
    change ZNum.ofInt' 0 = ZNum.ofInt' (-[0+1]) + 1
    dsimp only [ZNum.ofInt', ZNum.ofInt']
    rw [ofNat'_succ, ofNat'_zero]; rfl
  | -[(n + 1)+1] => by
    change ZNum.ofInt' -[n+1] = ZNum.ofInt' -[(n + 1)+1] + 1
    dsimp only [ZNum.ofInt', ZNum.ofInt']
    rw [@Num.ofNat'_succ (n + 1), Num.add_one, toZNumNeg_succ,
      @ofNat'_succ n, Num.add_one, ZNum.add_one, pred_succ]

theorem ofInt'_toZNum : ∀ n : ℕ, toZNum n = ZNum.ofInt' n
  | 0 => rfl
  | n + 1 => by
    rw [Nat.cast_succ, Num.add_one, toZNum_succ, ofInt'_toZNum n, Nat.cast_succ, succ_ofInt',
      ZNum.add_one]

theorem mem_ofZNum' : ∀ {m : Num} {n : ZNum}, m ∈ ofZNum' n ↔ n = toZNum m
  | 0, 0 => ⟨fun _ => rfl, fun _ => rfl⟩
  | pos _, 0 => ⟨nofun, nofun⟩
  | m, ZNum.pos p =>
    Option.some_inj.trans <| by cases m <;> constructor <;> intro h <;> try cases h <;> rfl
  | m, ZNum.neg p => ⟨nofun, fun h => by cases m <;> cases h⟩

theorem ofZNum'_toNat : ∀ n : ZNum, (↑) <$> ofZNum' n = Int.toNat' n
  | 0 => rfl
  | ZNum.pos p => show _ = Int.toNat' p by rw [← PosNum.to_nat_to_int p]; rfl
  | ZNum.neg p =>
    (congr_arg fun x => Int.toNat' (-x)) <|
      show ((p.pred' + 1 : ℕ) : ℤ) = p by rw [← succ'_to_nat]; simp

theorem ofZNum_toNat : ∀ n : ZNum, (ofZNum n : ℕ) = Int.toNat n
  | 0 => rfl
  | ZNum.pos p => show _ = Int.toNat p by rw [← PosNum.to_nat_to_int p]; rfl
  | ZNum.neg p =>
    (congr_arg fun x => Int.toNat (-x)) <|
      show ((p.pred' + 1 : ℕ) : ℤ) = p by rw [← succ'_to_nat]; simp

@[simp]
theorem cast_ofZNum [AddMonoidWithOne α] (n : ZNum) : (ofZNum n : α) = Int.toNat n := by
  rw [← cast_to_nat, ofZNum_toNat]

@[simp, norm_cast]
theorem sub_to_nat (m n) : ((m - n : Num) : ℕ) = m - n :=
  show (ofZNum _ : ℕ) = _ by
    rw [ofZNum_toNat, cast_sub', ← to_nat_to_int, ← to_nat_to_int, Int.toNat_sub]

end Num

namespace ZNum

variable {α : Type*}

@[simp, norm_cast]
theorem cast_add [AddGroupWithOne α] : ∀ m n, ((m + n : ZNum) : α) = m + n
  | 0, a => by cases a <;> exact (_root_.zero_add _).symm
  | b, 0 => by cases b <;> exact (_root_.add_zero _).symm
  | pos _, pos _ => PosNum.cast_add _ _
  | pos a, neg b => by simpa only [sub_eq_add_neg] using PosNum.cast_sub' (α := α) _ _
  | neg a, pos b =>
    have : (↑b + -↑a : α) = -↑a + ↑b := by
      rw [← PosNum.cast_to_int a, ← PosNum.cast_to_int b, ← Int.cast_neg, ← Int.cast_add (-a)]
      simp [add_comm]
    (PosNum.cast_sub' _ _).trans <| (sub_eq_add_neg _ _).trans this
  | neg a, neg b =>
    show -(↑(a + b) : α) = -a + -b by
      rw [PosNum.cast_add, neg_eq_iff_eq_neg, neg_add_rev, neg_neg, neg_neg,
          ← PosNum.cast_to_int a, ← PosNum.cast_to_int b, ← Int.cast_add, ← Int.cast_add, add_comm]

@[simp]
theorem cast_succ [AddGroupWithOne α] (n) : ((succ n : ZNum) : α) = n + 1 := by
  rw [← add_one, cast_add, cast_one]

@[simp, norm_cast]
theorem mul_to_int : ∀ m n, ((m * n : ZNum) : ℤ) = m * n
  | 0, a => by cases a <;> exact (zero_mul _).symm
  | b, 0 => by cases b <;> exact (mul_zero _).symm
  | pos a, pos b => PosNum.cast_mul a b
  | pos a, neg b => show -↑(a * b) = ↑a * -↑b by rw [PosNum.cast_mul, neg_mul_eq_mul_neg]
  | neg a, pos b => show -↑(a * b) = -↑a * ↑b by rw [PosNum.cast_mul, neg_mul_eq_neg_mul]
  | neg a, neg b => show ↑(a * b) = -↑a * -↑b by rw [PosNum.cast_mul, neg_mul_neg]

theorem cast_mul [NonAssocRing α] (m n) : ((m * n : ZNum) : α) = m * n := by
  rw [← cast_to_int, mul_to_int, Int.cast_mul, cast_to_int, cast_to_int]

theorem ofInt'_neg : ∀ n : ℤ, ofInt' (-n) = -ofInt' n
  | -[n+1] => show ofInt' (n + 1 : ℕ) = _ by simp only [ofInt', Num.zneg_toZNumNeg]
  | 0 => show Num.toZNum (Num.ofNat' 0) = -Num.toZNum (Num.ofNat' 0) by rw [Num.ofNat'_zero]; rfl
  | (n + 1 : ℕ) => show Num.toZNumNeg _ = -Num.toZNum _ by rw [Num.zneg_toZNum]

theorem of_to_int' : ∀ n : ZNum, ZNum.ofInt' n = n
  | 0 => by dsimp [ofInt', cast_zero]; erw [Num.ofNat'_zero, Num.toZNum]
  | pos a => by rw [cast_pos, ← PosNum.cast_to_nat, ← Num.ofInt'_toZNum, PosNum.of_to_nat]; rfl
  | neg a => by
    rw [cast_neg, ofInt'_neg, ← PosNum.cast_to_nat, ← Num.ofInt'_toZNum, PosNum.of_to_nat]; rfl

theorem to_int_inj {m n : ZNum} : (m : ℤ) = n ↔ m = n :=
  ⟨fun h => Function.LeftInverse.injective of_to_int' h, congr_arg _⟩

theorem cmp_to_int : ∀ m n, (Ordering.casesOn (cmp m n) ((m : ℤ) < n) (m = n) ((n : ℤ) < m) : Prop)
  | 0, 0 => rfl
  | pos a, pos b => by
    have := PosNum.cmp_to_nat a b; revert this; dsimp [cmp]
    cases PosNum.cmp a b <;> dsimp <;> [simp; exact congr_arg pos; simp [GT.gt]]
  | neg a, neg b => by
    have := PosNum.cmp_to_nat b a; revert this; dsimp [cmp]
    cases PosNum.cmp b a <;> dsimp <;> [simp; simp +contextual; simp [GT.gt]]
  | pos _, 0 => PosNum.cast_pos _
  | pos _, neg _ => lt_trans (neg_lt_zero.2 <| PosNum.cast_pos _) (PosNum.cast_pos _)
  | 0, neg _ => neg_lt_zero.2 <| PosNum.cast_pos _
  | neg _, 0 => neg_lt_zero.2 <| PosNum.cast_pos _
  | neg _, pos _ => lt_trans (neg_lt_zero.2 <| PosNum.cast_pos _) (PosNum.cast_pos _)
  | 0, pos _ => PosNum.cast_pos _

@[norm_cast]
theorem lt_to_int {m n : ZNum} : (m : ℤ) < n ↔ m < n :=
  show (m : ℤ) < n ↔ cmp m n = Ordering.lt from
    match cmp m n, cmp_to_int m n with
    | Ordering.lt, h => by simp only at h; simp [h]
    | Ordering.eq, h => by simp only at h; simp [h, lt_irrefl]
    | Ordering.gt, h => by simp [not_lt_of_gt h]

theorem le_to_int {m n : ZNum} : (m : ℤ) ≤ n ↔ m ≤ n := by
  rw [← not_lt]; exact not_congr lt_to_int

@[simp, norm_cast]
theorem cast_lt [Ring α] [PartialOrder α] [IsStrictOrderedRing α] {m n : ZNum} :
    (m : α) < n ↔ m < n := by
  rw [← cast_to_int m, ← cast_to_int n, Int.cast_lt, lt_to_int]

@[simp, norm_cast]
theorem cast_le [Ring α] [LinearOrder α] [IsStrictOrderedRing α] {m n : ZNum} :
    (m : α) ≤ n ↔ m ≤ n := by
  rw [← not_lt]; exact not_congr cast_lt

@[simp, norm_cast]
theorem cast_inj [Ring α] [PartialOrder α] [IsStrictOrderedRing α] {m n : ZNum} :
    (m : α) = n ↔ m = n := by
  rw [← cast_to_int m, ← cast_to_int n, Int.cast_inj (α := α), to_int_inj]

/-- This tactic tries to turn an (in)equality about `ZNum`s to one about `Int`s by rewriting.
```lean
example (n : ZNum) (m : ZNum) : n ≤ n + m * m := by
  transfer_rw
  exact le_add_of_nonneg_right (mul_self_nonneg _)
```
-/
scoped macro (name := transfer_rw) "transfer_rw" : tactic => `(tactic|
    (repeat first | rw [← to_int_inj] | rw [← lt_to_int] | rw [← le_to_int]
     repeat first | rw [cast_add] | rw [mul_to_int] | rw [cast_one] | rw [cast_zero]))

/--
This tactic tries to prove (in)equalities about `ZNum`s by transferring them to the `Int` world and
then trying to call `simp`.
```lean
example (n : ZNum) (m : ZNum) : n ≤ n + m * m := by
  transfer
  exact mul_self_nonneg _
```
-/
scoped macro (name := transfer) "transfer" : tactic => `(tactic|
    (intros; transfer_rw; try simp [add_comm, add_left_comm, mul_comm, mul_left_comm]))

instance linearOrder : LinearOrder ZNum where
  lt := (· < ·)
  lt_iff_le_not_le := by
    intro a b
    transfer_rw
    apply lt_iff_le_not_le
  le := (· ≤ ·)
  le_refl := by transfer
  le_trans := by
    intro a b c
    transfer_rw
    apply le_trans
  le_antisymm := by
    intro a b
    transfer_rw
    apply le_antisymm
  le_total := by
    intro a b
    transfer_rw
    apply le_total
  -- This is relying on an automatically generated instance name, generated in a `deriving` handler.
  -- See https://github.com/leanprover/lean4/issues/2343
  decidableEq := instDecidableEqZNum
  decidableLE := ZNum.decidableLE
  decidableLT := ZNum.decidableLT

instance addMonoid : AddMonoid ZNum where
  add := (· + ·)
  add_assoc := by transfer
  zero := 0
  zero_add := zero_add
  add_zero := add_zero
  nsmul := nsmulRec

instance addCommGroup : AddCommGroup ZNum :=
  { ZNum.addMonoid with
    add_comm := by transfer
    neg := Neg.neg
    zsmul := zsmulRec
    neg_add_cancel := by transfer }

instance addMonoidWithOne : AddMonoidWithOne ZNum :=
  { ZNum.addMonoid with
    one := 1
    natCast := fun n => ZNum.ofInt' n
    natCast_zero := show (Num.ofNat' 0).toZNum = 0 by rw [Num.ofNat'_zero]; rfl
    natCast_succ := fun n =>
      show (Num.ofNat' (n + 1)).toZNum = (Num.ofNat' n).toZNum + 1 by
        rw [Num.ofNat'_succ, Num.add_one, Num.toZNum_succ, ZNum.add_one] }

-- The next theorems are declared outside of the instance to prevent timeouts.

private theorem mul_comm : ∀ (a b : ZNum), a * b = b * a := by transfer

private theorem add_le_add_left : ∀ (a b : ZNum), a ≤ b → ∀ (c : ZNum), c + a ≤ c + b := by
  intro a b h c
  revert h
  transfer_rw
  exact fun h => _root_.add_le_add_left h c

instance commRing : CommRing ZNum :=
  { ZNum.addCommGroup, ZNum.addMonoidWithOne with
    mul := (· * ·)
    mul_assoc a b c := show a * b * c = a * (b * c) by transfer
    zero_mul := by transfer
    mul_zero := by transfer
    one_mul := by transfer
    mul_one := by transfer
    left_distrib := by
      transfer
      simp [mul_add]
    right_distrib := by
      transfer
      simp [mul_add, _root_.mul_comm]
    mul_comm := mul_comm }

instance nontrivial : Nontrivial ZNum :=
  { exists_pair_ne := ⟨0, 1, by decide⟩ }

instance zeroLEOneClass : ZeroLEOneClass ZNum :=
  { zero_le_one := by decide }

instance isOrderedAddMonoid : IsOrderedAddMonoid ZNum :=
  { add_le_add_left := add_le_add_left }

instance isStrictOrderedRing : IsStrictOrderedRing ZNum :=
  .of_mul_pos fun a b ↦ by
    transfer_rw
    apply mul_pos

@[simp, norm_cast]
theorem cast_sub [AddCommGroupWithOne α] (m n) : ((m - n : ZNum) : α) = m - n := by
  simp [sub_eq_neg_add]

@[norm_cast]
theorem neg_of_int : ∀ n, ((-n : ℤ) : ZNum) = -n
  | (_ + 1 : ℕ) => rfl
  | 0 => by rw [Int.cast_neg]
  | -[_+1] => (zneg_zneg _).symm

@[simp]
theorem ofInt'_eq : ∀ n : ℤ, ZNum.ofInt' n = n
  | (n : ℕ) => rfl
  | -[n+1] => by
    show Num.toZNumNeg (n + 1 : ℕ) = -(n + 1 : ℕ)
    rw [← neg_inj, neg_neg, Nat.cast_succ, Num.add_one, Num.zneg_toZNumNeg, Num.toZNum_succ,
      Nat.cast_succ, ZNum.add_one]
    rfl

@[simp]
theorem of_nat_toZNum (n : ℕ) : Num.toZNum n = n :=
  rfl

-- The priority should be `high`er than `cast_to_int`.
@[simp high, norm_cast]
theorem of_to_int (n : ZNum) : ((n : ℤ) : ZNum) = n := by rw [← ofInt'_eq, of_to_int']

theorem to_of_int (n : ℤ) : ((n : ZNum) : ℤ) = n :=
  Int.inductionOn' n 0 (by simp) (by simp) (by simp)

@[simp]
theorem of_nat_toZNumNeg (n : ℕ) : Num.toZNumNeg n = -n := by rw [← of_nat_toZNum, Num.zneg_toZNum]

@[simp, norm_cast]
theorem of_intCast [AddGroupWithOne α] (n : ℤ) : ((n : ZNum) : α) = n := by
  rw [← cast_to_int, to_of_int]

@[simp, norm_cast]
theorem of_natCast [AddGroupWithOne α] (n : ℕ) : ((n : ZNum) : α) = n := by
  rw [← Int.cast_natCast, of_intCast, Int.cast_natCast]

@[simp, norm_cast]
theorem dvd_to_int (m n : ZNum) : (m : ℤ) ∣ n ↔ m ∣ n :=
  ⟨fun ⟨k, e⟩ => ⟨k, by rw [← of_to_int n, e]; simp⟩, fun ⟨k, e⟩ => ⟨k, by simp [e]⟩⟩

end ZNum

namespace PosNum

theorem divMod_to_nat_aux {n d : PosNum} {q r : Num} (h₁ : (r : ℕ) + d * ((q : ℕ) + q) = n)
    (h₂ : (r : ℕ) < 2 * d) :
    ((divModAux d q r).2 + d * (divModAux d q r).1 : ℕ) = ↑n ∧ ((divModAux d q r).2 : ℕ) < d := by
  unfold divModAux
  have : ∀ {r₂}, Num.ofZNum' (Num.sub' r (Num.pos d)) = some r₂ ↔ (r : ℕ) = r₂ + d := by
    intro r₂
    apply Num.mem_ofZNum'.trans
    rw [← ZNum.to_int_inj, Num.cast_toZNum, Num.cast_sub', sub_eq_iff_eq_add, ← Int.natCast_inj]
    simp
  rcases e : Num.ofZNum' (Num.sub' r (Num.pos d)) with - | r₂
  · rw [Num.cast_bit0, two_mul]
    refine ⟨h₁, lt_of_not_ge fun h => ?_⟩
    obtain ⟨r₂, e'⟩ := Nat.le.dest h
    rw [← Num.to_of_nat r₂, add_comm] at e'
    cases e.symm.trans (this.2 e'.symm)
  · have := this.1 e
    simp only [Num.cast_bit1]
    constructor
    · rwa [two_mul, add_comm _ 1, mul_add, mul_one, ← add_assoc, ← this]
    · rwa [this, two_mul, add_lt_add_iff_right] at h₂

theorem divMod_to_nat (d n : PosNum) :
    (n / d : ℕ) = (divMod d n).1 ∧ (n % d : ℕ) = (divMod d n).2 := by
  rw [Nat.div_mod_unique (PosNum.cast_pos _)]
  induction' n with n IH n IH
  · exact
      divMod_to_nat_aux (by simp) (Nat.mul_le_mul_left 2 (PosNum.cast_pos d : (0 : ℕ) < d))
  · unfold divMod
    -- Porting note: `cases'` didn't rewrite at `this`, so `revert` & `intro` are required.
    revert IH; obtain ⟨q, r⟩ := divMod d n; intro IH
    simp only [divMod] at IH ⊢
    apply divMod_to_nat_aux <;> simp only [Num.cast_bit1, cast_bit1]
    · rw [← two_mul, ← two_mul, add_right_comm, mul_left_comm, ← mul_add, IH.1]
    · omega
  · unfold divMod
    -- Porting note: `cases'` didn't rewrite at `this`, so `revert` & `intro` are required.
    revert IH; obtain ⟨q, r⟩ := divMod d n; intro IH
    simp only [divMod] at IH ⊢
    apply divMod_to_nat_aux
    · simp only [Num.cast_bit0, cast_bit0]
      rw [← two_mul, ← two_mul, mul_left_comm, ← mul_add, ← IH.1]
    · simpa using IH.2

@[simp]
theorem div'_to_nat (n d) : (div' n d : ℕ) = n / d :=
  (divMod_to_nat _ _).1.symm

@[simp]
theorem mod'_to_nat (n d) : (mod' n d : ℕ) = n % d :=
  (divMod_to_nat _ _).2.symm

end PosNum

namespace Num

@[simp]
protected theorem div_zero (n : Num) : n / 0 = 0 :=
  show n.div 0 = 0 by
    cases n
    · rfl
    · simp [Num.div]

@[simp, norm_cast]
theorem div_to_nat : ∀ n d, ((n / d : Num) : ℕ) = n / d
  | 0, 0 => by simp
  | 0, pos _ => (Nat.zero_div _).symm
  | pos _, 0 => (Nat.div_zero _).symm
  | pos _, pos _ => PosNum.div'_to_nat _ _

@[simp]
protected theorem mod_zero (n : Num) : n % 0 = n :=
  show n.mod 0 = n by
    cases n
    · rfl
    · simp [Num.mod]

@[simp, norm_cast]
theorem mod_to_nat : ∀ n d, ((n % d : Num) : ℕ) = n % d
  | 0, 0 => by simp
  | 0, pos _ => (Nat.zero_mod _).symm
  | pos _, 0 => (Nat.mod_zero _).symm
  | pos _, pos _ => PosNum.mod'_to_nat _ _

theorem gcd_to_nat_aux :
    ∀ {n} {a b : Num}, a ≤ b → (a * b).natSize ≤ n → (gcdAux n a b : ℕ) = Nat.gcd a b
  | 0, 0, _, _ab, _h => (Nat.gcd_zero_left _).symm
  | 0, pos _, 0, ab, _h => (not_lt_of_ge ab).elim rfl
  | 0, pos _, pos _, _ab, h => (not_lt_of_le h).elim <| PosNum.natSize_pos _
  | Nat.succ _, 0, _, _ab, _h => (Nat.gcd_zero_left _).symm
  | Nat.succ n, pos a, b, ab, h => by
    simp only [gcdAux, cast_pos]
    rw [Nat.gcd_rec, gcd_to_nat_aux, mod_to_nat]
    · rfl
    · rw [← le_to_nat, mod_to_nat]
      exact le_of_lt (Nat.mod_lt _ (PosNum.cast_pos _))
    rw [natSize_to_nat, mul_to_nat, Nat.size_le] at h ⊢
    rw [mod_to_nat, mul_comm]
    rw [pow_succ, ← Nat.mod_add_div b (pos a)] at h
    refine lt_of_mul_lt_mul_right (lt_of_le_of_lt ?_ h) (Nat.zero_le 2)
    rw [mul_two, mul_add]
    refine
      add_le_add_left
        (Nat.mul_le_mul_left _ (le_trans (le_of_lt (Nat.mod_lt _ (PosNum.cast_pos _))) ?_)) _
    suffices 1 ≤ _ by simpa using Nat.mul_le_mul_left (pos a) this
    rw [Nat.le_div_iff_mul_le a.cast_pos, one_mul]
    exact le_to_nat.2 ab

@[simp]
theorem gcd_to_nat : ∀ a b, (gcd a b : ℕ) = Nat.gcd a b := by
  have : ∀ a b : Num, (a * b).natSize ≤ a.natSize + b.natSize := by
    intros
    simp only [natSize_to_nat, cast_mul]
    rw [Nat.size_le, pow_add]
    exact mul_lt_mul'' (Nat.lt_size_self _) (Nat.lt_size_self _) (Nat.zero_le _) (Nat.zero_le _)
  intros
  unfold gcd
  split_ifs with h
  · exact gcd_to_nat_aux h (this _ _)
  · rw [Nat.gcd_comm]
    exact gcd_to_nat_aux (le_of_not_le h) (this _ _)

theorem dvd_iff_mod_eq_zero {m n : Num} : m ∣ n ↔ n % m = 0 := by
  rw [← dvd_to_nat, Nat.dvd_iff_mod_eq_zero, ← to_nat_inj, mod_to_nat]; rfl

instance decidableDvd : DecidableRel ((· ∣ ·) : Num → Num → Prop)
  | _a, _b => decidable_of_iff' _ dvd_iff_mod_eq_zero

end Num

instance PosNum.decidableDvd : DecidableRel ((· ∣ ·) : PosNum → PosNum → Prop)
  | _a, _b => Num.decidableDvd _ _

namespace ZNum

@[simp]
protected theorem div_zero (n : ZNum) : n / 0 = 0 :=
  show n.div 0 = 0 by cases n <;> rfl

@[simp, norm_cast]
theorem div_to_int : ∀ n d, ((n / d : ZNum) : ℤ) = n / d
  | 0, 0 => by simp [Int.ediv_zero]
  | 0, pos _ => (Int.zero_ediv _).symm
  | 0, neg _ => (Int.zero_ediv _).symm
  | pos _, 0 => (Int.ediv_zero _).symm
  | neg _, 0 => (Int.ediv_zero _).symm
  | pos n, pos d => (Num.cast_toZNum _).trans <| by rw [← Num.to_nat_to_int]; simp
  | pos n, neg d => (Num.cast_toZNumNeg _).trans <| by rw [← Num.to_nat_to_int]; simp
  | neg n, pos d =>
    show -_ = -_ / ↑d by
      rw [n.to_int_eq_succ_pred, d.to_int_eq_succ_pred, ← PosNum.to_nat_to_int, Num.succ'_to_nat,
        Num.div_to_nat]
      change -[n.pred' / ↑d+1] = -[n.pred' / (d.pred' + 1)+1]
      rw [d.to_nat_eq_succ_pred]
  | neg n, neg d =>
    show ↑(PosNum.pred' n / Num.pos d).succ' = -_ / -↑d by
      rw [n.to_int_eq_succ_pred, d.to_int_eq_succ_pred, ← PosNum.to_nat_to_int, Num.succ'_to_nat,
        Num.div_to_nat]
      change (Nat.succ (_ / d) : ℤ) = Nat.succ (n.pred' / (d.pred' + 1))
      rw [d.to_nat_eq_succ_pred]

@[simp, norm_cast]
theorem mod_to_int : ∀ n d, ((n % d : ZNum) : ℤ) = n % d
  | 0, _ => (Int.zero_emod _).symm
  | pos n, d =>
    (Num.cast_toZNum _).trans <| by
      rw [← Num.to_nat_to_int, cast_pos, Num.mod_to_nat, ← PosNum.to_nat_to_int, abs_to_nat]
      rfl
  | neg n, d =>
    (Num.cast_sub' _ _).trans <| by
      rw [← Num.to_nat_to_int, cast_neg, ← Num.to_nat_to_int, Num.succ_to_nat, Num.mod_to_nat,
          abs_to_nat, ← Int.subNatNat_eq_coe, n.to_int_eq_succ_pred]
      rfl

@[simp]
theorem gcd_to_nat (a b) : (gcd a b : ℕ) = Int.gcd a b :=
  (Num.gcd_to_nat _ _).trans <| by simp only [abs_to_nat]; rfl

theorem dvd_iff_mod_eq_zero {m n : ZNum} : m ∣ n ↔ n % m = 0 := by
  rw [← dvd_to_int, Int.dvd_iff_emod_eq_zero, ← to_int_inj, mod_to_int]; rfl

instance decidableDvd : DecidableRel ((· ∣ ·) : ZNum → ZNum → Prop)
  | _a, _b => decidable_of_iff' _ dvd_iff_mod_eq_zero

end ZNum

=======
>>>>>>> 1442afe1
namespace Int

/-- Cast a `SNum` to the corresponding integer. -/
def ofSnum : SNum → ℤ :=
  SNum.rec' (fun a => cond a (-1) 0) fun a _p IH => cond a (2 * IH + 1) (2 * IH)

instance snumCoe : Coe SNum ℤ :=
  ⟨ofSnum⟩

end Int

instance SNum.lt : LT SNum :=
  ⟨fun a b => (a : ℤ) < b⟩

instance SNum.le : LE SNum :=
  ⟨fun a b => (a : ℤ) ≤ b⟩<|MERGE_RESOLUTION|>--- conflicted
+++ resolved
@@ -866,696 +866,6 @@
 
 end Num
 
-<<<<<<< HEAD
-namespace ZNum
-
-variable {α : Type*}
-
-open PosNum
-
-@[simp, norm_cast]
-theorem cast_zero [Zero α] [One α] [Add α] [Neg α] : ((0 : ZNum) : α) = 0 :=
-  rfl
-
-@[simp]
-theorem cast_zero' [Zero α] [One α] [Add α] [Neg α] : (ZNum.zero : α) = 0 :=
-  rfl
-
-@[simp, norm_cast]
-theorem cast_one [Zero α] [One α] [Add α] [Neg α] : ((1 : ZNum) : α) = 1 :=
-  rfl
-
-@[simp]
-theorem cast_pos [Zero α] [One α] [Add α] [Neg α] (n : PosNum) : (pos n : α) = n :=
-  rfl
-
-@[simp]
-theorem cast_neg [Zero α] [One α] [Add α] [Neg α] (n : PosNum) : (neg n : α) = -n :=
-  rfl
-
-@[simp, norm_cast]
-theorem cast_zneg [SubtractionMonoid α] [One α] : ∀ n, ((-n : ZNum) : α) = -n
-  | 0 => neg_zero.symm
-  | pos _p => rfl
-  | neg _p => (neg_neg _).symm
-
-theorem neg_zero : (-0 : ZNum) = 0 :=
-  rfl
-
-theorem zneg_pos (n : PosNum) : -pos n = neg n :=
-  rfl
-
-theorem zneg_neg (n : PosNum) : -neg n = pos n :=
-  rfl
-
-theorem zneg_zneg (n : ZNum) : - -n = n := by cases n <;> rfl
-
-theorem zneg_bit1 (n : ZNum) : -n.bit1 = (-n).bitm1 := by cases n <;> rfl
-
-theorem zneg_bitm1 (n : ZNum) : -n.bitm1 = (-n).bit1 := by cases n <;> rfl
-
-theorem zneg_succ (n : ZNum) : -n.succ = (-n).pred := by
-  cases n <;> try { rfl }; rw [succ, Num.zneg_toZNumNeg]; rfl
-
-theorem zneg_pred (n : ZNum) : -n.pred = (-n).succ := by
-  rw [← zneg_zneg (succ (-n)), zneg_succ, zneg_zneg]
-
-@[simp]
-theorem abs_to_nat : ∀ n, (abs n : ℕ) = Int.natAbs n
-  | 0 => rfl
-  | pos p => congr_arg Int.natAbs p.to_nat_to_int
-  | neg p => show Int.natAbs ((p : ℕ) : ℤ) = Int.natAbs (-p) by rw [p.to_nat_to_int, Int.natAbs_neg]
-
-@[simp]
-theorem abs_toZNum : ∀ n : Num, abs n.toZNum = n
-  | 0 => rfl
-  | Num.pos _p => rfl
-
-@[simp, norm_cast]
-theorem cast_to_int [AddGroupWithOne α] : ∀ n : ZNum, ((n : ℤ) : α) = n
-  | 0 => by rw [cast_zero, cast_zero, Int.cast_zero]
-  | pos p => by rw [cast_pos, cast_pos, PosNum.cast_to_int]
-  | neg p => by rw [cast_neg, cast_neg, Int.cast_neg, PosNum.cast_to_int]
-
-theorem bit0_of_bit0 : ∀ n : ZNum, n + n = n.bit0
-  | 0 => rfl
-  | pos a => congr_arg pos a.bit0_of_bit0
-  | neg a => congr_arg neg a.bit0_of_bit0
-
-theorem bit1_of_bit1 : ∀ n : ZNum, n + n + 1 = n.bit1
-  | 0 => rfl
-  | pos a => congr_arg pos a.bit1_of_bit1
-  | neg a => show PosNum.sub' 1 (a + a) = _ by rw [PosNum.one_sub', a.bit0_of_bit0]; rfl
-
-@[simp, norm_cast]
-theorem cast_bit0 [AddGroupWithOne α] : ∀ n : ZNum, (n.bit0 : α) = (n : α) + n
-  | 0 => (add_zero _).symm
-  | pos p => by rw [ZNum.bit0, cast_pos, cast_pos]; rfl
-  | neg p => by
-    rw [ZNum.bit0, cast_neg, cast_neg, PosNum.cast_bit0, neg_add_rev]
-
-@[simp, norm_cast]
-theorem cast_bit1 [AddGroupWithOne α] : ∀ n : ZNum, (n.bit1 : α) = ((n : α) + n) + 1
-  | 0 => by simp [ZNum.bit1]
-  | pos p => by rw [ZNum.bit1, cast_pos, cast_pos]; rfl
-  | neg p => by
-    rw [ZNum.bit1, cast_neg, cast_neg]
-    rcases e : pred' p with - | a <;>
-      have ep : p = _ := (succ'_pred' p).symm.trans (congr_arg Num.succ' e)
-    · conv at ep => change p = 1
-      subst p
-      simp
-    · dsimp only [Num.succ'] at ep
-      subst p
-      have : (↑(-↑a : ℤ) : α) = -1 + ↑(-↑a + 1 : ℤ) := by simp [add_comm (- ↑a : ℤ) 1]
-      simpa using this
-
-@[simp]
-theorem cast_bitm1 [AddGroupWithOne α] (n : ZNum) : (n.bitm1 : α) = (n : α) + n - 1 := by
-  conv =>
-    lhs
-    rw [← zneg_zneg n]
-  rw [← zneg_bit1, cast_zneg, cast_bit1]
-  have : ((-1 + n + n : ℤ) : α) = (n + n + -1 : ℤ) := by simp [add_comm, add_left_comm]
-  simpa [sub_eq_add_neg] using this
-
-theorem add_zero (n : ZNum) : n + 0 = n := by cases n <;> rfl
-
-theorem zero_add (n : ZNum) : 0 + n = n := by cases n <;> rfl
-
-theorem add_one : ∀ n : ZNum, n + 1 = succ n
-  | 0 => rfl
-  | pos p => congr_arg pos p.add_one
-  | neg p => by cases p <;> rfl
-
-end ZNum
-
-namespace PosNum
-
-variable {α : Type*}
-
-theorem cast_to_znum : ∀ n : PosNum, (n : ZNum) = ZNum.pos n
-  | 1 => rfl
-  | bit0 p => by
-      have := congr_arg ZNum.bit0 (cast_to_znum p)
-      rwa [← ZNum.bit0_of_bit0] at this
-  | bit1 p => by
-      have := congr_arg ZNum.bit1 (cast_to_znum p)
-      rwa [← ZNum.bit1_of_bit1] at this
-
-theorem cast_sub' [AddGroupWithOne α] : ∀ m n : PosNum, (sub' m n : α) = m - n
-  | a, 1 => by
-    rw [sub'_one, Num.cast_toZNum, ← Num.cast_to_nat, pred'_to_nat, ← Nat.sub_one]
-    simp [PosNum.cast_pos]
-  | 1, b => by
-    rw [one_sub', Num.cast_toZNumNeg, ← neg_sub, neg_inj, ← Num.cast_to_nat, pred'_to_nat,
-        ← Nat.sub_one]
-    simp [PosNum.cast_pos]
-  | bit0 a, bit0 b => by
-    rw [sub', ZNum.cast_bit0, cast_sub' a b]
-    have : ((a + -b + (a + -b) : ℤ) : α) = a + a + (-b + -b) := by simp [add_left_comm]
-    simpa [sub_eq_add_neg] using this
-  | bit0 a, bit1 b => by
-    rw [sub', ZNum.cast_bitm1, cast_sub' a b]
-    have : ((-b + (a + (-b + -1)) : ℤ) : α) = (a + -1 + (-b + -b) : ℤ) := by
-      simp [add_comm, add_left_comm]
-    simpa [sub_eq_add_neg] using this
-  | bit1 a, bit0 b => by
-    rw [sub', ZNum.cast_bit1, cast_sub' a b]
-    have : ((-b + (a + (-b + 1)) : ℤ) : α) = (a + 1 + (-b + -b) : ℤ) := by
-      simp [add_comm, add_left_comm]
-    simpa [sub_eq_add_neg] using this
-  | bit1 a, bit1 b => by
-    rw [sub', ZNum.cast_bit0, cast_sub' a b]
-    have : ((-b + (a + -b) : ℤ) : α) = a + (-b + -b) := by simp [add_left_comm]
-    simpa [sub_eq_add_neg] using this
-
-theorem to_nat_eq_succ_pred (n : PosNum) : (n : ℕ) = n.pred' + 1 := by
-  rw [← Num.succ'_to_nat, n.succ'_pred']
-
-theorem to_int_eq_succ_pred (n : PosNum) : (n : ℤ) = (n.pred' : ℕ) + 1 := by
-  rw [← n.to_nat_to_int, to_nat_eq_succ_pred]; rfl
-
-end PosNum
-
-namespace Num
-
-variable {α : Type*}
-
-@[simp]
-theorem cast_sub' [AddGroupWithOne α] : ∀ m n : Num, (sub' m n : α) = m - n
-  | 0, 0 => (sub_zero _).symm
-  | pos _a, 0 => (sub_zero _).symm
-  | 0, pos _b => (zero_sub _).symm
-  | pos _a, pos _b => PosNum.cast_sub' _ _
-
-theorem toZNum_succ : ∀ n : Num, n.succ.toZNum = n.toZNum.succ
-  | 0 => rfl
-  | pos _n => rfl
-
-theorem toZNumNeg_succ : ∀ n : Num, n.succ.toZNumNeg = n.toZNumNeg.pred
-  | 0 => rfl
-  | pos _n => rfl
-
-@[simp]
-theorem pred_succ : ∀ n : ZNum, n.pred.succ = n
-  | 0 => rfl
-  | ZNum.neg p => show toZNumNeg (pos p).succ'.pred' = _ by rw [PosNum.pred'_succ']; rfl
-  | ZNum.pos p => by rw [ZNum.pred, ← toZNum_succ, Num.succ, PosNum.succ'_pred', toZNum]
-
-theorem succ_ofInt' : ∀ n, ZNum.ofInt' (n + 1) = ZNum.ofInt' n + 1
-  | (n : ℕ) => by
-    change ZNum.ofInt' (n + 1 : ℕ) = ZNum.ofInt' (n : ℕ) + 1
-    dsimp only [ZNum.ofInt', ZNum.ofInt']
-    rw [Num.ofNat'_succ, Num.add_one, toZNum_succ, ZNum.add_one]
-  | -[0+1] => by
-    change ZNum.ofInt' 0 = ZNum.ofInt' (-[0+1]) + 1
-    dsimp only [ZNum.ofInt', ZNum.ofInt']
-    rw [ofNat'_succ, ofNat'_zero]; rfl
-  | -[(n + 1)+1] => by
-    change ZNum.ofInt' -[n+1] = ZNum.ofInt' -[(n + 1)+1] + 1
-    dsimp only [ZNum.ofInt', ZNum.ofInt']
-    rw [@Num.ofNat'_succ (n + 1), Num.add_one, toZNumNeg_succ,
-      @ofNat'_succ n, Num.add_one, ZNum.add_one, pred_succ]
-
-theorem ofInt'_toZNum : ∀ n : ℕ, toZNum n = ZNum.ofInt' n
-  | 0 => rfl
-  | n + 1 => by
-    rw [Nat.cast_succ, Num.add_one, toZNum_succ, ofInt'_toZNum n, Nat.cast_succ, succ_ofInt',
-      ZNum.add_one]
-
-theorem mem_ofZNum' : ∀ {m : Num} {n : ZNum}, m ∈ ofZNum' n ↔ n = toZNum m
-  | 0, 0 => ⟨fun _ => rfl, fun _ => rfl⟩
-  | pos _, 0 => ⟨nofun, nofun⟩
-  | m, ZNum.pos p =>
-    Option.some_inj.trans <| by cases m <;> constructor <;> intro h <;> try cases h <;> rfl
-  | m, ZNum.neg p => ⟨nofun, fun h => by cases m <;> cases h⟩
-
-theorem ofZNum'_toNat : ∀ n : ZNum, (↑) <$> ofZNum' n = Int.toNat' n
-  | 0 => rfl
-  | ZNum.pos p => show _ = Int.toNat' p by rw [← PosNum.to_nat_to_int p]; rfl
-  | ZNum.neg p =>
-    (congr_arg fun x => Int.toNat' (-x)) <|
-      show ((p.pred' + 1 : ℕ) : ℤ) = p by rw [← succ'_to_nat]; simp
-
-theorem ofZNum_toNat : ∀ n : ZNum, (ofZNum n : ℕ) = Int.toNat n
-  | 0 => rfl
-  | ZNum.pos p => show _ = Int.toNat p by rw [← PosNum.to_nat_to_int p]; rfl
-  | ZNum.neg p =>
-    (congr_arg fun x => Int.toNat (-x)) <|
-      show ((p.pred' + 1 : ℕ) : ℤ) = p by rw [← succ'_to_nat]; simp
-
-@[simp]
-theorem cast_ofZNum [AddMonoidWithOne α] (n : ZNum) : (ofZNum n : α) = Int.toNat n := by
-  rw [← cast_to_nat, ofZNum_toNat]
-
-@[simp, norm_cast]
-theorem sub_to_nat (m n) : ((m - n : Num) : ℕ) = m - n :=
-  show (ofZNum _ : ℕ) = _ by
-    rw [ofZNum_toNat, cast_sub', ← to_nat_to_int, ← to_nat_to_int, Int.toNat_sub]
-
-end Num
-
-namespace ZNum
-
-variable {α : Type*}
-
-@[simp, norm_cast]
-theorem cast_add [AddGroupWithOne α] : ∀ m n, ((m + n : ZNum) : α) = m + n
-  | 0, a => by cases a <;> exact (_root_.zero_add _).symm
-  | b, 0 => by cases b <;> exact (_root_.add_zero _).symm
-  | pos _, pos _ => PosNum.cast_add _ _
-  | pos a, neg b => by simpa only [sub_eq_add_neg] using PosNum.cast_sub' (α := α) _ _
-  | neg a, pos b =>
-    have : (↑b + -↑a : α) = -↑a + ↑b := by
-      rw [← PosNum.cast_to_int a, ← PosNum.cast_to_int b, ← Int.cast_neg, ← Int.cast_add (-a)]
-      simp [add_comm]
-    (PosNum.cast_sub' _ _).trans <| (sub_eq_add_neg _ _).trans this
-  | neg a, neg b =>
-    show -(↑(a + b) : α) = -a + -b by
-      rw [PosNum.cast_add, neg_eq_iff_eq_neg, neg_add_rev, neg_neg, neg_neg,
-          ← PosNum.cast_to_int a, ← PosNum.cast_to_int b, ← Int.cast_add, ← Int.cast_add, add_comm]
-
-@[simp]
-theorem cast_succ [AddGroupWithOne α] (n) : ((succ n : ZNum) : α) = n + 1 := by
-  rw [← add_one, cast_add, cast_one]
-
-@[simp, norm_cast]
-theorem mul_to_int : ∀ m n, ((m * n : ZNum) : ℤ) = m * n
-  | 0, a => by cases a <;> exact (zero_mul _).symm
-  | b, 0 => by cases b <;> exact (mul_zero _).symm
-  | pos a, pos b => PosNum.cast_mul a b
-  | pos a, neg b => show -↑(a * b) = ↑a * -↑b by rw [PosNum.cast_mul, neg_mul_eq_mul_neg]
-  | neg a, pos b => show -↑(a * b) = -↑a * ↑b by rw [PosNum.cast_mul, neg_mul_eq_neg_mul]
-  | neg a, neg b => show ↑(a * b) = -↑a * -↑b by rw [PosNum.cast_mul, neg_mul_neg]
-
-theorem cast_mul [NonAssocRing α] (m n) : ((m * n : ZNum) : α) = m * n := by
-  rw [← cast_to_int, mul_to_int, Int.cast_mul, cast_to_int, cast_to_int]
-
-theorem ofInt'_neg : ∀ n : ℤ, ofInt' (-n) = -ofInt' n
-  | -[n+1] => show ofInt' (n + 1 : ℕ) = _ by simp only [ofInt', Num.zneg_toZNumNeg]
-  | 0 => show Num.toZNum (Num.ofNat' 0) = -Num.toZNum (Num.ofNat' 0) by rw [Num.ofNat'_zero]; rfl
-  | (n + 1 : ℕ) => show Num.toZNumNeg _ = -Num.toZNum _ by rw [Num.zneg_toZNum]
-
-theorem of_to_int' : ∀ n : ZNum, ZNum.ofInt' n = n
-  | 0 => by dsimp [ofInt', cast_zero]; erw [Num.ofNat'_zero, Num.toZNum]
-  | pos a => by rw [cast_pos, ← PosNum.cast_to_nat, ← Num.ofInt'_toZNum, PosNum.of_to_nat]; rfl
-  | neg a => by
-    rw [cast_neg, ofInt'_neg, ← PosNum.cast_to_nat, ← Num.ofInt'_toZNum, PosNum.of_to_nat]; rfl
-
-theorem to_int_inj {m n : ZNum} : (m : ℤ) = n ↔ m = n :=
-  ⟨fun h => Function.LeftInverse.injective of_to_int' h, congr_arg _⟩
-
-theorem cmp_to_int : ∀ m n, (Ordering.casesOn (cmp m n) ((m : ℤ) < n) (m = n) ((n : ℤ) < m) : Prop)
-  | 0, 0 => rfl
-  | pos a, pos b => by
-    have := PosNum.cmp_to_nat a b; revert this; dsimp [cmp]
-    cases PosNum.cmp a b <;> dsimp <;> [simp; exact congr_arg pos; simp [GT.gt]]
-  | neg a, neg b => by
-    have := PosNum.cmp_to_nat b a; revert this; dsimp [cmp]
-    cases PosNum.cmp b a <;> dsimp <;> [simp; simp +contextual; simp [GT.gt]]
-  | pos _, 0 => PosNum.cast_pos _
-  | pos _, neg _ => lt_trans (neg_lt_zero.2 <| PosNum.cast_pos _) (PosNum.cast_pos _)
-  | 0, neg _ => neg_lt_zero.2 <| PosNum.cast_pos _
-  | neg _, 0 => neg_lt_zero.2 <| PosNum.cast_pos _
-  | neg _, pos _ => lt_trans (neg_lt_zero.2 <| PosNum.cast_pos _) (PosNum.cast_pos _)
-  | 0, pos _ => PosNum.cast_pos _
-
-@[norm_cast]
-theorem lt_to_int {m n : ZNum} : (m : ℤ) < n ↔ m < n :=
-  show (m : ℤ) < n ↔ cmp m n = Ordering.lt from
-    match cmp m n, cmp_to_int m n with
-    | Ordering.lt, h => by simp only at h; simp [h]
-    | Ordering.eq, h => by simp only at h; simp [h, lt_irrefl]
-    | Ordering.gt, h => by simp [not_lt_of_gt h]
-
-theorem le_to_int {m n : ZNum} : (m : ℤ) ≤ n ↔ m ≤ n := by
-  rw [← not_lt]; exact not_congr lt_to_int
-
-@[simp, norm_cast]
-theorem cast_lt [Ring α] [PartialOrder α] [IsStrictOrderedRing α] {m n : ZNum} :
-    (m : α) < n ↔ m < n := by
-  rw [← cast_to_int m, ← cast_to_int n, Int.cast_lt, lt_to_int]
-
-@[simp, norm_cast]
-theorem cast_le [Ring α] [LinearOrder α] [IsStrictOrderedRing α] {m n : ZNum} :
-    (m : α) ≤ n ↔ m ≤ n := by
-  rw [← not_lt]; exact not_congr cast_lt
-
-@[simp, norm_cast]
-theorem cast_inj [Ring α] [PartialOrder α] [IsStrictOrderedRing α] {m n : ZNum} :
-    (m : α) = n ↔ m = n := by
-  rw [← cast_to_int m, ← cast_to_int n, Int.cast_inj (α := α), to_int_inj]
-
-/-- This tactic tries to turn an (in)equality about `ZNum`s to one about `Int`s by rewriting.
-```lean
-example (n : ZNum) (m : ZNum) : n ≤ n + m * m := by
-  transfer_rw
-  exact le_add_of_nonneg_right (mul_self_nonneg _)
-```
--/
-scoped macro (name := transfer_rw) "transfer_rw" : tactic => `(tactic|
-    (repeat first | rw [← to_int_inj] | rw [← lt_to_int] | rw [← le_to_int]
-     repeat first | rw [cast_add] | rw [mul_to_int] | rw [cast_one] | rw [cast_zero]))
-
-/--
-This tactic tries to prove (in)equalities about `ZNum`s by transferring them to the `Int` world and
-then trying to call `simp`.
-```lean
-example (n : ZNum) (m : ZNum) : n ≤ n + m * m := by
-  transfer
-  exact mul_self_nonneg _
-```
--/
-scoped macro (name := transfer) "transfer" : tactic => `(tactic|
-    (intros; transfer_rw; try simp [add_comm, add_left_comm, mul_comm, mul_left_comm]))
-
-instance linearOrder : LinearOrder ZNum where
-  lt := (· < ·)
-  lt_iff_le_not_le := by
-    intro a b
-    transfer_rw
-    apply lt_iff_le_not_le
-  le := (· ≤ ·)
-  le_refl := by transfer
-  le_trans := by
-    intro a b c
-    transfer_rw
-    apply le_trans
-  le_antisymm := by
-    intro a b
-    transfer_rw
-    apply le_antisymm
-  le_total := by
-    intro a b
-    transfer_rw
-    apply le_total
-  -- This is relying on an automatically generated instance name, generated in a `deriving` handler.
-  -- See https://github.com/leanprover/lean4/issues/2343
-  decidableEq := instDecidableEqZNum
-  decidableLE := ZNum.decidableLE
-  decidableLT := ZNum.decidableLT
-
-instance addMonoid : AddMonoid ZNum where
-  add := (· + ·)
-  add_assoc := by transfer
-  zero := 0
-  zero_add := zero_add
-  add_zero := add_zero
-  nsmul := nsmulRec
-
-instance addCommGroup : AddCommGroup ZNum :=
-  { ZNum.addMonoid with
-    add_comm := by transfer
-    neg := Neg.neg
-    zsmul := zsmulRec
-    neg_add_cancel := by transfer }
-
-instance addMonoidWithOne : AddMonoidWithOne ZNum :=
-  { ZNum.addMonoid with
-    one := 1
-    natCast := fun n => ZNum.ofInt' n
-    natCast_zero := show (Num.ofNat' 0).toZNum = 0 by rw [Num.ofNat'_zero]; rfl
-    natCast_succ := fun n =>
-      show (Num.ofNat' (n + 1)).toZNum = (Num.ofNat' n).toZNum + 1 by
-        rw [Num.ofNat'_succ, Num.add_one, Num.toZNum_succ, ZNum.add_one] }
-
--- The next theorems are declared outside of the instance to prevent timeouts.
-
-private theorem mul_comm : ∀ (a b : ZNum), a * b = b * a := by transfer
-
-private theorem add_le_add_left : ∀ (a b : ZNum), a ≤ b → ∀ (c : ZNum), c + a ≤ c + b := by
-  intro a b h c
-  revert h
-  transfer_rw
-  exact fun h => _root_.add_le_add_left h c
-
-instance commRing : CommRing ZNum :=
-  { ZNum.addCommGroup, ZNum.addMonoidWithOne with
-    mul := (· * ·)
-    mul_assoc a b c := show a * b * c = a * (b * c) by transfer
-    zero_mul := by transfer
-    mul_zero := by transfer
-    one_mul := by transfer
-    mul_one := by transfer
-    left_distrib := by
-      transfer
-      simp [mul_add]
-    right_distrib := by
-      transfer
-      simp [mul_add, _root_.mul_comm]
-    mul_comm := mul_comm }
-
-instance nontrivial : Nontrivial ZNum :=
-  { exists_pair_ne := ⟨0, 1, by decide⟩ }
-
-instance zeroLEOneClass : ZeroLEOneClass ZNum :=
-  { zero_le_one := by decide }
-
-instance isOrderedAddMonoid : IsOrderedAddMonoid ZNum :=
-  { add_le_add_left := add_le_add_left }
-
-instance isStrictOrderedRing : IsStrictOrderedRing ZNum :=
-  .of_mul_pos fun a b ↦ by
-    transfer_rw
-    apply mul_pos
-
-@[simp, norm_cast]
-theorem cast_sub [AddCommGroupWithOne α] (m n) : ((m - n : ZNum) : α) = m - n := by
-  simp [sub_eq_neg_add]
-
-@[norm_cast]
-theorem neg_of_int : ∀ n, ((-n : ℤ) : ZNum) = -n
-  | (_ + 1 : ℕ) => rfl
-  | 0 => by rw [Int.cast_neg]
-  | -[_+1] => (zneg_zneg _).symm
-
-@[simp]
-theorem ofInt'_eq : ∀ n : ℤ, ZNum.ofInt' n = n
-  | (n : ℕ) => rfl
-  | -[n+1] => by
-    show Num.toZNumNeg (n + 1 : ℕ) = -(n + 1 : ℕ)
-    rw [← neg_inj, neg_neg, Nat.cast_succ, Num.add_one, Num.zneg_toZNumNeg, Num.toZNum_succ,
-      Nat.cast_succ, ZNum.add_one]
-    rfl
-
-@[simp]
-theorem of_nat_toZNum (n : ℕ) : Num.toZNum n = n :=
-  rfl
-
--- The priority should be `high`er than `cast_to_int`.
-@[simp high, norm_cast]
-theorem of_to_int (n : ZNum) : ((n : ℤ) : ZNum) = n := by rw [← ofInt'_eq, of_to_int']
-
-theorem to_of_int (n : ℤ) : ((n : ZNum) : ℤ) = n :=
-  Int.inductionOn' n 0 (by simp) (by simp) (by simp)
-
-@[simp]
-theorem of_nat_toZNumNeg (n : ℕ) : Num.toZNumNeg n = -n := by rw [← of_nat_toZNum, Num.zneg_toZNum]
-
-@[simp, norm_cast]
-theorem of_intCast [AddGroupWithOne α] (n : ℤ) : ((n : ZNum) : α) = n := by
-  rw [← cast_to_int, to_of_int]
-
-@[simp, norm_cast]
-theorem of_natCast [AddGroupWithOne α] (n : ℕ) : ((n : ZNum) : α) = n := by
-  rw [← Int.cast_natCast, of_intCast, Int.cast_natCast]
-
-@[simp, norm_cast]
-theorem dvd_to_int (m n : ZNum) : (m : ℤ) ∣ n ↔ m ∣ n :=
-  ⟨fun ⟨k, e⟩ => ⟨k, by rw [← of_to_int n, e]; simp⟩, fun ⟨k, e⟩ => ⟨k, by simp [e]⟩⟩
-
-end ZNum
-
-namespace PosNum
-
-theorem divMod_to_nat_aux {n d : PosNum} {q r : Num} (h₁ : (r : ℕ) + d * ((q : ℕ) + q) = n)
-    (h₂ : (r : ℕ) < 2 * d) :
-    ((divModAux d q r).2 + d * (divModAux d q r).1 : ℕ) = ↑n ∧ ((divModAux d q r).2 : ℕ) < d := by
-  unfold divModAux
-  have : ∀ {r₂}, Num.ofZNum' (Num.sub' r (Num.pos d)) = some r₂ ↔ (r : ℕ) = r₂ + d := by
-    intro r₂
-    apply Num.mem_ofZNum'.trans
-    rw [← ZNum.to_int_inj, Num.cast_toZNum, Num.cast_sub', sub_eq_iff_eq_add, ← Int.natCast_inj]
-    simp
-  rcases e : Num.ofZNum' (Num.sub' r (Num.pos d)) with - | r₂
-  · rw [Num.cast_bit0, two_mul]
-    refine ⟨h₁, lt_of_not_ge fun h => ?_⟩
-    obtain ⟨r₂, e'⟩ := Nat.le.dest h
-    rw [← Num.to_of_nat r₂, add_comm] at e'
-    cases e.symm.trans (this.2 e'.symm)
-  · have := this.1 e
-    simp only [Num.cast_bit1]
-    constructor
-    · rwa [two_mul, add_comm _ 1, mul_add, mul_one, ← add_assoc, ← this]
-    · rwa [this, two_mul, add_lt_add_iff_right] at h₂
-
-theorem divMod_to_nat (d n : PosNum) :
-    (n / d : ℕ) = (divMod d n).1 ∧ (n % d : ℕ) = (divMod d n).2 := by
-  rw [Nat.div_mod_unique (PosNum.cast_pos _)]
-  induction' n with n IH n IH
-  · exact
-      divMod_to_nat_aux (by simp) (Nat.mul_le_mul_left 2 (PosNum.cast_pos d : (0 : ℕ) < d))
-  · unfold divMod
-    -- Porting note: `cases'` didn't rewrite at `this`, so `revert` & `intro` are required.
-    revert IH; obtain ⟨q, r⟩ := divMod d n; intro IH
-    simp only [divMod] at IH ⊢
-    apply divMod_to_nat_aux <;> simp only [Num.cast_bit1, cast_bit1]
-    · rw [← two_mul, ← two_mul, add_right_comm, mul_left_comm, ← mul_add, IH.1]
-    · omega
-  · unfold divMod
-    -- Porting note: `cases'` didn't rewrite at `this`, so `revert` & `intro` are required.
-    revert IH; obtain ⟨q, r⟩ := divMod d n; intro IH
-    simp only [divMod] at IH ⊢
-    apply divMod_to_nat_aux
-    · simp only [Num.cast_bit0, cast_bit0]
-      rw [← two_mul, ← two_mul, mul_left_comm, ← mul_add, ← IH.1]
-    · simpa using IH.2
-
-@[simp]
-theorem div'_to_nat (n d) : (div' n d : ℕ) = n / d :=
-  (divMod_to_nat _ _).1.symm
-
-@[simp]
-theorem mod'_to_nat (n d) : (mod' n d : ℕ) = n % d :=
-  (divMod_to_nat _ _).2.symm
-
-end PosNum
-
-namespace Num
-
-@[simp]
-protected theorem div_zero (n : Num) : n / 0 = 0 :=
-  show n.div 0 = 0 by
-    cases n
-    · rfl
-    · simp [Num.div]
-
-@[simp, norm_cast]
-theorem div_to_nat : ∀ n d, ((n / d : Num) : ℕ) = n / d
-  | 0, 0 => by simp
-  | 0, pos _ => (Nat.zero_div _).symm
-  | pos _, 0 => (Nat.div_zero _).symm
-  | pos _, pos _ => PosNum.div'_to_nat _ _
-
-@[simp]
-protected theorem mod_zero (n : Num) : n % 0 = n :=
-  show n.mod 0 = n by
-    cases n
-    · rfl
-    · simp [Num.mod]
-
-@[simp, norm_cast]
-theorem mod_to_nat : ∀ n d, ((n % d : Num) : ℕ) = n % d
-  | 0, 0 => by simp
-  | 0, pos _ => (Nat.zero_mod _).symm
-  | pos _, 0 => (Nat.mod_zero _).symm
-  | pos _, pos _ => PosNum.mod'_to_nat _ _
-
-theorem gcd_to_nat_aux :
-    ∀ {n} {a b : Num}, a ≤ b → (a * b).natSize ≤ n → (gcdAux n a b : ℕ) = Nat.gcd a b
-  | 0, 0, _, _ab, _h => (Nat.gcd_zero_left _).symm
-  | 0, pos _, 0, ab, _h => (not_lt_of_ge ab).elim rfl
-  | 0, pos _, pos _, _ab, h => (not_lt_of_le h).elim <| PosNum.natSize_pos _
-  | Nat.succ _, 0, _, _ab, _h => (Nat.gcd_zero_left _).symm
-  | Nat.succ n, pos a, b, ab, h => by
-    simp only [gcdAux, cast_pos]
-    rw [Nat.gcd_rec, gcd_to_nat_aux, mod_to_nat]
-    · rfl
-    · rw [← le_to_nat, mod_to_nat]
-      exact le_of_lt (Nat.mod_lt _ (PosNum.cast_pos _))
-    rw [natSize_to_nat, mul_to_nat, Nat.size_le] at h ⊢
-    rw [mod_to_nat, mul_comm]
-    rw [pow_succ, ← Nat.mod_add_div b (pos a)] at h
-    refine lt_of_mul_lt_mul_right (lt_of_le_of_lt ?_ h) (Nat.zero_le 2)
-    rw [mul_two, mul_add]
-    refine
-      add_le_add_left
-        (Nat.mul_le_mul_left _ (le_trans (le_of_lt (Nat.mod_lt _ (PosNum.cast_pos _))) ?_)) _
-    suffices 1 ≤ _ by simpa using Nat.mul_le_mul_left (pos a) this
-    rw [Nat.le_div_iff_mul_le a.cast_pos, one_mul]
-    exact le_to_nat.2 ab
-
-@[simp]
-theorem gcd_to_nat : ∀ a b, (gcd a b : ℕ) = Nat.gcd a b := by
-  have : ∀ a b : Num, (a * b).natSize ≤ a.natSize + b.natSize := by
-    intros
-    simp only [natSize_to_nat, cast_mul]
-    rw [Nat.size_le, pow_add]
-    exact mul_lt_mul'' (Nat.lt_size_self _) (Nat.lt_size_self _) (Nat.zero_le _) (Nat.zero_le _)
-  intros
-  unfold gcd
-  split_ifs with h
-  · exact gcd_to_nat_aux h (this _ _)
-  · rw [Nat.gcd_comm]
-    exact gcd_to_nat_aux (le_of_not_le h) (this _ _)
-
-theorem dvd_iff_mod_eq_zero {m n : Num} : m ∣ n ↔ n % m = 0 := by
-  rw [← dvd_to_nat, Nat.dvd_iff_mod_eq_zero, ← to_nat_inj, mod_to_nat]; rfl
-
-instance decidableDvd : DecidableRel ((· ∣ ·) : Num → Num → Prop)
-  | _a, _b => decidable_of_iff' _ dvd_iff_mod_eq_zero
-
-end Num
-
-instance PosNum.decidableDvd : DecidableRel ((· ∣ ·) : PosNum → PosNum → Prop)
-  | _a, _b => Num.decidableDvd _ _
-
-namespace ZNum
-
-@[simp]
-protected theorem div_zero (n : ZNum) : n / 0 = 0 :=
-  show n.div 0 = 0 by cases n <;> rfl
-
-@[simp, norm_cast]
-theorem div_to_int : ∀ n d, ((n / d : ZNum) : ℤ) = n / d
-  | 0, 0 => by simp [Int.ediv_zero]
-  | 0, pos _ => (Int.zero_ediv _).symm
-  | 0, neg _ => (Int.zero_ediv _).symm
-  | pos _, 0 => (Int.ediv_zero _).symm
-  | neg _, 0 => (Int.ediv_zero _).symm
-  | pos n, pos d => (Num.cast_toZNum _).trans <| by rw [← Num.to_nat_to_int]; simp
-  | pos n, neg d => (Num.cast_toZNumNeg _).trans <| by rw [← Num.to_nat_to_int]; simp
-  | neg n, pos d =>
-    show -_ = -_ / ↑d by
-      rw [n.to_int_eq_succ_pred, d.to_int_eq_succ_pred, ← PosNum.to_nat_to_int, Num.succ'_to_nat,
-        Num.div_to_nat]
-      change -[n.pred' / ↑d+1] = -[n.pred' / (d.pred' + 1)+1]
-      rw [d.to_nat_eq_succ_pred]
-  | neg n, neg d =>
-    show ↑(PosNum.pred' n / Num.pos d).succ' = -_ / -↑d by
-      rw [n.to_int_eq_succ_pred, d.to_int_eq_succ_pred, ← PosNum.to_nat_to_int, Num.succ'_to_nat,
-        Num.div_to_nat]
-      change (Nat.succ (_ / d) : ℤ) = Nat.succ (n.pred' / (d.pred' + 1))
-      rw [d.to_nat_eq_succ_pred]
-
-@[simp, norm_cast]
-theorem mod_to_int : ∀ n d, ((n % d : ZNum) : ℤ) = n % d
-  | 0, _ => (Int.zero_emod _).symm
-  | pos n, d =>
-    (Num.cast_toZNum _).trans <| by
-      rw [← Num.to_nat_to_int, cast_pos, Num.mod_to_nat, ← PosNum.to_nat_to_int, abs_to_nat]
-      rfl
-  | neg n, d =>
-    (Num.cast_sub' _ _).trans <| by
-      rw [← Num.to_nat_to_int, cast_neg, ← Num.to_nat_to_int, Num.succ_to_nat, Num.mod_to_nat,
-          abs_to_nat, ← Int.subNatNat_eq_coe, n.to_int_eq_succ_pred]
-      rfl
-
-@[simp]
-theorem gcd_to_nat (a b) : (gcd a b : ℕ) = Int.gcd a b :=
-  (Num.gcd_to_nat _ _).trans <| by simp only [abs_to_nat]; rfl
-
-theorem dvd_iff_mod_eq_zero {m n : ZNum} : m ∣ n ↔ n % m = 0 := by
-  rw [← dvd_to_int, Int.dvd_iff_emod_eq_zero, ← to_int_inj, mod_to_int]; rfl
-
-instance decidableDvd : DecidableRel ((· ∣ ·) : ZNum → ZNum → Prop)
-  | _a, _b => decidable_of_iff' _ dvd_iff_mod_eq_zero
-
-end ZNum
-
-=======
->>>>>>> 1442afe1
 namespace Int
 
 /-- Cast a `SNum` to the corresponding integer. -/
