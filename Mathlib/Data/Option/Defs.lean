/-
Copyright (c) 2018 Mario Carneiro. All rights reserved.
Released under Apache 2.0 license as described in the file LICENSE.
Authors: Mario Carneiro
-/
import Mathlib.Tactic.Lemma
import Mathlib.Tactic.TypeStar
import Batteries.Tactic.Alias

/-!
# Extra definitions on `Option`

This file defines more operations involving `Option α`. Lemmas about them are located in other
files under `Mathlib.Data.Option`.
Other basic operations on `Option` are defined in the core library.
-/

namespace Option

-- Pending rename in core.
alias map_eq_none_iff := map_eq_none'
alias map_eq_some_iff := map_eq_some'
alias forall_ne_none := ball_ne_none
alias bind_eq_some_iff := bind_eq_some

/-- Traverse an object of `Option α` with a function `f : α → F β` for an applicative `F`. -/
protected def traverse.{u, v}
    {F : Type u → Type v} [Applicative F] {α : Type*} {β : Type u} (f : α → F β) :
    Option α → F (Option β) := Option.mapA f

variable {α : Type*} {β : Type*}

/-- An elimination principle for `Option`. It is a nondependent version of `Option.rec`. -/
protected def elim' (b : β) (f : α → β) : Option α → β
  | some a => f a
  | none => b

@[simp]
theorem elim'_none (b : β) (f : α → β) : Option.elim' b f none = b := rfl

@[simp]
theorem elim'_some {a : α} (b : β) (f : α → β) : Option.elim' b f (some a) = f a := rfl

@[simp]
theorem elim'_none_some (f : Option α → β) : (Option.elim' (f none) (f ∘ some)) = f :=
  funext fun o ↦ by cases o <;> rfl

lemma elim'_eq_elim {α β : Type*} (b : β) (f : α → β) (a : Option α) :
    Option.elim' b f a = Option.elim a b f := by
  cases a <;> rfl

/-- Inhabited `get` function. Returns `a` if the input is `some a`, otherwise returns `default`. -/
abbrev iget [Inhabited α] : Option α → α
  | some x => x
  | none => default

theorem iget_some [Inhabited α] {a : α} : (some a).iget = a :=
  rfl

instance merge_isCommutative (f : α → α → α) [Std.Commutative f] :
    Std.Commutative (merge f) :=
  ⟨fun a b ↦ by cases a <;> cases b <;> simp [merge, Std.Commutative.comm]⟩

instance merge_isAssociative (f : α → α → α) [Std.Associative f] :
    Std.Associative (merge f) :=
  ⟨fun a b c ↦ by cases a <;> cases b <;> cases c <;> simp [merge, Std.Associative.assoc]⟩

instance merge_isIdempotent (f : α → α → α) [Std.IdempotentOp f] :
    Std.IdempotentOp (merge f) :=
  ⟨fun a ↦ by cases a <;> simp [merge, Std.IdempotentOp.idempotent]⟩

instance merge_isId (f : α → α → α) : Std.LawfulIdentity (merge f) none where
  left_id a := by cases a <;> simp [merge]
  right_id a := by cases a <;> simp [merge]

@[deprecated (since := "2025-04-04")] alias liftOrGet_isCommutative :=
  merge_isCommutative
@[deprecated (since := "2025-04-04")] alias liftOrGet_isAssociative :=
  merge_isAssociative
@[deprecated (since := "2025-04-04")] alias liftOrGet_isIdempotent :=
  merge_isIdempotent
@[deprecated (since := "2025-04-04")] alias liftOrGet_isId := merge_isId
<<<<<<< HEAD

/-- Convert `undef` to `none` to make an `LOption` into an `Option`. -/
def _root_.Lean.LOption.toOption {α} : Lean.LOption α → Option α
  | .some a => some a
  | _ => none
=======
>>>>>>> 26e8de2d

end Option<|MERGE_RESOLUTION|>--- conflicted
+++ resolved
@@ -80,13 +80,5 @@
 @[deprecated (since := "2025-04-04")] alias liftOrGet_isIdempotent :=
   merge_isIdempotent
 @[deprecated (since := "2025-04-04")] alias liftOrGet_isId := merge_isId
-<<<<<<< HEAD
-
-/-- Convert `undef` to `none` to make an `LOption` into an `Option`. -/
-def _root_.Lean.LOption.toOption {α} : Lean.LOption α → Option α
-  | .some a => some a
-  | _ => none
-=======
->>>>>>> 26e8de2d
 
 end Option