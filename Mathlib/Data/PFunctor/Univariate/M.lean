/-
Copyright (c) 2017 Simon Hudon. All rights reserved.
Released under Apache 2.0 license as described in the file LICENSE.
Authors: Simon Hudon
-/
import Mathlib.Data.PFunctor.Univariate.Basic

/-!
# M-types

M types are potentially infinite tree-like structures. They are defined
as the greatest fixpoint of a polynomial functor.
-/


universe u v w

open Nat Function

open List

variable (F : PFunctor.{u})

-- Porting note: the ♯ tactic is never used
-- local prefix:0 "♯" => cast (by first |simp [*]|cc|solve_by_elim)

namespace PFunctor

namespace Approx

/-- `CofixA F n` is an `n` level approximation of an M-type -/
inductive CofixA : ℕ → Type u
  | continue : CofixA 0
  | intro {n} : ∀ a, (F.B a → CofixA n) → CofixA (succ n)

/-- default inhabitant of `CofixA` -/
protected def CofixA.default [Inhabited F.A] : ∀ n, CofixA F n
  | 0 => CofixA.continue
  | succ n => CofixA.intro default fun _ => CofixA.default n

instance [Inhabited F.A] {n} : Inhabited (CofixA F n) :=
  ⟨CofixA.default F n⟩

theorem cofixA_eq_zero : ∀ x y : CofixA F 0, x = y
  | CofixA.continue, CofixA.continue => rfl

variable {F}

/-- The label of the root of the tree for a non-trivial
approximation of the cofix of a pfunctor.
-/
def head' : ∀ {n}, CofixA F (succ n) → F.A
  | _, CofixA.intro i _ => i

/-- for a non-trivial approximation, return all the subtrees of the root -/
def children' : ∀ {n} (x : CofixA F (succ n)), F.B (head' x) → CofixA F n
  | _, CofixA.intro _ f => f

theorem approx_eta {n : ℕ} (x : CofixA F (n + 1)) : x = CofixA.intro (head' x) (children' x) := by
  cases x; rfl

/-- Relation between two approximations of the cofix of a pfunctor
that state they both contain the same data until one of them is truncated -/
inductive Agree : ∀ {n : ℕ}, CofixA F n → CofixA F (n + 1) → Prop
  | continu (x : CofixA F 0) (y : CofixA F 1) : Agree x y
  | intro {n} {a} (x : F.B a → CofixA F n) (x' : F.B a → CofixA F (n + 1)) :
    (∀ i : F.B a, Agree (x i) (x' i)) → Agree (CofixA.intro a x) (CofixA.intro a x')

/-- Given an infinite series of approximations `approx`,
`AllAgree approx` states that they are all consistent with each other.
-/
def AllAgree (x : ∀ n, CofixA F n) :=
  ∀ n, Agree (x n) (x (succ n))

@[simp]
theorem agree_trival {x : CofixA F 0} {y : CofixA F 1} : Agree x y := by constructor

theorem agree_children {n : ℕ} (x : CofixA F (succ n)) (y : CofixA F (succ n + 1)) {i j}
    (h₀ : HEq i j) (h₁ : Agree x y) : Agree (children' x i) (children' y j) := by
  cases' h₁ with _ _ _ _ _ _ hagree; cases h₀
  apply hagree

/-- `truncate a` turns `a` into a more limited approximation -/
def truncate : ∀ {n : ℕ}, CofixA F (n + 1) → CofixA F n
  | 0, CofixA.intro _ _ => CofixA.continue
  | succ _, CofixA.intro i f => CofixA.intro i <| truncate ∘ f

theorem truncate_eq_of_agree {n : ℕ} (x : CofixA F n) (y : CofixA F (succ n)) (h : Agree x y) :
    truncate y = x := by
  induction n <;> cases x <;> cases y
  · rfl
  · -- cases' h with _ _ _ _ _ h₀ h₁
    cases h
    simp only [truncate, Function.comp_def, eq_self_iff_true, heq_iff_eq]
    -- Porting note: used to be `ext y`
    rename_i n_ih a f y h₁
    suffices (fun x => truncate (y x)) = f
      by simp [this]
    funext y

    apply n_ih
    apply h₁

variable {X : Type w}
variable (f : X → F X)

/-- `sCorec f i n` creates an approximation of height `n`
of the final coalgebra of `f` -/
def sCorec : X → ∀ n, CofixA F n
  | _, 0 => CofixA.continue
  | j, succ _ => CofixA.intro (f j).1 fun i => sCorec ((f j).2 i) _

theorem P_corec (i : X) (n : ℕ) : Agree (sCorec f i n) (sCorec f i (succ n)) := by
  induction' n with n n_ih generalizing i
  constructor
  cases' f i with y g
  constructor
  introv
  apply n_ih

/-- `Path F` provides indices to access internal nodes in `Corec F` -/
def Path (F : PFunctor.{u}) :=
  List F.Idx

instance Path.inhabited : Inhabited (Path F) :=
  ⟨[]⟩

open List Nat

instance CofixA.instSubsingleton : Subsingleton (CofixA F 0) :=
  ⟨by rintro ⟨⟩ ⟨⟩; rfl⟩

theorem head_succ' (n m : ℕ) (x : ∀ n, CofixA F n) (Hconsistent : AllAgree x) :
    head' (x (succ n)) = head' (x (succ m)) := by
  suffices ∀ n, head' (x (succ n)) = head' (x 1) by simp [this]
  clear m n
  intro n
  cases' h₀ : x (succ n) with _ i₀ f₀
  cases' h₁ : x 1 with _ i₁ f₁
  dsimp only [head']
  induction' n with n n_ih
  · rw [h₁] at h₀
    cases h₀
    trivial
  · have H := Hconsistent (succ n)
    cases' h₂ : x (succ n) with _ i₂ f₂
    rw [h₀, h₂] at H
    apply n_ih (truncate ∘ f₀)
    rw [h₂]
    cases' H with _ _ _ _ _ _ hagree
    congr
    funext j
    dsimp only [comp_apply]
    rw [truncate_eq_of_agree]
    apply hagree

end Approx

open Approx

/-- Internal definition for `M`. It is needed to avoid name clashes
between `M.mk` and `M.cases_on` and the declarations generated for
the structure -/
structure MIntl where
  /-- An `n`-th level approximation, for each depth `n` -/
  approx : ∀ n, CofixA F n
  /-- Each approximation agrees with the next -/
  consistent : AllAgree approx

/-- For polynomial functor `F`, `M F` is its final coalgebra -/
def M :=
  MIntl F

theorem M.default_consistent [Inhabited F.A] : ∀ n, Agree (default : CofixA F n) default
  | 0 => Agree.continu _ _
  | succ n => Agree.intro _ _ fun _ => M.default_consistent n

instance M.inhabited [Inhabited F.A] : Inhabited (M F) :=
  ⟨{  approx := default
      consistent := M.default_consistent _ }⟩

instance MIntl.inhabited [Inhabited F.A] : Inhabited (MIntl F) :=
  show Inhabited (M F) by infer_instance

namespace M

theorem ext' (x y : M F) (H : ∀ i : ℕ, x.approx i = y.approx i) : x = y := by
  cases x
  cases y
  congr with n
  apply H

variable {X : Type*}
variable (f : X → F X)
variable {F}

/-- Corecursor for the M-type defined by `F`. -/
protected def corec (i : X) : M F where
  approx := sCorec f i
  consistent := P_corec _ _

/-- given a tree generated by `F`, `head` gives us the first piece of data
it contains -/
def head (x : M F) :=
  head' (x.1 1)

/-- return all the subtrees of the root of a tree `x : M F` -/
def children (x : M F) (i : F.B (head x)) : M F :=
  let H := fun n : ℕ => @head_succ' _ n 0 x.1 x.2
  { approx := fun n => children' (x.1 _) (cast (congr_arg _ <| by simp only [head, H]) i)
    consistent := by
      intro n
      have P' := x.2 (succ n)
      apply agree_children _ _ _ P'
      trans i
      · apply cast_heq
      symm
      apply cast_heq }

/-- select a subtree using an `i : F.Idx` or return an arbitrary tree if
`i` designates no subtree of `x` -/
def ichildren [Inhabited (M F)] [DecidableEq F.A] (i : F.Idx) (x : M F) : M F :=
  if H' : i.1 = head x then children x (cast (congr_arg _ <| by simp only [head, H']) i.2)
  else default

theorem head_succ (n m : ℕ) (x : M F) : head' (x.approx (succ n)) = head' (x.approx (succ m)) :=
  head_succ' n m _ x.consistent

theorem head_eq_head' : ∀ (x : M F) (n : ℕ), head x = head' (x.approx <| n + 1)
  | ⟨_, h⟩, _ => head_succ' _ _ _ h

theorem head'_eq_head : ∀ (x : M F) (n : ℕ), head' (x.approx <| n + 1) = head x
  | ⟨_, h⟩, _ => head_succ' _ _ _ h

theorem truncate_approx (x : M F) (n : ℕ) : truncate (x.approx <| n + 1) = x.approx n :=
  truncate_eq_of_agree _ _ (x.consistent _)

/-- unfold an M-type -/
def dest : M F → F (M F)
  | x => ⟨head x, fun i => children x i⟩

namespace Approx

/-- generates the approximations needed for `M.mk` -/
protected def sMk (x : F (M F)) : ∀ n, CofixA F n
  | 0 => CofixA.continue
  | succ n => CofixA.intro x.1 fun i => (x.2 i).approx n

protected theorem P_mk (x : F (M F)) : AllAgree (Approx.sMk x)
  | 0 => by constructor
  | succ n => by
    constructor
    introv
    apply (x.2 i).consistent

end Approx

/-- constructor for M-types -/
protected def mk (x : F (M F)) : M F where
  approx := Approx.sMk x
  consistent := Approx.P_mk x

/-- `Agree' n` relates two trees of type `M F` that
are the same up to depth `n` -/
inductive Agree' : ℕ → M F → M F → Prop
  | trivial (x y : M F) : Agree' 0 x y
  | step {n : ℕ} {a} (x y : F.B a → M F) {x' y'} :
      x' = M.mk ⟨a, x⟩ → y' = M.mk ⟨a, y⟩ → (∀ i, Agree' n (x i) (y i)) → Agree' (succ n) x' y'

@[simp]
theorem dest_mk (x : F (M F)) : dest (M.mk x) = x := rfl

@[simp]
theorem mk_dest (x : M F) : M.mk (dest x) = x := by
  apply ext'
  intro n
  dsimp only [M.mk]
  induction' n with n
  · apply @Subsingleton.elim _ CofixA.instSubsingleton
  dsimp only [Approx.sMk, dest, head]
  cases' h : x.approx (succ n) with _ hd ch
  have h' : hd = head' (x.approx 1) := by
    rw [← head_succ' n, h, head']
    apply x.consistent
  revert ch
  rw [h']
  intros ch h
  congr
  ext a
  dsimp only [children]
  generalize hh : cast _ a = a''
  rw [cast_eq_iff_heq] at hh
  revert a''
  rw [h]
  intros _ hh
  cases hh
  rfl

theorem mk_inj {x y : F (M F)} (h : M.mk x = M.mk y) : x = y := by rw [← dest_mk x, h, dest_mk]

/-- destructor for M-types -/
protected def cases {r : M F → Sort w} (f : ∀ x : F (M F), r (M.mk x)) (x : M F) : r x :=
  suffices r (M.mk (dest x)) by
    rw [← mk_dest x]
    exact this
  f _

/-- destructor for M-types -/
protected def casesOn {r : M F → Sort w} (x : M F) (f : ∀ x : F (M F), r (M.mk x)) : r x :=
  M.cases f x

/-- destructor for M-types, similar to `casesOn` but also
gives access directly to the root and subtrees on an M-type -/
protected def casesOn' {r : M F → Sort w} (x : M F) (f : ∀ a f, r (M.mk ⟨a, f⟩)) : r x :=
  M.casesOn x (fun ⟨a, g⟩ => f a g)

theorem approx_mk (a : F.A) (f : F.B a → M F) (i : ℕ) :
    (M.mk ⟨a, f⟩).approx (succ i) = CofixA.intro a fun j => (f j).approx i :=
  rfl

@[simp]
theorem agree'_refl {n : ℕ} (x : M F) : Agree' n x x := by
  induction' n with _ n_ih generalizing x <;>
  induction x using PFunctor.M.casesOn' <;> constructor <;> try rfl
  intros
  apply n_ih

theorem agree_iff_agree' {n : ℕ} (x y : M F) :
    Agree (x.approx n) (y.approx <| n + 1) ↔ Agree' n x y := by
  constructor <;> intro h
  · induction' n with _ n_ih generalizing x y
    · constructor
    · induction x using PFunctor.M.casesOn'
      induction y using PFunctor.M.casesOn'
      simp only [approx_mk] at h
      cases' h with _ _ _ _ _ _ hagree
      constructor <;> try rfl
      intro i
      apply n_ih
      apply hagree
  · induction' n with _ n_ih generalizing x y
    · constructor
    · cases' h with _ _ _ a x' y'
      induction' x using PFunctor.M.casesOn' with x_a x_f
      induction' y using PFunctor.M.casesOn' with y_a y_f
      simp only [approx_mk]
      have h_a_1 := mk_inj ‹M.mk ⟨x_a, x_f⟩ = M.mk ⟨a, x'⟩›
      cases h_a_1
      replace h_a_2 := mk_inj ‹M.mk ⟨y_a, y_f⟩ = M.mk ⟨a, y'⟩›
      cases h_a_2
      constructor
      intro i
      apply n_ih
      simp [*]

@[simp]
theorem cases_mk {r : M F → Sort*} (x : F (M F)) (f : ∀ x : F (M F), r (M.mk x)) :
    PFunctor.M.cases f (M.mk x) = f x := by
  dsimp only [M.mk, PFunctor.M.cases, dest, head, Approx.sMk, head']
  cases x; dsimp only [Approx.sMk]
  simp only [Eq.mpr]
  apply congrFun
  rfl

@[simp]
theorem casesOn_mk {r : M F → Sort*} (x : F (M F)) (f : ∀ x : F (M F), r (M.mk x)) :
    PFunctor.M.casesOn (M.mk x) f = f x :=
  cases_mk x f

@[simp]
theorem casesOn_mk' {r : M F → Sort*} {a} (x : F.B a → M F)
    (f : ∀ (a) (f : F.B a → M F), r (M.mk ⟨a, f⟩)) :
    PFunctor.M.casesOn' (M.mk ⟨a, x⟩) f = f a x :=
  @cases_mk F r ⟨a, x⟩ (fun ⟨a, g⟩ => f a g)

/-- `IsPath p x` tells us if `p` is a valid path through `x` -/
inductive IsPath : Path F → M F → Prop
  | nil (x : M F) : IsPath [] x
  |
  cons (xs : Path F) {a} (x : M F) (f : F.B a → M F) (i : F.B a) :
    x = M.mk ⟨a, f⟩ → IsPath xs (f i) → IsPath (⟨a, i⟩ :: xs) x

theorem isPath_cons {xs : Path F} {a a'} {f : F.B a → M F} {i : F.B a'} :
    IsPath (⟨a', i⟩ :: xs) (M.mk ⟨a, f⟩) → a = a' := by
  generalize h : M.mk ⟨a, f⟩ = x
  rintro (_ | ⟨_, _, _, _, rfl, _⟩)
  cases mk_inj h
  rfl

theorem isPath_cons' {xs : Path F} {a} {f : F.B a → M F} {i : F.B a} :
    IsPath (⟨a, i⟩ :: xs) (M.mk ⟨a, f⟩) → IsPath xs (f i) := by
  generalize h : M.mk ⟨a, f⟩ = x
  rintro (_ | ⟨_, _, _, _, rfl, hp⟩)
  cases mk_inj h
  exact hp

/-- follow a path through a value of `M F` and return the subtree
found at the end of the path if it is a valid path for that value and
return a default tree -/
def isubtree [DecidableEq F.A] [Inhabited (M F)] : Path F → M F → M F
  | [], x => x
  | ⟨a, i⟩ :: ps, x =>
    PFunctor.M.casesOn' (r := fun _ => M F) x (fun a' f =>
      if h : a = a' then
        isubtree ps (f <| cast (by rw [h]) i)
      else
        default (α := M F)
    )

/-- similar to `isubtree` but returns the data at the end of the path instead
of the whole subtree -/
def iselect [DecidableEq F.A] [Inhabited (M F)] (ps : Path F) : M F → F.A := fun x : M F =>
  head <| isubtree ps x

theorem iselect_eq_default [DecidableEq F.A] [Inhabited (M F)] (ps : Path F) (x : M F)
    (h : ¬IsPath ps x) : iselect ps x = head default := by
  induction' ps with ps_hd ps_tail ps_ih generalizing x
  · exfalso
    apply h
    constructor
  · cases' ps_hd with a i
    induction' x using PFunctor.M.casesOn' with x_a x_f
    simp only [iselect, isubtree] at ps_ih ⊢
    by_cases h'' : a = x_a
    · subst x_a
      simp only [dif_pos, eq_self_iff_true, casesOn_mk']
      rw [ps_ih]
      intro h'
      apply h
      constructor <;> try rfl
      apply h'
    · simp [*]

@[simp]
theorem head_mk (x : F (M F)) : head (M.mk x) = x.1 :=
  Eq.symm <|
    calc
      x.1 = (dest (M.mk x)).1 := by rw [dest_mk]
      _ = head (M.mk x) := rfl

theorem children_mk {a} (x : F.B a → M F) (i : F.B (head (M.mk ⟨a, x⟩))) :
    children (M.mk ⟨a, x⟩) i = x (cast (by rw [head_mk]) i) := by apply ext'; intro n; rfl

@[simp]
theorem ichildren_mk [DecidableEq F.A] [Inhabited (M F)] (x : F (M F)) (i : F.Idx) :
    ichildren i (M.mk x) = x.iget i := by
  dsimp only [ichildren, PFunctor.Obj.iget]
  congr with h

@[simp]
theorem isubtree_cons [DecidableEq F.A] [Inhabited (M F)] (ps : Path F) {a} (f : F.B a → M F)
    {i : F.B a} : isubtree (⟨_, i⟩ :: ps) (M.mk ⟨a, f⟩) = isubtree ps (f i) := by
  simp only [isubtree, ichildren_mk, PFunctor.Obj.iget, dif_pos, isubtree, M.casesOn_mk']; rfl

@[simp]
theorem iselect_nil [DecidableEq F.A] [Inhabited (M F)] {a} (f : F.B a → M F) :
    iselect nil (M.mk ⟨a, f⟩) = a := rfl

@[simp]
theorem iselect_cons [DecidableEq F.A] [Inhabited (M F)] (ps : Path F) {a} (f : F.B a → M F) {i} :
    iselect (⟨a, i⟩ :: ps) (M.mk ⟨a, f⟩) = iselect ps (f i) := by simp only [iselect, isubtree_cons]

theorem corec_def {X} (f : X → F X) (x₀ : X) : M.corec f x₀ = M.mk (F.map (M.corec f) (f x₀)) := by
  dsimp only [M.corec, M.mk]
  congr with n
  cases' n with n
  · dsimp only [sCorec, Approx.sMk]
  · dsimp only [sCorec, Approx.sMk]
    cases f x₀
    dsimp only [PFunctor.map]
    congr

#adaptation_note
/--
After nightly-2024-09-06 we can remove the `_root_` prefix below.
-/
theorem ext_aux [Inhabited (M F)] [DecidableEq F.A] {n : ℕ} (x y z : M F) (hx : Agree' n z x)
    (hy : Agree' n z y) (hrec : ∀ ps : Path F, n = ps.length → iselect ps x = iselect ps y) :
    x.approx (n + 1) = y.approx (n + 1) := by
  induction' n with n n_ih generalizing x y z
  · specialize hrec [] rfl
    induction x using PFunctor.M.casesOn'
    induction y using PFunctor.M.casesOn'
    simp only [iselect_nil] at hrec
    subst hrec
<<<<<<< HEAD
    simp only [approx_mk, true_and_iff, eq_self_iff_true, heq_iff_eq, zero_eq, CofixA.intro.injEq,
                heq_eq_eq, eq_iff_true_of_subsingleton, _root_.and_self]
=======
    simp only [approx_mk, eq_self_iff_true, heq_iff_eq, zero_eq, CofixA.intro.injEq,
      heq_eq_eq, eq_iff_true_of_subsingleton, and_self]
>>>>>>> 776511a5
  · cases hx
    cases hy
    induction x using PFunctor.M.casesOn'
    induction y using PFunctor.M.casesOn'
    subst z
    iterate 3 (have := mk_inj ‹_›; cases this)
    rename_i n_ih a f₃ f₂ hAgree₂ _ _ h₂ _ _ f₁ h₁ hAgree₁ clr
    simp only [approx_mk, eq_self_iff_true, heq_iff_eq]

    have := mk_inj h₁
    cases this; clear h₁
    have := mk_inj h₂
    cases this; clear h₂

    congr
    ext i
    apply n_ih
    · solve_by_elim
    · solve_by_elim
    introv h
    specialize hrec (⟨_, i⟩ :: ps) (congr_arg _ h)
    simp only [iselect_cons] at hrec
    exact hrec

open PFunctor.Approx

attribute [local instance] Classical.propDecidable

theorem ext [Inhabited (M F)] (x y : M F) (H : ∀ ps : Path F, iselect ps x = iselect ps y) :
    x = y := by
  apply ext'; intro i
  induction' i with i i_ih
  · cases x.approx 0
    cases y.approx 0
    constructor
  · apply ext_aux x y x
    · rw [← agree_iff_agree']
      apply x.consistent
    · rw [← agree_iff_agree', i_ih]
      apply y.consistent
    introv H'
    dsimp only [iselect] at H
    cases H'
    apply H ps

section Bisim

variable (R : M F → M F → Prop)

local infixl:50 " ~ " => R

/-- Bisimulation is the standard proof technique for equality between
infinite tree-like structures -/
structure IsBisimulation : Prop where
  /-- The head of the trees are equal -/
  head : ∀ {a a'} {f f'}, M.mk ⟨a, f⟩ ~ M.mk ⟨a', f'⟩ → a = a'
  /-- The tails are equal -/
  tail : ∀ {a} {f f' : F.B a → M F}, M.mk ⟨a, f⟩ ~ M.mk ⟨a, f'⟩ → ∀ i : F.B a, f i ~ f' i

theorem nth_of_bisim [Inhabited (M F)] (bisim : IsBisimulation R) (s₁ s₂) (ps : Path F) :
    (R s₁ s₂) →
      IsPath ps s₁ ∨ IsPath ps s₂ →
        iselect ps s₁ = iselect ps s₂ ∧
          ∃ (a : _) (f f' : F.B a → M F),
            isubtree ps s₁ = M.mk ⟨a, f⟩ ∧
              isubtree ps s₂ = M.mk ⟨a, f'⟩ ∧ ∀ i : F.B a, f i ~ f' i := by
  intro h₀ hh
  induction' s₁ using PFunctor.M.casesOn' with a f
  induction' s₂ using PFunctor.M.casesOn' with a' f'
  obtain rfl : a = a' := bisim.head h₀
  induction' ps with i ps ps_ih generalizing a f f'
  · exists rfl, a, f, f', rfl, rfl
    apply bisim.tail h₀
  cases' i with a' i
  obtain rfl : a = a' := by rcases hh with hh|hh <;> cases isPath_cons hh <;> rfl
  dsimp only [iselect] at ps_ih ⊢
  have h₁ := bisim.tail h₀ i
  induction' h : f i using PFunctor.M.casesOn' with a₀ f₀
  induction' h' : f' i using PFunctor.M.casesOn' with a₁ f₁
  simp only [h, h', isubtree_cons] at ps_ih ⊢
  rw [h, h'] at h₁
  obtain rfl : a₀ = a₁ := bisim.head h₁
  apply ps_ih _ _ _ h₁
  rw [← h, ← h']
  apply Or.imp isPath_cons' isPath_cons' hh

theorem eq_of_bisim [Nonempty (M F)] (bisim : IsBisimulation R) : ∀ s₁ s₂, R s₁ s₂ → s₁ = s₂ := by
  inhabit M F
  introv Hr; apply ext
  introv
  by_cases h : IsPath ps s₁ ∨ IsPath ps s₂
  · have H := nth_of_bisim R bisim _ _ ps Hr h
    exact H.left
  · rw [not_or] at h
    cases' h with h₀ h₁
    simp only [iselect_eq_default, *, not_false_iff]

end Bisim

universe u' v'

/-- corecursor for `M F` with swapped arguments -/
def corecOn {X : Type*} (x₀ : X) (f : X → F X) : M F :=
  M.corec f x₀

variable {P : PFunctor.{u}} {α : Type*}

theorem dest_corec (g : α → P α) (x : α) : M.dest (M.corec g x) = P.map (M.corec g) (g x) := by
  rw [corec_def, dest_mk]

theorem bisim (R : M P → M P → Prop)
    (h : ∀ x y, R x y → ∃ a f f', M.dest x = ⟨a, f⟩ ∧ M.dest y = ⟨a, f'⟩ ∧ ∀ i, R (f i) (f' i)) :
    ∀ x y, R x y → x = y := by
  introv h'
  haveI := Inhabited.mk x.head
  apply eq_of_bisim R _ _ _ h'; clear h' x y
  constructor <;> introv ih <;> rcases h _ _ ih with ⟨a'', g, g', h₀, h₁, h₂⟩ <;> clear h
  · replace h₀ := congr_arg Sigma.fst h₀
    replace h₁ := congr_arg Sigma.fst h₁
    simp only [dest_mk] at h₀ h₁
    rw [h₀, h₁]
  · simp only [dest_mk] at h₀ h₁
    cases h₀
    cases h₁
    apply h₂

theorem bisim' {α : Type*} (Q : α → Prop) (u v : α → M P)
    (h : ∀ x, Q x → ∃ a f f',
          M.dest (u x) = ⟨a, f⟩
          ∧ M.dest (v x) = ⟨a, f'⟩
          ∧ ∀ i, ∃ x', Q x' ∧ f i = u x' ∧ f' i = v x'
      ) :
    ∀ x, Q x → u x = v x := fun x Qx =>
  let R := fun w z : M P => ∃ x', Q x' ∧ w = u x' ∧ z = v x'
  @M.bisim P R
    (fun _ _ ⟨x', Qx', xeq, yeq⟩ =>
      let ⟨a, f, f', ux'eq, vx'eq, h'⟩ := h x' Qx'
      ⟨a, f, f', xeq.symm ▸ ux'eq, yeq.symm ▸ vx'eq, h'⟩)
    _ _ ⟨x, Qx, rfl, rfl⟩

-- for the record, show M_bisim follows from _bisim'
theorem bisim_equiv (R : M P → M P → Prop)
    (h : ∀ x y, R x y → ∃ a f f', M.dest x = ⟨a, f⟩ ∧ M.dest y = ⟨a, f'⟩ ∧ ∀ i, R (f i) (f' i)) :
    ∀ x y, R x y → x = y := fun x y Rxy =>
  let Q : M P × M P → Prop := fun p => R p.fst p.snd
  bisim' Q Prod.fst Prod.snd
    (fun p Qp =>
      let ⟨a, f, f', hx, hy, h'⟩ := h p.fst p.snd Qp
      ⟨a, f, f', hx, hy, fun i => ⟨⟨f i, f' i⟩, h' i, rfl, rfl⟩⟩)
    ⟨x, y⟩ Rxy

theorem corec_unique (g : α → P α) (f : α → M P) (hyp : ∀ x, M.dest (f x) = P.map f (g x)) :
    f = M.corec g := by
  ext x
  apply bisim' (fun _ => True) _ _ _ _ trivial
  clear x
  intro x _
  cases' gxeq : g x with a f'
  have h₀ : M.dest (f x) = ⟨a, f ∘ f'⟩ := by rw [hyp, gxeq, PFunctor.map_eq]
  have h₁ : M.dest (M.corec g x) = ⟨a, M.corec g ∘ f'⟩ := by rw [dest_corec, gxeq, PFunctor.map_eq]
  refine ⟨_, _, _, h₀, h₁, ?_⟩
  intro i
  exact ⟨f' i, trivial, rfl, rfl⟩

/-- corecursor where the state of the computation can be sent downstream
in the form of a recursive call -/
def corec₁ {α : Type u} (F : ∀ X, (α → X) → α → P X) : α → M P :=
  M.corec (F _ id)

/-- corecursor where it is possible to return a fully formed value at any point
of the computation -/
def corec' {α : Type u} (F : ∀ {X : Type u}, (α → X) → α → M P ⊕ P X) (x : α) : M P :=
  corec₁
    (fun _ rec (a : M P ⊕ α) =>
      let y := a >>= F (rec ∘ Sum.inr)
      match y with
      | Sum.inr y => y
      | Sum.inl y => P.map (rec ∘ Sum.inl) (M.dest y))
    (@Sum.inr (M P) _ x)

end M

end PFunctor<|MERGE_RESOLUTION|>--- conflicted
+++ resolved
@@ -483,13 +483,8 @@
     induction y using PFunctor.M.casesOn'
     simp only [iselect_nil] at hrec
     subst hrec
-<<<<<<< HEAD
-    simp only [approx_mk, true_and_iff, eq_self_iff_true, heq_iff_eq, zero_eq, CofixA.intro.injEq,
-                heq_eq_eq, eq_iff_true_of_subsingleton, _root_.and_self]
-=======
     simp only [approx_mk, eq_self_iff_true, heq_iff_eq, zero_eq, CofixA.intro.injEq,
       heq_eq_eq, eq_iff_true_of_subsingleton, and_self]
->>>>>>> 776511a5
   · cases hx
     cases hy
     induction x using PFunctor.M.casesOn'
