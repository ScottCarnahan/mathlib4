--- conflicted
+++ resolved
@@ -97,23 +97,12 @@
 lemma mk_inj_left {a : α} {b₁ b₂ : β} : (a, b₁) = (a, b₂) ↔ b₁ = b₂ := (mk.inj_left _).eq_iff
 
 lemma mk_inj_right {a₁ a₂ : α} {b : β} : (a₁, b) = (a₂, b) ↔ a₁ = a₂ := (mk.inj_right _).eq_iff
-<<<<<<< HEAD
-#align prod.mk_inj_right Prod.mk_inj_right
-#align prod.ext_iff Prod.ext_iff
-
-#align prod.ext Prod.ext
-
-theorem map_def {f : α → γ} {g : β → δ} : Prod.map f g = fun p : α × β ↦ (f p.1, g p.2) :=
-  funext fun p ↦ Prod.ext (map_fst f g p) (map_snd f g p)
-#align prod.map_def Prod.map_def
-=======
 
 theorem ext_iff {p q : α × β} : p = q ↔ p.1 = q.1 ∧ p.2 = q.2 := by
   rw [mk.inj_iff]
 
 theorem map_def {f : α → γ} {g : β → δ} : Prod.map f g = fun p : α × β ↦ (f p.1, g p.2) :=
   funext fun p ↦ ext (map_fst f g p) (map_snd f g p)
->>>>>>> 2fc87a94
 
 theorem id_prod : (fun p : α × β ↦ (p.1, p.2)) = id :=
   rfl
@@ -135,19 +124,10 @@
   fun y ↦ h.elim fun x ↦ ⟨⟨x, y⟩, rfl⟩
 
 theorem fst_injective [Subsingleton β] : Function.Injective (@fst α β) :=
-<<<<<<< HEAD
-  fun _ _ h ↦ Prod.ext h (Subsingleton.elim _ _)
-#align prod.fst_injective Prod.fst_injective
-
-theorem snd_injective [Subsingleton α] : Function.Injective (@snd α β) :=
-  fun _ _ h ↦ Prod.ext (Subsingleton.elim _ _) h
-#align prod.snd_injective Prod.snd_injective
-=======
   fun _ _ h ↦ ext h (Subsingleton.elim _ _)
 
 theorem snd_injective [Subsingleton α] : Function.Injective (@snd α β) :=
   fun _ _ h ↦ ext (Subsingleton.elim _ _) h
->>>>>>> 2fc87a94
 
 /-- Swap the factors of a product. `swap (a, b) = (b, a)` -/
 def swap : α × β → β × α := fun p ↦ (p.2, p.1)
@@ -283,12 +263,7 @@
 variable {f : α → γ} {g : β → δ} {f₁ : α → β} {g₁ : γ → δ} {f₂ : β → α} {g₂ : δ → γ}
 
 theorem Injective.prodMap (hf : Injective f) (hg : Injective g) : Injective (map f g) :=
-<<<<<<< HEAD
-  fun _ _ h ↦ Prod.ext (hf <| congr_arg Prod.fst h) (hg <| congr_arg Prod.snd h)
-#align function.injective.prod_map Function.Injective.prodMap
-=======
   fun _ _ h ↦ ext (hf (ext_iff.1 h).1) (hg <| (ext_iff.1 h).2)
->>>>>>> 2fc87a94
 
 theorem Surjective.prodMap (hf : Surjective f) (hg : Surjective g) : Surjective (map f g) :=
   fun p ↦
