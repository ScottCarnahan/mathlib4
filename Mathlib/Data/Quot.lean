/-
Copyright (c) 2017 Johannes Hölzl. All rights reserved.
Released under Apache 2.0 license as described in the file LICENSE.
Authors: Johannes Hölzl
-/
import Mathlib.Data.QuotLike
import Mathlib.Logic.Relation

/-!
# Quotient types

This module extends the core library's treatment of quotient types (`Init.Core`).

## Tags

quotient
-/

variable {α : Sort*} {β : Sort*}

namespace Setoid

run_cmd Lean.Elab.Command.liftTermElabM do
  Lean.Meta.registerCoercion ``Setoid.r
    (some { numArgs := 2, coercee := 1, type := .coeFun })

instance : CoeFun (Setoid α) (fun _ ↦ α → α → Prop) where
  coe := @Setoid.r _

theorem ext {α : Sort*} : ∀ {s t : Setoid α}, (∀ a b, s a b ↔ t a b) → s = t
  | ⟨r, _⟩, ⟨p, _⟩, Eq =>
  by have : r = p := funext fun a ↦ funext fun b ↦ propext <| Eq a b
     subst this
     rfl

end Setoid

namespace Quot

variable {ra : α → α → Prop} {rb : β → β → Prop} {φ : Quot ra → Quot rb → Sort*}

@[inherit_doc Quot.mk]
local notation3:arg (priority := high) "⟦" a "⟧" => Quot.mk _ a

@[elab_as_elim]
protected theorem induction_on {α : Sort*} {r : α → α → Prop} {β : Quot r → Prop} (q : Quot r)
    (h : ∀ a, β (Quot.mk r a)) : β q :=
  ind h q

@[deprecated (since := "2024-08-26")] alias recOn' := Quot.recOn
@[deprecated (since := "2024-08-26")] alias recOnSubsingleton' := Quot.recOnSubsingleton

/-- Recursion on two `Quotient` arguments `a` and `b`, result type depends on `⟦a⟧` and `⟦b⟧`. -/
protected def hrecOn₂ (qa : Quot ra) (qb : Quot rb) (f : ∀ a b, φ ⟦a⟧ ⟦b⟧)
    (ca : ∀ {b a₁ a₂}, ra a₁ a₂ → HEq (f a₁ b) (f a₂ b))
    (cb : ∀ {a b₁ b₂}, rb b₁ b₂ → HEq (f a b₁) (f a b₂)) :
    φ qa qb :=
  Quot.hrecOn (motive := fun qa ↦ φ qa qb) qa
    (fun a ↦ Quot.hrecOn qb (f a) (fun b₁ b₂ pb ↦ cb pb))
    fun a₁ a₂ pa ↦
      Quot.induction_on qb fun b ↦
        have h₁ : HEq (@Quot.hrecOn _ _ (φ _) ⟦b⟧ (f a₁) (@cb _)) (f a₁ b) := by
          simp [heq_self_iff_true]
        have h₂ : HEq (f a₂ b) (@Quot.hrecOn _ _ (φ _) ⟦b⟧ (f a₂) (@cb _)) := by
          simp [heq_self_iff_true]
        (h₁.trans (ca pa)).trans h₂

/-- Map a function `f : α → β` such that `ra x y` implies `rb (f x) (f y)`
to a map `Quot ra → Quot rb`. -/
protected def map (f : α → β) (h : (ra ⇒ rb) f f) : Quot ra → Quot rb :=
  (Quot.lift fun x ↦ ⟦f x⟧) fun x y (h₁ : ra x y) ↦ Quot.sound <| h h₁

/-- If `ra` is a subrelation of `ra'`, then we have a natural map `Quot ra → Quot ra'`. -/
protected def mapRight {ra' : α → α → Prop} (h : ∀ a₁ a₂, ra a₁ a₂ → ra' a₁ a₂) :
    Quot ra → Quot ra' :=
  Quot.map id h

/-- Weaken the relation of a quotient. This is the same as `Quot.map id`. -/
def factor {α : Type*} (r s : α → α → Prop) (h : ∀ x y, r x y → s x y) : Quot r → Quot s :=
  Quot.lift (Quot.mk s) fun x y rxy ↦ Quot.sound (h x y rxy)

theorem factor_mk_eq {α : Type*} (r s : α → α → Prop) (h : ∀ x y, r x y → s x y) :
    factor r s h ∘ Quot.mk _ = Quot.mk _ :=
  rfl

variable {γ : Sort*} {r : α → α → Prop} {s : β → β → Prop}

-- Porting note: used to be an Alias of `Quot.lift_mk`.
theorem lift_mk (f : α → γ) (h : ∀ a₁ a₂, r a₁ a₂ → f a₁ = f a₂) (a : α) :
    Quot.lift f h (Quot.mk r a) = f a :=
  rfl

theorem liftOn_mk (a : α) (f : α → γ) (h : ∀ a₁ a₂, r a₁ a₂ → f a₁ = f a₂) :
    Quot.liftOn (Quot.mk r a) f h = f a :=
  rfl

@[simp] theorem surjective_lift {f : α → γ} (h : ∀ a₁ a₂, r a₁ a₂ → f a₁ = f a₂) :
    Function.Surjective (lift f h) ↔ Function.Surjective f :=
  ⟨fun hf => hf.comp Quot.exists_rep, fun hf y => let ⟨x, hx⟩ := hf y; ⟨Quot.mk _ x, hx⟩⟩

/-- Descends a function `f : α → β → γ` to quotients of `α` and `β`. -/
-- Porting note: removed `@[elab_as_elim]`, gave "unexpected resulting type γ"
-- porting note (#11083): removed `@[reducible]` because it caused extremely slow `simp`
protected def lift₂ (f : α → β → γ) (hr : ∀ a b₁ b₂, s b₁ b₂ → f a b₁ = f a b₂)
    (hs : ∀ a₁ a₂ b, r a₁ a₂ → f a₁ b = f a₂ b) (q₁ : Quot r) (q₂ : Quot s) : γ :=
  Quot.lift (fun a ↦ Quot.lift (f a) (hr a))
    (fun a₁ a₂ ha ↦ funext fun q ↦ Quot.induction_on q fun b ↦ hs a₁ a₂ b ha) q₁ q₂

@[simp]
theorem lift₂_mk (f : α → β → γ) (hr : ∀ a b₁ b₂, s b₁ b₂ → f a b₁ = f a b₂)
    (hs : ∀ a₁ a₂ b, r a₁ a₂ → f a₁ b = f a₂ b)
    (a : α) (b : β) : Quot.lift₂ f hr hs (Quot.mk r a) (Quot.mk s b) = f a b :=
  rfl

/-- Descends a function `f : α → β → γ` to quotients of `α` and `β` and applies it. -/
-- porting note (#11083): removed `@[elab_as_elim]`, gave "unexpected resulting type γ"
-- porting note (#11083): removed `@[reducible]` because it caused extremely slow `simp`
protected def liftOn₂ (p : Quot r) (q : Quot s) (f : α → β → γ)
    (hr : ∀ a b₁ b₂, s b₁ b₂ → f a b₁ = f a b₂) (hs : ∀ a₁ a₂ b, r a₁ a₂ → f a₁ b = f a₂ b) : γ :=
  Quot.lift₂ f hr hs p q

@[simp]
theorem liftOn₂_mk (a : α) (b : β) (f : α → β → γ) (hr : ∀ a b₁ b₂, s b₁ b₂ → f a b₁ = f a b₂)
    (hs : ∀ a₁ a₂ b, r a₁ a₂ → f a₁ b = f a₂ b) :
    Quot.liftOn₂ (Quot.mk r a) (Quot.mk s b) f hr hs = f a b :=
  rfl

variable {t : γ → γ → Prop}

/-- Descends a function `f : α → β → γ` to quotients of `α` and `β` with values in a quotient of
`γ`. -/
protected def map₂ (f : α → β → γ) (hr : ∀ a b₁ b₂, s b₁ b₂ → t (f a b₁) (f a b₂))
    (hs : ∀ a₁ a₂ b, r a₁ a₂ → t (f a₁ b) (f a₂ b)) (q₁ : Quot r) (q₂ : Quot s) : Quot t :=
  Quot.lift₂ (fun a b ↦ Quot.mk t <| f a b) (fun a b₁ b₂ hb ↦ Quot.sound (hr a b₁ b₂ hb))
    (fun a₁ a₂ b ha ↦ Quot.sound (hs a₁ a₂ b ha)) q₁ q₂

@[simp]
theorem map₂_mk (f : α → β → γ) (hr : ∀ a b₁ b₂, s b₁ b₂ → t (f a b₁) (f a b₂))
    (hs : ∀ a₁ a₂ b, r a₁ a₂ → t (f a₁ b) (f a₂ b)) (a : α) (b : β) :
    Quot.map₂ f hr hs (Quot.mk r a) (Quot.mk s b) = Quot.mk t (f a b) :=
  rfl

/-- A binary version of `Quot.recOnSubsingleton`. -/
-- porting note (#11083): removed `@[reducible]` because it caused extremely slow `simp`
@[elab_as_elim]
protected def recOnSubsingleton₂ {φ : Quot r → Quot s → Sort*}
    [h : ∀ a b, Subsingleton (φ ⟦a⟧ ⟦b⟧)] (q₁ : Quot r)
    (q₂ : Quot s) (f : ∀ a b, φ ⟦a⟧ ⟦b⟧) : φ q₁ q₂ :=
  @Quot.recOnSubsingleton _ r (fun q ↦ φ q q₂)
    (fun a ↦ Quot.ind (β := fun b ↦ Subsingleton (φ (mk r a) b)) (h a) q₂) q₁
    fun a ↦ Quot.recOnSubsingleton q₂ fun b ↦ f a b

@[elab_as_elim]
protected theorem induction_on₂ {δ : Quot r → Quot s → Prop} (q₁ : Quot r) (q₂ : Quot s)
    (h : ∀ a b, δ (Quot.mk r a) (Quot.mk s b)) : δ q₁ q₂ :=
  Quot.ind (β := fun a ↦ δ a q₂) (fun a₁ ↦ Quot.ind (fun a₂ ↦ h a₁ a₂) q₂) q₁

@[elab_as_elim]
protected theorem induction_on₃ {δ : Quot r → Quot s → Quot t → Prop} (q₁ : Quot r)
    (q₂ : Quot s) (q₃ : Quot t) (h : ∀ a b c, δ (Quot.mk r a) (Quot.mk s b) (Quot.mk t c)) :
    δ q₁ q₂ q₃ :=
  Quot.ind (β := fun a ↦ δ a q₂ q₃) (fun a₁ ↦ Quot.ind (β := fun b ↦ δ _ b q₃)
    (fun a₂ ↦ Quot.ind (fun a₃ ↦ h a₁ a₂ a₃) q₃) q₂) q₁

instance lift.decidablePred (r : α → α → Prop) (f : α → Prop) (h : ∀ a b, r a b → f a = f b)
    [hf : DecidablePred f] :
    DecidablePred (Quot.lift f h) :=
  fun q ↦ Quot.recOnSubsingleton (motive := fun _ ↦ Decidable _) q hf

/-- Note that this provides `DecidableRel (Quot.Lift₂ f ha hb)` when `α = β`. -/
instance lift₂.decidablePred (r : α → α → Prop) (s : β → β → Prop) (f : α → β → Prop)
    (ha : ∀ a b₁ b₂, s b₁ b₂ → f a b₁ = f a b₂) (hb : ∀ a₁ a₂ b, r a₁ a₂ → f a₁ b = f a₂ b)
    [hf : ∀ a, DecidablePred (f a)] (q₁ : Quot r) :
    DecidablePred (Quot.lift₂ f ha hb q₁) :=
  fun q₂ ↦ Quot.recOnSubsingleton₂ q₁ q₂ hf

instance (r : α → α → Prop) (q : Quot r) (f : α → Prop) (h : ∀ a b, r a b → f a = f b)
    [DecidablePred f] :
    Decidable (Quot.liftOn q f h) :=
  Quot.lift.decidablePred _ _ _ _

instance (r : α → α → Prop) (s : β → β → Prop) (q₁ : Quot r) (q₂ : Quot s) (f : α → β → Prop)
    (ha : ∀ a b₁ b₂, s b₁ b₂ → f a b₁ = f a b₂) (hb : ∀ a₁ a₂ b, r a₁ a₂ → f a₁ b = f a₂ b)
    [∀ a, DecidablePred (f a)] :
    Decidable (Quot.liftOn₂ q₁ q₂ f ha hb) :=
  Quot.lift₂.decidablePred _ _ _ _ _ _ _

end Quot

namespace Quotient

variable {sa : Setoid α} {sb : Setoid β}
variable {φ : Quotient sa → Quotient sb → Sort*}

instance {α : Sort*} [Setoid α] : IsEquiv α (· ≈ ·) where
  refl := Setoid.refl
  symm _ _ := Setoid.symm
  trans _ _ _ := Setoid.trans

/-- Induction on two `Quotient` arguments `a` and `b`, result type depends on `⟦a⟧` and `⟦b⟧`. -/
protected def hrecOn₂ (qa : Quotient sa) (qb : Quotient sb) (f : ∀ a b, φ ⟦a⟧ ⟦b⟧)
    (c : ∀ a₁ b₁ a₂ b₂, a₁ ≈ a₂ → b₁ ≈ b₂ → HEq (f a₁ b₁) (f a₂ b₂)) : φ qa qb :=
  Quot.hrecOn₂ qa qb f (fun p ↦ c _ _ _ _ p (Setoid.refl _)) fun p ↦ c _ _ _ _ (Setoid.refl _) p

/-- Map a function `f : α → β` that sends equivalent elements to equivalent elements
to a function `Quotient sa → Quotient sb`. Useful to define unary operations on quotients. -/
protected def map (f : α → β) (h : ((· ≈ ·) ⇒ (· ≈ ·)) f f) : Quotient sa → Quotient sb :=
  Quot.map f h

@[simp]
theorem map_mk (f : α → β) (h : ((· ≈ ·) ⇒ (· ≈ ·)) f f) (x : α) :
    Quotient.map f h (⟦x⟧ : Quotient sa) = (⟦f x⟧ : Quotient sb) :=
  rfl

variable {γ : Sort*} {sc : Setoid γ}

/-- Map a function `f : α → β → γ` that sends equivalent elements to equivalent elements
to a function `f : Quotient sa → Quotient sb → Quotient sc`.
Useful to define binary operations on quotients. -/
protected def map₂ (f : α → β → γ) (h : ((· ≈ ·) ⇒ (· ≈ ·) ⇒ (· ≈ ·)) f f) :
    Quotient sa → Quotient sb → Quotient sc :=
  Quotient.lift₂ (fun x y ↦ ⟦f x y⟧) fun _ _ _ _ h₁ h₂ ↦ Quot.sound <| h h₁ h₂

@[simp]
theorem map₂_mk (f : α → β → γ) (h : ((· ≈ ·) ⇒ (· ≈ ·) ⇒ (· ≈ ·)) f f) (x : α) (y : β) :
    Quotient.map₂ f h (⟦x⟧ : Quotient sa) (⟦y⟧ : Quotient sb) = (⟦f x y⟧ : Quotient sc) :=
  rfl

instance lift.decidablePred (f : α → Prop) (h : ∀ a b, a ≈ b → f a = f b) [DecidablePred f] :
    DecidablePred (Quotient.lift f h) :=
  Quot.lift.decidablePred _ _ _

/-- Note that this provides `DecidableRel (Quotient.lift₂ f h)` when `α = β`. -/
instance lift₂.decidablePred (f : α → β → Prop)
    (h : ∀ a₁ b₁ a₂ b₂, a₁ ≈ a₂ → b₁ ≈ b₂ → f a₁ b₁ = f a₂ b₂)
    [hf : ∀ a, DecidablePred (f a)]
    (q₁ : Quotient sa) : DecidablePred (Quotient.lift₂ f h q₁) :=
  fun q₂ ↦ Quotient.recOnSubsingleton₂ q₁ q₂ hf

instance (q : Quotient sa) (f : α → Prop) (h : ∀ a b, a ≈ b → f a = f b) [DecidablePred f] :
    Decidable (Quotient.liftOn q f h) :=
  Quotient.lift.decidablePred _ _ _

instance (q₁ : Quotient sa) (q₂ : Quotient sb) (f : α → β → Prop)
    (h : ∀ a₁ b₁ a₂ b₂, a₁ ≈ a₂ → b₁ ≈ b₂ → f a₁ b₁ = f a₂ b₂) [∀ a, DecidablePred (f a)] :
    Decidable (Quotient.liftOn₂ q₁ q₂ f h) :=
  Quotient.lift₂.decidablePred _ _ _ _

end Quotient

theorem Quot.eq {α : Type*} {r : α → α → Prop} {x y : α} :
    Quot.mk r x = Quot.mk r y ↔ Relation.EqvGen r x y :=
  ⟨Quot.eqvGen_exact, Quot.eqvGen_sound⟩

@[simp]
theorem Quotient.eq {r : Setoid α} {x y : α} : Quotient.mk r x = ⟦y⟧ ↔ x ≈ y :=
  ⟨Quotient.exact, Quotient.sound⟩

theorem Quotient.forall {α : Sort*} {s : Setoid α} {p : Quotient s → Prop} :
    (∀ a, p a) ↔ ∀ a : α, p ⟦a⟧ :=
  ⟨fun h _ ↦ h _, fun h a ↦ a.ind h⟩

theorem Quotient.exists {α : Sort*} {s : Setoid α} {p : Quotient s → Prop} :
    (∃ a, p a) ↔ ∃ a : α, p ⟦a⟧ :=
  ⟨fun ⟨q, hq⟩ ↦ q.ind (motive := (p · → _)) .intro hq, fun ⟨a, ha⟩ ↦ ⟨⟦a⟧, ha⟩⟩

@[simp]
theorem Quotient.lift_mk {s : Setoid α} (f : α → β) (h : ∀ a b : α, a ≈ b → f a = f b) (x : α) :
    Quotient.lift f h (Quotient.mk s x) = f x :=
  rfl

@[simp]
theorem Quotient.lift_comp_mk {_ : Setoid α} (f : α → β) (h : ∀ a b : α, a ≈ b → f a = f b) :
    Quotient.lift f h ∘ Quotient.mk _ = f :=
  rfl

@[simp]
theorem Quotient.lift₂_mk {α : Sort*} {β : Sort*} {γ : Sort*} {_ : Setoid α} {_ : Setoid β}
    (f : α → β → γ)
    (h : ∀ (a₁ : α) (a₂ : β) (b₁ : α) (b₂ : β), a₁ ≈ b₁ → a₂ ≈ b₂ → f a₁ a₂ = f b₁ b₂)
    (a : α) (b : β) :
    Quotient.lift₂ f h (Quotient.mk _ a) (Quotient.mk _ b) = f a b :=
  rfl

theorem Quotient.liftOn_mk {s : Setoid α} (f : α → β) (h : ∀ a b : α, a ≈ b → f a = f b) (x : α) :
    Quotient.liftOn (Quotient.mk s x) f h = f x :=
  rfl

@[simp]
theorem Quotient.liftOn₂_mk {α : Sort*} {β : Sort*} {_ : Setoid α} (f : α → α → β)
    (h : ∀ a₁ a₂ b₁ b₂ : α, a₁ ≈ b₁ → a₂ ≈ b₂ → f a₁ a₂ = f b₁ b₂) (x y : α) :
    Quotient.liftOn₂ (Quotient.mk _ x) (Quotient.mk _ y) f h = f x y :=
  rfl

/-- `Quot.mk r` is a surjective function. -/
theorem surjective_quot_mk (r : α → α → Prop) : Function.Surjective (Quot.mk r) :=
  Quot.exists_rep

/-- `Quotient.mk` is a surjective function. -/
theorem surjective_quotient_mk {α : Sort*} (s : Setoid α) :
    Function.Surjective (Quotient.mk s) :=
  Quot.exists_rep

/-- `Quotient.mk'` is a surjective function. -/
theorem surjective_quotient_mk' (α : Sort*) [s : Setoid α] :
    Function.Surjective (Quotient.mk' : α → Quotient s) :=
  Quot.exists_rep

/-- Choose an element of the equivalence class using the axiom of choice.
  Sound but noncomputable. -/
noncomputable abbrev Quot.out {r : α → α → Prop} (q : Quot r) : α :=
  QuotLike.out q

/-- Unwrap the VM representation of a quotient to obtain an element of the equivalence class.
  Computable but unsound. -/
unsafe def Quot.unquot {r : α → α → Prop} : Quot r → α :=
  cast lcProof -- Porting note: was `unchecked_cast` before, which unfolds to `cast undefined`

@[simp]
theorem Quot.out_eq {r : α → α → Prop} (q : Quot r) : Quot.mk r q.out = q :=
  Classical.choose_spec (Quot.exists_rep q)

/-- Choose an element of the equivalence class using the axiom of choice.
  Sound but noncomputable. -/
<<<<<<< HEAD
noncomputable abbrev Quotient.out [s : Setoid α] : Quotient s → α :=
  QuotLike.out

theorem Quotient.out_eq [s : Setoid α] (q : Quotient s) : ⟦q.out⟧ = q :=
  Quot.out_eq q

theorem Quotient.mk_out [Setoid α] (a : α) : (⟦a⟧ : Quotient _).out ≈ a :=
  Quotient.exact (Quotient.out_eq _)

theorem Quotient.mk_eq_iff_out [s : Setoid α] {x : α} {y : Quotient s} :
    ⟦x⟧ = y ↔ x ≈ Quotient.out y :=
  QuotLike.mkQ_eq_iff_out

theorem Quotient.eq_mk_iff_out [s : Setoid α] {x : Quotient s} {y : α} :
    x = ⟦y⟧ ↔ Quotient.out x ≈ y :=
  QuotLike.eq_mkQ_iff_out
=======
noncomputable def Quotient.out {s : Setoid α} : Quotient s → α :=
  Quot.out

@[simp]
theorem Quotient.out_eq {s : Setoid α} (q : Quotient s) : ⟦q.out⟧ = q :=
  Quot.out_eq q

theorem Quotient.mk_out {s : Setoid α} (a : α) : (⟦a⟧ : Quotient s).out ≈ a :=
  Quotient.exact (Quotient.out_eq _)

theorem Quotient.mk_eq_iff_out {s : Setoid α} {x : α} {y : Quotient s} :
    ⟦x⟧ = y ↔ x ≈ Quotient.out y := by
  refine Iff.trans ?_ Quotient.eq
  rw [Quotient.out_eq y]

theorem Quotient.eq_mk_iff_out {s : Setoid α} {x : Quotient s} {y : α} :
    x = ⟦y⟧ ↔ Quotient.out x ≈ y := by
  refine Iff.trans ?_ Quotient.eq
  rw [Quotient.out_eq x]
>>>>>>> a92336b1

@[simp]
theorem Quotient.out_equiv_out {s : Setoid α} {x y : Quotient s} : x.out ≈ y.out ↔ x = y := by
  rw [← Quotient.eq_mk_iff_out, Quotient.out_eq]

theorem Quotient.out_injective {s : Setoid α} : Function.Injective (@Quotient.out α s) :=
  fun _ _ h ↦ Quotient.out_equiv_out.1 <| h ▸ Setoid.refl _

theorem Quotient.out_inj {s : Setoid α} {x y : Quotient s} : x.out = y.out ↔ x = y :=
  ⟨fun h ↦ Quotient.out_injective h, fun h ↦ h ▸ rfl⟩

section Pi

instance piSetoid {ι : Sort*} {α : ι → Sort*} [∀ i, Setoid (α i)] : Setoid (∀ i, α i) where
  r a b := ∀ i, a i ≈ b i
  iseqv := ⟨fun _ _ ↦ Setoid.refl _,
            fun h _ ↦ Setoid.symm (h _),
            fun h₁ h₂ _ ↦ Setoid.trans (h₁ _) (h₂ _)⟩

/-- Given a function `f : Π i, Quotient (S i)`, returns the class of functions `Π i, α i` sending
each `i` to an element of the class `f i`. -/
noncomputable def Quotient.choice {ι : Type*} {α : ι → Type*} {S : ∀ i, Setoid (α i)}
    (f : ∀ i, Quotient (S i)) :
    @Quotient (∀ i, α i) (by infer_instance) :=
  ⟦fun i ↦ (f i).out⟧

@[simp]
theorem Quotient.choice_eq {ι : Type*} {α : ι → Type*} {S : ∀ i, Setoid (α i)} (f : ∀ i, α i) :
    (Quotient.choice (S := S) fun i ↦ ⟦f i⟧) = ⟦f⟧ :=
  Quotient.sound fun _ ↦ Quotient.mk_out _

@[elab_as_elim]
theorem Quotient.induction_on_pi {ι : Type*} {α : ι → Sort*} {s : ∀ i, Setoid (α i)}
    {p : (∀ i, Quotient (s i)) → Prop} (f : ∀ i, Quotient (s i))
    (h : ∀ a : ∀ i, α i, p fun i ↦ ⟦a i⟧) : p f := by
  rw [← (funext fun i ↦ Quotient.out_eq (f i) : (fun i ↦ ⟦(f i).out⟧) = f)]
  apply h

end Pi

theorem nonempty_quotient_iff (s : Setoid α) : Nonempty (Quotient s) ↔ Nonempty α :=
  ⟨fun ⟨a⟩ ↦ Quotient.inductionOn a Nonempty.intro, fun ⟨a⟩ ↦ ⟨⟦a⟧⟩⟩

/-! ### Truncation -/


theorem true_equivalence : @Equivalence α fun _ _ ↦ True :=
  ⟨fun _ ↦ trivial, fun _ ↦ trivial, fun _ _ ↦ trivial⟩

/-- Always-true relation as a `Setoid`.

Note that in later files the preferred spelling is `⊤ : Setoid α`. -/
def trueSetoid : Setoid α :=
  ⟨_, true_equivalence⟩

/-- `Trunc α` is the quotient of `α` by the always-true relation. This
  is related to the propositional truncation in HoTT, and is similar
  in effect to `Nonempty α`, but unlike `Nonempty α`, `Trunc α` is data,
  so the VM representation is the same as `α`, and so this can be used to
  maintain computability. -/
def Trunc.{u} (α : Sort u) : Sort u :=
  @Quotient α trueSetoid

namespace Trunc

/-- Constructor for `Trunc α` -/
def mk (a : α) : Trunc α :=
  Quot.mk _ a

instance instQuotLike {α} : QuotLike (Trunc α) α (fun _ _ ↦ True) where
  mkQ := Trunc.mk
  sound _ := Quot.sound .intro

instance [Inhabited α] : Inhabited (Trunc α) :=
  ⟨mk default⟩

/-- Any constant function lifts to a function out of the truncation -/
def lift (f : α → β) (c : ∀ a b : α, f a = f b) : Trunc α → β :=
  Quot.lift f fun a b _ ↦ c a b

theorem ind {β : Trunc α → Prop} : (∀ a : α, β (mk a)) → ∀ q : Trunc α, β q :=
  Quot.ind

protected theorem lift_mk (f : α → β) (c) (a : α) : lift f c (mk a) = f a :=
  rfl

/-- Lift a constant function on `q : Trunc α`. -/
-- Porting note: removed `@[elab_as_elim]` because it gave "unexpected eliminator resulting type"
-- porting note (#11083): removed `@[reducible]` because it caused extremely slow `simp`
protected def liftOn (q : Trunc α) (f : α → β) (c : ∀ a b : α, f a = f b) : β :=
  lift f c q

@[elab_as_elim]
protected theorem induction_on {β : Trunc α → Prop} (q : Trunc α) (h : ∀ a, β (mk a)) : β q :=
  ind h q

theorem exists_rep (q : Trunc α) : ∃ a : α, mk a = q :=
  Quot.exists_rep q

@[elab_as_elim]
protected theorem induction_on₂ {C : Trunc α → Trunc β → Prop} (q₁ : Trunc α) (q₂ : Trunc β)
    (h : ∀ a b, C (mk a) (mk b)) : C q₁ q₂ :=
  Trunc.induction_on q₁ fun a₁ ↦ Trunc.induction_on q₂ (h a₁)

protected theorem eq (a b : Trunc α) : a = b :=
  Trunc.induction_on₂ a b fun _ _ ↦ Quot.sound trivial

instance instSubsingletonTrunc : Subsingleton (Trunc α) :=
  ⟨Trunc.eq⟩

/-- The `bind` operator for the `Trunc` monad. -/
def bind (q : Trunc α) (f : α → Trunc β) : Trunc β :=
  Trunc.liftOn q f fun _ _ ↦ Trunc.eq _ _

/-- A function `f : α → β` defines a function `map f : Trunc α → Trunc β`. -/
def map (f : α → β) (q : Trunc α) : Trunc β :=
  bind q (Trunc.mk ∘ f)

instance : Monad Trunc where
  pure := @Trunc.mk
  bind := @Trunc.bind

instance : LawfulMonad Trunc where
  id_map _ := Trunc.eq _ _
  pure_bind _ _ := rfl
  bind_assoc _ _ _ := Trunc.eq _ _
  -- Porting note: the fields below are new in Lean 4
  map_const := rfl
  seqLeft_eq _ _ := Trunc.eq _ _
  seqRight_eq _ _ := Trunc.eq _ _
  pure_seq _ _ := rfl
  bind_pure_comp _ _ := rfl
  bind_map _ _ := rfl

variable {C : Trunc α → Sort*}

/-- Recursion/induction principle for `Trunc`. -/
-- porting note (#11083): removed `@[reducible]` because it caused extremely slow `simp`
@[elab_as_elim]
protected def rec (f : ∀ a, C (mk a))
    (h : ∀ a b : α, (Eq.ndrec (f a) (Trunc.eq (mk a) (mk b)) : C (mk b)) = f b)
    (q : Trunc α) : C q :=
  Quot.rec f (fun a b _ ↦ h a b) q

/-- A version of `Trunc.rec` taking `q : Trunc α` as the first argument. -/
-- porting note (#11083): removed `@[reducible]` because it caused extremely slow `simp`
@[elab_as_elim]
protected def recOn (q : Trunc α) (f : ∀ a, C (mk a))
    (h : ∀ a b : α, (Eq.ndrec (f a) (Trunc.eq (mk a) (mk b)) : C (mk b)) = f b) : C q :=
  Trunc.rec f h q

/-- A version of `Trunc.recOn` assuming the codomain is a `Subsingleton`. -/
-- porting note (#11083)s: removed `@[reducible]` because it caused extremely slow `simp`
@[elab_as_elim]
protected def recOnSubsingleton [∀ a, Subsingleton (C (mk a))] (q : Trunc α) (f : ∀ a, C (mk a)) :
    C q :=
  Trunc.rec f (fun _ b ↦ Subsingleton.elim _ (f b)) q

/-- Noncomputably extract a representative of `Trunc α` (using the axiom of choice). -/
noncomputable def out : Trunc α → α :=
  Quot.out

@[simp]
theorem out_eq (q : Trunc α) : mk q.out = q :=
  Trunc.eq _ _

protected theorem nonempty (q : Trunc α) : Nonempty α :=
  nonempty_of_exists q.exists_rep

end Trunc

/-! ### `Quotient` with implicit `Setoid` -/


namespace Quotient

variable {γ : Sort*} {φ : Sort*} {s₁ : Setoid α} {s₂ : Setoid β} {s₃ : Setoid γ}

/-! Versions of quotient definitions and lemmas ending in `'` use unification instead
of typeclass inference for inferring the `Setoid` argument. This is useful when there are
several different quotient relations on a type, for example quotient groups, rings and modules. -/

-- TODO: this whole section can probably be replaced `Quotient.mk`, with explicit parameter

-- Porting note: Quotient.mk' is the equivalent of Lean 3's `Quotient.mk`
/-- A version of `Quotient.mk` taking `{s : Setoid α}` as an implicit argument instead of an
instance argument. -/
protected def mk'' (a : α) : Quotient s₁ :=
  Quot.mk s₁.1 a

/-- `Quotient.mk''` is a surjective function. -/
theorem surjective_Quotient_mk'' : Function.Surjective (Quotient.mk'' : α → Quotient s₁) :=
  Quot.exists_rep

/-- A version of `Quotient.liftOn` taking `{s : Setoid α}` as an implicit argument instead of an
instance argument. -/
-- Porting note: removed `@[elab_as_elim]` because it gave "unexpected eliminator resulting type"
-- porting note (#11083): removed `@[reducible]` because it caused extremely slow `simp`
protected def liftOn' (q : Quotient s₁) (f : α → φ) (h : ∀ a b, @Setoid.r α s₁ a b → f a = f b) :
    φ :=
  Quotient.liftOn q f h

@[simp]
protected theorem liftOn'_mk'' (f : α → φ) (h) (x : α) :
    Quotient.liftOn' (@Quotient.mk'' _ s₁ x) f h = f x :=
  rfl

@[simp] lemma surjective_liftOn' {f : α → φ} (h) :
    Function.Surjective (fun x : Quotient s₁ ↦ x.liftOn' f h) ↔ Function.Surjective f :=
  Quot.surjective_lift _

/-- A version of `Quotient.liftOn₂` taking `{s₁ : Setoid α} {s₂ : Setoid β}` as implicit arguments
instead of instance arguments. -/
-- Porting note: removed `@[elab_as_elim]` because it gave "unexpected eliminator resulting type"
-- porting note (#11083): removed `@[reducible]` because it caused extremely slow `simp`
protected def liftOn₂' (q₁ : Quotient s₁) (q₂ : Quotient s₂) (f : α → β → γ)
    (h : ∀ a₁ a₂ b₁ b₂, @Setoid.r α s₁ a₁ b₁ → @Setoid.r β s₂ a₂ b₂ → f a₁ a₂ = f b₁ b₂) : γ :=
  Quotient.liftOn₂ q₁ q₂ f h

@[simp]
protected theorem liftOn₂'_mk'' (f : α → β → γ) (h) (a : α) (b : β) :
    Quotient.liftOn₂' (@Quotient.mk'' _ s₁ a) (@Quotient.mk'' _ s₂ b) f h = f a b :=
  rfl

/-- A version of `Quotient.ind` taking `{s : Setoid α}` as an implicit argument instead of an
instance argument. -/
@[elab_as_elim]
protected theorem ind' {p : Quotient s₁ → Prop} (h : ∀ a, p (Quotient.mk'' a)) (q : Quotient s₁) :
    p q :=
  Quotient.ind h q

/-- A version of `Quotient.ind₂` taking `{s₁ : Setoid α} {s₂ : Setoid β}` as implicit arguments
instead of instance arguments. -/
@[elab_as_elim]
protected theorem ind₂' {p : Quotient s₁ → Quotient s₂ → Prop}
    (h : ∀ a₁ a₂, p (Quotient.mk'' a₁) (Quotient.mk'' a₂))
    (q₁ : Quotient s₁) (q₂ : Quotient s₂) : p q₁ q₂ :=
  Quotient.ind₂ h q₁ q₂

/-- A version of `Quotient.inductionOn` taking `{s : Setoid α}` as an implicit argument instead
of an instance argument. -/
@[elab_as_elim]
protected theorem inductionOn' {p : Quotient s₁ → Prop} (q : Quotient s₁)
    (h : ∀ a, p (Quotient.mk'' a)) : p q :=
  Quotient.inductionOn q h

/-- A version of `Quotient.inductionOn₂` taking `{s₁ : Setoid α} {s₂ : Setoid β}` as implicit
arguments instead of instance arguments. -/
@[elab_as_elim]
protected theorem inductionOn₂' {p : Quotient s₁ → Quotient s₂ → Prop} (q₁ : Quotient s₁)
    (q₂ : Quotient s₂)
    (h : ∀ a₁ a₂, p (Quotient.mk'' a₁) (Quotient.mk'' a₂)) : p q₁ q₂ :=
  Quotient.inductionOn₂ q₁ q₂ h

/-- A version of `Quotient.inductionOn₃` taking `{s₁ : Setoid α} {s₂ : Setoid β} {s₃ : Setoid γ}`
as implicit arguments instead of instance arguments. -/
@[elab_as_elim]
protected theorem inductionOn₃' {p : Quotient s₁ → Quotient s₂ → Quotient s₃ → Prop}
    (q₁ : Quotient s₁) (q₂ : Quotient s₂) (q₃ : Quotient s₃)
    (h : ∀ a₁ a₂ a₃, p (Quotient.mk'' a₁) (Quotient.mk'' a₂) (Quotient.mk'' a₃)) :
    p q₁ q₂ q₃ :=
  Quotient.inductionOn₃ q₁ q₂ q₃ h

/-- A version of `Quotient.recOnSubsingleton` taking `{s₁ : Setoid α}` as an implicit argument
instead of an instance argument. -/
@[elab_as_elim]
protected def recOnSubsingleton' {φ : Quotient s₁ → Sort*} [∀ a, Subsingleton (φ ⟦a⟧)]
    (q : Quotient s₁)
    (f : ∀ a, φ (Quotient.mk'' a)) : φ q :=
  Quotient.recOnSubsingleton q f

/-- A version of `Quotient.recOnSubsingleton₂` taking `{s₁ : Setoid α} {s₂ : Setoid α}`
as implicit arguments instead of instance arguments. -/
-- porting note (#11083): removed `@[reducible]` because it caused extremely slow `simp`
@[elab_as_elim]
protected def recOnSubsingleton₂' {φ : Quotient s₁ → Quotient s₂ → Sort*}
    [∀ a b, Subsingleton (φ ⟦a⟧ ⟦b⟧)]
    (q₁ : Quotient s₁) (q₂ : Quotient s₂) (f : ∀ a₁ a₂, φ (Quotient.mk'' a₁) (Quotient.mk'' a₂)) :
    φ q₁ q₂ :=
  Quotient.recOnSubsingleton₂ q₁ q₂ f

/-- Recursion on a `Quotient` argument `a`, result type depends on `⟦a⟧`. -/
protected def hrecOn' {φ : Quotient s₁ → Sort*} (qa : Quotient s₁) (f : ∀ a, φ (Quotient.mk'' a))
    (c : ∀ a₁ a₂, a₁ ≈ a₂ → HEq (f a₁) (f a₂)) : φ qa :=
  Quot.hrecOn qa f c

@[simp]
theorem hrecOn'_mk'' {φ : Quotient s₁ → Sort*} (f : ∀ a, φ (Quotient.mk'' a))
    (c : ∀ a₁ a₂, a₁ ≈ a₂ → HEq (f a₁) (f a₂))
    (x : α) : (Quotient.mk'' x).hrecOn' f c = f x :=
  rfl

/-- Recursion on two `Quotient` arguments `a` and `b`, result type depends on `⟦a⟧` and `⟦b⟧`. -/
protected def hrecOn₂' {φ : Quotient s₁ → Quotient s₂ → Sort*} (qa : Quotient s₁)
    (qb : Quotient s₂) (f : ∀ a b, φ (Quotient.mk'' a) (Quotient.mk'' b))
    (c : ∀ a₁ b₁ a₂ b₂, a₁ ≈ a₂ → b₁ ≈ b₂ → HEq (f a₁ b₁) (f a₂ b₂)) :
    φ qa qb :=
  Quotient.hrecOn₂ qa qb f c

@[simp]
theorem hrecOn₂'_mk'' {φ : Quotient s₁ → Quotient s₂ → Sort*}
    (f : ∀ a b, φ (Quotient.mk'' a) (Quotient.mk'' b))
    (c : ∀ a₁ b₁ a₂ b₂, a₁ ≈ a₂ → b₁ ≈ b₂ → HEq (f a₁ b₁) (f a₂ b₂)) (x : α) (qb : Quotient s₂) :
    (Quotient.mk'' x).hrecOn₂' qb f c = qb.hrecOn' (f x) fun _ _ ↦ c _ _ _ _ (Setoid.refl _) :=
  rfl

/-- Map a function `f : α → β` that sends equivalent elements to equivalent elements
to a function `Quotient sa → Quotient sb`. Useful to define unary operations on quotients. -/
protected def map' (f : α → β) (h : (s₁.r ⇒ s₂.r) f f) : Quotient s₁ → Quotient s₂ :=
  Quot.map f h

@[simp]
theorem map'_mk'' (f : α → β) (h) (x : α) :
    (Quotient.mk'' x : Quotient s₁).map' f h = (Quotient.mk'' (f x) : Quotient s₂) :=
  rfl

/-- A version of `Quotient.map₂` using curly braces and unification. -/
protected def map₂' (f : α → β → γ) (h : (s₁.r ⇒ s₂.r ⇒ s₃.r) f f) :
    Quotient s₁ → Quotient s₂ → Quotient s₃ :=
  Quotient.map₂ f h

@[simp]
theorem map₂'_mk'' (f : α → β → γ) (h) (x : α) :
    (Quotient.mk'' x : Quotient s₁).map₂' f h =
      (Quotient.map' (f x) (h (Setoid.refl x)) : Quotient s₂ → Quotient s₃) :=
  rfl

theorem exact' {a b : α} :
    (Quotient.mk'' a : Quotient s₁) = Quotient.mk'' b → @Setoid.r _ s₁ a b :=
  Quotient.exact

theorem sound' {a b : α} : @Setoid.r _ s₁ a b → @Quotient.mk'' α s₁ a = Quotient.mk'' b :=
  Quotient.sound

@[simp]
protected theorem eq' {s₁ : Setoid α} {a b : α} :
    @Quotient.mk' α s₁ a = @Quotient.mk' α s₁ b ↔ @Setoid.r _ s₁ a b :=
  Quotient.eq

@[simp]
protected theorem eq'' {a b : α} : @Quotient.mk'' α s₁ a = Quotient.mk'' b ↔ @Setoid.r _ s₁ a b :=
  Quotient.eq

/-- A version of `Quotient.out` taking `{s₁ : Setoid α}` as an implicit argument instead of an
instance argument. -/
noncomputable def out' (a : Quotient s₁) : α :=
  Quotient.out a

@[simp]
theorem out_eq' (q : Quotient s₁) : Quotient.mk'' q.out' = q :=
  q.out_eq

theorem mk_out' (a : α) : @Setoid.r α s₁ (Quotient.mk'' a : Quotient s₁).out' a :=
  Quotient.exact (Quotient.out_eq _)

section

variable {s : Setoid α}

protected theorem mk''_eq_mk : Quotient.mk'' = Quotient.mk s :=
  rfl

@[simp]
protected theorem liftOn'_mk (x : α) (f : α → β) (h) : (Quotient.mk s x).liftOn' f h = f x :=
  rfl

@[simp]
protected theorem liftOn₂'_mk {t : Setoid β} (f : α → β → γ) (h) (a : α) (b : β) :
    Quotient.liftOn₂' (Quotient.mk s a) (Quotient.mk t b) f h = f a b :=
  Quotient.liftOn₂'_mk'' _ _ _ _

@[simp]
theorem map'_mk {t : Setoid β} (f : α → β) (h) (x : α) :
    (Quotient.mk s x).map' f h = (Quotient.mk t (f x)) :=
  rfl

end

instance (q : Quotient s₁) (f : α → Prop) (h : ∀ a b, @Setoid.r α s₁ a b → f a = f b)
    [DecidablePred f] :
    Decidable (Quotient.liftOn' q f h) :=
  Quotient.lift.decidablePred _ _ q

instance (q₁ : Quotient s₁) (q₂ : Quotient s₂) (f : α → β → Prop)
    (h : ∀ a₁ b₁ a₂ b₂, @Setoid.r α s₁ a₁ a₂ → @Setoid.r β s₂ b₁ b₂ → f a₁ b₁ = f a₂ b₂)
    [∀ a, DecidablePred (f a)] :
    Decidable (Quotient.liftOn₂' q₁ q₂ f h) :=
  Quotient.lift₂.decidablePred _ h _ _

end Quotient

@[simp]
lemma Equivalence.quot_mk_eq_iff {α : Type*} {r : α → α → Prop} (h : Equivalence r) (x y : α) :
    Quot.mk r x = Quot.mk r y ↔ r x y := by
  constructor
  · rw [Quot.eq]
    intro hxy
    induction hxy with
    | rel _ _ H => exact H
    | refl _ => exact h.refl _
    | symm _ _ _ H => exact h.symm H
    | trans _ _ _ _ _ h₁₂ h₂₃ => exact h.trans h₁₂ h₂₃
  · exact Quot.sound<|MERGE_RESOLUTION|>--- conflicted
+++ resolved
@@ -322,44 +322,23 @@
 
 /-- Choose an element of the equivalence class using the axiom of choice.
   Sound but noncomputable. -/
-<<<<<<< HEAD
-noncomputable abbrev Quotient.out [s : Setoid α] : Quotient s → α :=
+noncomputable abbrev Quotient.out {s : Setoid α} : Quotient s → α :=
   QuotLike.out
 
-theorem Quotient.out_eq [s : Setoid α] (q : Quotient s) : ⟦q.out⟧ = q :=
+@[simp]
+theorem Quotient.out_eq {s : Setoid α} (q : Quotient s) : ⟦q.out⟧ = q :=
   Quot.out_eq q
 
-theorem Quotient.mk_out [Setoid α] (a : α) : (⟦a⟧ : Quotient _).out ≈ a :=
+theorem Quotient.mk_out {s : Setoid α} (a : α) : (⟦a⟧ : Quotient s).out ≈ a :=
   Quotient.exact (Quotient.out_eq _)
 
-theorem Quotient.mk_eq_iff_out [s : Setoid α] {x : α} {y : Quotient s} :
+theorem Quotient.mk_eq_iff_out {s : Setoid α} {x : α} {y : Quotient s} :
     ⟦x⟧ = y ↔ x ≈ Quotient.out y :=
   QuotLike.mkQ_eq_iff_out
 
-theorem Quotient.eq_mk_iff_out [s : Setoid α] {x : Quotient s} {y : α} :
+theorem Quotient.eq_mk_iff_out {s : Setoid α} {x : Quotient s} {y : α} :
     x = ⟦y⟧ ↔ Quotient.out x ≈ y :=
   QuotLike.eq_mkQ_iff_out
-=======
-noncomputable def Quotient.out {s : Setoid α} : Quotient s → α :=
-  Quot.out
-
-@[simp]
-theorem Quotient.out_eq {s : Setoid α} (q : Quotient s) : ⟦q.out⟧ = q :=
-  Quot.out_eq q
-
-theorem Quotient.mk_out {s : Setoid α} (a : α) : (⟦a⟧ : Quotient s).out ≈ a :=
-  Quotient.exact (Quotient.out_eq _)
-
-theorem Quotient.mk_eq_iff_out {s : Setoid α} {x : α} {y : Quotient s} :
-    ⟦x⟧ = y ↔ x ≈ Quotient.out y := by
-  refine Iff.trans ?_ Quotient.eq
-  rw [Quotient.out_eq y]
-
-theorem Quotient.eq_mk_iff_out {s : Setoid α} {x : Quotient s} {y : α} :
-    x = ⟦y⟧ ↔ Quotient.out x ≈ y := by
-  refine Iff.trans ?_ Quotient.eq
-  rw [Quotient.out_eq x]
->>>>>>> a92336b1
 
 @[simp]
 theorem Quotient.out_equiv_out {s : Setoid α} {x y : Quotient s} : x.out ≈ y.out ↔ x = y := by
