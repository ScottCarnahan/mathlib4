--- conflicted
+++ resolved
@@ -3,15 +3,15 @@
 Released under Apache 2.0 license as described in the file LICENSE.
 Authors: Chris Hughes
 -/
-<<<<<<< HEAD
+-- HEAD
 import Mathlib.Algebra.Ring.Rat
 import Mathlib.SetTheory.Cardinal.Basic
-=======
+--
 import Mathlib.Algebra.Order.Ring.Rat
 import Mathlib.Data.Rat.Encodable
 import Mathlib.Algebra.CharZero.Infinite
 import Mathlib.Logic.Denumerable
->>>>>>> 383b0748
+-- master
 
 /-!
 # Denumerability of ℚ
