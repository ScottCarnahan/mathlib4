/-
Copyright (c) 2017 Microsoft Corporation. All rights reserved.
Released under Apache 2.0 license as described in the file LICENSE.
Authors: Mario Carneiro

Coinductive formalization of unbounded computations.
-/
import Mathlib.Data.Nat.Find
import Mathlib.Data.Stream.Init
import Mathlib.Tactic.Common

/-!
# Coinductive formalization of unbounded computations.

This file provides a `Computation` type where `Computation α` is the type of
unbounded computations returning `α`.
-/

open Function

universe u v w

/-
coinductive Computation (α : Type u) : Type u
| pure : α → Computation α
| think : Computation α → Computation α
-/
/-- `Computation α` is the type of unbounded computations returning `α`.
  An element of `Computation α` is an infinite sequence of `Option α` such
  that if `f n = some a` for some `n` then it is constantly `some a` after that. -/
def Computation (α : Type u) : Type u :=
  { f : Stream' (Option α) // ∀ ⦃n a⦄, f n = some a → f (n + 1) = some a }

namespace Computation

variable {α : Type u} {β : Type v} {γ : Type w}

-- constructors
/-- `pure a` is the computation that immediately terminates with result `a`. -/
-- Porting note: `return` is reserved, so changed to `pure`
def pure (a : α) : Computation α :=
  ⟨Stream'.const (some a), fun _ _ => id⟩

instance : CoeTC α (Computation α) :=
  ⟨pure⟩

-- note [use has_coe_t]
/-- `think c` is the computation that delays for one "tick" and then performs
  computation `c`. -/
def think (c : Computation α) : Computation α :=
  ⟨Stream'.cons none c.1, fun n a h => by
    cases' n with n
    · contradiction
    · exact c.2 h⟩

/-- `thinkN c n` is the computation that delays for `n` ticks and then performs
  computation `c`. -/
def thinkN (c : Computation α) : ℕ → Computation α
  | 0 => c
  | n + 1 => think (thinkN c n)

-- check for immediate result
/-- `head c` is the first step of computation, either `some a` if `c = pure a`
  or `none` if `c = think c'`. -/
def head (c : Computation α) : Option α :=
  c.1.head

-- one step of computation
/-- `tail c` is the remainder of computation, either `c` if `c = pure a`
  or `c'` if `c = think c'`. -/
def tail (c : Computation α) : Computation α :=
  ⟨c.1.tail, fun _ _ h => c.2 h⟩

/-- `empty α` is the computation that never returns, an infinite sequence of
  `think`s. -/
def empty (α) : Computation α :=
  ⟨Stream'.const none, fun _ _ => id⟩

instance : Inhabited (Computation α) :=
  ⟨empty _⟩

/-- `runFor c n` evaluates `c` for `n` steps and returns the result, or `none`
  if it did not terminate after `n` steps. -/
def runFor : Computation α → ℕ → Option α :=
  Subtype.val

/-- `destruct c` is the destructor for `Computation α` as a coinductive type.
  It returns `inl a` if `c = pure a` and `inr c'` if `c = think c'`. -/
def destruct (c : Computation α) : α ⊕ (Computation α) :=
  match c.1 0 with
  | none => Sum.inr (tail c)
  | some a => Sum.inl a

/-- `run c` is an unsound meta function that runs `c` to completion, possibly
  resulting in an infinite loop in the VM. -/
unsafe def run : Computation α → α
  | c =>
    match destruct c with
    | Sum.inl a => a
    | Sum.inr ca => run ca

theorem destruct_eq_pure {s : Computation α} {a : α} : destruct s = Sum.inl a → s = pure a := by
  dsimp [destruct]
  induction' f0 : s.1 0 with _ <;> intro h
  · contradiction
  · apply Subtype.eq
    funext n
    induction' n with n IH
    · injection h with h'
      rwa [h'] at f0
    · exact s.2 IH

theorem destruct_eq_think {s : Computation α} {s'} : destruct s = Sum.inr s' → s = think s' := by
  dsimp [destruct]
  induction' f0 : s.1 0 with a' <;> intro h
  · injection h with h'
    rw [← h']
    cases' s with f al
    apply Subtype.eq
    dsimp [think, tail]
    rw [← f0]
    exact (Stream'.eta f).symm
  · contradiction

@[simp]
theorem destruct_pure (a : α) : destruct (pure a) = Sum.inl a :=
  rfl

@[simp]
theorem destruct_think : ∀ s : Computation α, destruct (think s) = Sum.inr s
  | ⟨_, _⟩ => rfl

@[simp]
theorem destruct_empty : destruct (empty α) = Sum.inr (empty α) :=
  rfl

@[simp]
theorem head_pure (a : α) : head (pure a) = some a :=
  rfl

@[simp]
theorem head_think (s : Computation α) : head (think s) = none :=
  rfl

@[simp]
theorem head_empty : head (empty α) = none :=
  rfl

@[simp]
theorem tail_pure (a : α) : tail (pure a) = pure a :=
  rfl

@[simp]
theorem tail_think (s : Computation α) : tail (think s) = s := by
  cases' s with f al; apply Subtype.eq; dsimp [tail, think]

@[simp]
theorem tail_empty : tail (empty α) = empty α :=
  rfl

theorem think_empty : empty α = think (empty α) :=
  destruct_eq_think destruct_empty

/-- Recursion principle for computations, compare with `List.recOn`. -/
def recOn {C : Computation α → Sort v} (s : Computation α) (h1 : ∀ a, C (pure a))
    (h2 : ∀ s, C (think s)) : C s :=
  match H : destruct s with
  | Sum.inl v => by
    rw [destruct_eq_pure H]
    apply h1
  | Sum.inr v => match v with
    | ⟨a, s'⟩ => by
      rw [destruct_eq_think H]
      apply h2

/-- Corecursor constructor for `corec`-/
def Corec.f (f : β → α ⊕ β) : α ⊕ β → Option α × (α ⊕ β)
  | Sum.inl a => (some a, Sum.inl a)
  | Sum.inr b =>
    (match f b with
      | Sum.inl a => some a
      | Sum.inr _ => none,
      f b)

/-- `corec f b` is the corecursor for `Computation α` as a coinductive type.
  If `f b = inl a` then `corec f b = pure a`, and if `f b = inl b'` then
  `corec f b = think (corec f b')`. -/
def corec (f : β → α ⊕ β) (b : β) : Computation α := by
  refine ⟨Stream'.corec' (Corec.f f) (Sum.inr b), fun n a' h => ?_⟩
  rw [Stream'.corec'_eq]
  change Stream'.corec' (Corec.f f) (Corec.f f (Sum.inr b)).2 n = some a'
  revert h; generalize Sum.inr b = o; revert o
  induction' n with n IH <;> intro o
  · change (Corec.f f o).1 = some a' → (Corec.f f (Corec.f f o).2).1 = some a'
    cases' o with _ b <;> intro h
    · exact h
    unfold Corec.f at *; split <;> simp_all
  · rw [Stream'.corec'_eq (Corec.f f) (Corec.f f o).2, Stream'.corec'_eq (Corec.f f) o]
    exact IH (Corec.f f o).2

/-- left map of `⊕` -/
def lmap (f : α → β) : α ⊕ γ → β ⊕ γ
  | Sum.inl a => Sum.inl (f a)
  | Sum.inr b => Sum.inr b

/-- right map of `⊕` -/
def rmap (f : β → γ) : α ⊕ β → α ⊕ γ
  | Sum.inl a => Sum.inl a
  | Sum.inr b => Sum.inr (f b)

attribute [simp] lmap rmap

-- Porting note: this was far less painful in mathlib3. There seem to be two issues;
-- firstly, in mathlib3 we have `corec.F._match_1` and it's the obvious map α ⊕ β → option α.
-- In mathlib4 we have `Corec.f.match_1` and it's something completely different.
-- Secondly, the proof that `Stream'.corec' (Corec.f f) (Sum.inr b) 0` is this function
-- evaluated at `f b`, used to be `rfl` and now is `cases, rfl`.
@[simp]
theorem corec_eq (f : β → α ⊕ β) (b : β) : destruct (corec f b) = rmap (corec f) (f b) := by
  dsimp [corec, destruct]
  rw [show Stream'.corec' (Corec.f f) (Sum.inr b) 0 =
    Sum.rec Option.some (fun _ ↦ none) (f b) by
    dsimp [Corec.f, Stream'.corec', Stream'.corec, Stream'.map, Stream'.get, Stream'.iterate]
    match (f b) with
    | Sum.inl x => rfl
    | Sum.inr x => rfl
    ]
  induction' h : f b with a b'; · rfl
  dsimp [Corec.f, destruct]
  apply congr_arg; apply Subtype.eq
  dsimp [corec, tail]
  rw [Stream'.corec'_eq, Stream'.tail_cons]
  dsimp [Corec.f]; rw [h]

section Bisim

variable (R : Computation α → Computation α → Prop)

/-- bisimilarity relation -/
local infixl:50 " ~ " => R

/-- Bisimilarity over a sum of `Computation`s -/
def BisimO : α ⊕ (Computation α) → α ⊕ (Computation α) → Prop
  | Sum.inl a, Sum.inl a' => a = a'
  | Sum.inr s, Sum.inr s' => R s s'
  | _, _ => False

attribute [simp] BisimO
attribute [nolint simpNF] BisimO.eq_3

/-- Attribute expressing bisimilarity over two `Computation`s -/
def IsBisimulation :=
  ∀ ⦃s₁ s₂⦄, s₁ ~ s₂ → BisimO R (destruct s₁) (destruct s₂)

-- If two computations are bisimilar, then they are equal
theorem eq_of_bisim (bisim : IsBisimulation R) {s₁ s₂} (r : s₁ ~ s₂) : s₁ = s₂ := by
  apply Subtype.eq
  apply Stream'.eq_of_bisim fun x y => ∃ s s' : Computation α, s.1 = x ∧ s'.1 = y ∧ R s s'
  · dsimp [Stream'.IsBisimulation]
    intro t₁ t₂ e
    match t₁, t₂, e with
    | _, _, ⟨s, s', rfl, rfl, r⟩ =>
      suffices head s = head s' ∧ R (tail s) (tail s') from
        And.imp id (fun r => ⟨tail s, tail s', by cases s; rfl, by cases s'; rfl, r⟩) this
      have h := bisim r; revert r h
      apply recOn s _ _ <;> intro r' <;> apply recOn s' _ _ <;> intro a' r h
      · constructor <;> dsimp at h
        · rw [h]
        · rw [h] at r
          rw [tail_pure, tail_pure,h]
          assumption
      · rw [destruct_pure, destruct_think] at h
        exact False.elim h
      · rw [destruct_pure, destruct_think] at h
        exact False.elim h
      · simp_all
  · exact ⟨s₁, s₂, rfl, rfl, r⟩

end Bisim

-- It's more of a stretch to use ∈ for this relation, but it
-- asserts that the computation limits to the given value.
<<<<<<< HEAD
/-- Assertion that a `Computation` limits to a given value-/
protected def Mem (s : Computation α) (a : α) :=
=======
/-- Assertion that a `Computation` limits to a given value -/
protected def Mem (a : α) (s : Computation α) :=
>>>>>>> 3fb4b747
  some a ∈ s.1

instance : Membership α (Computation α) :=
  ⟨Computation.Mem⟩

theorem le_stable (s : Computation α) {a m n} (h : m ≤ n) : s.1 m = some a → s.1 n = some a := by
  cases' s with f al
  induction' h with n _ IH
  exacts [id, fun h2 => al (IH h2)]

theorem mem_unique {s : Computation α} {a b : α} : a ∈ s → b ∈ s → a = b
  | ⟨m, ha⟩, ⟨n, hb⟩ => by
    injection
      (le_stable s (le_max_left m n) ha.symm).symm.trans (le_stable s (le_max_right m n) hb.symm)

theorem Mem.left_unique : Relator.LeftUnique ((· ∈ ·) : α → Computation α → Prop) := fun _ _ _ =>
  mem_unique

/-- `Terminates s` asserts that the computation `s` eventually terminates with some value. -/
class Terminates (s : Computation α) : Prop where
  /-- assertion that there is some term `a` such that the `Computation` terminates -/
  term : ∃ a, a ∈ s

theorem terminates_iff (s : Computation α) : Terminates s ↔ ∃ a, a ∈ s :=
  ⟨fun h => h.1, Terminates.mk⟩

theorem terminates_of_mem {s : Computation α} {a : α} (h : a ∈ s) : Terminates s :=
  ⟨⟨a, h⟩⟩

theorem terminates_def (s : Computation α) : Terminates s ↔ ∃ n, (s.1 n).isSome :=
  ⟨fun ⟨⟨a, n, h⟩⟩ =>
    ⟨n, by
      dsimp [Stream'.get] at h
      rw [← h]
      exact rfl⟩,
    fun ⟨n, h⟩ => ⟨⟨Option.get _ h, n, (Option.eq_some_of_isSome h).symm⟩⟩⟩

theorem ret_mem (a : α) : a ∈ pure a :=
  Exists.intro 0 rfl

theorem eq_of_pure_mem {a a' : α} (h : a' ∈ pure a) : a' = a :=
  mem_unique h (ret_mem _)

instance ret_terminates (a : α) : Terminates (pure a) :=
  terminates_of_mem (ret_mem _)

theorem think_mem {s : Computation α} {a} : a ∈ s → a ∈ think s
  | ⟨n, h⟩ => ⟨n + 1, h⟩

instance think_terminates (s : Computation α) : ∀ [Terminates s], Terminates (think s)
  | ⟨⟨a, n, h⟩⟩ => ⟨⟨a, n + 1, h⟩⟩

theorem of_think_mem {s : Computation α} {a} : a ∈ think s → a ∈ s
  | ⟨n, h⟩ => by
    cases' n with n'
    · contradiction
    · exact ⟨n', h⟩

theorem of_think_terminates {s : Computation α} : Terminates (think s) → Terminates s
  | ⟨⟨a, h⟩⟩ => ⟨⟨a, of_think_mem h⟩⟩

theorem not_mem_empty (a : α) : a ∉ empty α := fun ⟨n, h⟩ => by contradiction

theorem not_terminates_empty : ¬Terminates (empty α) := fun ⟨⟨a, h⟩⟩ => not_mem_empty a h

theorem eq_empty_of_not_terminates {s} (H : ¬Terminates s) : s = empty α := by
  apply Subtype.eq; funext n
  induction' h : s.val n with _; · rfl
  refine absurd ?_ H; exact ⟨⟨_, _, h.symm⟩⟩

theorem thinkN_mem {s : Computation α} {a} : ∀ n, a ∈ thinkN s n ↔ a ∈ s
  | 0 => Iff.rfl
  | n + 1 => Iff.trans ⟨of_think_mem, think_mem⟩ (thinkN_mem n)

instance thinkN_terminates (s : Computation α) : ∀ [Terminates s] (n), Terminates (thinkN s n)
  | ⟨⟨a, h⟩⟩, n => ⟨⟨a, (thinkN_mem n).2 h⟩⟩

theorem of_thinkN_terminates (s : Computation α) (n) : Terminates (thinkN s n) → Terminates s
  | ⟨⟨a, h⟩⟩ => ⟨⟨a, (thinkN_mem _).1 h⟩⟩

/-- `Promises s a`, or `s ~> a`, asserts that although the computation `s`
  may not terminate, if it does, then the result is `a`. -/
def Promises (s : Computation α) (a : α) : Prop :=
  ∀ ⦃a'⦄, a' ∈ s → a = a'

/-- `Promises s a`, or `s ~> a`, asserts that although the computation `s`
  may not terminate, if it does, then the result is `a`. -/
scoped infixl:50 " ~> " => Promises

theorem mem_promises {s : Computation α} {a : α} : a ∈ s → s ~> a := fun h _ => mem_unique h

theorem empty_promises (a : α) : empty α ~> a := fun _ h => absurd h (not_mem_empty _)

section get

variable (s : Computation α) [h : Terminates s]

/-- `length s` gets the number of steps of a terminating computation -/
def length : ℕ :=
  Nat.find ((terminates_def _).1 h)

/-- `get s` returns the result of a terminating computation -/
def get : α :=
  Option.get _ (Nat.find_spec <| (terminates_def _).1 h)

theorem get_mem : get s ∈ s :=
  Exists.intro (length s) (Option.eq_some_of_isSome _).symm

theorem get_eq_of_mem {a} : a ∈ s → get s = a :=
  mem_unique (get_mem _)

theorem mem_of_get_eq {a} : get s = a → a ∈ s := by intro h; rw [← h]; apply get_mem

@[simp]
theorem get_think : get (think s) = get s :=
  get_eq_of_mem _ <|
    let ⟨n, h⟩ := get_mem s
    ⟨n + 1, h⟩

@[simp]
theorem get_thinkN (n) : get (thinkN s n) = get s :=
  get_eq_of_mem _ <| (thinkN_mem _).2 (get_mem _)

theorem get_promises : s ~> get s := fun _ => get_eq_of_mem _

theorem mem_of_promises {a} (p : s ~> a) : a ∈ s := by
  cases' h with h
  cases' h with a' h
  rw [p h]
  exact h

theorem get_eq_of_promises {a} : s ~> a → get s = a :=
  get_eq_of_mem _ ∘ mem_of_promises _

end get

/-- `Results s a n` completely characterizes a terminating computation:
  it asserts that `s` terminates after exactly `n` steps, with result `a`. -/
def Results (s : Computation α) (a : α) (n : ℕ) :=
  ∃ h : a ∈ s, @length _ s (terminates_of_mem h) = n

theorem results_of_terminates (s : Computation α) [_T : Terminates s] :
    Results s (get s) (length s) :=
  ⟨get_mem _, rfl⟩

theorem results_of_terminates' (s : Computation α) [T : Terminates s] {a} (h : a ∈ s) :
    Results s a (length s) := by rw [← get_eq_of_mem _ h]; apply results_of_terminates

theorem Results.mem {s : Computation α} {a n} : Results s a n → a ∈ s
  | ⟨m, _⟩ => m

theorem Results.terminates {s : Computation α} {a n} (h : Results s a n) : Terminates s :=
  terminates_of_mem h.mem

theorem Results.length {s : Computation α} {a n} [_T : Terminates s] : Results s a n → length s = n
  | ⟨_, h⟩ => h

theorem Results.val_unique {s : Computation α} {a b m n} (h1 : Results s a m) (h2 : Results s b n) :
    a = b :=
  mem_unique h1.mem h2.mem

theorem Results.len_unique {s : Computation α} {a b m n} (h1 : Results s a m) (h2 : Results s b n) :
    m = n := by haveI := h1.terminates; haveI := h2.terminates; rw [← h1.length, h2.length]

theorem exists_results_of_mem {s : Computation α} {a} (h : a ∈ s) : ∃ n, Results s a n :=
  haveI := terminates_of_mem h
  ⟨_, results_of_terminates' s h⟩

@[simp]
theorem get_pure (a : α) : get (pure a) = a :=
  get_eq_of_mem _ ⟨0, rfl⟩

@[simp]
theorem length_pure (a : α) : length (pure a) = 0 :=
  let h := Computation.ret_terminates a
  Nat.eq_zero_of_le_zero <| Nat.find_min' ((terminates_def (pure a)).1 h) rfl

theorem results_pure (a : α) : Results (pure a) a 0 :=
  ⟨ret_mem a, length_pure _⟩

@[simp]
theorem length_think (s : Computation α) [h : Terminates s] : length (think s) = length s + 1 := by
  apply le_antisymm
  · exact Nat.find_min' _ (Nat.find_spec ((terminates_def _).1 h))
  · have : (Option.isSome ((think s).val (length (think s))) : Prop) :=
      Nat.find_spec ((terminates_def _).1 s.think_terminates)
    revert this; cases' length (think s) with n <;> intro this
    · simp [think, Stream'.cons] at this
    · apply Nat.succ_le_succ
      apply Nat.find_min'
      apply this

theorem results_think {s : Computation α} {a n} (h : Results s a n) : Results (think s) a (n + 1) :=
  haveI := h.terminates
  ⟨think_mem h.mem, by rw [length_think, h.length]⟩

theorem of_results_think {s : Computation α} {a n} (h : Results (think s) a n) :
    ∃ m, Results s a m ∧ n = m + 1 := by
  haveI := of_think_terminates h.terminates
  have := results_of_terminates' _ (of_think_mem h.mem)
  exact ⟨_, this, Results.len_unique h (results_think this)⟩

@[simp]
theorem results_think_iff {s : Computation α} {a n} : Results (think s) a (n + 1) ↔ Results s a n :=
  ⟨fun h => by
    let ⟨n', r, e⟩ := of_results_think h
    injection e with h'; rwa [h'], results_think⟩

theorem results_thinkN {s : Computation α} {a m} :
    ∀ n, Results s a m → Results (thinkN s n) a (m + n)
  | 0, h => h
  | n + 1, h => results_think (results_thinkN n h)

theorem results_thinkN_pure (a : α) (n) : Results (thinkN (pure a) n) a n := by
  have := results_thinkN n (results_pure a); rwa [Nat.zero_add] at this

@[simp]
theorem length_thinkN (s : Computation α) [_h : Terminates s] (n) :
    length (thinkN s n) = length s + n :=
  (results_thinkN n (results_of_terminates _)).length

theorem eq_thinkN {s : Computation α} {a n} (h : Results s a n) : s = thinkN (pure a) n := by
  revert s
  induction' n with n IH <;> intro s <;> apply recOn s (fun a' => _) fun s => _ <;> intro a h
  · rw [← eq_of_pure_mem h.mem]
    rfl
  · cases' of_results_think h with n h
    cases h
    contradiction
  · have := h.len_unique (results_pure _)
    contradiction
  · rw [IH (results_think_iff.1 h)]
    rfl

theorem eq_thinkN' (s : Computation α) [_h : Terminates s] :
    s = thinkN (pure (get s)) (length s) :=
  eq_thinkN (results_of_terminates _)

/-- Recursor based on membership -/
def memRecOn {C : Computation α → Sort v} {a s} (M : a ∈ s) (h1 : C (pure a))
    (h2 : ∀ s, C s → C (think s)) : C s := by
  haveI T := terminates_of_mem M
  rw [eq_thinkN' s, get_eq_of_mem s M]
  generalize length s = n
  induction' n with n IH; exacts [h1, h2 _ IH]

/-- Recursor based on assertion of `Terminates`-/
def terminatesRecOn
    {C : Computation α → Sort v}
    (s) [Terminates s]
    (h1 : ∀ a, C (pure a))
    (h2 : ∀ s, C s → C (think s)) : C s :=
  memRecOn (get_mem s) (h1 _) h2

/-- Map a function on the result of a computation. -/
def map (f : α → β) : Computation α → Computation β
  | ⟨s, al⟩ =>
    ⟨s.map fun o => Option.casesOn o none (some ∘ f), fun n b => by
      dsimp [Stream'.map, Stream'.get]
      induction' e : s n with a <;> intro h
      · contradiction
      · rw [al e]; exact h⟩

/-- bind over a `Sum` of `Computation`-/
def Bind.g : β ⊕ Computation β → β ⊕ (Computation α ⊕ Computation β)
  | Sum.inl b => Sum.inl b
  | Sum.inr cb' => Sum.inr <| Sum.inr cb'

/-- bind over a function mapping `α` to a `Computation`-/
def Bind.f (f : α → Computation β) :
    Computation α ⊕ Computation β → β ⊕ (Computation α ⊕ Computation β)
  | Sum.inl ca =>
    match destruct ca with
    | Sum.inl a => Bind.g <| destruct (f a)
    | Sum.inr ca' => Sum.inr <| Sum.inl ca'
  | Sum.inr cb => Bind.g <| destruct cb

/-- Compose two computations into a monadic `bind` operation. -/
def bind (c : Computation α) (f : α → Computation β) : Computation β :=
  corec (Bind.f f) (Sum.inl c)

instance : Bind Computation :=
  ⟨@bind⟩

theorem has_bind_eq_bind {β} (c : Computation α) (f : α → Computation β) : c >>= f = bind c f :=
  rfl

/-- Flatten a computation of computations into a single computation. -/
def join (c : Computation (Computation α)) : Computation α :=
  c >>= id

@[simp]
theorem map_pure (f : α → β) (a) : map f (pure a) = pure (f a) :=
  rfl

@[simp]
theorem map_think (f : α → β) : ∀ s, map f (think s) = think (map f s)
  | ⟨s, al⟩ => by apply Subtype.eq; dsimp [think, map]; rw [Stream'.map_cons]

@[simp]
theorem destruct_map (f : α → β) (s) : destruct (map f s) = lmap f (rmap (map f) (destruct s)) := by
  apply s.recOn <;> intro <;> simp

@[simp]
theorem map_id : ∀ s : Computation α, map id s = s
  | ⟨f, al⟩ => by
    apply Subtype.eq; simp only [map, comp_apply, id_eq]
    have e : @Option.rec α (fun _ => Option α) none some = id := by ext ⟨⟩ <;> rfl
    have h : ((fun x : Option α => x) = id) := rfl
    simp [e, h, Stream'.map_id]

theorem map_comp (f : α → β) (g : β → γ) : ∀ s : Computation α, map (g ∘ f) s = map g (map f s)
  | ⟨s, al⟩ => by
    apply Subtype.eq; dsimp [map]
    apply congr_arg fun f : _ → Option γ => Stream'.map f s
    ext ⟨⟩ <;> rfl

@[simp]
theorem ret_bind (a) (f : α → Computation β) : bind (pure a) f = f a := by
  apply
    eq_of_bisim fun c₁ c₂ => c₁ = bind (pure a) f ∧ c₂ = f a ∨ c₁ = corec (Bind.f f) (Sum.inr c₂)
  · intro c₁ c₂ h
    match c₁, c₂, h with
    | _, _, Or.inl ⟨rfl, rfl⟩ =>
      simp only [BisimO, bind, Bind.f, corec_eq, rmap, destruct_pure]
      cases' destruct (f a) with b cb <;> simp [Bind.g]
    | _, c, Or.inr rfl =>
      simp only [BisimO, Bind.f, corec_eq, rmap]
      cases' destruct c with b cb <;> simp [Bind.g]
  · simp

@[simp]
theorem think_bind (c) (f : α → Computation β) : bind (think c) f = think (bind c f) :=
  destruct_eq_think <| by simp [bind, Bind.f]

@[simp]
theorem bind_pure (f : α → β) (s) : bind s (pure ∘ f) = map f s := by
  apply eq_of_bisim fun c₁ c₂ => c₁ = c₂ ∨ ∃ s, c₁ = bind s (pure ∘ f) ∧ c₂ = map f s
  · intro c₁ c₂ h
    match c₁, c₂, h with
    | _, c₂, Or.inl (Eq.refl _) => cases' destruct c₂ with b cb <;> simp
    | _, _, Or.inr ⟨s, rfl, rfl⟩ =>
      apply recOn s <;> intro s
      · simp
      · simpa using Or.inr ⟨s, rfl, rfl⟩
  · exact Or.inr ⟨s, rfl, rfl⟩

-- Porting note: used to use `rw [bind_pure]`
@[simp]
theorem bind_pure' (s : Computation α) : bind s pure = s := by
  apply eq_of_bisim fun c₁ c₂ => c₁ = c₂ ∨ ∃ s, c₁ = bind s pure ∧ c₂ = s
  · intro c₁ c₂ h
    match c₁, c₂, h with
    | _, c₂, Or.inl (Eq.refl _) => cases' destruct c₂ with b cb <;> simp
    | _, _, Or.inr ⟨s, rfl, rfl⟩ =>
      apply recOn s <;> intro s <;> simp
  · exact Or.inr ⟨s, rfl, rfl⟩

@[simp]
theorem bind_assoc (s : Computation α) (f : α → Computation β) (g : β → Computation γ) :
    bind (bind s f) g = bind s fun x : α => bind (f x) g := by
  apply
    eq_of_bisim fun c₁ c₂ =>
      c₁ = c₂ ∨ ∃ s, c₁ = bind (bind s f) g ∧ c₂ = bind s fun x : α => bind (f x) g
  · intro c₁ c₂ h
    match c₁, c₂, h with
    | _, c₂, Or.inl (Eq.refl _) => cases' destruct c₂ with b cb <;> simp
    | _, _, Or.inr ⟨s, rfl, rfl⟩ =>
      apply recOn s <;> intro s
      · simp only [BisimO, ret_bind]; generalize f s = fs
        apply recOn fs <;> intro t <;> simp
        · cases' destruct (g t) with b cb <;> simp
      · simpa  [BisimO] using Or.inr ⟨s, rfl, rfl⟩
  · exact Or.inr ⟨s, rfl, rfl⟩

theorem results_bind {s : Computation α} {f : α → Computation β} {a b m n} (h1 : Results s a m)
    (h2 : Results (f a) b n) : Results (bind s f) b (n + m) := by
  have := h1.mem; revert m
  apply memRecOn this _ fun s IH => _
  · intro _ h1
    rw [ret_bind]
    rw [h1.len_unique (results_pure _)]
    exact h2
  · intro _ h3 _ h1
    rw [think_bind]
    cases' of_results_think h1 with m' h
    cases' h with h1 e
    rw [e]
    exact results_think (h3 h1)

theorem mem_bind {s : Computation α} {f : α → Computation β} {a b} (h1 : a ∈ s) (h2 : b ∈ f a) :
    b ∈ bind s f :=
  let ⟨_, h1⟩ := exists_results_of_mem h1
  let ⟨_, h2⟩ := exists_results_of_mem h2
  (results_bind h1 h2).mem

instance terminates_bind (s : Computation α) (f : α → Computation β) [Terminates s]
    [Terminates (f (get s))] : Terminates (bind s f) :=
  terminates_of_mem (mem_bind (get_mem s) (get_mem (f (get s))))

@[simp]
theorem get_bind (s : Computation α) (f : α → Computation β) [Terminates s]
    [Terminates (f (get s))] : get (bind s f) = get (f (get s)) :=
  get_eq_of_mem _ (mem_bind (get_mem s) (get_mem (f (get s))))

@[simp]
theorem length_bind (s : Computation α) (f : α → Computation β) [_T1 : Terminates s]
    [_T2 : Terminates (f (get s))] : length (bind s f) = length (f (get s)) + length s :=
  (results_of_terminates _).len_unique <|
    results_bind (results_of_terminates _) (results_of_terminates _)

theorem of_results_bind {s : Computation α} {f : α → Computation β} {b k} :
    Results (bind s f) b k → ∃ a m n, Results s a m ∧ Results (f a) b n ∧ k = n + m := by
  induction' k with n IH generalizing s <;> apply recOn s (fun a => _) fun s' => _ <;> intro e h
  · simp only [ret_bind] at h
    exact ⟨e, _, _, results_pure _, h, rfl⟩
  · have := congr_arg head (eq_thinkN h)
    contradiction
  · simp only [ret_bind] at h
    exact ⟨e, _, n + 1, results_pure _, h, rfl⟩
  · simp only [think_bind, results_think_iff] at h
    let ⟨a, m, n', h1, h2, e'⟩ := IH h
    rw [e']
    exact ⟨a, m.succ, n', results_think h1, h2, rfl⟩

theorem exists_of_mem_bind {s : Computation α} {f : α → Computation β} {b} (h : b ∈ bind s f) :
    ∃ a ∈ s, b ∈ f a :=
  let ⟨_, h⟩ := exists_results_of_mem h
  let ⟨a, _, _, h1, h2, _⟩ := of_results_bind h
  ⟨a, h1.mem, h2.mem⟩

theorem bind_promises {s : Computation α} {f : α → Computation β} {a b} (h1 : s ~> a)
    (h2 : f a ~> b) : bind s f ~> b := fun b' bB => by
  rcases exists_of_mem_bind bB with ⟨a', a's, ba'⟩
  rw [← h1 a's] at ba'; exact h2 ba'

instance monad : Monad Computation where
  map := @map
  pure := @pure
  bind := @bind

instance : LawfulMonad Computation := LawfulMonad.mk'
  (id_map := @map_id)
  (bind_pure_comp := @bind_pure)
  (pure_bind := @ret_bind)
  (bind_assoc := @bind_assoc)

theorem has_map_eq_map {β} (f : α → β) (c : Computation α) : f <$> c = map f c :=
  rfl

@[simp]
theorem pure_def (a) : (return a : Computation α) = pure a :=
  rfl

@[simp]
theorem map_pure' {α β} : ∀ (f : α → β) (a), f <$> pure a = pure (f a) :=
  map_pure

@[simp]
theorem map_think' {α β} : ∀ (f : α → β) (s), f <$> think s = think (f <$> s) :=
  map_think

theorem mem_map (f : α → β) {a} {s : Computation α} (m : a ∈ s) : f a ∈ map f s := by
  rw [← bind_pure]; apply mem_bind m; apply ret_mem

theorem exists_of_mem_map {f : α → β} {b : β} {s : Computation α} (h : b ∈ map f s) :
    ∃ a, a ∈ s ∧ f a = b := by
  rw [← bind_pure] at h
  let ⟨a, as, fb⟩ := exists_of_mem_bind h
  exact ⟨a, as, mem_unique (ret_mem _) fb⟩

instance terminates_map (f : α → β) (s : Computation α) [Terminates s] : Terminates (map f s) := by
  rw [← bind_pure]; exact terminates_of_mem (mem_bind (get_mem s) (get_mem (α := β) (f (get s))))

theorem terminates_map_iff (f : α → β) (s : Computation α) : Terminates (map f s) ↔ Terminates s :=
  ⟨fun ⟨⟨_, h⟩⟩ =>
    let ⟨_, h1, _⟩ := exists_of_mem_map h
    ⟨⟨_, h1⟩⟩,
    @Computation.terminates_map _ _ _ _⟩

-- Parallel computation
/-- `c₁ <|> c₂` calculates `c₁` and `c₂` simultaneously, returning
  the first one that gives a result. -/
def orElse (c₁ : Computation α) (c₂ : Unit → Computation α) : Computation α :=
  @Computation.corec α (Computation α × Computation α)
    (fun ⟨c₁, c₂⟩ =>
      match destruct c₁ with
      | Sum.inl a => Sum.inl a
      | Sum.inr c₁' =>
        match destruct c₂ with
        | Sum.inl a => Sum.inl a
        | Sum.inr c₂' => Sum.inr (c₁', c₂'))
    (c₁, c₂ ())

instance instAlternativeComputation : Alternative Computation :=
  { Computation.monad with
    orElse := @orElse
    failure := @empty }

-- Porting note: Added unfolds as the code does not work without it
@[simp]
theorem ret_orElse (a : α) (c₂ : Computation α) : (pure a <|> c₂) = pure a :=
  destruct_eq_pure <| by
    unfold_projs
    simp [orElse]

-- Porting note: Added unfolds as the code does not work without it
@[simp]
theorem orElse_pure (c₁ : Computation α) (a : α) : (think c₁ <|> pure a) = pure a :=
  destruct_eq_pure <| by
    unfold_projs
    simp [orElse]

-- Porting note: Added unfolds as the code does not work without it
@[simp]
theorem orElse_think (c₁ c₂ : Computation α) : (think c₁ <|> think c₂) = think (c₁ <|> c₂) :=
  destruct_eq_think <| by
    unfold_projs
    simp [orElse]

@[simp]
theorem empty_orElse (c) : (empty α <|> c) = c := by
  apply eq_of_bisim (fun c₁ c₂ => (empty α <|> c₂) = c₁) _ rfl
  intro s' s h; rw [← h]
  apply recOn s <;> intro s <;> rw [think_empty] <;> simp
  rw [← think_empty]

@[simp]
theorem orElse_empty (c : Computation α) : (c <|> empty α) = c := by
  apply eq_of_bisim (fun c₁ c₂ => (c₂ <|> empty α) = c₁) _ rfl
  intro s' s h; rw [← h]
  apply recOn s <;> intro s <;> rw [think_empty] <;> simp
  rw [← think_empty]

/-- `c₁ ~ c₂` asserts that `c₁` and `c₂` either both terminate with the same result,
  or both loop forever. -/
def Equiv (c₁ c₂ : Computation α) : Prop :=
  ∀ a, a ∈ c₁ ↔ a ∈ c₂

/-- equivalence relation for computations -/
scoped infixl:50 " ~ " => Equiv

@[refl]
theorem Equiv.refl (s : Computation α) : s ~ s := fun _ => Iff.rfl

@[symm]
theorem Equiv.symm {s t : Computation α} : s ~ t → t ~ s := fun h a => (h a).symm

@[trans]
theorem Equiv.trans {s t u : Computation α} : s ~ t → t ~ u → s ~ u := fun h1 h2 a =>
  (h1 a).trans (h2 a)

theorem Equiv.equivalence : Equivalence (@Equiv α) :=
  ⟨@Equiv.refl _, @Equiv.symm _, @Equiv.trans _⟩

theorem equiv_of_mem {s t : Computation α} {a} (h1 : a ∈ s) (h2 : a ∈ t) : s ~ t := fun a' =>
  ⟨fun ma => by rw [mem_unique ma h1]; exact h2, fun ma => by rw [mem_unique ma h2]; exact h1⟩

theorem terminates_congr {c₁ c₂ : Computation α} (h : c₁ ~ c₂) : Terminates c₁ ↔ Terminates c₂ := by
  simp only [terminates_iff, exists_congr h]

theorem promises_congr {c₁ c₂ : Computation α} (h : c₁ ~ c₂) (a) : c₁ ~> a ↔ c₂ ~> a :=
  forall_congr' fun a' => imp_congr (h a') Iff.rfl

theorem get_equiv {c₁ c₂ : Computation α} (h : c₁ ~ c₂) [Terminates c₁] [Terminates c₂] :
    get c₁ = get c₂ :=
  get_eq_of_mem _ <| (h _).2 <| get_mem _

theorem think_equiv (s : Computation α) : think s ~ s := fun _ => ⟨of_think_mem, think_mem⟩

theorem thinkN_equiv (s : Computation α) (n) : thinkN s n ~ s := fun _ => thinkN_mem n

theorem bind_congr {s1 s2 : Computation α} {f1 f2 : α → Computation β} (h1 : s1 ~ s2)
    (h2 : ∀ a, f1 a ~ f2 a) : bind s1 f1 ~ bind s2 f2 := fun b =>
  ⟨fun h =>
    let ⟨a, ha, hb⟩ := exists_of_mem_bind h
    mem_bind ((h1 a).1 ha) ((h2 a b).1 hb),
    fun h =>
    let ⟨a, ha, hb⟩ := exists_of_mem_bind h
    mem_bind ((h1 a).2 ha) ((h2 a b).2 hb)⟩

theorem equiv_pure_of_mem {s : Computation α} {a} (h : a ∈ s) : s ~ pure a :=
  equiv_of_mem h (ret_mem _)

/-- `LiftRel R ca cb` is a generalization of `Equiv` to relations other than
  equality. It asserts that if `ca` terminates with `a`, then `cb` terminates with
  some `b` such that `R a b`, and if `cb` terminates with `b` then `ca` terminates
  with some `a` such that `R a b`. -/
def LiftRel (R : α → β → Prop) (ca : Computation α) (cb : Computation β) : Prop :=
  (∀ {a}, a ∈ ca → ∃ b, b ∈ cb ∧ R a b) ∧ ∀ {b}, b ∈ cb → ∃ a, a ∈ ca ∧ R a b

theorem LiftRel.swap (R : α → β → Prop) (ca : Computation α) (cb : Computation β) :
    LiftRel (swap R) cb ca ↔ LiftRel R ca cb :=
  @and_comm _ _

theorem lift_eq_iff_equiv (c₁ c₂ : Computation α) : LiftRel (· = ·) c₁ c₂ ↔ c₁ ~ c₂ :=
  ⟨fun ⟨h1, h2⟩ a =>
    ⟨fun a1 => by let ⟨b, b2, ab⟩ := h1 a1; rwa [ab],
     fun a2 => by let ⟨b, b1, ab⟩ := h2 a2; rwa [← ab]⟩,
    fun e => ⟨fun {a} a1 => ⟨a, (e _).1 a1, rfl⟩, fun {a} a2 => ⟨a, (e _).2 a2, rfl⟩⟩⟩

theorem LiftRel.refl (R : α → α → Prop) (H : Reflexive R) : Reflexive (LiftRel R) := fun _ =>
  ⟨fun {a} as => ⟨a, as, H a⟩, fun {b} bs => ⟨b, bs, H b⟩⟩

theorem LiftRel.symm (R : α → α → Prop) (H : Symmetric R) : Symmetric (LiftRel R) :=
  fun _ _ ⟨l, r⟩ =>
  ⟨fun {_} a2 =>
    let ⟨b, b1, ab⟩ := r a2
    ⟨b, b1, H ab⟩,
    fun {_} a1 =>
    let ⟨b, b2, ab⟩ := l a1
    ⟨b, b2, H ab⟩⟩

theorem LiftRel.trans (R : α → α → Prop) (H : Transitive R) : Transitive (LiftRel R) :=
  fun _ _ _ ⟨l1, r1⟩ ⟨l2, r2⟩ =>
  ⟨fun {_} a1 =>
    let ⟨_, b2, ab⟩ := l1 a1
    let ⟨c, c3, bc⟩ := l2 b2
    ⟨c, c3, H ab bc⟩,
    fun {_} c3 =>
    let ⟨_, b2, bc⟩ := r2 c3
    let ⟨a, a1, ab⟩ := r1 b2
    ⟨a, a1, H ab bc⟩⟩

theorem LiftRel.equiv (R : α → α → Prop) : Equivalence R → Equivalence (LiftRel R)
  | ⟨refl, symm, trans⟩ => ⟨LiftRel.refl R refl, by apply LiftRel.symm; apply symm,
    by apply LiftRel.trans; apply trans⟩
  -- Porting note: The code above was:
  -- | ⟨refl, symm, trans⟩ => ⟨LiftRel.refl R refl, LiftRel.symm R symm, LiftRel.trans R trans⟩
  --
  -- The code fails to identify `symm` as being symmetric.

theorem LiftRel.imp {R S : α → β → Prop} (H : ∀ {a b}, R a b → S a b) (s t) :
    LiftRel R s t → LiftRel S s t
  | ⟨l, r⟩ =>
    ⟨fun {_} as =>
      let ⟨b, bt, ab⟩ := l as
      ⟨b, bt, H ab⟩,
      fun {_} bt =>
      let ⟨a, as, ab⟩ := r bt
      ⟨a, as, H ab⟩⟩

theorem terminates_of_liftRel {R : α → β → Prop} {s t} :
    LiftRel R s t → (Terminates s ↔ Terminates t)
  | ⟨l, r⟩ =>
    ⟨fun ⟨⟨_, as⟩⟩ =>
      let ⟨b, bt, _⟩ := l as
      ⟨⟨b, bt⟩⟩,
      fun ⟨⟨_, bt⟩⟩ =>
      let ⟨a, as, _⟩ := r bt
      ⟨⟨a, as⟩⟩⟩

theorem rel_of_liftRel {R : α → β → Prop} {ca cb} :
    LiftRel R ca cb → ∀ {a b}, a ∈ ca → b ∈ cb → R a b
  | ⟨l, _⟩, a, b, ma, mb => by
    let ⟨b', mb', ab'⟩ := l ma
    rw [mem_unique mb mb']; exact ab'

theorem liftRel_of_mem {R : α → β → Prop} {a b ca cb} (ma : a ∈ ca) (mb : b ∈ cb) (ab : R a b) :
    LiftRel R ca cb :=
  ⟨fun {a'} ma' => by rw [mem_unique ma' ma]; exact ⟨b, mb, ab⟩, fun {b'} mb' => by
    rw [mem_unique mb' mb]; exact ⟨a, ma, ab⟩⟩

theorem exists_of_liftRel_left {R : α → β → Prop} {ca cb} (H : LiftRel R ca cb) {a} (h : a ∈ ca) :
    ∃ b, b ∈ cb ∧ R a b :=
  H.left h

theorem exists_of_liftRel_right {R : α → β → Prop} {ca cb} (H : LiftRel R ca cb) {b} (h : b ∈ cb) :
    ∃ a, a ∈ ca ∧ R a b :=
  H.right h

theorem liftRel_def {R : α → β → Prop} {ca cb} :
    LiftRel R ca cb ↔ (Terminates ca ↔ Terminates cb) ∧ ∀ {a b}, a ∈ ca → b ∈ cb → R a b :=
  ⟨fun h =>
    ⟨terminates_of_liftRel h, fun {a b} ma mb => by
      let ⟨b', mb', ab⟩ := h.left ma
      rwa [mem_unique mb mb']⟩,
    fun ⟨l, r⟩ =>
    ⟨fun {a} ma =>
      let ⟨⟨b, mb⟩⟩ := l.1 ⟨⟨_, ma⟩⟩
      ⟨b, mb, r ma mb⟩,
      fun {b} mb =>
      let ⟨⟨a, ma⟩⟩ := l.2 ⟨⟨_, mb⟩⟩
      ⟨a, ma, r ma mb⟩⟩⟩

theorem liftRel_bind {δ} (R : α → β → Prop) (S : γ → δ → Prop) {s1 : Computation α}
    {s2 : Computation β} {f1 : α → Computation γ} {f2 : β → Computation δ} (h1 : LiftRel R s1 s2)
    (h2 : ∀ {a b}, R a b → LiftRel S (f1 a) (f2 b)) : LiftRel S (bind s1 f1) (bind s2 f2) :=
  let ⟨l1, r1⟩ := h1
  ⟨fun {_} cB =>
    let ⟨_, a1, c₁⟩ := exists_of_mem_bind cB
    let ⟨_, b2, ab⟩ := l1 a1
    let ⟨l2, _⟩ := h2 ab
    let ⟨_, d2, cd⟩ := l2 c₁
    ⟨_, mem_bind b2 d2, cd⟩,
    fun {_} dB =>
    let ⟨_, b1, d1⟩ := exists_of_mem_bind dB
    let ⟨_, a2, ab⟩ := r1 b1
    let ⟨_, r2⟩ := h2 ab
    let ⟨_, c₂, cd⟩ := r2 d1
    ⟨_, mem_bind a2 c₂, cd⟩⟩

@[simp]
theorem liftRel_pure_left (R : α → β → Prop) (a : α) (cb : Computation β) :
    LiftRel R (pure a) cb ↔ ∃ b, b ∈ cb ∧ R a b :=
  ⟨fun ⟨l, _⟩ => l (ret_mem _), fun ⟨b, mb, ab⟩ =>
    ⟨fun {a'} ma' => by rw [eq_of_pure_mem ma']; exact ⟨b, mb, ab⟩, fun {b'} mb' =>
      ⟨_, ret_mem _, by rw [mem_unique mb' mb]; exact ab⟩⟩⟩

@[simp]
theorem liftRel_pure_right (R : α → β → Prop) (ca : Computation α) (b : β) :
    LiftRel R ca (pure b) ↔ ∃ a, a ∈ ca ∧ R a b := by rw [LiftRel.swap, liftRel_pure_left]

-- Porting note: `simpNF` wants to simplify based on `liftRel_pure_right` but point is to prove
-- a general invariant on `LiftRel`
@[simp, nolint simpNF]
theorem liftRel_pure (R : α → β → Prop) (a : α) (b : β) :
    LiftRel R (pure a) (pure b) ↔ R a b := by
  rw [liftRel_pure_left]
  exact ⟨fun ⟨b', mb', ab'⟩ => by rwa [eq_of_pure_mem mb'] at ab', fun ab => ⟨_, ret_mem _, ab⟩⟩

@[simp]
theorem liftRel_think_left (R : α → β → Prop) (ca : Computation α) (cb : Computation β) :
    LiftRel R (think ca) cb ↔ LiftRel R ca cb :=
  and_congr (forall_congr' fun _ => imp_congr ⟨of_think_mem, think_mem⟩ Iff.rfl)
    (forall_congr' fun _ =>
      imp_congr Iff.rfl <| exists_congr fun _ => and_congr ⟨of_think_mem, think_mem⟩ Iff.rfl)

@[simp]
theorem liftRel_think_right (R : α → β → Prop) (ca : Computation α) (cb : Computation β) :
    LiftRel R ca (think cb) ↔ LiftRel R ca cb := by
  rw [← LiftRel.swap R, ← LiftRel.swap R]; apply liftRel_think_left

theorem liftRel_mem_cases {R : α → β → Prop} {ca cb} (Ha : ∀ a ∈ ca, LiftRel R ca cb)
    (Hb : ∀ b ∈ cb, LiftRel R ca cb) : LiftRel R ca cb :=
  ⟨fun {_} ma => (Ha _ ma).left ma, fun {_} mb => (Hb _ mb).right mb⟩

theorem liftRel_congr {R : α → β → Prop} {ca ca' : Computation α} {cb cb' : Computation β}
    (ha : ca ~ ca') (hb : cb ~ cb') : LiftRel R ca cb ↔ LiftRel R ca' cb' :=
  and_congr
    (forall_congr' fun _ => imp_congr (ha _) <| exists_congr fun _ => and_congr (hb _) Iff.rfl)
    (forall_congr' fun _ => imp_congr (hb _) <| exists_congr fun _ => and_congr (ha _) Iff.rfl)

theorem liftRel_map {δ} (R : α → β → Prop) (S : γ → δ → Prop) {s1 : Computation α}
    {s2 : Computation β} {f1 : α → γ} {f2 : β → δ} (h1 : LiftRel R s1 s2)
    (h2 : ∀ {a b}, R a b → S (f1 a) (f2 b)) : LiftRel S (map f1 s1) (map f2 s2) := by
  -- Porting note: The line below was:
  -- rw [← bind_pure, ← bind_pure]; apply lift_rel_bind _ _ h1; simp; exact @h2
  --
  -- The code fails to work on the last exact.
  rw [← bind_pure, ← bind_pure]; apply liftRel_bind _ _ h1
  simp only [comp_apply, liftRel_pure_right]
  intros a b h; exact ⟨f1 a, ⟨ret_mem _, @h2 a b h⟩⟩

-- Porting note: deleted initial arguments `(_R : α → α → Prop) (_S : β → β → Prop)`: unused
theorem map_congr {s1 s2 : Computation α} {f : α → β}
    (h1 : s1 ~ s2) : map f s1 ~ map f s2 := by
  rw [← lift_eq_iff_equiv]
  exact liftRel_map Eq _ ((lift_eq_iff_equiv _ _).2 h1) fun {a} b => congr_arg _

/-- Alternate definition of `LiftRel` over relations between `Computation`s -/
def LiftRelAux (R : α → β → Prop) (C : Computation α → Computation β → Prop) :
    α ⊕ (Computation α) → β ⊕ (Computation β) → Prop
  | Sum.inl a, Sum.inl b => R a b
  | Sum.inl a, Sum.inr cb => ∃ b, b ∈ cb ∧ R a b
  | Sum.inr ca, Sum.inl b => ∃ a, a ∈ ca ∧ R a b
  | Sum.inr ca, Sum.inr cb => C ca cb

variable {R : α → β → Prop} {C : Computation α → Computation β → Prop}

-- Porting note: was attribute [simp] LiftRelAux
-- but right now `simp` on defs is a Lean 4 catastrophe
-- Instead we add the equation lemmas and tag them @[simp]
@[simp] lemma liftRelAux_inl_inl {a : α} {b : β} :
  LiftRelAux R C (Sum.inl a) (Sum.inl b) = R a b := rfl
@[simp] lemma liftRelAux_inl_inr {a : α} {cb} :
    LiftRelAux R C (Sum.inl a) (Sum.inr cb) = ∃ b, b ∈ cb ∧ R a b :=
  rfl
@[simp] lemma liftRelAux_inr_inl {b : β} {ca} :
    LiftRelAux R C (Sum.inr ca) (Sum.inl b) = ∃ a, a ∈ ca ∧ R a b :=
  rfl
@[simp] lemma liftRelAux_inr_inr {ca cb} :
    LiftRelAux R C (Sum.inr ca) (Sum.inr cb) = C ca cb :=
  rfl

@[simp]
theorem LiftRelAux.ret_left (R : α → β → Prop) (C : Computation α → Computation β → Prop) (a cb) :
    LiftRelAux R C (Sum.inl a) (destruct cb) ↔ ∃ b, b ∈ cb ∧ R a b := by
  apply cb.recOn (fun b => _) fun cb => _
  · intro b
    exact
      ⟨fun h => ⟨_, ret_mem _, h⟩, fun ⟨b', mb, h⟩ => by rw [mem_unique (ret_mem _) mb]; exact h⟩
  · intro
    rw [destruct_think]
    exact ⟨fun ⟨b, h, r⟩ => ⟨b, think_mem h, r⟩, fun ⟨b, h, r⟩ => ⟨b, of_think_mem h, r⟩⟩

theorem LiftRelAux.swap (R : α → β → Prop) (C) (a b) :
    LiftRelAux (swap R) (swap C) b a = LiftRelAux R C a b := by
  cases' a with a ca <;> cases' b with b cb <;> simp only [LiftRelAux]

@[simp]
theorem LiftRelAux.ret_right (R : α → β → Prop) (C : Computation α → Computation β → Prop) (b ca) :
    LiftRelAux R C (destruct ca) (Sum.inl b) ↔ ∃ a, a ∈ ca ∧ R a b := by
  rw [← LiftRelAux.swap, LiftRelAux.ret_left]

theorem LiftRelRec.lem {R : α → β → Prop} (C : Computation α → Computation β → Prop)
    (H : ∀ {ca cb}, C ca cb → LiftRelAux R C (destruct ca) (destruct cb)) (ca cb) (Hc : C ca cb) (a)
    (ha : a ∈ ca) : LiftRel R ca cb := by
  revert cb
  refine memRecOn (C := (fun ca ↦ ∀ (cb : Computation β), C ca cb → LiftRel R ca cb))
    ha ?_ (fun ca' IH => ?_) <;> intro cb Hc <;> have h := H Hc
  · simp only [destruct_pure, LiftRelAux.ret_left] at h
    simp [h]
  · simp only [liftRel_think_left]
    revert h
    apply cb.recOn (fun b => _) fun cb' => _ <;> intros _ h
    · simpa using h
    · simpa [h] using IH _ h

theorem liftRel_rec {R : α → β → Prop} (C : Computation α → Computation β → Prop)
    (H : ∀ {ca cb}, C ca cb → LiftRelAux R C (destruct ca) (destruct cb)) (ca cb) (Hc : C ca cb) :
    LiftRel R ca cb :=
  liftRel_mem_cases (LiftRelRec.lem C (@H) ca cb Hc) fun b hb =>
    (LiftRel.swap _ _ _).2 <|
      LiftRelRec.lem (swap C) (fun {_ _} h => cast (LiftRelAux.swap _ _ _ _).symm <| H h) cb ca Hc b
        hb

end Computation<|MERGE_RESOLUTION|>--- conflicted
+++ resolved
@@ -280,13 +280,8 @@
 
 -- It's more of a stretch to use ∈ for this relation, but it
 -- asserts that the computation limits to the given value.
-<<<<<<< HEAD
 /-- Assertion that a `Computation` limits to a given value-/
 protected def Mem (s : Computation α) (a : α) :=
-=======
-/-- Assertion that a `Computation` limits to a given value -/
-protected def Mem (a : α) (s : Computation α) :=
->>>>>>> 3fb4b747
   some a ∈ s.1
 
 instance : Membership α (Computation α) :=
