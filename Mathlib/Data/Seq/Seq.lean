--- conflicted
+++ resolved
@@ -405,30 +405,13 @@
 
 /-- Embed a `MLList α` as a sequence. Note that even though this
   is non-meta, it will produce infinite sequences if used with
-<<<<<<< HEAD
-  cyclic `LazyList`s created by meta constructions. -/
-def ofLazyList : MLList Id α → Seq α :=
-=======
   cyclic `MLList`s created by meta constructions. -/
 def ofMLList : MLList Id α → Seq α :=
->>>>>>> 000726f0
   corec fun l =>
     match l.uncons with
     | .none => none
     | .some (a, l') => some (a, l')
 
-<<<<<<< HEAD
-instance coeLazyList : Coe (MLList Id α) (Seq α) :=
-  ⟨ofLazyList⟩
-
-/-- Translate a sequence into a `LazyList`. Since `LazyList` and `List`
-  are isomorphic as non-meta types, this function is necessarily meta. -/
-unsafe def toLazyList : Seq α → MLList Id α
-  | s =>
-    match destruct s with
-    | none => .nil
-    | some (a, s') => .cons a (toLazyList s')
-=======
 @[deprecated (since := "2024-07-26")] alias ofLazyList := ofMLList
 
 instance coeMLList : Coe (MLList Id α) (Seq α) :=
@@ -442,7 +425,6 @@
     match destruct s with
     | none => .nil
     | some (a, s') => .cons a (toMLList s')
->>>>>>> 000726f0
 
 @[deprecated (since := "2024-07-26")] alias toLazyList := toMLList
 
@@ -451,11 +433,7 @@
 /-- Translate a sequence to a list. This function will run forever if
   run on an infinite sequence. -/
 unsafe def forceToList (s : Seq α) : List α :=
-<<<<<<< HEAD
-  (toLazyList s).force
-=======
   (toMLList s).force
->>>>>>> 000726f0
 
 /-- The sequence of natural numbers some 0, some 1, ... -/
 def nats : Seq ℕ :=
