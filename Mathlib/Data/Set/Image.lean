--- conflicted
+++ resolved
@@ -825,50 +825,6 @@
 theorem compl_range_inr : (range (Sum.inr : β → α ⊕ β))ᶜ = range (Sum.inl : α → α ⊕ β) :=
   IsCompl.compl_eq isCompl_range_inl_range_inr.symm
 
-<<<<<<< HEAD
-section
-variable (u : Set α) (v : Set β)
-open Sum
-
-@[simp]
-theorem image_inl_inter_image_inr : inl '' u ∩ inr '' v = ∅ := by
-  rw [← subset_empty_iff]
-  intro x hx
-  nomatch hx
-
-@[simp]
-theorem image_inr_inter_image_inl : inr '' u ∩ inl '' v = ∅ := by
-  rw [inter_comm, image_inl_inter_image_inr]
-
-@[simp]
-theorem range_inl_inter_image_inr : range inl ∩ inr '' v = (∅ : Set (α ⊕ β)) := by
-  rw [← image_univ, image_inl_inter_image_inr]
-
-@[simp]
-theorem image_inl_inter_range_inr : inl '' u ∩ range inr = (∅ : Set (α ⊕ β)) := by
-  rw [← image_univ, image_inl_inter_image_inr]
-
-@[simp]
-theorem range_inr_inter_image_inl : range inr ∩ inl '' u = (∅ : Set (α ⊕ β)) := by
-  rw [← image_univ, image_inr_inter_image_inl]
-
-@[simp]
-theorem image_inr_inter_range_inl : inr '' v ∩ range inl = (∅ : Set (α ⊕ β)) := by
-  rw [← image_univ, image_inr_inter_image_inl]
-
-end
-
-theorem preimage_sumElim_eq (s : Set γ) (f : α → γ) (g : β → γ) :
-    Sum.elim f g ⁻¹' s = Sum.inl '' (f ⁻¹' s) ∪ Sum.inr '' (g ⁻¹' s) := by
-  ext x
-  cases x <;> simp
-
-theorem image_preimage_inl_union_image_preimage_inr (s : Set (α ⊕ β)) :
-    Sum.inl '' (Sum.inl ⁻¹' s) ∪ Sum.inr '' (Sum.inr ⁻¹' s) = s := by
-  rw [← preimage_sumElim_eq, Sum.elim_inl_inr, preimage_id]
-
-theorem image_sumElim_eq (s : Set (α ⊕ β)) (f : α → γ) (g : β → γ) :
-=======
 theorem preimage_sumElim (s : Set γ) (f : α → γ) (g : β → γ) :
     Sum.elim f g ⁻¹' s = Sum.inl '' (f ⁻¹' s) ∪ Sum.inr '' (g ⁻¹' s) := by
   ext (_ | _) <;> simp
@@ -878,7 +834,6 @@
   rw [← preimage_sumElim, Sum.elim_inl_inr, preimage_id]
 
 theorem image_sumElim (s : Set (α ⊕ β)) (f : α → γ) (g : β → γ) :
->>>>>>> 93e9e95c
     Sum.elim f g '' s = f '' (Sum.inl ⁻¹' s) ∪ g '' (Sum.inr ⁻¹' s) := by
   rw [← image_preimage_inl_union_image_preimage_inr s]
   simp [image_union, image_image, preimage_image_preimage]
