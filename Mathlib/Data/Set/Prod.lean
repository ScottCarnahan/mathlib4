/-
Copyright (c) 2017 Mario Carneiro. All rights reserved.
Released under Apache 2.0 license as described in the file LICENSE.
Authors: Mario Carneiro, Johannes Hölzl, Patrick Massot
-/
import Mathlib.Data.Set.Image
import Mathlib.Data.SProd
import Mathlib.Tactic.NthRewrite

/-!
# Sets in product and pi types

This file proves basic properties of product of sets in `α × β` and in `Π i, α i`, and of the
diagonal of a type.

## Main declarations

This file contains basic results on the following notions, which are defined in `Set.Operations`.

* `Set.prod`: Binary product of sets. For `s : Set α`, `t : Set β`, we have
  `s.prod t : Set (α × β)`. Denoted by `s ×ˢ t`.
* `Set.diagonal`: Diagonal of a type. `Set.diagonal α = {(x, x) | x : α}`.
* `Set.offDiag`: Off-diagonal. `s ×ˢ s` without the diagonal.
* `Set.pi`: Arbitrary product of sets.
-/


open Function

namespace Set

/-! ### Cartesian binary product of sets -/


section Prod

variable {α β γ δ : Type*} {s s₁ s₂ : Set α} {t t₁ t₂ : Set β} {a : α} {b : β}

theorem Subsingleton.prod (hs : s.Subsingleton) (ht : t.Subsingleton) :
    (s ×ˢ t).Subsingleton := fun _x hx _y hy ↦
  Prod.ext (hs hx.1 hy.1) (ht hx.2 hy.2)

noncomputable instance decidableMemProd [DecidablePred (· ∈ s)] [DecidablePred (· ∈ t)] :
    DecidablePred (· ∈ s ×ˢ t) := fun x => inferInstanceAs (Decidable (x.1 ∈ s ∧ x.2 ∈ t))

@[gcongr]
theorem prod_mono (hs : s₁ ⊆ s₂) (ht : t₁ ⊆ t₂) : s₁ ×ˢ t₁ ⊆ s₂ ×ˢ t₂ :=
  fun _ ⟨h₁, h₂⟩ => ⟨hs h₁, ht h₂⟩

@[gcongr]
theorem prod_mono_left (hs : s₁ ⊆ s₂) : s₁ ×ˢ t ⊆ s₂ ×ˢ t :=
  prod_mono hs Subset.rfl

@[gcongr]
theorem prod_mono_right (ht : t₁ ⊆ t₂) : s ×ˢ t₁ ⊆ s ×ˢ t₂ :=
  prod_mono Subset.rfl ht

@[simp]
theorem prod_self_subset_prod_self : s₁ ×ˢ s₁ ⊆ s₂ ×ˢ s₂ ↔ s₁ ⊆ s₂ :=
  ⟨fun h _ hx => (h (mk_mem_prod hx hx)).1, fun h _ hx => ⟨h hx.1, h hx.2⟩⟩

@[simp]
theorem prod_self_ssubset_prod_self : s₁ ×ˢ s₁ ⊂ s₂ ×ˢ s₂ ↔ s₁ ⊂ s₂ :=
  and_congr prod_self_subset_prod_self <| not_congr prod_self_subset_prod_self

theorem prod_subset_iff {P : Set (α × β)} : s ×ˢ t ⊆ P ↔ ∀ x ∈ s, ∀ y ∈ t, (x, y) ∈ P :=
  ⟨fun h _ hx _ hy => h (mk_mem_prod hx hy), fun h ⟨_, _⟩ hp => h _ hp.1 _ hp.2⟩

theorem forall_prod_set {p : α × β → Prop} : (∀ x ∈ s ×ˢ t, p x) ↔ ∀ x ∈ s, ∀ y ∈ t, p (x, y) :=
  prod_subset_iff

theorem exists_prod_set {p : α × β → Prop} : (∃ x ∈ s ×ˢ t, p x) ↔ ∃ x ∈ s, ∃ y ∈ t, p (x, y) := by
  simp [and_assoc]

@[simp]
theorem prod_empty : s ×ˢ (∅ : Set β) = ∅ := by
  ext
  exact iff_of_eq (and_false _)

@[simp]
theorem empty_prod : (∅ : Set α) ×ˢ t = ∅ := by
  ext
  exact iff_of_eq (false_and _)

@[simp, mfld_simps]
theorem univ_prod_univ : @univ α ×ˢ @univ β = univ := by
  ext
  exact iff_of_eq (true_and _)

theorem univ_prod {t : Set β} : (univ : Set α) ×ˢ t = Prod.snd ⁻¹' t := by simp [prod_eq]

theorem prod_univ {s : Set α} : s ×ˢ (univ : Set β) = Prod.fst ⁻¹' s := by simp [prod_eq]

@[simp] lemma prod_eq_univ [Nonempty α] [Nonempty β] : s ×ˢ t = univ ↔ s = univ ∧ t = univ := by
  simp [eq_univ_iff_forall, forall_and]

theorem singleton_prod : ({a} : Set α) ×ˢ t = Prod.mk a '' t := by
  ext ⟨x, y⟩
  simp [and_left_comm, eq_comm]

theorem prod_singleton : s ×ˢ ({b} : Set β) = (fun a => (a, b)) '' s := by
  ext ⟨x, y⟩
  simp [and_left_comm, eq_comm]

@[simp]
theorem singleton_prod_singleton : ({a} : Set α) ×ˢ ({b} : Set β) = {(a, b)} := by ext ⟨c, d⟩; simp

@[simp]
theorem union_prod : (s₁ ∪ s₂) ×ˢ t = s₁ ×ˢ t ∪ s₂ ×ˢ t := by
  ext ⟨x, y⟩
  simp [or_and_right]

@[simp]
theorem prod_union : s ×ˢ (t₁ ∪ t₂) = s ×ˢ t₁ ∪ s ×ˢ t₂ := by
  ext ⟨x, y⟩
  simp [and_or_left]

theorem inter_prod : (s₁ ∩ s₂) ×ˢ t = s₁ ×ˢ t ∩ s₂ ×ˢ t := by
  ext ⟨x, y⟩
  simp only [← and_and_right, mem_inter_iff, mem_prod]

theorem prod_inter : s ×ˢ (t₁ ∩ t₂) = s ×ˢ t₁ ∩ s ×ˢ t₂ := by
  ext ⟨x, y⟩
  simp only [← and_and_left, mem_inter_iff, mem_prod]

@[mfld_simps]
theorem prod_inter_prod : s₁ ×ˢ t₁ ∩ s₂ ×ˢ t₂ = (s₁ ∩ s₂) ×ˢ (t₁ ∩ t₂) := by
  ext ⟨x, y⟩
  simp [and_assoc, and_left_comm]

lemma compl_prod_eq_union {α β : Type*} (s : Set α) (t : Set β) :
    (s ×ˢ t)ᶜ = (sᶜ ×ˢ univ) ∪ (univ ×ˢ tᶜ) := by
  ext p
  simp only [mem_compl_iff, mem_prod, not_and, mem_union, mem_univ, and_true, true_and]
  constructor <;> intro h
  · by_cases fst_in_s : p.fst ∈ s
    · exact Or.inr (h fst_in_s)
    · exact Or.inl fst_in_s
  · intro fst_in_s
    simpa only [fst_in_s, not_true, false_or] using h

@[simp]
theorem disjoint_prod : Disjoint (s₁ ×ˢ t₁) (s₂ ×ˢ t₂) ↔ Disjoint s₁ s₂ ∨ Disjoint t₁ t₂ := by
  simp_rw [disjoint_left, mem_prod, not_and_or, Prod.forall, and_imp, ← @forall_or_right α, ←
    @forall_or_left β, ← @forall_or_right (_ ∈ s₁), ← @forall_or_left (_ ∈ t₁)]

theorem Disjoint.set_prod_left (hs : Disjoint s₁ s₂) (t₁ t₂ : Set β) :
    Disjoint (s₁ ×ˢ t₁) (s₂ ×ˢ t₂) :=
  disjoint_left.2 fun ⟨_a, _b⟩ ⟨ha₁, _⟩ ⟨ha₂, _⟩ => disjoint_left.1 hs ha₁ ha₂

theorem Disjoint.set_prod_right (ht : Disjoint t₁ t₂) (s₁ s₂ : Set α) :
    Disjoint (s₁ ×ˢ t₁) (s₂ ×ˢ t₂) :=
  disjoint_left.2 fun ⟨_a, _b⟩ ⟨_, hb₁⟩ ⟨_, hb₂⟩ => disjoint_left.1 ht hb₁ hb₂

theorem prodMap_image_prod (f : α → β) (g : γ → δ) (s : Set α) (t : Set γ) :
    (Prod.map f g) '' (s ×ˢ t) = (f '' s) ×ˢ (g '' t) := by
  ext
  aesop

theorem insert_prod : insert a s ×ˢ t = Prod.mk a '' t ∪ s ×ˢ t := by
  simp only [insert_eq, union_prod, singleton_prod]

theorem prod_insert : s ×ˢ insert b t = (fun a => (a, b)) '' s ∪ s ×ˢ t := by
  simp only [insert_eq, prod_union, prod_singleton]

theorem prod_preimage_eq {f : γ → α} {g : δ → β} :
    (f ⁻¹' s) ×ˢ (g ⁻¹' t) = (fun p : γ × δ => (f p.1, g p.2)) ⁻¹' s ×ˢ t :=
  rfl

theorem prod_preimage_left {f : γ → α} :
    (f ⁻¹' s) ×ˢ t = (fun p : γ × β => (f p.1, p.2)) ⁻¹' s ×ˢ t :=
  rfl

theorem prod_preimage_right {g : δ → β} :
    s ×ˢ (g ⁻¹' t) = (fun p : α × δ => (p.1, g p.2)) ⁻¹' s ×ˢ t :=
  rfl

theorem preimage_prod_map_prod (f : α → β) (g : γ → δ) (s : Set β) (t : Set δ) :
    Prod.map f g ⁻¹' s ×ˢ t = (f ⁻¹' s) ×ˢ (g ⁻¹' t) :=
  rfl

theorem mk_preimage_prod (f : γ → α) (g : γ → β) :
    (fun x => (f x, g x)) ⁻¹' s ×ˢ t = f ⁻¹' s ∩ g ⁻¹' t :=
  rfl

@[simp]
theorem mk_preimage_prod_left (hb : b ∈ t) : (fun a => (a, b)) ⁻¹' s ×ˢ t = s := by
  ext a
  simp [hb]

@[simp]
theorem mk_preimage_prod_right (ha : a ∈ s) : Prod.mk a ⁻¹' s ×ˢ t = t := by
  ext b
  simp [ha]

@[simp]
theorem mk_preimage_prod_left_eq_empty (hb : b ∉ t) : (fun a => (a, b)) ⁻¹' s ×ˢ t = ∅ := by
  ext a
  simp [hb]

@[simp]
theorem mk_preimage_prod_right_eq_empty (ha : a ∉ s) : Prod.mk a ⁻¹' s ×ˢ t = ∅ := by
  ext b
  simp [ha]

theorem mk_preimage_prod_left_eq_if [DecidablePred (· ∈ t)] :
    (fun a => (a, b)) ⁻¹' s ×ˢ t = if b ∈ t then s else ∅ := by split_ifs with h <;> simp [h]

theorem mk_preimage_prod_right_eq_if [DecidablePred (· ∈ s)] :
    Prod.mk a ⁻¹' s ×ˢ t = if a ∈ s then t else ∅ := by split_ifs with h <;> simp [h]

theorem mk_preimage_prod_left_fn_eq_if [DecidablePred (· ∈ t)] (f : γ → α) :
    (fun a => (f a, b)) ⁻¹' s ×ˢ t = if b ∈ t then f ⁻¹' s else ∅ := by
  rw [← mk_preimage_prod_left_eq_if, prod_preimage_left, preimage_preimage]

theorem mk_preimage_prod_right_fn_eq_if [DecidablePred (· ∈ s)] (g : δ → β) :
    (fun b => (a, g b)) ⁻¹' s ×ˢ t = if a ∈ s then g ⁻¹' t else ∅ := by
  rw [← mk_preimage_prod_right_eq_if, prod_preimage_right, preimage_preimage]

@[simp]
theorem preimage_swap_prod (s : Set α) (t : Set β) : Prod.swap ⁻¹' s ×ˢ t = t ×ˢ s := by
  ext ⟨x, y⟩
  simp [and_comm]

@[simp]
theorem image_swap_prod (s : Set α) (t : Set β) : Prod.swap '' s ×ˢ t = t ×ˢ s := by
  rw [image_swap_eq_preimage_swap, preimage_swap_prod]

theorem mapsTo_swap_prod (s : Set α) (t : Set β) : MapsTo Prod.swap (s ×ˢ t) (t ×ˢ s) :=
  fun _ ⟨hx, hy⟩ ↦ ⟨hy, hx⟩

theorem prod_image_image_eq {m₁ : α → γ} {m₂ : β → δ} :
    (m₁ '' s) ×ˢ (m₂ '' t) = (fun p : α × β => (m₁ p.1, m₂ p.2)) '' s ×ˢ t :=
  ext <| by
    simp [-exists_and_right, exists_and_right.symm, and_left_comm, and_assoc, and_comm]

theorem prod_range_range_eq {m₁ : α → γ} {m₂ : β → δ} :
    range m₁ ×ˢ range m₂ = range fun p : α × β => (m₁ p.1, m₂ p.2) :=
  ext <| by simp [range]

@[simp, mfld_simps]
theorem range_prodMap {m₁ : α → γ} {m₂ : β → δ} : range (Prod.map m₁ m₂) = range m₁ ×ˢ range m₂ :=
  prod_range_range_eq.symm

@[deprecated (since := "2025-04-10")] alias range_prod_map := range_prodMap

theorem prod_range_univ_eq {m₁ : α → γ} :
    range m₁ ×ˢ (univ : Set β) = range fun p : α × β => (m₁ p.1, p.2) :=
  ext <| by simp [range]

theorem prod_univ_range_eq {m₂ : β → δ} :
    (univ : Set α) ×ˢ range m₂ = range fun p : α × β => (p.1, m₂ p.2) :=
  ext <| by simp [range]

theorem range_pair_subset (f : α → β) (g : α → γ) :
    (range fun x => (f x, g x)) ⊆ range f ×ˢ range g := by
  have : (fun x => (f x, g x)) = Prod.map f g ∘ fun x => (x, x) := funext fun x => rfl
  rw [this, ← range_prodMap]
  apply range_comp_subset_range

theorem Nonempty.prod : s.Nonempty → t.Nonempty → (s ×ˢ t).Nonempty := fun ⟨x, hx⟩ ⟨y, hy⟩ =>
  ⟨(x, y), ⟨hx, hy⟩⟩

theorem Nonempty.fst : (s ×ˢ t).Nonempty → s.Nonempty := fun ⟨x, hx⟩ => ⟨x.1, hx.1⟩

theorem Nonempty.snd : (s ×ˢ t).Nonempty → t.Nonempty := fun ⟨x, hx⟩ => ⟨x.2, hx.2⟩

@[simp]
theorem prod_nonempty_iff : (s ×ˢ t).Nonempty ↔ s.Nonempty ∧ t.Nonempty :=
  ⟨fun h => ⟨h.fst, h.snd⟩, fun h => h.1.prod h.2⟩

@[simp]
theorem prod_eq_empty_iff : s ×ˢ t = ∅ ↔ s = ∅ ∨ t = ∅ := by
  simp only [not_nonempty_iff_eq_empty.symm, prod_nonempty_iff, not_and_or]

theorem prod_sub_preimage_iff {W : Set γ} {f : α × β → γ} :
    s ×ˢ t ⊆ f ⁻¹' W ↔ ∀ a b, a ∈ s → b ∈ t → f (a, b) ∈ W := by simp [subset_def]

theorem image_prodMk_subset_prod {f : α → β} {g : α → γ} {s : Set α} :
    (fun x => (f x, g x)) '' s ⊆ (f '' s) ×ˢ (g '' s) := by
  rintro _ ⟨x, hx, rfl⟩
  exact mk_mem_prod (mem_image_of_mem f hx) (mem_image_of_mem g hx)

@[deprecated (since := "2025-02-22")]
alias image_prod_mk_subset_prod := image_prodMk_subset_prod

theorem image_prodMk_subset_prod_left (hb : b ∈ t) : (fun a => (a, b)) '' s ⊆ s ×ˢ t := by
  rintro _ ⟨a, ha, rfl⟩
  exact ⟨ha, hb⟩

@[deprecated (since := "2025-02-22")]
alias image_prod_mk_subset_prod_left := image_prodMk_subset_prod_left

theorem image_prodMk_subset_prod_right (ha : a ∈ s) : Prod.mk a '' t ⊆ s ×ˢ t := by
  rintro _ ⟨b, hb, rfl⟩
  exact ⟨ha, hb⟩

@[deprecated (since := "2025-02-22")]
alias image_prod_mk_subset_prod_right := image_prodMk_subset_prod_right

theorem prod_subset_preimage_fst (s : Set α) (t : Set β) : s ×ˢ t ⊆ Prod.fst ⁻¹' s :=
  inter_subset_left

theorem fst_image_prod_subset (s : Set α) (t : Set β) : Prod.fst '' s ×ˢ t ⊆ s :=
  image_subset_iff.2 <| prod_subset_preimage_fst s t

theorem fst_image_prod (s : Set β) {t : Set α} (ht : t.Nonempty) : Prod.fst '' s ×ˢ t = s :=
  (fst_image_prod_subset _ _).antisymm fun y hy =>
    let ⟨x, hx⟩ := ht
    ⟨(y, x), ⟨hy, hx⟩, rfl⟩

lemma mapsTo_fst_prod {s : Set α} {t : Set β} : MapsTo Prod.fst (s ×ˢ t) s :=
  fun _ hx ↦ (mem_prod.1 hx).1

theorem prod_subset_preimage_snd (s : Set α) (t : Set β) : s ×ˢ t ⊆ Prod.snd ⁻¹' t :=
  inter_subset_right

theorem snd_image_prod_subset (s : Set α) (t : Set β) : Prod.snd '' s ×ˢ t ⊆ t :=
  image_subset_iff.2 <| prod_subset_preimage_snd s t

theorem snd_image_prod {s : Set α} (hs : s.Nonempty) (t : Set β) : Prod.snd '' s ×ˢ t = t :=
  (snd_image_prod_subset _ _).antisymm fun y y_in =>
    let ⟨x, x_in⟩ := hs
    ⟨(x, y), ⟨x_in, y_in⟩, rfl⟩

lemma mapsTo_snd_prod {s : Set α} {t : Set β} : MapsTo Prod.snd (s ×ˢ t) t :=
  fun _ hx ↦ (mem_prod.1 hx).2

theorem prod_diff_prod : s ×ˢ t \ s₁ ×ˢ t₁ = s ×ˢ (t \ t₁) ∪ (s \ s₁) ×ˢ t := by
  ext x
  by_cases h₁ : x.1 ∈ s₁ <;> by_cases h₂ : x.2 ∈ t₁ <;> simp [*]

/-- A product set is included in a product set if and only factors are included, or a factor of the
first set is empty. -/
theorem prod_subset_prod_iff : s ×ˢ t ⊆ s₁ ×ˢ t₁ ↔ s ⊆ s₁ ∧ t ⊆ t₁ ∨ s = ∅ ∨ t = ∅ := by
  rcases (s ×ˢ t).eq_empty_or_nonempty with h | h
  · simp [h, prod_eq_empty_iff.1 h]
  have st : s.Nonempty ∧ t.Nonempty := by rwa [prod_nonempty_iff] at h
  refine ⟨fun H => Or.inl ⟨?_, ?_⟩, ?_⟩
  · have := image_subset (Prod.fst : α × β → α) H
    rwa [fst_image_prod _ st.2, fst_image_prod _ (h.mono H).snd] at this
  · have := image_subset (Prod.snd : α × β → β) H
    rwa [snd_image_prod st.1, snd_image_prod (h.mono H).fst] at this
  · intro H
    simp only [st.1.ne_empty, st.2.ne_empty, or_false] at H
    exact prod_mono H.1 H.2

theorem prod_eq_prod_iff_of_nonempty (h : (s ×ˢ t).Nonempty) :
    s ×ˢ t = s₁ ×ˢ t₁ ↔ s = s₁ ∧ t = t₁ := by
  constructor
  · intro heq
    have h₁ : (s₁ ×ˢ t₁ : Set _).Nonempty := by rwa [← heq]
    rw [prod_nonempty_iff] at h h₁
    rw [← fst_image_prod s h.2, ← fst_image_prod s₁ h₁.2, heq, eq_self_iff_true, true_and, ←
      snd_image_prod h.1 t, ← snd_image_prod h₁.1 t₁, heq]
  · rintro ⟨rfl, rfl⟩
    rfl

theorem prod_eq_prod_iff :
    s ×ˢ t = s₁ ×ˢ t₁ ↔ s = s₁ ∧ t = t₁ ∨ (s = ∅ ∨ t = ∅) ∧ (s₁ = ∅ ∨ t₁ = ∅) := by
  symm
  rcases eq_empty_or_nonempty (s ×ˢ t) with h | h
  · simp_rw [h, @eq_comm _ ∅, prod_eq_empty_iff, prod_eq_empty_iff.mp h, true_and,
      or_iff_right_iff_imp]
    rintro ⟨rfl, rfl⟩
    exact prod_eq_empty_iff.mp h
  rw [prod_eq_prod_iff_of_nonempty h]
  rw [nonempty_iff_ne_empty, Ne, prod_eq_empty_iff] at h
  simp_rw [h, false_and, or_false]

@[simp]
theorem prod_eq_iff_eq (ht : t.Nonempty) : s ×ˢ t = s₁ ×ˢ t ↔ s = s₁ := by
  simp_rw [prod_eq_prod_iff, ht.ne_empty, and_true, or_iff_left_iff_imp, or_false]
  rintro ⟨rfl, rfl⟩
  rfl

theorem subset_prod {s : Set (α × β)} : s ⊆ (Prod.fst '' s) ×ˢ (Prod.snd '' s) :=
  fun _ hp ↦ mem_prod.2 ⟨mem_image_of_mem _ hp, mem_image_of_mem _ hp⟩

section Mono

variable [Preorder α] {f : α → Set β} {g : α → Set γ}

theorem _root_.Monotone.set_prod (hf : Monotone f) (hg : Monotone g) :
    Monotone fun x => f x ×ˢ g x :=
  fun _ _ h => prod_mono (hf h) (hg h)

theorem _root_.Antitone.set_prod (hf : Antitone f) (hg : Antitone g) :
    Antitone fun x => f x ×ˢ g x :=
  fun _ _ h => prod_mono (hf h) (hg h)

theorem _root_.MonotoneOn.set_prod (hf : MonotoneOn f s) (hg : MonotoneOn g s) :
    MonotoneOn (fun x => f x ×ˢ g x) s := fun _ ha _ hb h => prod_mono (hf ha hb h) (hg ha hb h)

theorem _root_.AntitoneOn.set_prod (hf : AntitoneOn f s) (hg : AntitoneOn g s) :
    AntitoneOn (fun x => f x ×ˢ g x) s := fun _ ha _ hb h => prod_mono (hf ha hb h) (hg ha hb h)

end Mono

end Prod

/-! ### Diagonal

In this section we prove some lemmas about the diagonal set `{p | p.1 = p.2}` and the diagonal map
`fun x ↦ (x, x)`.
-/


section Diagonal

variable {α : Type*} {s t : Set α}

lemma diagonal_nonempty [Nonempty α] : (diagonal α).Nonempty :=
  Nonempty.elim ‹_› fun x => ⟨_, mem_diagonal x⟩

instance decidableMemDiagonal [h : DecidableEq α] (x : α × α) : Decidable (x ∈ diagonal α) :=
  h x.1 x.2

theorem preimage_coe_coe_diagonal (s : Set α) :
    Prod.map (fun x : s => (x : α)) (fun x : s => (x : α)) ⁻¹' diagonal α = diagonal s := by
  ext ⟨⟨x, hx⟩, ⟨y, hy⟩⟩
  simp [Set.diagonal]

@[simp]
theorem range_diag : (range fun x => (x, x)) = diagonal α := by
  ext ⟨x, y⟩
  simp [diagonal, eq_comm]

theorem diagonal_subset_iff {s} : diagonal α ⊆ s ↔ ∀ x, (x, x) ∈ s := by
  rw [← range_diag, range_subset_iff]

@[simp]
theorem prod_subset_compl_diagonal_iff_disjoint : s ×ˢ t ⊆ (diagonal α)ᶜ ↔ Disjoint s t :=
  prod_subset_iff.trans disjoint_iff_forall_ne.symm

@[simp]
theorem diag_preimage_prod (s t : Set α) : (fun x => (x, x)) ⁻¹' s ×ˢ t = s ∩ t :=
  rfl

theorem diag_preimage_prod_self (s : Set α) : (fun x => (x, x)) ⁻¹' s ×ˢ s = s :=
  inter_self s

theorem diag_image (s : Set α) : (fun x => (x, x)) '' s = diagonal α ∩ s ×ˢ s := by
  rw [← range_diag, ← image_preimage_eq_range_inter, diag_preimage_prod_self]

theorem diagonal_eq_univ_iff : diagonal α = univ ↔ Subsingleton α := by
  simp only [subsingleton_iff, eq_univ_iff_forall, Prod.forall, mem_diagonal_iff]

theorem diagonal_eq_univ [Subsingleton α] : diagonal α = univ := diagonal_eq_univ_iff.2 ‹_›

end Diagonal

/-- A function is `Function.const α a` for some `a` if and only if `∀ x y, f x = f y`. -/
theorem range_const_eq_diagonal {α β : Type*} [hβ : Nonempty β] :
    range (const α) = {f : α → β | ∀ x y, f x = f y} := by
  refine (range_eq_iff _ _).mpr ⟨fun _ _ _ ↦ rfl, fun f hf ↦ ?_⟩
  rcases isEmpty_or_nonempty α with h|⟨⟨a⟩⟩
  · exact hβ.elim fun b ↦ ⟨b, Subsingleton.elim _ _⟩
  · exact ⟨f a, funext fun x ↦ hf _ _⟩

end Set

section Pullback

open Set

variable {X Y Z}

/-- The fiber product $X \times_Y Z$. -/
abbrev Function.Pullback (f : X → Y) (g : Z → Y) := {p : X × Z // f p.1 = g p.2}

/-- The fiber product $X \times_Y X$. -/
abbrev Function.PullbackSelf (f : X → Y) := f.Pullback f

/-- The projection from the fiber product to the first factor. -/
def Function.Pullback.fst {f : X → Y} {g : Z → Y} (p : f.Pullback g) : X := p.val.1

/-- The projection from the fiber product to the second factor. -/
def Function.Pullback.snd {f : X → Y} {g : Z → Y} (p : f.Pullback g) : Z := p.val.2

open Function.Pullback in
lemma Function.pullback_comm_sq (f : X → Y) (g : Z → Y) :
    f ∘ @fst X Y Z f g = g ∘ @snd X Y Z f g := funext fun p ↦ p.2

/-- The diagonal map $\Delta: X \to X \times_Y X$. -/
@[simps]
def toPullbackDiag (f : X → Y) (x : X) : f.Pullback f := ⟨(x, x), rfl⟩

/-- The diagonal $\Delta(X) \subseteq X \times_Y X$. -/
def Function.pullbackDiagonal (f : X → Y) : Set (f.Pullback f) := {p | p.fst = p.snd}

/-- Three functions between the three pairs of spaces $X_i, Y_i, Z_i$ that are compatible
  induce a function $X_1 \times_{Y_1} Z_1 \to X_2 \times_{Y_2} Z_2$. -/
def Function.mapPullback {X₁ X₂ Y₁ Y₂ Z₁ Z₂}
    {f₁ : X₁ → Y₁} {g₁ : Z₁ → Y₁} {f₂ : X₂ → Y₂} {g₂ : Z₂ → Y₂}
    (mapX : X₁ → X₂) (mapY : Y₁ → Y₂) (mapZ : Z₁ → Z₂)
    (commX : f₂ ∘ mapX = mapY ∘ f₁) (commZ : g₂ ∘ mapZ = mapY ∘ g₁)
    (p : f₁.Pullback g₁) : f₂.Pullback g₂ :=
  ⟨(mapX p.fst, mapZ p.snd),
    (congr_fun commX _).trans <| (congr_arg mapY p.2).trans <| congr_fun commZ.symm _⟩

open Function.Pullback in
/-- The projection $(X \times_Y Z) \times_Z (X \times_Y Z) \to X \times_Y X$. -/
def Function.PullbackSelf.map_fst {f : X → Y} {g : Z → Y} :
    (@snd X Y Z f g).PullbackSelf → f.PullbackSelf :=
  mapPullback fst g fst (pullback_comm_sq f g) (pullback_comm_sq f g)

open Function.Pullback in
/-- The projection $(X \times_Y Z) \times_X (X \times_Y Z) \to Z \times_Y Z$. -/
def Function.PullbackSelf.map_snd {f : X → Y} {g : Z → Y} :
    (@fst X Y Z f g).PullbackSelf → g.PullbackSelf :=
  mapPullback snd f snd (pullback_comm_sq f g).symm (pullback_comm_sq f g).symm

open Function.PullbackSelf Function.Pullback
theorem preimage_map_fst_pullbackDiagonal {f : X → Y} {g : Z → Y} :
    @map_fst X Y Z f g ⁻¹' pullbackDiagonal f = pullbackDiagonal (@snd X Y Z f g) := by
  ext ⟨⟨p₁, p₂⟩, he⟩
  simp_rw [pullbackDiagonal, mem_setOf, Subtype.ext_iff, Prod.ext_iff]
  exact (and_iff_left he).symm

theorem Function.Injective.preimage_pullbackDiagonal {f : X → Y} {g : Z → X} (inj : g.Injective) :
    mapPullback g id g (by rfl) (by rfl) ⁻¹' pullbackDiagonal f = pullbackDiagonal (f ∘ g) :=
  ext fun _ ↦ inj.eq_iff

theorem image_toPullbackDiag (f : X → Y) (s : Set X) :
    toPullbackDiag f '' s = pullbackDiagonal f ∩ Subtype.val ⁻¹' s ×ˢ s := by
  ext x
  constructor
  · rintro ⟨x, hx, rfl⟩
    exact ⟨rfl, hx, hx⟩
  · obtain ⟨⟨x, y⟩, h⟩ := x
    rintro ⟨rfl : x = y, h2x⟩
    exact mem_image_of_mem _ h2x.1

theorem range_toPullbackDiag (f : X → Y) : range (toPullbackDiag f) = pullbackDiagonal f := by
  rw [← image_univ, image_toPullbackDiag, univ_prod_univ, preimage_univ, inter_univ]

theorem injective_toPullbackDiag (f : X → Y) : (toPullbackDiag f).Injective :=
  fun _ _ h ↦ congr_arg Prod.fst (congr_arg Subtype.val h)

end Pullback

namespace Set

section OffDiag

variable {α : Type*} {s t : Set α} {a : α}

theorem offDiag_mono : Monotone (offDiag : Set α → Set (α × α)) := fun _ _ h _ =>
  And.imp (@h _) <| And.imp_left <| @h _

@[simp]
theorem offDiag_nonempty : s.offDiag.Nonempty ↔ s.Nontrivial := by
  simp [offDiag, Set.Nonempty, Set.Nontrivial]

@[simp]
theorem offDiag_eq_empty : s.offDiag = ∅ ↔ s.Subsingleton := by
  rw [← not_nonempty_iff_eq_empty, ← not_nontrivial_iff, offDiag_nonempty.not]

alias ⟨_, Nontrivial.offDiag_nonempty⟩ := offDiag_nonempty

alias ⟨_, Subsingleton.offDiag_eq_empty⟩ := offDiag_nonempty

variable (s t)

theorem offDiag_subset_prod : s.offDiag ⊆ s ×ˢ s := fun _ hx => ⟨hx.1, hx.2.1⟩

theorem offDiag_eq_sep_prod : s.offDiag = { x ∈ s ×ˢ s | x.1 ≠ x.2 } :=
  ext fun _ => and_assoc.symm

@[simp]
theorem offDiag_empty : (∅ : Set α).offDiag = ∅ := by simp

@[simp]
theorem offDiag_singleton (a : α) : ({a} : Set α).offDiag = ∅ := by simp

@[simp]
theorem offDiag_univ : (univ : Set α).offDiag = (diagonal α)ᶜ :=
  ext <| by simp

@[simp]
theorem prod_sdiff_diagonal : s ×ˢ s \ diagonal α = s.offDiag :=
  ext fun _ => and_assoc

@[simp]
theorem disjoint_diagonal_offDiag : Disjoint (diagonal α) s.offDiag :=
  disjoint_left.mpr fun _ hd ho => ho.2.2 hd

theorem offDiag_inter : (s ∩ t).offDiag = s.offDiag ∩ t.offDiag :=
  ext fun x => by
    simp only [mem_offDiag, mem_inter_iff]
    tauto

variable {s t}

theorem offDiag_union (h : Disjoint s t) :
    (s ∪ t).offDiag = s.offDiag ∪ t.offDiag ∪ s ×ˢ t ∪ t ×ˢ s := by
  ext x
  simp only [mem_offDiag, mem_union, ne_eq, mem_prod]
  constructor
  · rintro ⟨h0|h0, h1|h1, h2⟩ <;> simp [h0, h1, h2]
  · rintro (((⟨h0, h1, h2⟩|⟨h0, h1, h2⟩)|⟨h0, h1⟩)|⟨h0, h1⟩) <;> simp [*]
    · rintro h3
      rw [h3] at h0
      exact Set.disjoint_left.mp h h0 h1
    · rintro h3
      rw [h3] at h0
      exact (Set.disjoint_right.mp h h0 h1).elim

theorem offDiag_insert (ha : a ∉ s) : (insert a s).offDiag = s.offDiag ∪ {a} ×ˢ s ∪ s ×ˢ {a} := by
  rw [insert_eq, union_comm, offDiag_union, offDiag_singleton, union_empty, union_right_comm]
  rw [disjoint_left]
  rintro b hb (rfl : b = a)
  exact ha hb

end OffDiag

/-! ### Cartesian set-indexed product of sets -/


section Pi

variable {ι : Type*} {α β : ι → Type*} {s s₁ s₂ : Set ι} {t t₁ t₂ : ∀ i, Set (α i)} {i : ι}

@[simp]
theorem empty_pi (s : ∀ i, Set (α i)) : pi ∅ s = univ := by
  ext
  simp [pi]

theorem subsingleton_univ_pi (ht : ∀ i, (t i).Subsingleton) :
    (univ.pi t).Subsingleton := fun _f hf _g hg ↦ funext fun i ↦
  (ht i) (hf _ <| mem_univ _) (hg _ <| mem_univ _)

@[simp]
theorem pi_univ (s : Set ι) : (pi s fun i => (univ : Set (α i))) = univ :=
  eq_univ_of_forall fun _ _ _ => mem_univ _

@[simp]
theorem pi_univ_ite (s : Set ι) [DecidablePred (· ∈ s)] (t : ∀ i, Set (α i)) :
    (pi univ fun i => if i ∈ s then t i else univ) = s.pi t := by
  ext; simp_rw [Set.mem_pi]; apply forall_congr'; intro i; split_ifs with h <;> simp [h]

theorem pi_mono (h : ∀ i ∈ s, t₁ i ⊆ t₂ i) : pi s t₁ ⊆ pi s t₂ := fun _ hx i hi => h i hi <| hx i hi

theorem pi_inter_distrib : (s.pi fun i => t i ∩ t₁ i) = s.pi t ∩ s.pi t₁ :=
  ext fun x => by simp only [forall_and, mem_pi, mem_inter_iff]

theorem pi_congr (h : s₁ = s₂) (h' : ∀ i ∈ s₁, t₁ i = t₂ i) : s₁.pi t₁ = s₂.pi t₂ :=
  h ▸ ext fun _ => forall₂_congr fun i hi => h' i hi ▸ Iff.rfl

theorem pi_eq_empty (hs : i ∈ s) (ht : t i = ∅) : s.pi t = ∅ := by
  ext f
  simp only [mem_empty_iff_false, not_forall, iff_false, mem_pi, Classical.not_imp]
  exact ⟨i, hs, by simp [ht]⟩

theorem univ_pi_eq_empty (ht : t i = ∅) : pi univ t = ∅ :=
  pi_eq_empty (mem_univ i) ht

theorem pi_nonempty_iff : (s.pi t).Nonempty ↔ ∀ i, ∃ x, i ∈ s → x ∈ t i := by
  simp [Classical.skolem, Set.Nonempty]

theorem univ_pi_nonempty_iff : (pi univ t).Nonempty ↔ ∀ i, (t i).Nonempty := by
  simp [Classical.skolem, Set.Nonempty]

theorem pi_eq_empty_iff : s.pi t = ∅ ↔ ∃ i, IsEmpty (α i) ∨ i ∈ s ∧ t i = ∅ := by
  rw [← not_nonempty_iff_eq_empty, pi_nonempty_iff]
  push_neg
  refine exists_congr fun i => ?_
  cases isEmpty_or_nonempty (α i) <;> simp [*, forall_and, eq_empty_iff_forall_not_mem]

@[simp]
theorem univ_pi_eq_empty_iff : pi univ t = ∅ ↔ ∃ i, t i = ∅ := by
  simp [← not_nonempty_iff_eq_empty, univ_pi_nonempty_iff]

@[simp]
theorem univ_pi_empty [h : Nonempty ι] : pi univ (fun _ => ∅ : ∀ i, Set (α i)) = ∅ :=
  univ_pi_eq_empty_iff.2 <| h.elim fun x => ⟨x, rfl⟩

@[simp]
theorem disjoint_univ_pi : Disjoint (pi univ t₁) (pi univ t₂) ↔ ∃ i, Disjoint (t₁ i) (t₂ i) := by
  simp only [disjoint_iff_inter_eq_empty, ← pi_inter_distrib, univ_pi_eq_empty_iff]

theorem Disjoint.set_pi (hi : i ∈ s) (ht : Disjoint (t₁ i) (t₂ i)) : Disjoint (s.pi t₁) (s.pi t₂) :=
  disjoint_left.2 fun _ h₁ h₂ => disjoint_left.1 ht (h₁ _ hi) (h₂ _ hi)

theorem uniqueElim_preimage [Unique ι] (t : ∀ i, Set (α i)) :
    uniqueElim ⁻¹' pi univ t = t (default : ι) := by ext; simp [Unique.forall_iff]

section Nonempty

variable [∀ i, Nonempty (α i)]

theorem pi_eq_empty_iff' : s.pi t = ∅ ↔ ∃ i ∈ s, t i = ∅ := by simp [pi_eq_empty_iff]

@[simp]
theorem disjoint_pi : Disjoint (s.pi t₁) (s.pi t₂) ↔ ∃ i ∈ s, Disjoint (t₁ i) (t₂ i) := by
  simp only [disjoint_iff_inter_eq_empty, ← pi_inter_distrib, pi_eq_empty_iff']

end Nonempty

@[simp]
theorem insert_pi (i : ι) (s : Set ι) (t : ∀ i, Set (α i)) :
    pi (insert i s) t = eval i ⁻¹' t i ∩ pi s t := by
  ext
  simp [pi, or_imp, forall_and]

@[simp]
theorem singleton_pi (i : ι) (t : ∀ i, Set (α i)) : pi {i} t = eval i ⁻¹' t i := by
  ext
  simp [pi]

theorem singleton_pi' (i : ι) (t : ∀ i, Set (α i)) : pi {i} t = { x | x i ∈ t i } :=
  singleton_pi i t

theorem univ_pi_singleton (f : ∀ i, α i) : (pi univ fun i => {f i}) = ({f} : Set (∀ i, α i)) :=
  ext fun g => by simp [funext_iff]

theorem preimage_pi (s : Set ι) (t : ∀ i, Set (β i)) (f : ∀ i, α i → β i) :
    (fun (g : ∀ i, α i) i => f _ (g i)) ⁻¹' s.pi t = s.pi fun i => f i ⁻¹' t i :=
  rfl

theorem pi_if {p : ι → Prop} [h : DecidablePred p] (s : Set ι) (t₁ t₂ : ∀ i, Set (α i)) :
    (pi s fun i => if p i then t₁ i else t₂ i) =
      pi ({ i ∈ s | p i }) t₁ ∩ pi ({ i ∈ s | ¬p i }) t₂ := by
  ext f
  refine ⟨fun h => ?_, ?_⟩
  · constructor <;>
      · rintro i ⟨his, hpi⟩
        simpa [*] using h i
  · rintro ⟨ht₁, ht₂⟩ i his
    by_cases p i <;> simp_all

theorem union_pi : (s₁ ∪ s₂).pi t = s₁.pi t ∩ s₂.pi t := by
  simp [pi, or_imp, forall_and, setOf_and]

theorem pi_antitone (h : s₁ ⊆ s₂) : s₂.pi t ⊆ s₁.pi t := by
  rw [← union_diff_cancel h, union_pi]
  exact Set.inter_subset_left

open scoped Classical in
lemma union_pi_ite_of_disjoint {s t : Set ι} {x y : (i : ι) → Set (α i)} (hst : Disjoint s t) :
((s ∪ t).pi fun i ↦ if i ∈ s then x i else y i)  = (s.pi x) ∩ (t.pi y) := by
<<<<<<< HEAD
  have hx : ∀ i ∈ s, x i = if h : i ∈ s then x i else y i := by
    intro i hi
    simp only [dite_eq_ite, hi, ↓reduceIte]
  have hy : ∀ i ∈ t, y i = if h : i ∈ s then x i else y i := by
    intro i hi
    have h : i ∉ s := Disjoint.not_mem_of_mem_left (id (Disjoint.symm hst)) hi
    simp only [hi, hst, dite_eq_ite, h, ↓reduceIte]
  rw [Set.pi_congr rfl hx, Set.pi_congr rfl hy]
  exact union_pi
=======
 rw [union_pi, Set.pi_congr rfl (fun i hi ↦ if_pos hi), Set.pi_congr rfl (fun i hi ↦
    if_neg <| hst.symm.not_mem_of_mem_left hi)]

>>>>>>> 2e1b2127

theorem union_pi_inter
    (ht₁ : ∀ i ∉ s₁, t₁ i = univ) (ht₂ : ∀ i ∉ s₂, t₂ i = univ) :
    (s₁ ∪ s₂).pi (fun i ↦ t₁ i ∩ t₂ i) = s₁.pi t₁ ∩ s₂.pi t₂ := by
  ext x
  simp only [mem_pi, mem_union, mem_inter_iff]
  refine ⟨fun h ↦ ⟨fun i his₁ ↦ (h i (Or.inl his₁)).1, fun i his₂ ↦ (h i (Or.inr his₂)).2⟩,
    fun h i hi ↦ ?_⟩
  rcases hi with hi | hi
  · by_cases hi2 : i ∈ s₂
    · exact ⟨h.1 i hi, h.2 i hi2⟩
    · refine ⟨h.1 i hi, ?_⟩
      rw [ht₂ i hi2]
      exact mem_univ _
  · by_cases hi1 : i ∈ s₁
    · exact ⟨h.1 i hi1, h.2 i hi⟩
    · refine ⟨?_, h.2 i hi⟩
      rw [ht₁ i hi1]
      exact mem_univ _

@[simp]
theorem pi_inter_compl (s : Set ι) : pi s t ∩ pi sᶜ t = pi univ t := by
  rw [← union_pi, union_compl_self]

theorem pi_update_of_not_mem [DecidableEq ι] (hi : i ∉ s) (f : ∀ j, α j) (a : α i)
    (t : ∀ j, α j → Set (β j)) : (s.pi fun j => t j (update f i a j)) = s.pi fun j => t j (f j) :=
  (pi_congr rfl) fun j hj => by
    rw [update_of_ne]
    exact fun h => hi (h ▸ hj)

theorem pi_update_of_mem [DecidableEq ι] (hi : i ∈ s) (f : ∀ j, α j) (a : α i)
    (t : ∀ j, α j → Set (β j)) :
    (s.pi fun j => t j (update f i a j)) = { x | x i ∈ t i a } ∩ (s \ {i}).pi fun j => t j (f j) :=
  calc
    (s.pi fun j => t j (update f i a j)) = ({i} ∪ s \ {i}).pi fun j => t j (update f i a j) := by
        rw [union_diff_self, union_eq_self_of_subset_left (singleton_subset_iff.2 hi)]
    _ = { x | x i ∈ t i a } ∩ (s \ {i}).pi fun j => t j (f j) := by
        rw [union_pi, singleton_pi', update_self, pi_update_of_not_mem]; simp

theorem univ_pi_update [DecidableEq ι] {β : ι → Type*} (i : ι) (f : ∀ j, α j) (a : α i)
    (t : ∀ j, α j → Set (β j)) :
    (pi univ fun j => t j (update f i a j)) = { x | x i ∈ t i a } ∩ pi {i}ᶜ fun j => t j (f j) := by
  rw [compl_eq_univ_diff, ← pi_update_of_mem (mem_univ _)]

theorem univ_pi_update_univ [DecidableEq ι] (i : ι) (s : Set (α i)) :
    pi univ (update (fun j : ι => (univ : Set (α j))) i s) = eval i ⁻¹' s := by
  rw [univ_pi_update i (fun j => (univ : Set (α j))) s fun j t => t, pi_univ, inter_univ, preimage]

theorem eval_image_pi_subset (hs : i ∈ s) : eval i '' s.pi t ⊆ t i :=
  image_subset_iff.2 fun _ hf => hf i hs

theorem eval_image_univ_pi_subset : eval i '' pi univ t ⊆ t i :=
  eval_image_pi_subset (mem_univ i)

theorem subset_eval_image_pi (ht : (s.pi t).Nonempty) (i : ι) : t i ⊆ eval i '' s.pi t := by
  classical
  obtain ⟨f, hf⟩ := ht
  refine fun y hy => ⟨update f i y, fun j hj => ?_, update_self ..⟩
  obtain rfl | hji := eq_or_ne j i <;> simp [*, hf _ hj]

theorem eval_image_pi (hs : i ∈ s) (ht : (s.pi t).Nonempty) : eval i '' s.pi t = t i :=
  (eval_image_pi_subset hs).antisymm (subset_eval_image_pi ht i)

lemma eval_image_pi_of_not_mem [Decidable (s.pi t).Nonempty] (hi : i ∉ s) :
    eval i '' s.pi t = if (s.pi t).Nonempty then univ else ∅ := by
  classical
  ext xᵢ
  simp only [eval, mem_image, mem_pi, Set.Nonempty, mem_ite_empty_right, mem_univ, and_true]
  constructor
  · rintro ⟨x, hx, rfl⟩
    exact ⟨x, hx⟩
  · rintro ⟨x, hx⟩
    refine ⟨Function.update x i xᵢ, ?_⟩
    simpa (config := { contextual := true }) [(ne_of_mem_of_not_mem · hi)]

@[simp]
theorem eval_image_univ_pi (ht : (pi univ t).Nonempty) :
    (fun f : ∀ i, α i => f i) '' pi univ t = t i :=
  eval_image_pi (mem_univ i) ht

theorem piMap_mapsTo_pi {I : Set ι} {f : ∀ i, α i → β i} {s : ∀ i, Set (α i)} {t : ∀ i, Set (β i)}
    (h : ∀ i ∈ I, MapsTo (f i) (s i) (t i)) :
    MapsTo (Pi.map f) (I.pi s) (I.pi t) :=
  fun _x hx i hi => h i hi (hx i hi)

theorem piMap_image_pi_subset {f : ∀ i, α i → β i} (t : ∀ i, Set (α i)) :
    Pi.map f '' s.pi t ⊆ s.pi fun i ↦ f i '' t i :=
  image_subset_iff.2 <| piMap_mapsTo_pi fun _ _ => mapsTo_image _ _

theorem piMap_image_pi {f : ∀ i, α i → β i} (hf : ∀ i ∉ s, Surjective (f i)) (t : ∀ i, Set (α i)) :
    Pi.map f '' s.pi t = s.pi fun i ↦ f i '' t i := by
  refine Subset.antisymm (piMap_image_pi_subset _) fun b hb => ?_
  have (i : ι) : ∃ a, f i a = b i ∧ (i ∈ s → a ∈ t i) := by
    if hi : i ∈ s then
      exact (hb i hi).imp fun a ⟨hat, hab⟩ ↦ ⟨hab, fun _ ↦ hat⟩
    else
      exact (hf i hi (b i)).imp fun a ha ↦ ⟨ha, (absurd · hi)⟩
  choose a hab hat using this
  exact ⟨a, hat, funext hab⟩

theorem piMap_image_univ_pi (f : ∀ i, α i → β i) (t : ∀ i, Set (α i)) :
    Pi.map f '' univ.pi t = univ.pi fun i ↦ f i '' t i :=
  piMap_image_pi (by simp) t

@[simp]
theorem range_piMap (f : ∀ i, α i → β i) : range (Pi.map f) = pi univ fun i ↦ range (f i) := by
  simp only [← image_univ, ← piMap_image_univ_pi, pi_univ]

theorem pi_subset_pi_iff : pi s t₁ ⊆ pi s t₂ ↔ (∀ i ∈ s, t₁ i ⊆ t₂ i) ∨ pi s t₁ = ∅ := by
  refine
    ⟨fun h => or_iff_not_imp_right.2 ?_, fun h => h.elim pi_mono fun h' => h'.symm ▸ empty_subset _⟩
  rw [← Ne, ← nonempty_iff_ne_empty]
  intro hne i hi
  simpa only [eval_image_pi hi hne, eval_image_pi hi (hne.mono h)] using
    image_subset (fun f : ∀ i, α i => f i) h

theorem univ_pi_subset_univ_pi_iff :
    pi univ t₁ ⊆ pi univ t₂ ↔ (∀ i, t₁ i ⊆ t₂ i) ∨ ∃ i, t₁ i = ∅ := by simp [pi_subset_pi_iff]

theorem eval_preimage [DecidableEq ι] {s : Set (α i)} :
    eval i ⁻¹' s = pi univ (update (fun _ => univ) i s) := by
  ext x
  simp [@forall_update_iff _ (fun i => Set (α i)) _ _ _ _ fun i' y => x i' ∈ y]

theorem eval_preimage' [DecidableEq ι] {s : Set (α i)} :
    eval i ⁻¹' s = pi {i} (update (fun _ => univ) i s) := by
  ext
  simp

theorem update_preimage_pi [DecidableEq ι] {f : ∀ i, α i} (hi : i ∈ s)
    (hf : ∀ j ∈ s, j ≠ i → f j ∈ t j) : update f i ⁻¹' s.pi t = t i := by
  ext x
  refine ⟨fun h => ?_, fun hx j hj => ?_⟩
  · convert h i hi
    simp
  · obtain rfl | h := eq_or_ne j i
    · simpa
    · rw [update_of_ne h]
      exact hf j hj h

theorem update_image [DecidableEq ι] (x : (i : ι) → β i) (i : ι) (s : Set (β i)) :
    update x i '' s = Set.univ.pi (update (fun j ↦ {x j}) i s) := by
  ext y
  simp only [mem_image, update_eq_iff, ne_eq, and_left_comm (a := _ ∈ s), exists_eq_left, mem_pi,
    mem_univ, true_implies]
  rw [forall_update_iff (p := fun x s => y x ∈ s)]
  simp [eq_comm]

theorem update_preimage_univ_pi [DecidableEq ι] {f : ∀ i, α i} (hf : ∀ j ≠ i, f j ∈ t j) :
    update f i ⁻¹' pi univ t = t i :=
  update_preimage_pi (mem_univ i) fun j _ => hf j

theorem subset_pi_eval_image (s : Set ι) (u : Set (∀ i, α i)) : u ⊆ pi s fun i => eval i '' u :=
  fun f hf _ _ => ⟨f, hf, rfl⟩

theorem univ_pi_ite (s : Set ι) [DecidablePred (· ∈ s)] (t : ∀ i, Set (α i)) :
    (pi univ fun i => if i ∈ s then t i else univ) = s.pi t := by
  ext
  simp_rw [mem_univ_pi]
  refine forall_congr' fun i => ?_
  split_ifs with h <;> simp [h]

section Setdiff

/-- Write that set difference `(s ∪ t).pi x \ (s ∪ t).pi y` as a union. -/
lemma pi_setdiff_eq_union (s t : Set ι) (x y : (i : ι) → Set (α i)) :
<<<<<<< HEAD
  (s ∪ t).pi x \ (s ∪ t).pi y = (t.pi x \ t.pi y) ∩ (s.pi x ∩ s.pi y) ∪
    t.pi x ∩ (s.pi x \ s.pi y) := by
    ext z
    refine ⟨fun h ↦ ?_, fun h ↦ ?_⟩
    · simp only [mem_diff, mem_inter_iff, Set.mem_preimage, Function.eval, Set.mem_pi, not_and,
          not_forall, Classical.not_imp] at h
      obtain ⟨h1, ⟨j, ⟨hj1, hj2⟩⟩⟩ := h
      by_cases hz : ∃ a ∈ s, z a ∉ y a
      · right
        simp only [mem_inter_iff, Set.mem_pi, mem_diff, not_forall, Classical.not_imp]
        refine ⟨fun i hi ↦ h1 i (Set.subset_union_right hi),
          fun i hi ↦ h1 i (Set.subset_union_left hi), bex_def.mpr hz⟩
      · simp only [not_exists, not_and, not_not] at hz
        left
        simp only [mem_inter_iff, mem_diff, Set.mem_pi, not_forall, Classical.not_imp,
          Set.mem_preimage, Function.eval]
        refine ⟨⟨fun i hi ↦ h1 i (Set.subset_union_right hi), ?_⟩,
          fun i hi ↦ h1 i (Set.subset_union_left hi), hz⟩
        · have hj : j ∈ t := by
            simp only [Set.mem_union] at hj1
            rcases hj1 with (g1 | g2)
            · exact False.elim (hj2 (hz j g1))
            · exact g2
          exact ⟨j, hj, hj2⟩
    · simp only [Set.mem_union, mem_inter_iff, mem_diff, Set.mem_pi, not_forall,
      Classical.not_imp] at h
      simp only [mem_diff, Set.mem_pi, Set.mem_union, not_forall, Classical.not_imp]
      rcases h with ⟨⟨h11, h12⟩, h2, h3⟩ | ⟨h1, h2, h3⟩
      · refine ⟨?_, ?_⟩
        · rintro i (hi1 | hi2)
          · exact h2 i hi1
          · exact h11 i hi2
        · obtain ⟨x, hx1, hx2⟩ := h12
          exact ⟨x, Or.inr hx1, hx2⟩
      · refine ⟨?_, ?_⟩
        · rintro i (hi1 | hi2)
          · exact h2 i hi1
          · exact h1 i hi2
        · obtain ⟨x, hx1, hx2⟩ := h3
          exact ⟨x, Or.inl hx1, hx2⟩

lemma pi_setdiff_union_disjoint (s t : Set ι) (x : (i : ι) → Set (α i)) (y : (i : ι) → Set (α i)) :
  Disjoint ((t.pi x \ t.pi y) ∩ (s.pi x ∩ s.pi y)) (t.pi x ∩ (s.pi x \ s.pi y)) :=
  Disjoint.mono (inter_subset_right) (inter_subset_right) <|
    Disjoint.mono Set.inter_subset_right (fun ⦃_⦄ a ↦ a) <| disjoint_sdiff_right
=======
  (s ∪ t).pi x \ (s ∪ t).pi y = t.pi x ∩ (s.pi x \ s.pi y) ∪ (t.pi x \ t.pi y) ∩ (s.pi x ∩ s.pi y)
     := by
  rw [union_pi, union_pi, diff_eq_compl_inter, compl_inter,  union_inter_distrib_right,
    ← inter_assoc, ← diff_eq_compl_inter, ← inter_assoc, inter_comm, inter_assoc,
    inter_comm (s.pi x ) (t.pi x), ← inter_assoc,  ← diff_eq_compl_inter, ← union_diff_self]
  apply congrArg (Union.union (t.pi x ∩ (s.pi x \ s.pi y)))
  aesop

lemma pi_setdiff_union_disjoint (s t : Set ι) (x : (i : ι) → Set (α i)) (y : (i : ι) → Set (α i)) :
  Disjoint (t.pi x ∩ (s.pi x \ s.pi y)) ((t.pi x \ t.pi y) ∩ (s.pi x ∩ s.pi y)) :=
    Disjoint.symm (Disjoint.inter_left' (t.pi x \ t.pi y) (Disjoint.symm
    (Disjoint.inter_left' (t.pi x) disjoint_sdiff_inter)))
>>>>>>> 2e1b2127

end Setdiff

end Pi

end Set

namespace Equiv

open Set
variable {ι ι' : Type*} {α : ι → Type*}

theorem piCongrLeft_symm_preimage_pi (f : ι' ≃ ι) (s : Set ι') (t : ∀ i, Set (α i)) :
    (f.piCongrLeft α).symm ⁻¹' s.pi (fun i' => t <| f i') = (f '' s).pi t := by
  ext; simp

theorem piCongrLeft_symm_preimage_univ_pi (f : ι' ≃ ι) (t : ∀ i, Set (α i)) :
    (f.piCongrLeft α).symm ⁻¹' univ.pi (fun i' => t <| f i') = univ.pi t := by
  simpa [f.surjective.range_eq] using piCongrLeft_symm_preimage_pi f univ t

theorem piCongrLeft_preimage_pi (f : ι' ≃ ι) (s : Set ι') (t : ∀ i, Set (α i)) :
    f.piCongrLeft α ⁻¹' (f '' s).pi t = s.pi fun i => t (f i) := by
  apply Set.ext
  rw [← (f.piCongrLeft α).symm.forall_congr_right]
  simp

theorem piCongrLeft_preimage_univ_pi (f : ι' ≃ ι) (t : ∀ i, Set (α i)) :
    f.piCongrLeft α ⁻¹' univ.pi t = univ.pi fun i => t (f i) := by
  simpa [f.surjective.range_eq] using piCongrLeft_preimage_pi f univ t

theorem sumPiEquivProdPi_symm_preimage_univ_pi (π : ι ⊕ ι' → Type*) (t : ∀ i, Set (π i)) :
    (sumPiEquivProdPi π).symm ⁻¹' univ.pi t =
    univ.pi (fun i => t (.inl i)) ×ˢ univ.pi fun i => t (.inr i) := by
  ext
  simp_rw [mem_preimage, mem_prod, mem_univ_pi, sumPiEquivProdPi_symm_apply]
  constructor
  · intro h; constructor <;> intro i <;> apply h
  · rintro ⟨h₁, h₂⟩ (i|i) <;> simp <;> apply_assumption

end Equiv

section image

open Set
variable {ι ι' : Type*} {α : ι → Type*}

lemma subset_pi_image_of_subset {s : Set ι} {B C : (i : ι) → Set (Set (α i))}
    (hBC : ∀ i ∈ s, B i ⊆ C i) : s.pi  '' s.pi B ⊆ s.pi  '' s.pi C := by
  simp only [Set.image_subset_iff]
  intro b hb
  simp only [Set.mem_preimage, Set.mem_image, Set.mem_pi] at hb ⊢
  exact ⟨b, ⟨fun i a ↦ hBC i a (hb i a), rfl⟩⟩


<<<<<<< HEAD
end image
=======
end image

namespace Set

variable {α β γ δ : Type*} {s : Set α} {f : α → β}

section graphOn
variable {x : α × β}

@[simp] lemma mem_graphOn : x ∈ s.graphOn f ↔ x.1 ∈ s ∧ f x.1 = x.2 := by aesop (add simp graphOn)

@[simp] lemma graphOn_empty (f : α → β) : graphOn f ∅ = ∅ := image_empty _
@[simp] lemma graphOn_eq_empty : graphOn f s = ∅ ↔ s = ∅ := image_eq_empty
@[simp] lemma graphOn_nonempty : (s.graphOn f).Nonempty ↔ s.Nonempty := image_nonempty

protected alias ⟨_, Nonempty.graphOn⟩ := graphOn_nonempty

@[simp]
lemma graphOn_union (f : α → β) (s t : Set α) : graphOn f (s ∪ t) = graphOn f s ∪ graphOn f t :=
  image_union ..

@[simp]
lemma graphOn_singleton (f : α → β) (x : α) : graphOn f {x} = {(x, f x)} :=
  image_singleton ..

@[simp]
lemma graphOn_insert (f : α → β) (x : α) (s : Set α) :
    graphOn f (insert x s) = insert (x, f x) (graphOn f s) :=
  image_insert_eq ..

@[simp]
lemma image_fst_graphOn (f : α → β) (s : Set α) : Prod.fst '' graphOn f s = s := by
  simp [graphOn, image_image]

@[simp] lemma image_snd_graphOn (f : α → β) : Prod.snd '' s.graphOn f = f '' s := by ext x; simp

lemma fst_injOn_graph : (s.graphOn f).InjOn Prod.fst := by aesop (add simp InjOn)

lemma graphOn_comp (s : Set α) (f : α → β) (g : β → γ) :
    s.graphOn (g ∘ f) = (fun x ↦ (x.1, g x.2)) '' s.graphOn f := by
  simpa using image_comp (fun x ↦ (x.1, g x.2)) (fun x ↦ (x, f x)) _

lemma graphOn_univ_eq_range : univ.graphOn f = range fun x ↦ (x, f x) := image_univ

@[simp] lemma graphOn_inj {g : α → β} : s.graphOn f = s.graphOn g ↔ s.EqOn f g := by
  simp [Set.ext_iff, funext_iff, forall_swap, EqOn]

lemma graphOn_prod_graphOn (s : Set α) (t : Set β) (f : α → γ) (g : β → δ) :
    s.graphOn f ×ˢ t.graphOn g = Equiv.prodProdProdComm .. ⁻¹' (s ×ˢ t).graphOn (Prod.map f g) := by
  aesop

lemma graphOn_prod_prodMap (s : Set α) (t : Set β) (f : α → γ) (g : β → δ) :
    (s ×ˢ t).graphOn (Prod.map f g) = Equiv.prodProdProdComm .. ⁻¹' s.graphOn f ×ˢ t.graphOn g := by
  aesop

end graphOn

/-! ### Vertical line test -/

/-- **Vertical line test** for functions.

Let `f : α → β × γ` be a function to a product. Assume that `f` is surjective on the first factor
and that the image of `f` intersects every "vertical line" `{(b, c) | c : γ}` at most once.
Then the image of `f` is the graph of some monoid homomorphism `f' : β → γ`. -/
lemma exists_range_eq_graphOn_univ {f : α → β × γ} (hf₁ : Surjective (Prod.fst ∘ f))
    (hf : ∀ g₁ g₂, (f g₁).1 = (f g₂).1 → (f g₁).2 = (f g₂).2) :
    ∃ f' : β → γ, range f = univ.graphOn f' := by
  refine ⟨fun h ↦ (f (hf₁ h).choose).snd, ?_⟩
  ext x
  simp only [mem_range, comp_apply, mem_graphOn, mem_univ, true_and]
  refine ⟨?_, fun hi ↦ ⟨(hf₁ x.1).choose, Prod.ext (hf₁ x.1).choose_spec hi⟩⟩
  rintro ⟨g, rfl⟩
  exact hf _ _ (hf₁ (f g).1).choose_spec

/-- **Line test** for equivalences.

Let `f : α → β × γ` be a homomorphism to a product of monoids. Assume that `f` is surjective on both
factors and that the image of `f` intersects every "vertical line" `{(b, c) | c : γ}` and every
"horizontal line" `{(b, c) | b : β}` at most once. Then the image of `f` is the graph of some
equivalence `f' : β ≃ γ`. -/
lemma exists_equiv_range_eq_graphOn_univ {f : α → β × γ} (hf₁ : Surjective (Prod.fst ∘ f))
    (hf₂ : Surjective (Prod.snd ∘ f)) (hf : ∀ g₁ g₂, (f g₁).1 = (f g₂).1 ↔ (f g₁).2 = (f g₂).2) :
    ∃ e : β ≃ γ, range f = univ.graphOn e := by
  obtain ⟨e₁, he₁⟩ := exists_range_eq_graphOn_univ hf₁ fun _ _ ↦ (hf _ _).1
  obtain ⟨e₂, he₂⟩ := exists_range_eq_graphOn_univ (f := Equiv.prodComm _ _ ∘ f) (by simpa) <|
    by simp [hf]
  have he₁₂ h i : e₁ h = i ↔ e₂ i = h := by
    rw [Set.ext_iff] at he₁ he₂
    aesop (add simp [Prod.swap_eq_iff_eq_swap])
  exact ⟨
  { toFun := e₁
    invFun := e₂
    left_inv := fun h ↦ by rw [← he₁₂]
    right_inv := fun i ↦ by rw [he₁₂] }, he₁⟩

/-- **Vertical line test** for functions.

Let `s : Set (β × γ)` be a set in a product. Assume that `s` maps bijectively to the first factor.
Then `s` is the graph of some function `f : β → γ`. -/
lemma exists_eq_mgraphOn_univ {s : Set (β × γ)}
    (hs₁ : Bijective (Prod.fst ∘ (Subtype.val : s → β × γ))) : ∃ f : β → γ, s = univ.graphOn f := by
  simpa using exists_range_eq_graphOn_univ hs₁.surjective
    fun a b h ↦ congr_arg (Prod.snd ∘ (Subtype.val : s → β × γ)) (hs₁.injective h)

end Set
>>>>>>> 2e1b2127
<|MERGE_RESOLUTION|>--- conflicted
+++ resolved
@@ -740,21 +740,9 @@
 open scoped Classical in
 lemma union_pi_ite_of_disjoint {s t : Set ι} {x y : (i : ι) → Set (α i)} (hst : Disjoint s t) :
 ((s ∪ t).pi fun i ↦ if i ∈ s then x i else y i)  = (s.pi x) ∩ (t.pi y) := by
-<<<<<<< HEAD
-  have hx : ∀ i ∈ s, x i = if h : i ∈ s then x i else y i := by
-    intro i hi
-    simp only [dite_eq_ite, hi, ↓reduceIte]
-  have hy : ∀ i ∈ t, y i = if h : i ∈ s then x i else y i := by
-    intro i hi
-    have h : i ∉ s := Disjoint.not_mem_of_mem_left (id (Disjoint.symm hst)) hi
-    simp only [hi, hst, dite_eq_ite, h, ↓reduceIte]
-  rw [Set.pi_congr rfl hx, Set.pi_congr rfl hy]
-  exact union_pi
-=======
  rw [union_pi, Set.pi_congr rfl (fun i hi ↦ if_pos hi), Set.pi_congr rfl (fun i hi ↦
     if_neg <| hst.symm.not_mem_of_mem_left hi)]
 
->>>>>>> 2e1b2127
 
 theorem union_pi_inter
     (ht₁ : ∀ i ∉ s₁, t₁ i = univ) (ht₂ : ∀ i ∉ s₂, t₂ i = univ) :
@@ -921,53 +909,6 @@
 
 /-- Write that set difference `(s ∪ t).pi x \ (s ∪ t).pi y` as a union. -/
 lemma pi_setdiff_eq_union (s t : Set ι) (x y : (i : ι) → Set (α i)) :
-<<<<<<< HEAD
-  (s ∪ t).pi x \ (s ∪ t).pi y = (t.pi x \ t.pi y) ∩ (s.pi x ∩ s.pi y) ∪
-    t.pi x ∩ (s.pi x \ s.pi y) := by
-    ext z
-    refine ⟨fun h ↦ ?_, fun h ↦ ?_⟩
-    · simp only [mem_diff, mem_inter_iff, Set.mem_preimage, Function.eval, Set.mem_pi, not_and,
-          not_forall, Classical.not_imp] at h
-      obtain ⟨h1, ⟨j, ⟨hj1, hj2⟩⟩⟩ := h
-      by_cases hz : ∃ a ∈ s, z a ∉ y a
-      · right
-        simp only [mem_inter_iff, Set.mem_pi, mem_diff, not_forall, Classical.not_imp]
-        refine ⟨fun i hi ↦ h1 i (Set.subset_union_right hi),
-          fun i hi ↦ h1 i (Set.subset_union_left hi), bex_def.mpr hz⟩
-      · simp only [not_exists, not_and, not_not] at hz
-        left
-        simp only [mem_inter_iff, mem_diff, Set.mem_pi, not_forall, Classical.not_imp,
-          Set.mem_preimage, Function.eval]
-        refine ⟨⟨fun i hi ↦ h1 i (Set.subset_union_right hi), ?_⟩,
-          fun i hi ↦ h1 i (Set.subset_union_left hi), hz⟩
-        · have hj : j ∈ t := by
-            simp only [Set.mem_union] at hj1
-            rcases hj1 with (g1 | g2)
-            · exact False.elim (hj2 (hz j g1))
-            · exact g2
-          exact ⟨j, hj, hj2⟩
-    · simp only [Set.mem_union, mem_inter_iff, mem_diff, Set.mem_pi, not_forall,
-      Classical.not_imp] at h
-      simp only [mem_diff, Set.mem_pi, Set.mem_union, not_forall, Classical.not_imp]
-      rcases h with ⟨⟨h11, h12⟩, h2, h3⟩ | ⟨h1, h2, h3⟩
-      · refine ⟨?_, ?_⟩
-        · rintro i (hi1 | hi2)
-          · exact h2 i hi1
-          · exact h11 i hi2
-        · obtain ⟨x, hx1, hx2⟩ := h12
-          exact ⟨x, Or.inr hx1, hx2⟩
-      · refine ⟨?_, ?_⟩
-        · rintro i (hi1 | hi2)
-          · exact h2 i hi1
-          · exact h1 i hi2
-        · obtain ⟨x, hx1, hx2⟩ := h3
-          exact ⟨x, Or.inl hx1, hx2⟩
-
-lemma pi_setdiff_union_disjoint (s t : Set ι) (x : (i : ι) → Set (α i)) (y : (i : ι) → Set (α i)) :
-  Disjoint ((t.pi x \ t.pi y) ∩ (s.pi x ∩ s.pi y)) (t.pi x ∩ (s.pi x \ s.pi y)) :=
-  Disjoint.mono (inter_subset_right) (inter_subset_right) <|
-    Disjoint.mono Set.inter_subset_right (fun ⦃_⦄ a ↦ a) <| disjoint_sdiff_right
-=======
   (s ∪ t).pi x \ (s ∪ t).pi y = t.pi x ∩ (s.pi x \ s.pi y) ∪ (t.pi x \ t.pi y) ∩ (s.pi x ∩ s.pi y)
      := by
   rw [union_pi, union_pi, diff_eq_compl_inter, compl_inter,  union_inter_distrib_right,
@@ -980,7 +921,6 @@
   Disjoint (t.pi x ∩ (s.pi x \ s.pi y)) ((t.pi x \ t.pi y) ∩ (s.pi x ∩ s.pi y)) :=
     Disjoint.symm (Disjoint.inter_left' (t.pi x \ t.pi y) (Disjoint.symm
     (Disjoint.inter_left' (t.pi x) disjoint_sdiff_inter)))
->>>>>>> 2e1b2127
 
 end Setdiff
 
@@ -1035,9 +975,6 @@
   exact ⟨b, ⟨fun i a ↦ hBC i a (hb i a), rfl⟩⟩
 
 
-<<<<<<< HEAD
-end image
-=======
 end image
 
 namespace Set
@@ -1142,5 +1079,4 @@
   simpa using exists_range_eq_graphOn_univ hs₁.surjective
     fun a b h ↦ congr_arg (Prod.snd ∘ (Subtype.val : s → β × γ)) (hs₁.injective h)
 
-end Set
->>>>>>> 2e1b2127
+end Set