/-
Copyright (c) 2021 Chris Bailey. All rights reserved.
Released under Apache 2.0 license as described in the file LICENSE.
Authors: Chris Bailey
-/
import Mathlib.Data.Nat.Notation
import Mathlib.Data.String.Defs
import Mathlib.Tactic.Basic
import Batteries.Tactic.Alias

/-!
# Miscellaneous lemmas about strings
-/

namespace String

lemma congr_append : ∀ (a b : String), a ++ b = String.mk (a.data ++ b.data)
  | ⟨_⟩, ⟨_⟩ => rfl

@[simp] lemma length_replicate (n : ℕ) (c : Char) : (replicate n c).length = n := by
  simp only [String.length, String.replicate, List.length_replicate]

lemma length_eq_list_length (l : List Char) : (String.mk l).length = l.length := by
  simp only [String.length]

/-- The length of the String returned by `String.leftpad n a c` is equal
  to the larger of `n` and `s.length` -/
@[simp] lemma length_leftpad (n : ℕ) (c : Char) :
    ∀ (s : String), (leftpad n c s).length = max n s.length
<<<<<<< HEAD
  -- This typo will be fixed in nightly-2025-02-25:
  | ⟨s⟩ => by simp only [leftpad, String.length, List.length_lengthpad]
=======
  | ⟨s⟩ => by simp only [leftpad, String.length, List.length_leftpad]
>>>>>>> a429f616

@[deprecated (since := "2025-02-24")]
alias leftpad_length := length_leftpad

lemma leftpad_prefix (n : ℕ) (c : Char) : ∀ s, IsPrefix (replicate (n - length s) c) (leftpad n c s)
  | ⟨l⟩ => by simp only [IsPrefix, replicate, leftpad, String.length, List.leftpad_prefix]

lemma leftpad_suffix (n : ℕ) (c : Char) : ∀ s, IsSuffix s (leftpad n c s)
  | ⟨l⟩ => by simp only [IsSuffix, replicate, leftpad, String.length, List.leftpad_suffix]

end String<|MERGE_RESOLUTION|>--- conflicted
+++ resolved
@@ -27,12 +27,7 @@
   to the larger of `n` and `s.length` -/
 @[simp] lemma length_leftpad (n : ℕ) (c : Char) :
     ∀ (s : String), (leftpad n c s).length = max n s.length
-<<<<<<< HEAD
-  -- This typo will be fixed in nightly-2025-02-25:
-  | ⟨s⟩ => by simp only [leftpad, String.length, List.length_lengthpad]
-=======
   | ⟨s⟩ => by simp only [leftpad, String.length, List.length_leftpad]
->>>>>>> a429f616
 
 @[deprecated (since := "2025-02-24")]
 alias leftpad_length := length_leftpad
