--- conflicted
+++ resolved
@@ -144,10 +144,9 @@
 def get (l : Vector α n) (i : Fin n) : α :=
   l.1.get <| i.cast l.2.symm
 
-<<<<<<< HEAD
 @[simp] theorem get_toVector (v : Vector α n) : v.toVector.get = v.get := rfl
 @[simp] theorem get_ofVector (v : _root_.Vector α n) : (ofVector v).get = v.get := rfl
-=======
+
 instance {n m : Nat} : HAppend (Vector α n) (Vector α m) (Vector α (n + m)) where
   hAppend | ⟨l₁, h₁⟩, ⟨l₂, h₂⟩ => ⟨l₁ ++ l₂, by simp [*]⟩
 
@@ -155,7 +154,6 @@
     (HAppend.hAppend : Vector α n → Vector α m → Vector α (n + m)) =
       fun | ⟨l₁, h₁⟩, ⟨l₂, h₂⟩ => ⟨l₁ ++ l₂, by simp [*]⟩ :=
   rfl
->>>>>>> 57ed0a13
 
 /-- Appending a vector to another. -/
 @[deprecated "use `++` instead" (since := "2025-06-05")]
@@ -163,11 +161,11 @@
   | ⟨l₁, h₁⟩, ⟨l₂, h₂⟩ => ⟨l₁ ++ l₂, by simp [*]⟩
 
 @[simp] theorem toVector_append :
-    ∀ v u : Vector α n, (v.append u).toVector = v.toVector ++ u.toVector :=
+    ∀ v u : Vector α n, (v ++ u).toVector = v.toVector ++ u.toVector :=
   fun ⟨_, _⟩ ⟨_, _⟩ => _root_.Vector.toList_inj.mp Array.toList_append.symm
 
 @[simp] theorem ofVector_append :
-    ∀ v u : _root_.Vector α n, ofVector (v ++ u) = (ofVector v).append (ofVector u) :=
+    ∀ v u : _root_.Vector α n, ofVector (v ++ u) = (ofVector v) ++ (ofVector u) :=
   fun ⟨_, _⟩ ⟨_, _⟩ => Subtype.ext Array.toList_append
 
 /-- Elimination rule for `Vector`. -/
