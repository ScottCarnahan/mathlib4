/-
Copyright (c) 2023 Ashvni Narayanan. All rights reserved.
Released under Apache 2.0 license as described in the file LICENSE.
Authors: Ashvni Narayanan
-/
import Mathlib.Data.ZMod.Basic
import Mathlib.Topology.Algebra.Constructions

/-!
This file adds a discrete topological structure to `ZMod n` for all `n`.
-/

namespace ZMod
/-- Making `ZMod` a discrete topological space. -/
instance {d : ℕ} : TopologicalSpace (ZMod d) := ⊥

instance {d : ℕ} : DiscreteTopology (ZMod d) := { eq_bot := rfl }
end ZMod

@[continuity]
lemma induced_top_cont_inv {n : ℕ} : @Continuous _ _ (TopologicalSpace.induced
<<<<<<< HEAD
  (Units.coeHom (ZMod n)) inferInstance) _ (Units.inv : (ZMod n)ˣ → ZMod n) := by
=======
    (Units.coeHom (ZMod n)) inferInstance) _ (Units.inv : (ZMod n)ˣ → ZMod n) :=
by
>>>>>>> 4d9152f3
  convert continuous_of_discreteTopology
  refine' DiscreteTopology_induced (λ a b h => Units.eq_iff.1 h)<|MERGE_RESOLUTION|>--- conflicted
+++ resolved
@@ -19,11 +19,7 @@
 
 @[continuity]
 lemma induced_top_cont_inv {n : ℕ} : @Continuous _ _ (TopologicalSpace.induced
-<<<<<<< HEAD
-  (Units.coeHom (ZMod n)) inferInstance) _ (Units.inv : (ZMod n)ˣ → ZMod n) := by
-=======
     (Units.coeHom (ZMod n)) inferInstance) _ (Units.inv : (ZMod n)ˣ → ZMod n) :=
 by
->>>>>>> 4d9152f3
   convert continuous_of_discreteTopology
   refine' DiscreteTopology_induced (λ a b h => Units.eq_iff.1 h)