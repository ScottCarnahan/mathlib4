/-
Copyright (c) 2022 Eric Rodriguez. All rights reserved.
Released under Apache 2.0 license as described in the file LICENSE.
Authors: Eric Rodriguez
-/
import Mathlib.Algebra.Field.ULift
import Mathlib.Data.MvPolynomial.Cardinal
import Mathlib.Data.Nat.Factorization.PrimePow
import Mathlib.Data.Rat.Denumerable
import Mathlib.FieldTheory.Finite.GaloisField
import Mathlib.Logic.Equiv.TransferInstance
import Mathlib.RingTheory.Localization.Cardinality
import Mathlib.SetTheory.Cardinal.Divisibility

#align_import field_theory.cardinality from "leanprover-community/mathlib"@"0723536a0522d24fc2f159a096fb3304bef77472"

/-!
# Cardinality of Fields

In this file we show all the possible cardinalities of fields. All infinite cardinals can harbour
a field structure, and so can all types with prime power cardinalities, and this is sharp.

## Main statements

* `Fintype.nonempty_field_iff`: A `Fintype` can be given a field structure iff its cardinality is a
  prime power.
* `Infinite.nonempty_field` : Any infinite type can be endowed a field structure.
* `Field.nonempty_iff` : There is a field structure on type iff its cardinality is a prime power.

-/


local notation "‖" x "‖" => Fintype.card x

open scoped Cardinal nonZeroDivisors

universe u

/-- A finite field has prime power cardinality. -/
theorem Fintype.isPrimePow_card_of_field {α} [Fintype α] [Field α] : IsPrimePow ‖α‖ := by
  -- TODO: `Algebra` version of `CharP.exists`, of type `∀ p, Algebra (ZMod p) α`
  cases' CharP.exists α with p _
  haveI hp := Fact.mk (CharP.char_is_prime α p)
  letI : Algebra (ZMod p) α := ZMod.algebra _ _
  let b := IsNoetherian.finsetBasis (ZMod p) α
  rw [Module.card_fintype b, ZMod.card, isPrimePow_pow_iff]
  · exact hp.1.isPrimePow
  rw [← FiniteDimensional.finrank_eq_card_basis b]
  exact FiniteDimensional.finrank_pos.ne'
#align fintype.is_prime_pow_card_of_field Fintype.isPrimePow_card_of_field

/-- A `Fintype` can be given a field structure iff its cardinality is a prime power. -/
theorem Fintype.nonempty_field_iff {α} [Fintype α] : Nonempty (Field α) ↔ IsPrimePow ‖α‖ := by
  refine' ⟨fun ⟨h⟩ => Fintype.isPrimePow_card_of_field, _⟩
  rintro ⟨p, n, hp, hn, hα⟩
  haveI := Fact.mk hp.nat_prime
  exact ⟨(Fintype.equivOfCardEq ((GaloisField.card p n hn.ne').trans hα)).symm.field⟩
#align fintype.nonempty_field_iff Fintype.nonempty_field_iff

theorem Fintype.not_isField_of_card_not_prime_pow {α} [Fintype α] [Ring α] :
    ¬IsPrimePow ‖α‖ → ¬IsField α :=
  mt fun h => Fintype.nonempty_field_iff.mp ⟨h.toField⟩
#align fintype.not_is_field_of_card_not_prime_pow Fintype.not_isField_of_card_not_prime_pow

<<<<<<< HEAD
set_option maxHeartbeats 210000 in
set_option synthInstance.maxHeartbeats 50000 in
=======
>>>>>>> 08a8af0b
/-- Any infinite type can be endowed a field structure. -/
theorem Infinite.nonempty_field {α : Type u} [Infinite α] : Nonempty (Field α) := by
  letI K := FractionRing (MvPolynomial α <| ULift.{u} ℚ)
  suffices #α = #K by
    obtain ⟨e⟩ := Cardinal.eq.1 this
    exact ⟨e.field⟩
  rw [← IsLocalization.card (MvPolynomial α <| ULift.{u} ℚ)⁰ K le_rfl]
  apply le_antisymm
  · refine'
      ⟨⟨fun a => MvPolynomial.monomial (Finsupp.single a 1) (1 : ULift.{u} ℚ), fun x y h => _⟩⟩
    simpa [MvPolynomial.monomial_eq_monomial_iff, Finsupp.single_eq_single_iff] using h
  · simp
#align infinite.nonempty_field Infinite.nonempty_field

/-- There is a field structure on type if and only if its cardinality is a prime power. -/
theorem Field.nonempty_iff {α : Type u} : Nonempty (Field α) ↔ IsPrimePow #α := by
  rw [Cardinal.isPrimePow_iff]
  cases' fintypeOrInfinite α with h h
  · simpa only [Cardinal.mk_fintype, Nat.cast_inj, exists_eq_left',
      (Cardinal.nat_lt_aleph0 _).not_le, false_or_iff] using Fintype.nonempty_field_iff
  · simpa only [← Cardinal.infinite_iff, h, true_or_iff, iff_true_iff] using Infinite.nonempty_field
#align field.nonempty_iff Field.nonempty_iff<|MERGE_RESOLUTION|>--- conflicted
+++ resolved
@@ -62,11 +62,6 @@
   mt fun h => Fintype.nonempty_field_iff.mp ⟨h.toField⟩
 #align fintype.not_is_field_of_card_not_prime_pow Fintype.not_isField_of_card_not_prime_pow
 
-<<<<<<< HEAD
-set_option maxHeartbeats 210000 in
-set_option synthInstance.maxHeartbeats 50000 in
-=======
->>>>>>> 08a8af0b
 /-- Any infinite type can be endowed a field structure. -/
 theorem Infinite.nonempty_field {α : Type u} [Infinite α] : Nonempty (Field α) := by
   letI K := FractionRing (MvPolynomial α <| ULift.{u} ℚ)
