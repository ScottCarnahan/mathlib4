/-
Copyright (c) 2022 Joseph Myers. All rights reserved.
Released under Apache 2.0 license as described in the file LICENSE.
Authors: Joseph Myers, Heather Macbeth
-/
import Mathlib.Analysis.SpecialFunctions.Complex.Circle
import Mathlib.Geometry.Euclidean.Angle.Oriented.Basic

#align_import geometry.euclidean.angle.oriented.rotation from "leanprover-community/mathlib"@"f0c8bf9245297a541f468be517f1bde6195105e9"

/-!
# Rotations by oriented angles.

This file defines rotations by oriented angles in real inner product spaces.

## Main definitions

* `Orientation.rotation` is the rotation by an oriented angle with respect to an orientation.

-/


noncomputable section

open FiniteDimensional Complex

open scoped Real RealInnerProductSpace ComplexConjugate

namespace Orientation

attribute [local instance] Complex.finrank_real_complex_fact

variable {V V' : Type*}
variable [NormedAddCommGroup V] [NormedAddCommGroup V']
variable [InnerProductSpace ℝ V] [InnerProductSpace ℝ V']
variable [Fact (finrank ℝ V = 2)] [Fact (finrank ℝ V' = 2)] (o : Orientation ℝ V (Fin 2))

local notation "J" => o.rightAngleRotation

/-- Auxiliary construction to build a rotation by the oriented angle `θ`. -/
def rotationAux (θ : Real.Angle) : V →ₗᵢ[ℝ] V :=
  LinearMap.isometryOfInner
    (Real.Angle.cos θ • LinearMap.id +
      Real.Angle.sin θ • (LinearIsometryEquiv.toLinearEquiv J).toLinearMap)
    (by
      intro x y
<<<<<<< HEAD
      simp only [IsROrC.conj_to_real, id, LinearMap.smul_apply, LinearMap.add_apply,
=======
      simp only [RCLike.conj_to_real, id.def, LinearMap.smul_apply, LinearMap.add_apply,
>>>>>>> 47a76467
        LinearMap.id_coe, LinearEquiv.coe_coe, LinearIsometryEquiv.coe_toLinearEquiv,
        Orientation.areaForm_rightAngleRotation_left, Orientation.inner_rightAngleRotation_left,
        Orientation.inner_rightAngleRotation_right, inner_add_left, inner_smul_left,
        inner_add_right, inner_smul_right]
      linear_combination inner (𝕜 := ℝ) x y * θ.cos_sq_add_sin_sq)
#align orientation.rotation_aux Orientation.rotationAux

@[simp]
theorem rotationAux_apply (θ : Real.Angle) (x : V) :
    o.rotationAux θ x = Real.Angle.cos θ • x + Real.Angle.sin θ • J x :=
  rfl
#align orientation.rotation_aux_apply Orientation.rotationAux_apply

/-- A rotation by the oriented angle `θ`. -/
def rotation (θ : Real.Angle) : V ≃ₗᵢ[ℝ] V :=
  LinearIsometryEquiv.ofLinearIsometry (o.rotationAux θ)
    (Real.Angle.cos θ • LinearMap.id -
      Real.Angle.sin θ • (LinearIsometryEquiv.toLinearEquiv J).toLinearMap)
    (by
      ext x
      convert congr_arg (fun t : ℝ => t • x) θ.cos_sq_add_sin_sq using 1
      · simp only [o.rightAngleRotation_rightAngleRotation, o.rotationAux_apply,
          Function.comp_apply, id, LinearEquiv.coe_coe, LinearIsometry.coe_toLinearMap,
          LinearIsometryEquiv.coe_toLinearEquiv, map_smul, map_sub, LinearMap.coe_comp,
          LinearMap.id_coe, LinearMap.smul_apply, LinearMap.sub_apply, ← mul_smul, add_smul,
          smul_add, smul_neg, smul_sub, mul_comm, sq]
        abel
      · simp)
    (by
      ext x
      convert congr_arg (fun t : ℝ => t • x) θ.cos_sq_add_sin_sq using 1
      · simp only [o.rightAngleRotation_rightAngleRotation, o.rotationAux_apply,
          Function.comp_apply, id, LinearEquiv.coe_coe, LinearIsometry.coe_toLinearMap,
          LinearIsometryEquiv.coe_toLinearEquiv, map_add, map_smul, LinearMap.coe_comp,
          LinearMap.id_coe, LinearMap.smul_apply, LinearMap.sub_apply,
          add_smul, smul_neg, smul_sub, smul_smul]
        ring_nf
        abel
      · simp)
#align orientation.rotation Orientation.rotation

theorem rotation_apply (θ : Real.Angle) (x : V) :
    o.rotation θ x = Real.Angle.cos θ • x + Real.Angle.sin θ • J x :=
  rfl
#align orientation.rotation_apply Orientation.rotation_apply

theorem rotation_symm_apply (θ : Real.Angle) (x : V) :
    (o.rotation θ).symm x = Real.Angle.cos θ • x - Real.Angle.sin θ • J x :=
  rfl
#align orientation.rotation_symm_apply Orientation.rotation_symm_apply

theorem rotation_eq_matrix_toLin (θ : Real.Angle) {x : V} (hx : x ≠ 0) :
    (o.rotation θ).toLinearMap =
      Matrix.toLin (o.basisRightAngleRotation x hx) (o.basisRightAngleRotation x hx)
        !![θ.cos, -θ.sin; θ.sin, θ.cos] := by
  apply (o.basisRightAngleRotation x hx).ext
  intro i
  fin_cases i
  · rw [Matrix.toLin_self]
    simp [rotation_apply, Fin.sum_univ_succ]
  · rw [Matrix.toLin_self]
    simp [rotation_apply, Fin.sum_univ_succ, add_comm]
#align orientation.rotation_eq_matrix_to_lin Orientation.rotation_eq_matrix_toLin

/-- The determinant of `rotation` (as a linear map) is equal to `1`. -/
@[simp]
theorem det_rotation (θ : Real.Angle) : LinearMap.det (o.rotation θ).toLinearMap = 1 := by
  haveI : Nontrivial V :=
    FiniteDimensional.nontrivial_of_finrank_eq_succ (@Fact.out (finrank ℝ V = 2) _)
  obtain ⟨x, hx⟩ : ∃ x, x ≠ (0 : V) := exists_ne (0 : V)
  rw [o.rotation_eq_matrix_toLin θ hx]
  simpa [sq] using θ.cos_sq_add_sin_sq
#align orientation.det_rotation Orientation.det_rotation

/-- The determinant of `rotation` (as a linear equiv) is equal to `1`. -/
@[simp]
theorem linearEquiv_det_rotation (θ : Real.Angle) :
    LinearEquiv.det (o.rotation θ).toLinearEquiv = 1 :=
  Units.ext <| by
    -- Porting note: Lean can't see through `LinearEquiv.coe_det` and needed the rewrite
    -- in mathlib3 this was just `units.ext <| o.det_rotation θ`
    simpa only [LinearEquiv.coe_det, Units.val_one] using o.det_rotation θ
#align orientation.linear_equiv_det_rotation Orientation.linearEquiv_det_rotation

/-- The inverse of `rotation` is rotation by the negation of the angle. -/
@[simp]
theorem rotation_symm (θ : Real.Angle) : (o.rotation θ).symm = o.rotation (-θ) := by
  ext; simp [o.rotation_apply, o.rotation_symm_apply, sub_eq_add_neg]
#align orientation.rotation_symm Orientation.rotation_symm

/-- Rotation by 0 is the identity. -/
@[simp]
theorem rotation_zero : o.rotation 0 = LinearIsometryEquiv.refl ℝ V := by ext; simp [rotation]
#align orientation.rotation_zero Orientation.rotation_zero

/-- Rotation by π is negation. -/
@[simp]
theorem rotation_pi : o.rotation π = LinearIsometryEquiv.neg ℝ := by
  ext x
  simp [rotation]
#align orientation.rotation_pi Orientation.rotation_pi

/-- Rotation by π is negation. -/
theorem rotation_pi_apply (x : V) : o.rotation π x = -x := by simp
#align orientation.rotation_pi_apply Orientation.rotation_pi_apply

/-- Rotation by π / 2 is the "right-angle-rotation" map `J`. -/
theorem rotation_pi_div_two : o.rotation (π / 2 : ℝ) = J := by
  ext x
  simp [rotation]
#align orientation.rotation_pi_div_two Orientation.rotation_pi_div_two

/-- Rotating twice is equivalent to rotating by the sum of the angles. -/
@[simp]
theorem rotation_rotation (θ₁ θ₂ : Real.Angle) (x : V) :
    o.rotation θ₁ (o.rotation θ₂ x) = o.rotation (θ₁ + θ₂) x := by
  simp only [o.rotation_apply, ← mul_smul, Real.Angle.cos_add, Real.Angle.sin_add, add_smul,
    sub_smul, LinearIsometryEquiv.trans_apply, smul_add, LinearIsometryEquiv.map_add,
    LinearIsometryEquiv.map_smul, rightAngleRotation_rightAngleRotation, smul_neg]
  ring_nf
  abel
#align orientation.rotation_rotation Orientation.rotation_rotation

/-- Rotating twice is equivalent to rotating by the sum of the angles. -/
@[simp]
theorem rotation_trans (θ₁ θ₂ : Real.Angle) :
    (o.rotation θ₁).trans (o.rotation θ₂) = o.rotation (θ₂ + θ₁) :=
  LinearIsometryEquiv.ext fun _ => by rw [← rotation_rotation, LinearIsometryEquiv.trans_apply]
#align orientation.rotation_trans Orientation.rotation_trans

/-- Rotating the first of two vectors by `θ` scales their Kahler form by `cos θ - sin θ * I`. -/
@[simp]
theorem kahler_rotation_left (x y : V) (θ : Real.Angle) :
    o.kahler (o.rotation θ x) y = conj (θ.expMapCircle : ℂ) * o.kahler x y := by
  -- Porting note: this needed the `Complex.conj_ofReal` instead of `RCLike.conj_ofReal`;
  -- I believe this is because the respective coercions are no longer defeq, and
  -- `Real.Angle.coe_expMapCircle` uses the `Complex` version.
  simp only [o.rotation_apply, map_add, map_mul, LinearMap.map_smulₛₗ, RingHom.id_apply,
    LinearMap.add_apply, LinearMap.smul_apply, real_smul, kahler_rightAngleRotation_left,
    Real.Angle.coe_expMapCircle, Complex.conj_ofReal, conj_I]
  ring
#align orientation.kahler_rotation_left Orientation.kahler_rotation_left

/-- Negating a rotation is equivalent to rotation by π plus the angle. -/
theorem neg_rotation (θ : Real.Angle) (x : V) : -o.rotation θ x = o.rotation (π + θ) x := by
  rw [← o.rotation_pi_apply, rotation_rotation]
#align orientation.neg_rotation Orientation.neg_rotation

/-- Negating a rotation by -π / 2 is equivalent to rotation by π / 2. -/
@[simp]
theorem neg_rotation_neg_pi_div_two (x : V) :
    -o.rotation (-π / 2 : ℝ) x = o.rotation (π / 2 : ℝ) x := by
  rw [neg_rotation, ← Real.Angle.coe_add, neg_div, ← sub_eq_add_neg, sub_half]
#align orientation.neg_rotation_neg_pi_div_two Orientation.neg_rotation_neg_pi_div_two

/-- Negating a rotation by π / 2 is equivalent to rotation by -π / 2. -/
theorem neg_rotation_pi_div_two (x : V) : -o.rotation (π / 2 : ℝ) x = o.rotation (-π / 2 : ℝ) x :=
  (neg_eq_iff_eq_neg.mp <| o.neg_rotation_neg_pi_div_two _).symm
#align orientation.neg_rotation_pi_div_two Orientation.neg_rotation_pi_div_two

/-- Rotating the first of two vectors by `θ` scales their Kahler form by `cos (-θ) + sin (-θ) * I`.
-/
theorem kahler_rotation_left' (x y : V) (θ : Real.Angle) :
    o.kahler (o.rotation θ x) y = (-θ).expMapCircle * o.kahler x y := by
  simp only [Real.Angle.expMapCircle_neg, coe_inv_circle_eq_conj, kahler_rotation_left]
#align orientation.kahler_rotation_left' Orientation.kahler_rotation_left'

/-- Rotating the second of two vectors by `θ` scales their Kahler form by `cos θ + sin θ * I`. -/
@[simp]
theorem kahler_rotation_right (x y : V) (θ : Real.Angle) :
    o.kahler x (o.rotation θ y) = θ.expMapCircle * o.kahler x y := by
  simp only [o.rotation_apply, map_add, LinearMap.map_smulₛₗ, RingHom.id_apply, real_smul,
    kahler_rightAngleRotation_right, Real.Angle.coe_expMapCircle]
  ring
#align orientation.kahler_rotation_right Orientation.kahler_rotation_right

/-- Rotating the first vector by `θ` subtracts `θ` from the angle between two vectors. -/
@[simp]
theorem oangle_rotation_left {x y : V} (hx : x ≠ 0) (hy : y ≠ 0) (θ : Real.Angle) :
    o.oangle (o.rotation θ x) y = o.oangle x y - θ := by
  simp only [oangle, o.kahler_rotation_left']
  rw [Complex.arg_mul_coe_angle, Real.Angle.arg_expMapCircle]
  · abel
  · exact ne_zero_of_mem_circle _
  · exact o.kahler_ne_zero hx hy
#align orientation.oangle_rotation_left Orientation.oangle_rotation_left

/-- Rotating the second vector by `θ` adds `θ` to the angle between two vectors. -/
@[simp]
theorem oangle_rotation_right {x y : V} (hx : x ≠ 0) (hy : y ≠ 0) (θ : Real.Angle) :
    o.oangle x (o.rotation θ y) = o.oangle x y + θ := by
  simp only [oangle, o.kahler_rotation_right]
  rw [Complex.arg_mul_coe_angle, Real.Angle.arg_expMapCircle]
  · abel
  · exact ne_zero_of_mem_circle _
  · exact o.kahler_ne_zero hx hy
#align orientation.oangle_rotation_right Orientation.oangle_rotation_right

/-- The rotation of a vector by `θ` has an angle of `-θ` from that vector. -/
@[simp]
theorem oangle_rotation_self_left {x : V} (hx : x ≠ 0) (θ : Real.Angle) :
    o.oangle (o.rotation θ x) x = -θ := by simp [hx]
#align orientation.oangle_rotation_self_left Orientation.oangle_rotation_self_left

/-- A vector has an angle of `θ` from the rotation of that vector by `θ`. -/
@[simp]
theorem oangle_rotation_self_right {x : V} (hx : x ≠ 0) (θ : Real.Angle) :
    o.oangle x (o.rotation θ x) = θ := by simp [hx]
#align orientation.oangle_rotation_self_right Orientation.oangle_rotation_self_right

/-- Rotating the first vector by the angle between the two vectors results in an angle of 0. -/
@[simp]
theorem oangle_rotation_oangle_left (x y : V) : o.oangle (o.rotation (o.oangle x y) x) y = 0 := by
  by_cases hx : x = 0
  · simp [hx]
  · by_cases hy : y = 0
    · simp [hy]
    · simp [hx, hy]
#align orientation.oangle_rotation_oangle_left Orientation.oangle_rotation_oangle_left

/-- Rotating the first vector by the angle between the two vectors and swapping the vectors
results in an angle of 0. -/
@[simp]
theorem oangle_rotation_oangle_right (x y : V) : o.oangle y (o.rotation (o.oangle x y) x) = 0 := by
  rw [oangle_rev]
  simp
#align orientation.oangle_rotation_oangle_right Orientation.oangle_rotation_oangle_right

/-- Rotating both vectors by the same angle does not change the angle between those vectors. -/
@[simp]
theorem oangle_rotation (x y : V) (θ : Real.Angle) :
    o.oangle (o.rotation θ x) (o.rotation θ y) = o.oangle x y := by
  by_cases hx : x = 0 <;> by_cases hy : y = 0 <;> simp [hx, hy]
#align orientation.oangle_rotation Orientation.oangle_rotation

/-- A rotation of a nonzero vector equals that vector if and only if the angle is zero. -/
@[simp]
theorem rotation_eq_self_iff_angle_eq_zero {x : V} (hx : x ≠ 0) (θ : Real.Angle) :
    o.rotation θ x = x ↔ θ = 0 := by
  constructor
  · intro h
    rw [eq_comm]
    simpa [hx, h] using o.oangle_rotation_right hx hx θ
  · intro h
    simp [h]
#align orientation.rotation_eq_self_iff_angle_eq_zero Orientation.rotation_eq_self_iff_angle_eq_zero

/-- A nonzero vector equals a rotation of that vector if and only if the angle is zero. -/
@[simp]
theorem eq_rotation_self_iff_angle_eq_zero {x : V} (hx : x ≠ 0) (θ : Real.Angle) :
    x = o.rotation θ x ↔ θ = 0 := by rw [← o.rotation_eq_self_iff_angle_eq_zero hx, eq_comm]
#align orientation.eq_rotation_self_iff_angle_eq_zero Orientation.eq_rotation_self_iff_angle_eq_zero

/-- A rotation of a vector equals that vector if and only if the vector or the angle is zero. -/
theorem rotation_eq_self_iff (x : V) (θ : Real.Angle) : o.rotation θ x = x ↔ x = 0 ∨ θ = 0 := by
  by_cases h : x = 0 <;> simp [h]
#align orientation.rotation_eq_self_iff Orientation.rotation_eq_self_iff

/-- A vector equals a rotation of that vector if and only if the vector or the angle is zero. -/
theorem eq_rotation_self_iff (x : V) (θ : Real.Angle) : x = o.rotation θ x ↔ x = 0 ∨ θ = 0 := by
  rw [← rotation_eq_self_iff, eq_comm]
#align orientation.eq_rotation_self_iff Orientation.eq_rotation_self_iff

/-- Rotating a vector by the angle to another vector gives the second vector if and only if the
norms are equal. -/
@[simp]
theorem rotation_oangle_eq_iff_norm_eq (x y : V) : o.rotation (o.oangle x y) x = y ↔ ‖x‖ = ‖y‖ := by
  constructor
  · intro h
    rw [← h, LinearIsometryEquiv.norm_map]
  · intro h
    rw [o.eq_iff_oangle_eq_zero_of_norm_eq] <;> simp [h]
#align orientation.rotation_oangle_eq_iff_norm_eq Orientation.rotation_oangle_eq_iff_norm_eq

/-- The angle between two nonzero vectors is `θ` if and only if the second vector is the first
rotated by `θ` and scaled by the ratio of the norms. -/
theorem oangle_eq_iff_eq_norm_div_norm_smul_rotation_of_ne_zero {x y : V} (hx : x ≠ 0) (hy : y ≠ 0)
    (θ : Real.Angle) : o.oangle x y = θ ↔ y = (‖y‖ / ‖x‖) • o.rotation θ x := by
  have hp := div_pos (norm_pos_iff.2 hy) (norm_pos_iff.2 hx)
  constructor
  · rintro rfl
    rw [← LinearIsometryEquiv.map_smul, ← o.oangle_smul_left_of_pos x y hp, eq_comm,
      rotation_oangle_eq_iff_norm_eq, norm_smul, Real.norm_of_nonneg hp.le,
      div_mul_cancel₀ _ (norm_ne_zero_iff.2 hx)]
  · intro hye
    rw [hye, o.oangle_smul_right_of_pos _ _ hp, o.oangle_rotation_self_right hx]
#align orientation.oangle_eq_iff_eq_norm_div_norm_smul_rotation_of_ne_zero Orientation.oangle_eq_iff_eq_norm_div_norm_smul_rotation_of_ne_zero

/-- The angle between two nonzero vectors is `θ` if and only if the second vector is the first
rotated by `θ` and scaled by a positive real. -/
theorem oangle_eq_iff_eq_pos_smul_rotation_of_ne_zero {x y : V} (hx : x ≠ 0) (hy : y ≠ 0)
    (θ : Real.Angle) : o.oangle x y = θ ↔ ∃ r : ℝ, 0 < r ∧ y = r • o.rotation θ x := by
  constructor
  · intro h
    rw [o.oangle_eq_iff_eq_norm_div_norm_smul_rotation_of_ne_zero hx hy] at h
    exact ⟨‖y‖ / ‖x‖, div_pos (norm_pos_iff.2 hy) (norm_pos_iff.2 hx), h⟩
  · rintro ⟨r, hr, rfl⟩
    rw [o.oangle_smul_right_of_pos _ _ hr, o.oangle_rotation_self_right hx]
#align orientation.oangle_eq_iff_eq_pos_smul_rotation_of_ne_zero Orientation.oangle_eq_iff_eq_pos_smul_rotation_of_ne_zero

/-- The angle between two vectors is `θ` if and only if they are nonzero and the second vector
is the first rotated by `θ` and scaled by the ratio of the norms, or `θ` and at least one of the
vectors are zero. -/
theorem oangle_eq_iff_eq_norm_div_norm_smul_rotation_or_eq_zero {x y : V} (θ : Real.Angle) :
    o.oangle x y = θ ↔
      x ≠ 0 ∧ y ≠ 0 ∧ y = (‖y‖ / ‖x‖) • o.rotation θ x ∨ θ = 0 ∧ (x = 0 ∨ y = 0) := by
  by_cases hx : x = 0
  · simp [hx, eq_comm]
  · by_cases hy : y = 0
    · simp [hy, eq_comm]
    · rw [o.oangle_eq_iff_eq_norm_div_norm_smul_rotation_of_ne_zero hx hy]
      simp [hx, hy]
#align orientation.oangle_eq_iff_eq_norm_div_norm_smul_rotation_or_eq_zero Orientation.oangle_eq_iff_eq_norm_div_norm_smul_rotation_or_eq_zero

/-- The angle between two vectors is `θ` if and only if they are nonzero and the second vector
is the first rotated by `θ` and scaled by a positive real, or `θ` and at least one of the
vectors are zero. -/
theorem oangle_eq_iff_eq_pos_smul_rotation_or_eq_zero {x y : V} (θ : Real.Angle) :
    o.oangle x y = θ ↔
      (x ≠ 0 ∧ y ≠ 0 ∧ ∃ r : ℝ, 0 < r ∧ y = r • o.rotation θ x) ∨ θ = 0 ∧ (x = 0 ∨ y = 0) := by
  by_cases hx : x = 0
  · simp [hx, eq_comm]
  · by_cases hy : y = 0
    · simp [hy, eq_comm]
    · rw [o.oangle_eq_iff_eq_pos_smul_rotation_of_ne_zero hx hy]
      simp [hx, hy]
#align orientation.oangle_eq_iff_eq_pos_smul_rotation_or_eq_zero Orientation.oangle_eq_iff_eq_pos_smul_rotation_or_eq_zero

/-- Any linear isometric equivalence in `V` with positive determinant is `rotation`. -/
theorem exists_linearIsometryEquiv_eq_of_det_pos {f : V ≃ₗᵢ[ℝ] V}
    (hd : 0 < LinearMap.det (f.toLinearEquiv : V →ₗ[ℝ] V)) :
    ∃ θ : Real.Angle, f = o.rotation θ := by
  haveI : Nontrivial V :=
    FiniteDimensional.nontrivial_of_finrank_eq_succ (@Fact.out (finrank ℝ V = 2) _)
  obtain ⟨x, hx⟩ : ∃ x, x ≠ (0 : V) := exists_ne (0 : V)
  use o.oangle x (f x)
  apply LinearIsometryEquiv.toLinearEquiv_injective
  apply LinearEquiv.toLinearMap_injective
  apply (o.basisRightAngleRotation x hx).ext
  intro i
  symm
  fin_cases i
  · simp
  have : o.oangle (J x) (f (J x)) = o.oangle x (f x) := by
    simp only [oangle, o.linearIsometryEquiv_comp_rightAngleRotation f hd,
      o.kahler_comp_rightAngleRotation]
  simp [← this]
#align orientation.exists_linear_isometry_equiv_eq_of_det_pos Orientation.exists_linearIsometryEquiv_eq_of_det_pos

theorem rotation_map (θ : Real.Angle) (f : V ≃ₗᵢ[ℝ] V') (x : V') :
    (Orientation.map (Fin 2) f.toLinearEquiv o).rotation θ x = f (o.rotation θ (f.symm x)) := by
  simp [rotation_apply, o.rightAngleRotation_map]
#align orientation.rotation_map Orientation.rotation_map

@[simp]
protected theorem _root_.Complex.rotation (θ : Real.Angle) (z : ℂ) :
    Complex.orientation.rotation θ z = θ.expMapCircle * z := by
  simp only [rotation_apply, Complex.rightAngleRotation, Real.Angle.coe_expMapCircle, real_smul]
  ring
#align complex.rotation Complex.rotation

/-- Rotation in an oriented real inner product space of dimension 2 can be evaluated in terms of a
complex-number representation of the space. -/
theorem rotation_map_complex (θ : Real.Angle) (f : V ≃ₗᵢ[ℝ] ℂ)
    (hf : Orientation.map (Fin 2) f.toLinearEquiv o = Complex.orientation) (x : V) :
    f (o.rotation θ x) = θ.expMapCircle * f x := by
  rw [← Complex.rotation, ← hf, o.rotation_map, LinearIsometryEquiv.symm_apply_apply]
#align orientation.rotation_map_complex Orientation.rotation_map_complex

/-- Negating the orientation negates the angle in `rotation`. -/
theorem rotation_neg_orientation_eq_neg (θ : Real.Angle) : (-o).rotation θ = o.rotation (-θ) :=
  LinearIsometryEquiv.ext <| by simp [rotation_apply]
#align orientation.rotation_neg_orientation_eq_neg Orientation.rotation_neg_orientation_eq_neg

/-- The inner product between a `π / 2` rotation of a vector and that vector is zero. -/
@[simp]
theorem inner_rotation_pi_div_two_left (x : V) : ⟪o.rotation (π / 2 : ℝ) x, x⟫ = 0 := by
  rw [rotation_pi_div_two, inner_rightAngleRotation_self]
#align orientation.inner_rotation_pi_div_two_left Orientation.inner_rotation_pi_div_two_left

/-- The inner product between a vector and a `π / 2` rotation of that vector is zero. -/
@[simp]
theorem inner_rotation_pi_div_two_right (x : V) : ⟪x, o.rotation (π / 2 : ℝ) x⟫ = 0 := by
  rw [real_inner_comm, inner_rotation_pi_div_two_left]
#align orientation.inner_rotation_pi_div_two_right Orientation.inner_rotation_pi_div_two_right

/-- The inner product between a multiple of a `π / 2` rotation of a vector and that vector is
zero. -/
@[simp]
theorem inner_smul_rotation_pi_div_two_left (x : V) (r : ℝ) :
    ⟪r • o.rotation (π / 2 : ℝ) x, x⟫ = 0 := by
  rw [inner_smul_left, inner_rotation_pi_div_two_left, mul_zero]
#align orientation.inner_smul_rotation_pi_div_two_left Orientation.inner_smul_rotation_pi_div_two_left

/-- The inner product between a vector and a multiple of a `π / 2` rotation of that vector is
zero. -/
@[simp]
theorem inner_smul_rotation_pi_div_two_right (x : V) (r : ℝ) :
    ⟪x, r • o.rotation (π / 2 : ℝ) x⟫ = 0 := by
  rw [real_inner_comm, inner_smul_rotation_pi_div_two_left]
#align orientation.inner_smul_rotation_pi_div_two_right Orientation.inner_smul_rotation_pi_div_two_right

/-- The inner product between a `π / 2` rotation of a vector and a multiple of that vector is
zero. -/
@[simp]
theorem inner_rotation_pi_div_two_left_smul (x : V) (r : ℝ) :
    ⟪o.rotation (π / 2 : ℝ) x, r • x⟫ = 0 := by
  rw [inner_smul_right, inner_rotation_pi_div_two_left, mul_zero]
#align orientation.inner_rotation_pi_div_two_left_smul Orientation.inner_rotation_pi_div_two_left_smul

/-- The inner product between a multiple of a vector and a `π / 2` rotation of that vector is
zero. -/
@[simp]
theorem inner_rotation_pi_div_two_right_smul (x : V) (r : ℝ) :
    ⟪r • x, o.rotation (π / 2 : ℝ) x⟫ = 0 := by
  rw [real_inner_comm, inner_rotation_pi_div_two_left_smul]
#align orientation.inner_rotation_pi_div_two_right_smul Orientation.inner_rotation_pi_div_two_right_smul

/-- The inner product between a multiple of a `π / 2` rotation of a vector and a multiple of
that vector is zero. -/
@[simp]
theorem inner_smul_rotation_pi_div_two_smul_left (x : V) (r₁ r₂ : ℝ) :
    ⟪r₁ • o.rotation (π / 2 : ℝ) x, r₂ • x⟫ = 0 := by
  rw [inner_smul_right, inner_smul_rotation_pi_div_two_left, mul_zero]
#align orientation.inner_smul_rotation_pi_div_two_smul_left Orientation.inner_smul_rotation_pi_div_two_smul_left

/-- The inner product between a multiple of a vector and a multiple of a `π / 2` rotation of
that vector is zero. -/
@[simp]
theorem inner_smul_rotation_pi_div_two_smul_right (x : V) (r₁ r₂ : ℝ) :
    ⟪r₂ • x, r₁ • o.rotation (π / 2 : ℝ) x⟫ = 0 := by
  rw [real_inner_comm, inner_smul_rotation_pi_div_two_smul_left]
#align orientation.inner_smul_rotation_pi_div_two_smul_right Orientation.inner_smul_rotation_pi_div_two_smul_right

/-- The inner product between two vectors is zero if and only if the first vector is zero or
the second is a multiple of a `π / 2` rotation of that vector. -/
theorem inner_eq_zero_iff_eq_zero_or_eq_smul_rotation_pi_div_two {x y : V} :
    ⟪x, y⟫ = 0 ↔ x = 0 ∨ ∃ r : ℝ, r • o.rotation (π / 2 : ℝ) x = y := by
  rw [← o.eq_zero_or_oangle_eq_iff_inner_eq_zero]
  refine' ⟨fun h => _, fun h => _⟩
  · rcases h with (rfl | rfl | h | h)
    · exact Or.inl rfl
    · exact Or.inr ⟨0, zero_smul _ _⟩
    · obtain ⟨r, _, rfl⟩ :=
        (o.oangle_eq_iff_eq_pos_smul_rotation_of_ne_zero (o.left_ne_zero_of_oangle_eq_pi_div_two h)
          (o.right_ne_zero_of_oangle_eq_pi_div_two h) _).1 h
      exact Or.inr ⟨r, rfl⟩
    · obtain ⟨r, _, rfl⟩ :=
        (o.oangle_eq_iff_eq_pos_smul_rotation_of_ne_zero
          (o.left_ne_zero_of_oangle_eq_neg_pi_div_two h)
          (o.right_ne_zero_of_oangle_eq_neg_pi_div_two h) _).1 h
      refine' Or.inr ⟨-r, _⟩
      rw [neg_smul, ← smul_neg, o.neg_rotation_pi_div_two]
  · rcases h with (rfl | ⟨r, rfl⟩)
    · exact Or.inl rfl
    · by_cases hx : x = 0; · exact Or.inl hx
      rcases lt_trichotomy r 0 with (hr | rfl | hr)
      · refine' Or.inr (Or.inr (Or.inr _))
        rw [o.oangle_smul_right_of_neg _ _ hr, o.neg_rotation_pi_div_two,
          o.oangle_rotation_self_right hx]
      · exact Or.inr (Or.inl (zero_smul _ _))
      · refine' Or.inr (Or.inr (Or.inl _))
        rw [o.oangle_smul_right_of_pos _ _ hr, o.oangle_rotation_self_right hx]
#align orientation.inner_eq_zero_iff_eq_zero_or_eq_smul_rotation_pi_div_two Orientation.inner_eq_zero_iff_eq_zero_or_eq_smul_rotation_pi_div_two

end Orientation<|MERGE_RESOLUTION|>--- conflicted
+++ resolved
@@ -44,11 +44,7 @@
       Real.Angle.sin θ • (LinearIsometryEquiv.toLinearEquiv J).toLinearMap)
     (by
       intro x y
-<<<<<<< HEAD
       simp only [IsROrC.conj_to_real, id, LinearMap.smul_apply, LinearMap.add_apply,
-=======
-      simp only [RCLike.conj_to_real, id.def, LinearMap.smul_apply, LinearMap.add_apply,
->>>>>>> 47a76467
         LinearMap.id_coe, LinearEquiv.coe_coe, LinearIsometryEquiv.coe_toLinearEquiv,
         Orientation.areaForm_rightAngleRotation_left, Orientation.inner_rightAngleRotation_left,
         Orientation.inner_rightAngleRotation_right, inner_add_left, inner_smul_left,
