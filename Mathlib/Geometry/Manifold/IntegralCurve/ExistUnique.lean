/-
Copyright (c) 2023 Winston Yin. All rights reserved.
Released under Apache 2.0 license as described in the file LICENSE.
Authors: Winston Yin
-/
import Mathlib.Analysis.ODE.Gronwall
import Mathlib.Analysis.ODE.PicardLindelof
import Mathlib.Geometry.Manifold.IntegralCurve.Transform
import Mathlib.Geometry.Manifold.InteriorBoundary

/-!
# Existence and uniqueness of integral curves

## Main results

* `exists_isIntegralCurveAt_of_contMDiffAt_boundaryless`: Existence of local integral curves for a
$C^1$ vector field. This follows from the existence theorem for solutions to ODEs
(`exists_forall_hasDerivAt_Ioo_eq_of_contDiffAt`).
* `isIntegralCurveOn_Ioo_eqOn_of_contMDiff_boundaryless`: Uniqueness of local integral curves for a
$C^1$ vector field. This follows from the uniqueness theorem for solutions to ODEs
(`ODE_solution_unique_of_mem_set_Ioo`). This requires the manifold to be Hausdorff (`T2Space`).

## Implementation notes

For the existence and uniqueness theorems, we assume that the image of the integral curve lies in
the interior of the manifold. The case where the integral curve may lie on the boundary of the
manifold requires special treatment, and we leave it as a TODO.

We state simpler versions of the theorem for boundaryless manifolds as corollaries.

## TODO

* The case where the integral curve may venture to the boundary of the manifold. See Theorem 9.34,
Lee. May require submanifolds.

## Reference

* [Lee, J. M. (2012). _Introduction to Smooth Manifolds_. Springer New York.][lee2012]

## Tags

integral curve, vector field, local existence, uniqueness
-/

open scoped Topology

open Function Set

variable
  {E : Type*} [NormedAddCommGroup E] [NormedSpace ℝ E]
  {H : Type*} [TopologicalSpace H] {I : ModelWithCorners ℝ E H}
<<<<<<< HEAD
  {M : Type*} [TopologicalSpace M] [ChartedSpace H M] [SmoothManifoldWithCorners I M]
  {γ γ' : ℝ → M} {v : (x : M) → TangentSpace I x} (t₀ : ℝ) {x₀ : M}
=======
  {M : Type*} [TopologicalSpace M] [ChartedSpace H M] [IsManifold I 1 M]
  {γ γ' : ℝ → M} {v : (x : M) → TangentSpace I x} {s s' : Set ℝ} (t₀ : ℝ) {x₀ : M}
>>>>>>> 0d378462

/-- Existence of local integral curves for a $C^1$ vector field at interior points of a `C^1`
manifold. -/
theorem exists_isIntegralCurveAt_of_contMDiffAt [CompleteSpace E]
    (hv : ContMDiffAt I I.tangent 1 (fun x ↦ (⟨x, v x⟩ : TangentBundle I M)) x₀)
    (hx : I.IsInteriorPoint x₀) :
    ∃ γ : ℝ → M, γ t₀ = x₀ ∧ IsIntegralCurveAt γ v t₀ := by
  -- express the differentiability of the vector field `v` in the local chart
  rw [contMDiffAt_iff] at hv
  obtain ⟨_, hv⟩ := hv
  -- use Picard-Lindelöf theorem to extract a solution to the ODE in the local chart
  obtain ⟨f, hf1, hf2⟩ := exists_forall_hasDerivAt_Ioo_eq_of_contDiffAt t₀
    (hv.contDiffAt (range_mem_nhds_isInteriorPoint hx)).snd
  simp_rw [← Real.ball_eq_Ioo, ← Metric.eventually_nhds_iff_ball] at hf2
  -- use continuity of `f` so that `f t` remains inside `interior (extChartAt I x₀).target`
  have ⟨a, ha, hf2'⟩ := Metric.eventually_nhds_iff_ball.mp hf2
  have hcont := (hf2' t₀ (Metric.mem_ball_self ha)).continuousAt
  rw [continuousAt_def, hf1] at hcont
  have hnhds : f ⁻¹' (interior (extChartAt I x₀).target) ∈ 𝓝 t₀ :=
    hcont _ (isOpen_interior.mem_nhds ((I.isInteriorPoint_iff).mp hx))
  rw [← eventually_mem_nhds_iff] at hnhds
  -- obtain a neighbourhood `s` so that the above conditions both hold in `s`
  obtain ⟨s, hs, haux⟩ := (hf2.and hnhds).exists_mem
  -- prove that `γ := (extChartAt I x₀).symm ∘ f` is a desired integral curve
  refine ⟨(extChartAt I x₀).symm ∘ f,
    Eq.symm (by rw [Function.comp_apply, hf1, PartialEquiv.left_inv _ (mem_extChartAt_source ..)]),
    isIntegralCurveAt_iff.mpr ⟨s, hs, ?_⟩⟩
  intros t ht
  -- collect useful terms in convenient forms
  let xₜ : M := (extChartAt I x₀).symm (f t) -- `xₜ := γ t`
  have h : HasDerivAt f (x := t) <| fderivWithin ℝ (extChartAt I x₀ ∘ (extChartAt I xₜ).symm)
    (range I) (extChartAt I xₜ xₜ) (v xₜ) := (haux t ht).1
  rw [← tangentCoordChange_def] at h
  have hf3 := mem_preimage.mp <| mem_of_mem_nhds (haux t ht).2
  have hf3' := mem_of_mem_of_subset hf3 interior_subset
  have hft1 := mem_preimage.mp <|
    mem_of_mem_of_subset hf3' (extChartAt I x₀).target_subset_preimage_source
  have hft2 := mem_extChartAt_source (I := I) xₜ
  -- express the derivative of the integral curve in the local chart
  refine ⟨(continuousAt_extChartAt_symm'' hf3').comp h.continuousAt,
    HasDerivWithinAt.hasFDerivWithinAt ?_⟩
  simp only [mfld_simps, hasDerivWithinAt_univ]
  show HasDerivAt ((extChartAt I xₜ ∘ (extChartAt I x₀).symm) ∘ f) (v xₜ) t
  -- express `v (γ t)` as `D⁻¹ D (v (γ t))`, where `D` is a change of coordinates, so we can use
  -- `HasFDerivAt.comp_hasDerivAt` on `h`
  rw [← tangentCoordChange_self (I := I) (x := xₜ) (z := xₜ) (v := v xₜ) hft2,
    ← tangentCoordChange_comp (x := x₀) ⟨⟨hft2, hft1⟩, hft2⟩]
  apply HasFDerivAt.comp_hasDerivAt _ _ h
  apply HasFDerivWithinAt.hasFDerivAt (s := range I) _ <|
    mem_nhds_iff.mpr ⟨interior (extChartAt I x₀).target,
      subset_trans interior_subset (extChartAt_target_subset_range ..),
      isOpen_interior, hf3⟩
  rw [← (extChartAt I x₀).right_inv hf3']
  exact hasFDerivWithinAt_tangentCoordChange ⟨hft1, hft2⟩

/-- Existence of local integral curves for a $C^1$ vector field on a `C^1` manifold without
boundary. -/
lemma exists_isIntegralCurveAt_of_contMDiffAt_boundaryless
    [CompleteSpace E] [BoundarylessManifold I M]
    (hv : ContMDiffAt I I.tangent 1 (fun x ↦ (⟨x, v x⟩ : TangentBundle I M)) x₀) :
    ∃ γ : ℝ → M, γ t₀ = x₀ ∧ IsIntegralCurveAt γ v t₀ :=
  exists_isIntegralCurveAt_of_contMDiffAt t₀ hv BoundarylessManifold.isInteriorPoint

variable {t₀}

/-- Local integral curves are unique.

If a $C^1$ vector field `v` admits two local integral curves `γ γ' : ℝ → M` at `t₀` with
`γ t₀ = γ' t₀`, then `γ` and `γ'` agree on some open interval containing `t₀`. -/
theorem isIntegralCurveAt_eventuallyEq_of_contMDiffAt (hγt₀ : I.IsInteriorPoint (γ t₀))
    (hv : ContMDiffAt I I.tangent 1 (fun x ↦ (⟨x, v x⟩ : TangentBundle I M)) (γ t₀))
    (hγ : IsIntegralCurveAt γ v t₀) (hγ' : IsIntegralCurveAt γ' v t₀) (h : γ t₀ = γ' t₀) :
    γ =ᶠ[𝓝 t₀] γ' := by
  -- first define `v'` as the vector field expressed in the local chart around `γ t₀`
  -- this is basically what the function looks like when `hv` is unfolded
  set v' : E → E := fun x ↦
    tangentCoordChange I ((extChartAt I (γ t₀)).symm x) (γ t₀) ((extChartAt I (γ t₀)).symm x)
      (v ((extChartAt I (γ t₀)).symm x)) with hv'
  -- extract a set `s` on which `v'` is Lipschitz
  rw [contMDiffAt_iff] at hv
  obtain ⟨_, hv⟩ := hv
  obtain ⟨K, s, hs, hlip⟩ : ∃ K, ∃ s ∈ 𝓝 _, LipschitzOnWith K v' s :=
    (hv.contDiffAt (range_mem_nhds_isInteriorPoint hγt₀)).snd.exists_lipschitzOnWith
  have hlip (t : ℝ) : LipschitzOnWith K ((fun _ ↦ v') t) ((fun _ ↦ s) t) := hlip
  -- internal lemmas to reduce code duplication
  have hsrc {g} (hg : IsIntegralCurveAt g v t₀) :
    ∀ᶠ t in 𝓝 t₀, g ⁻¹' (extChartAt I (g t₀)).source ∈ 𝓝 t := eventually_mem_nhds_iff.mpr <|
      continuousAt_def.mp hg.continuousAt _ <| extChartAt_source_mem_nhds (g t₀)
  have hmem {g : ℝ → M} {t} (ht : g ⁻¹' (extChartAt I (g t₀)).source ∈ 𝓝 t) :
    g t ∈ (extChartAt I (g t₀)).source := mem_preimage.mp <| mem_of_mem_nhds ht
  have hdrv {g} (hg : IsIntegralCurveAt g v t₀) (h' : γ t₀ = g t₀) : ∀ᶠ t in 𝓝 t₀,
      HasDerivAt ((extChartAt I (g t₀)) ∘ g) ((fun _ ↦ v') t (((extChartAt I (g t₀)) ∘ g) t)) t ∧
      ((extChartAt I (g t₀)) ∘ g) t ∈ (fun _ ↦ s) t := by
    apply Filter.Eventually.and
    · apply (hsrc hg |>.and hg.eventually_hasDerivAt).mono
      rintro t ⟨ht1, ht2⟩
      rw [hv', h']
      apply ht2.congr_deriv
      congr <;>
      rw [Function.comp_apply, PartialEquiv.left_inv _ (hmem ht1)]
    · apply ((continuousAt_extChartAt (g t₀)).comp hg.continuousAt).preimage_mem_nhds
      rw [Function.comp_apply, ← h']
      exact hs
  have heq {g} (hg : IsIntegralCurveAt g v t₀) :
    g =ᶠ[𝓝 t₀] (extChartAt I (g t₀)).symm ∘ ↑(extChartAt I (g t₀)) ∘ g := by
    apply (hsrc hg).mono
    intros t ht
    rw [Function.comp_apply, Function.comp_apply, PartialEquiv.left_inv _ (hmem ht)]
  -- main proof
  suffices (extChartAt I (γ t₀)) ∘ γ =ᶠ[𝓝 t₀] (extChartAt I (γ' t₀)) ∘ γ' from
    (heq hγ).trans <| (this.fun_comp (extChartAt I (γ t₀)).symm).trans (h ▸ (heq hγ').symm)
  exact ODE_solution_unique_of_eventually (.of_forall hlip)
    (hdrv hγ rfl) (hdrv hγ' h) (by rw [Function.comp_apply, Function.comp_apply, h])

theorem isIntegralCurveAt_eventuallyEq_of_contMDiffAt_boundaryless [BoundarylessManifold I M]
    (hv : ContMDiffAt I I.tangent 1 (fun x ↦ (⟨x, v x⟩ : TangentBundle I M)) (γ t₀))
    (hγ : IsIntegralCurveAt γ v t₀) (hγ' : IsIntegralCurveAt γ' v t₀) (h : γ t₀ = γ' t₀) :
    γ =ᶠ[𝓝 t₀] γ' :=
  isIntegralCurveAt_eventuallyEq_of_contMDiffAt BoundarylessManifold.isInteriorPoint hv hγ hγ' h

variable [T2Space M] {a b : ℝ}

/-- Integral curves are unique on open intervals.

If a $C^1$ vector field `v` admits two integral curves `γ γ' : ℝ → M` on some open interval
`Ioo a b`, and `γ t₀ = γ' t₀` for some `t ∈ Ioo a b`, then `γ` and `γ'` agree on `Ioo a b`. -/
theorem isIntegralCurveOn_Ioo_eqOn_of_contMDiff (ht₀ : t₀ ∈ Ioo a b)
    (hγt : ∀ t ∈ Ioo a b, I.IsInteriorPoint (γ t))
    (hv : ContMDiff I I.tangent 1 (fun x ↦ (⟨x, v x⟩ : TangentBundle I M)))
    (hγ : IsIntegralCurveOn γ v (Ioo a b)) (hγ' : IsIntegralCurveOn γ' v (Ioo a b))
    (h : γ t₀ = γ' t₀) : EqOn γ γ' (Ioo a b) := by
  set s := {t | γ t = γ' t} ∩ Ioo a b with hs
  -- since `Ioo a b` is connected, we get `s = Ioo a b` by showing that `s` is clopen in `Ioo a b`
  -- in the subtype topology (`s` is also non-empty by assumption)
  -- here we use a slightly weaker alternative theorem
  suffices hsub : Ioo a b ⊆ s from fun t ht ↦ mem_setOf.mp ((subset_def ▸ hsub) t ht).1
  apply isPreconnected_Ioo.subset_of_closure_inter_subset (s := Ioo a b) (u := s) _
    ⟨t₀, ⟨ht₀, ⟨h, ht₀⟩⟩⟩
  · -- is this really the most convenient way to pass to subtype topology?
    -- TODO: shorten this when better API around subtype topology exists
    rw [hs, inter_comm, ← Subtype.image_preimage_val, inter_comm, ← Subtype.image_preimage_val,
      image_subset_image_iff Subtype.val_injective, preimage_setOf_eq]
    intros t ht
    rw [mem_preimage, ← closure_subtype] at ht
    revert ht t
    apply IsClosed.closure_subset (isClosed_eq _ _)
    · rw [continuous_iff_continuousAt]
      rintro ⟨_, ht⟩
      apply ContinuousAt.comp _ continuousAt_subtype_val
      rw [Subtype.coe_mk]
      exact hγ.continuousAt ht
    · rw [continuous_iff_continuousAt]
      rintro ⟨_, ht⟩
      apply ContinuousAt.comp _ continuousAt_subtype_val
      rw [Subtype.coe_mk]
      exact hγ'.continuousAt ht
  · rw [isOpen_iff_mem_nhds]
    intro t₁ ht₁
    have hmem := Ioo_mem_nhds ht₁.2.1 ht₁.2.2
    have heq : γ =ᶠ[𝓝 t₁] γ' := isIntegralCurveAt_eventuallyEq_of_contMDiffAt
      (hγt _ ht₁.2) hv.contMDiffAt (hγ.isIntegralCurveAt hmem) (hγ'.isIntegralCurveAt hmem) ht₁.1
    apply (heq.and hmem).mono
    exact fun _ ht ↦ ht

theorem isIntegralCurveOn_Ioo_eqOn_of_contMDiff_boundaryless [BoundarylessManifold I M]
    (ht₀ : t₀ ∈ Ioo a b)
    (hv : ContMDiff I I.tangent 1 (fun x ↦ (⟨x, v x⟩ : TangentBundle I M)))
    (hγ : IsIntegralCurveOn γ v (Ioo a b)) (hγ' : IsIntegralCurveOn γ' v (Ioo a b))
    (h : γ t₀ = γ' t₀) : EqOn γ γ' (Ioo a b) :=
  isIntegralCurveOn_Ioo_eqOn_of_contMDiff
    ht₀ (fun _ _ ↦ BoundarylessManifold.isInteriorPoint) hv hγ hγ' h

/-- Global integral curves are unique.

If a continuously differentiable vector field `v` admits two global integral curves
`γ γ' : ℝ → M`, and `γ t₀ = γ' t₀` for some `t₀`, then `γ` and `γ'` are equal. -/
theorem isIntegralCurve_eq_of_contMDiff (hγt : ∀ t, I.IsInteriorPoint (γ t))
    (hv : ContMDiff I I.tangent 1 (fun x ↦ (⟨x, v x⟩ : TangentBundle I M)))
    (hγ : IsIntegralCurve γ v) (hγ' : IsIntegralCurve γ' v) (h : γ t₀ = γ' t₀) : γ = γ' := by
  ext t
  obtain ⟨T, ht₀, ht⟩ : ∃ T, t ∈ Ioo (-T) T ∧ t₀ ∈ Ioo (-T) T := by
    obtain ⟨T, hT₁, hT₂⟩ := exists_abs_lt t
    obtain ⟨hT₂, hT₃⟩ := abs_lt.mp hT₂
    obtain ⟨S, hS₁, hS₂⟩ := exists_abs_lt t₀
    obtain ⟨hS₂, hS₃⟩ := abs_lt.mp hS₂
    exact ⟨T + S, by constructor <;> constructor <;> linarith⟩
  exact isIntegralCurveOn_Ioo_eqOn_of_contMDiff ht (fun t _ ↦ hγt t) hv
    ((hγ.isIntegralCurveOn _).mono (subset_univ _))
    ((hγ'.isIntegralCurveOn _).mono (subset_univ _)) h ht₀

theorem isIntegralCurve_Ioo_eq_of_contMDiff_boundaryless [BoundarylessManifold I M]
    (hv : ContMDiff I I.tangent 1 (fun x ↦ (⟨x, v x⟩ : TangentBundle I M)))
    (hγ : IsIntegralCurve γ v) (hγ' : IsIntegralCurve γ' v) (h : γ t₀ = γ' t₀) : γ = γ' :=
  isIntegralCurve_eq_of_contMDiff (fun _ ↦ BoundarylessManifold.isInteriorPoint) hv hγ hγ' h

/-- For a global integral curve `γ`, if it crosses itself at `a b : ℝ`, then it is periodic with
period `a - b`. -/
lemma IsIntegralCurve.periodic_of_eq [BoundarylessManifold I M]
    (hγ : IsIntegralCurve γ v)
    (hv : ContMDiff I I.tangent 1 (fun x ↦ (⟨x, v x⟩ : TangentBundle I M)))
    (heq : γ a = γ b) : Periodic γ (a - b) := by
  intro t
  apply congrFun <|
    isIntegralCurve_Ioo_eq_of_contMDiff_boundaryless (t₀ := b) hv (hγ.comp_add _) hγ _
  rw [comp_apply, add_sub_cancel, heq]

/-- A global integral curve is injective xor periodic with positive period. -/
lemma IsIntegralCurve.periodic_xor_injective [BoundarylessManifold I M]
    (hγ : IsIntegralCurve γ v)
    (hv : ContMDiff I I.tangent 1 (fun x ↦ (⟨x, v x⟩ : TangentBundle I M))) :
    Xor' (∃ T > 0, Periodic γ T) (Injective γ) := by
  rw [xor_iff_iff_not]
  refine ⟨fun ⟨T, hT, hf⟩ ↦ hf.not_injective (ne_of_gt hT), ?_⟩
  intro h
  rw [Injective] at h
  push_neg at h
  obtain ⟨a, b, heq, hne⟩ := h
  refine ⟨|a - b|, ?_, ?_⟩
  · rw [gt_iff_lt, abs_pos, sub_ne_zero]
    exact hne
  · by_cases hab : a - b < 0
    · rw [abs_of_neg hab, neg_sub]
      exact hγ.periodic_of_eq hv heq.symm
    · rw [not_lt] at hab
      rw [abs_of_nonneg hab]
      exact hγ.periodic_of_eq hv heq<|MERGE_RESOLUTION|>--- conflicted
+++ resolved
@@ -49,13 +49,8 @@
 variable
   {E : Type*} [NormedAddCommGroup E] [NormedSpace ℝ E]
   {H : Type*} [TopologicalSpace H] {I : ModelWithCorners ℝ E H}
-<<<<<<< HEAD
-  {M : Type*} [TopologicalSpace M] [ChartedSpace H M] [SmoothManifoldWithCorners I M]
+  {M : Type*} [TopologicalSpace M] [ChartedSpace H M] [IsManifold I 1 M]
   {γ γ' : ℝ → M} {v : (x : M) → TangentSpace I x} (t₀ : ℝ) {x₀ : M}
-=======
-  {M : Type*} [TopologicalSpace M] [ChartedSpace H M] [IsManifold I 1 M]
-  {γ γ' : ℝ → M} {v : (x : M) → TangentSpace I x} {s s' : Set ℝ} (t₀ : ℝ) {x₀ : M}
->>>>>>> 0d378462
 
 /-- Existence of local integral curves for a $C^1$ vector field at interior points of a `C^1`
 manifold. -/
