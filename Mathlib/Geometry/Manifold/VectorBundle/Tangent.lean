/-
Copyright (c) 2022 Floris van Doorn. All rights reserved.
Released under Apache 2.0 license as described in the file LICENSE.
Authors: Floris van Doorn, Heather Macbeth
-/
import Mathlib.Geometry.Manifold.VectorBundle.Basic
import Mathlib.Analysis.Convex.Normed

#align_import geometry.manifold.vector_bundle.tangent from "leanprover-community/mathlib"@"e473c3198bb41f68560cab68a0529c854b618833"

/-! # Tangent bundles

This file defines the tangent bundle as a smooth vector bundle.

Let `M` be a smooth manifold with corners with model `I` on `(E, H)`. We define the tangent bundle
of `M` using the `VectorBundleCore` construction indexed by the charts of `M` with fibers `E`.
Given two charts `i, j : PartialHomeomorph M H`, the coordinate change between `i` and `j`
at a point `x : M` is the derivative of the composite
```
  I.symm   i.symm    j     I
E -----> H -----> M --> H --> E
```
within the set `range I ⊆ E` at `I (i x) : E`.
This defines a smooth vector bundle `TangentBundle` with fibers `TangentSpace`.

## Main definitions

* `TangentSpace I M x` is the fiber of the tangent bundle at `x : M`, which is defined to be `E`.

* `TangentBundle I M` is the total space of `TangentSpace I M`, proven to be a smooth vector
  bundle.
-/


open Bundle Set SmoothManifoldWithCorners PartialHomeomorph ContinuousLinearMap

open scoped Manifold Topology Bundle

noncomputable section

section General

variable {𝕜 : Type*} [NontriviallyNormedField 𝕜] {E : Type*} [NormedAddCommGroup E]
  [NormedSpace 𝕜 E] {E' : Type*} [NormedAddCommGroup E'] [NormedSpace 𝕜 E'] {H : Type*}
  [TopologicalSpace H] {I : ModelWithCorners 𝕜 E H} {H' : Type*} [TopologicalSpace H']
  {I' : ModelWithCorners 𝕜 E' H'} {M : Type*} [TopologicalSpace M] [ChartedSpace H M]
  [SmoothManifoldWithCorners I M] {M' : Type*} [TopologicalSpace M'] [ChartedSpace H' M']
  [SmoothManifoldWithCorners I' M'] {F : Type*} [NormedAddCommGroup F] [NormedSpace 𝕜 F]

variable (I)

/-- Auxiliary lemma for tangent spaces: the derivative of a coordinate change between two charts is
  smooth on its source. -/
theorem contDiffOn_fderiv_coord_change (i j : atlas H M) :
    ContDiffOn 𝕜 ∞ (fderivWithin 𝕜 (j.1.extend I ∘ (i.1.extend I).symm) (range I))
      ((i.1.extend I).symm ≫ j.1.extend I).source := by
  have h : ((i.1.extend I).symm ≫ j.1.extend I).source ⊆ range I := by
    rw [i.1.extend_coord_change_source]; apply image_subset_range
  intro x hx
  refine' (ContDiffWithinAt.fderivWithin_right _ I.unique_diff le_top <| h hx).mono h
  refine' (PartialHomeomorph.contDiffOn_extend_coord_change I (subset_maximalAtlas I j.2)
    (subset_maximalAtlas I i.2) x hx).mono_of_mem _
  exact i.1.extend_coord_change_source_mem_nhdsWithin j.1 I hx
#align cont_diff_on_fderiv_coord_change contDiffOn_fderiv_coord_change

variable (M)

open SmoothManifoldWithCorners

/-- Let `M` be a smooth manifold with corners with model `I` on `(E, H)`.
Then `VectorBundleCore I M` is the vector bundle core for the tangent bundle over `M`.
It is indexed by the atlas of `M`, with fiber `E` and its change of coordinates from the chart `i`
to the chart `j` at point `x : M` is the derivative of the composite
```
  I.symm   i.symm    j     I
E -----> H -----> M --> H --> E
```
within the set `range I ⊆ E` at `I (i x) : E`. -/
@[simps indexAt coordChange]
def tangentBundleCore : VectorBundleCore 𝕜 M E (atlas H M) where
  baseSet i := i.1.source
  isOpen_baseSet i := i.1.open_source
  indexAt := achart H
  mem_baseSet_at := mem_chart_source H
  coordChange i j x :=
    fderivWithin 𝕜 (j.1.extend I ∘ (i.1.extend I).symm) (range I) (i.1.extend I x)
  coordChange_self i x hx v := by
    simp only
    rw [Filter.EventuallyEq.fderivWithin_eq, fderivWithin_id', ContinuousLinearMap.id_apply]
    · exact I.unique_diff_at_image
    · filter_upwards [i.1.extend_target_mem_nhdsWithin I hx] with y hy
      exact (i.1.extend I).right_inv hy
    · simp_rw [Function.comp_apply, i.1.extend_left_inv I hx]
  continuousOn_coordChange i j := by
    refine' (contDiffOn_fderiv_coord_change I i j).continuousOn.comp
      ((i.1.continuousOn_extend I).mono _) _
    · rw [i.1.extend_source]; exact inter_subset_left _ _
    simp_rw [← i.1.extend_image_source_inter, mapsTo_image]
  coordChange_comp := by
    rintro i j k x ⟨⟨hxi, hxj⟩, hxk⟩ v
    rw [fderivWithin_fderivWithin, Filter.EventuallyEq.fderivWithin_eq]
    · have := i.1.extend_preimage_mem_nhds I hxi (j.1.extend_source_mem_nhds I hxj)
      filter_upwards [nhdsWithin_le_nhds this] with y hy
      simp_rw [Function.comp_apply, (j.1.extend I).left_inv hy]
    · simp_rw [Function.comp_apply, i.1.extend_left_inv I hxi, j.1.extend_left_inv I hxj]
    · exact (contDiffWithinAt_extend_coord_change' I (subset_maximalAtlas I k.2)
        (subset_maximalAtlas I j.2) hxk hxj).differentiableWithinAt le_top
    · exact (contDiffWithinAt_extend_coord_change' I (subset_maximalAtlas I j.2)
        (subset_maximalAtlas I i.2) hxj hxi).differentiableWithinAt le_top
    · intro x _; exact mem_range_self _
    · exact I.unique_diff_at_image
    · rw [Function.comp_apply, i.1.extend_left_inv I hxi]
#align tangent_bundle_core tangentBundleCore

-- porting note: moved to a separate `simp high` lemma b/c `simp` can simplify the LHS
@[simp high]
theorem tangentBundleCore_baseSet (i) : (tangentBundleCore I M).baseSet i = i.1.source := rfl

variable {M}

theorem tangentBundleCore_coordChange_achart (x x' z : M) :
    (tangentBundleCore I M).coordChange (achart H x) (achart H x') z =
      fderivWithin 𝕜 (extChartAt I x' ∘ (extChartAt I x).symm) (range I) (extChartAt I x z) :=
  rfl
#align tangent_bundle_core_coord_change_achart tangentBundleCore_coordChange_achart

section tangentCoordChange

<<<<<<< HEAD
/-- Since `tangentBundleCore` has the same base sets as the preferred charts of the base manifold,
  we define `tangentCoordChange I x y` as a convenient abbreviation for a change of coordinates
  between the preferred charts at `x y : M`. -/
abbrev tangentCoordChange (x y : M) := (tangentBundleCore I M).coordChange (achart H x) (achart H y)
=======
/-- In a manifold `M`, given two preferred charts indexed by `x y : M`, `tangentCoordChange I x y`
is the family of derivatives of the corresponding change-of-coordinates map. It takes junk values
outside the intersection of the sources of the two charts.

Note that this definition takes advantage of the fact that `tangentBundleCore` has the same base
sets as the preferred charts of the base manifold. -/
abbrev tangentCoordChange (x y : M) : M → E →L[𝕜] E :=
  (tangentBundleCore I M).coordChange (achart H x) (achart H y)
>>>>>>> 401d9142

variable {I}

lemma tangentCoordChange_def {x y z : M} : tangentCoordChange I x y z =
    fderivWithin 𝕜 (extChartAt I y ∘ (extChartAt I x).symm) (range I) (extChartAt I x z) := rfl

lemma tangentCoordChange_self {x z : M} {v : E} (h : z ∈ (extChartAt I x).source) :
    tangentCoordChange I x x z v = v := by
  apply (tangentBundleCore I M).coordChange_self
  rw [tangentBundleCore_baseSet, coe_achart, ← extChartAt_source I]
  exact h

lemma tangentCoordChange_comp {w x y z : M} {v : E}
    (h : z ∈ (extChartAt I w).source ∩ (extChartAt I x).source ∩ (extChartAt I y).source) :
    tangentCoordChange I x y z (tangentCoordChange I w x z v) = tangentCoordChange I w y z v := by
  apply (tangentBundleCore I M).coordChange_comp
  simp only [tangentBundleCore_baseSet, coe_achart, ← extChartAt_source I]
  exact h

lemma hasFDerivWithinAt_tangentCoordChange {x y z : M}
    (h : z ∈ (extChartAt I x).source ∩ (extChartAt I y).source) :
    HasFDerivWithinAt ((extChartAt I y) ∘ (extChartAt I x).symm) (tangentCoordChange I x y z)
      (range I) (extChartAt I x z) :=
  have h' : extChartAt I x z ∈ ((extChartAt I x).symm ≫ (extChartAt I y)).source := by
    rw [PartialEquiv.trans_source'', PartialEquiv.symm_symm, PartialEquiv.symm_target]
    exact mem_image_of_mem _ h
  ((contDiffWithinAt_ext_coord_change I y x h').differentiableWithinAt (by simp)).hasFDerivWithinAt

lemma continuousOn_tangentCoordChange (x y : M) : ContinuousOn (tangentCoordChange I x y)
    ((extChartAt I x).source ∩ (extChartAt I y).source) := by
  convert (tangentBundleCore I M).continuousOn_coordChange (achart H x) (achart H y) <;>
  simp only [tangentBundleCore_baseSet, coe_achart, ← extChartAt_source I]

end tangentCoordChange

/-- The tangent space at a point of the manifold `M`. It is just `E`. We could use instead
`(tangentBundleCore I M).to_topological_vector_bundle_core.fiber x`, but we use `E` to help the
kernel.
-/
@[nolint unusedArguments]
def TangentSpace {𝕜} [NontriviallyNormedField 𝕜] {E} [NormedAddCommGroup E] [NormedSpace 𝕜 E]
    {H} [TopologicalSpace H] (I : ModelWithCorners 𝕜 E H) {M} [TopologicalSpace M]
    [ChartedSpace H M] [SmoothManifoldWithCorners I M] (_x : M) : Type* := E
-- porting note: was deriving TopologicalSpace, AddCommGroup, TopologicalAddGroup
#align tangent_space TangentSpace

instance {x : M} : TopologicalSpace (TangentSpace I x) := inferInstanceAs (TopologicalSpace E)
instance {x : M} : AddCommGroup (TangentSpace I x) := inferInstanceAs (AddCommGroup E)
instance {x : M} : TopologicalAddGroup (TangentSpace I x) := inferInstanceAs (TopologicalAddGroup E)

variable (M)

-- is empty if the base manifold is empty
/-- The tangent bundle to a smooth manifold, as a Sigma type. Defined in terms of
`Bundle.TotalSpace` to be able to put a suitable topology on it. -/
@[reducible] -- porting note: was nolint has_nonempty_instance
def TangentBundle :=
  Bundle.TotalSpace E (TangentSpace I : M → Type _)
#align tangent_bundle TangentBundle

local notation "TM" => TangentBundle I M

section TangentBundleInstances

/- In general, the definition of tangent_space is not reducible, so that type class inference
does not pick wrong instances. In this section, we record the right instances for
them, noting in particular that the tangent bundle is a smooth manifold. -/
section

variable {M} (x : M)

instance : Module 𝕜 (TangentSpace I x) := inferInstanceAs (Module 𝕜 E)

instance : Inhabited (TangentSpace I x) := ⟨0⟩

-- porting note: removed unneeded ContinuousAdd (TangentSpace I x)

end

instance : TopologicalSpace TM :=
  (tangentBundleCore I M).toTopologicalSpace

instance TangentSpace.fiberBundle : FiberBundle E (TangentSpace I : M → Type _) :=
  (tangentBundleCore I M).fiberBundle

instance TangentSpace.vectorBundle : VectorBundle 𝕜 E (TangentSpace I : M → Type _) :=
  (tangentBundleCore I M).vectorBundle

namespace TangentBundle

protected theorem chartAt (p : TM) :
    chartAt (ModelProd H E) p =
      ((tangentBundleCore I M).toFiberBundleCore.localTriv (achart H p.1)).toPartialHomeomorph ≫ₕ
        (chartAt H p.1).prod (PartialHomeomorph.refl E) :=
  rfl
#align tangent_bundle.chart_at TangentBundle.chartAt

theorem chartAt_toPartialEquiv (p : TM) :
    (chartAt (ModelProd H E) p).toPartialEquiv =
      (tangentBundleCore I M).toFiberBundleCore.localTrivAsPartialEquiv (achart H p.1) ≫
        (chartAt H p.1).toPartialEquiv.prod (PartialEquiv.refl E) :=
  rfl
#align tangent_bundle.chart_at_to_local_equiv TangentBundle.chartAt_toPartialEquiv

theorem trivializationAt_eq_localTriv (x : M) :
    trivializationAt E (TangentSpace I) x =
      (tangentBundleCore I M).toFiberBundleCore.localTriv (achart H x) :=
  rfl
#align tangent_bundle.trivialization_at_eq_local_triv TangentBundle.trivializationAt_eq_localTriv

@[simp, mfld_simps]
theorem trivializationAt_source (x : M) :
    (trivializationAt E (TangentSpace I) x).source =
      π E (TangentSpace I) ⁻¹' (chartAt H x).source :=
  rfl
#align tangent_bundle.trivialization_at_source TangentBundle.trivializationAt_source

@[simp, mfld_simps]
theorem trivializationAt_target (x : M) :
    (trivializationAt E (TangentSpace I) x).target = (chartAt H x).source ×ˢ univ :=
  rfl
#align tangent_bundle.trivialization_at_target TangentBundle.trivializationAt_target

@[simp, mfld_simps]
theorem trivializationAt_baseSet (x : M) :
    (trivializationAt E (TangentSpace I) x).baseSet = (chartAt H x).source :=
  rfl
#align tangent_bundle.trivialization_at_base_set TangentBundle.trivializationAt_baseSet

theorem trivializationAt_apply (x : M) (z : TM) :
    trivializationAt E (TangentSpace I) x z =
      (z.1, fderivWithin 𝕜 ((chartAt H x).extend I ∘ ((chartAt H z.1).extend I).symm) (range I)
        ((chartAt H z.1).extend I z.1) z.2) :=
  rfl
#align tangent_bundle.trivialization_at_apply TangentBundle.trivializationAt_apply

@[simp, mfld_simps]
theorem trivializationAt_fst (x : M) (z : TM) : (trivializationAt E (TangentSpace I) x z).1 = z.1 :=
  rfl
#align tangent_bundle.trivialization_at_fst TangentBundle.trivializationAt_fst

@[simp, mfld_simps]
theorem mem_chart_source_iff (p q : TM) :
    p ∈ (chartAt (ModelProd H E) q).source ↔ p.1 ∈ (chartAt H q.1).source := by
  simp only [FiberBundle.chartedSpace_chartAt, mfld_simps]
#align tangent_bundle.mem_chart_source_iff TangentBundle.mem_chart_source_iff

@[simp, mfld_simps]
theorem mem_chart_target_iff (p : H × E) (q : TM) :
    p ∈ (chartAt (ModelProd H E) q).target ↔ p.1 ∈ (chartAt H q.1).target := by
  /- porting note: was
  simp (config := { contextual := true }) only [FiberBundle.chartedSpace_chartAt,
    and_iff_left_iff_imp, mfld_simps]
  -/
  simp only [FiberBundle.chartedSpace_chartAt, mfld_simps]
  rw [PartialEquiv.prod_symm]
  simp (config := { contextual := true }) only [and_iff_left_iff_imp, mfld_simps]
#align tangent_bundle.mem_chart_target_iff TangentBundle.mem_chart_target_iff

@[simp, mfld_simps]
theorem coe_chartAt_fst (p q : TM) : ((chartAt (ModelProd H E) q) p).1 = chartAt H q.1 p.1 :=
  rfl
#align tangent_bundle.coe_chart_at_fst TangentBundle.coe_chartAt_fst

@[simp, mfld_simps]
theorem coe_chartAt_symm_fst (p : H × E) (q : TM) :
    ((chartAt (ModelProd H E) q).symm p).1 = ((chartAt H q.1).symm : H → M) p.1 :=
  rfl
#align tangent_bundle.coe_chart_at_symm_fst TangentBundle.coe_chartAt_symm_fst

@[simp, mfld_simps]
theorem trivializationAt_continuousLinearMapAt {b₀ b : M}
    (hb : b ∈ (trivializationAt E (TangentSpace I) b₀).baseSet) :
    (trivializationAt E (TangentSpace I) b₀).continuousLinearMapAt 𝕜 b =
      (tangentBundleCore I M).coordChange (achart H b) (achart H b₀) b :=
  (tangentBundleCore I M).localTriv_continuousLinearMapAt hb
#align tangent_bundle.trivialization_at_continuous_linear_map_at TangentBundle.trivializationAt_continuousLinearMapAt

@[simp, mfld_simps]
theorem trivializationAt_symmL {b₀ b : M}
    (hb : b ∈ (trivializationAt E (TangentSpace I) b₀).baseSet) :
    (trivializationAt E (TangentSpace I) b₀).symmL 𝕜 b =
      (tangentBundleCore I M).coordChange (achart H b₀) (achart H b) b :=
  (tangentBundleCore I M).localTriv_symmL hb
set_option linter.uppercaseLean3 false in
#align tangent_bundle.trivialization_at_symmL TangentBundle.trivializationAt_symmL

-- porting note: `simp` simplifies LHS to `.id _ _`
@[simp high, mfld_simps]
theorem coordChange_model_space (b b' x : F) :
    (tangentBundleCore 𝓘(𝕜, F) F).coordChange (achart F b) (achart F b') x = 1 := by
  simpa only [tangentBundleCore_coordChange, mfld_simps] using
    fderivWithin_id uniqueDiffWithinAt_univ
#align tangent_bundle.coord_change_model_space TangentBundle.coordChange_model_space

-- porting note: `simp` simplifies LHS to `.id _ _`
@[simp high, mfld_simps]
theorem symmL_model_space (b b' : F) :
    (trivializationAt F (TangentSpace 𝓘(𝕜, F)) b).symmL 𝕜 b' = (1 : F →L[𝕜] F) := by
  rw [TangentBundle.trivializationAt_symmL, coordChange_model_space]
  apply mem_univ
set_option linter.uppercaseLean3 false in
#align tangent_bundle.symmL_model_space TangentBundle.symmL_model_space

-- porting note: `simp` simplifies LHS to `.id _ _`
@[simp high, mfld_simps]
theorem continuousLinearMapAt_model_space (b b' : F) :
    (trivializationAt F (TangentSpace 𝓘(𝕜, F)) b).continuousLinearMapAt 𝕜 b' = (1 : F →L[𝕜] F) := by
  rw [TangentBundle.trivializationAt_continuousLinearMapAt, coordChange_model_space]
  apply mem_univ
#align tangent_bundle.continuous_linear_map_at_model_space TangentBundle.continuousLinearMapAt_model_space

end TangentBundle

instance tangentBundleCore.isSmooth : (tangentBundleCore I M).IsSmooth I := by
  refine' ⟨fun i j => _⟩
  rw [SmoothOn, contMDiffOn_iff_source_of_mem_maximalAtlas (subset_maximalAtlas I i.2),
    contMDiffOn_iff_contDiffOn]
  refine' ((contDiffOn_fderiv_coord_change I i j).congr fun x hx => _).mono _
  · rw [PartialEquiv.trans_source'] at hx
    simp_rw [Function.comp_apply, tangentBundleCore_coordChange, (i.1.extend I).right_inv hx.1]
  · exact (i.1.extend_image_source_inter j.1 I).subset
  · apply inter_subset_left
#align tangent_bundle_core.is_smooth tangentBundleCore.isSmooth

instance TangentBundle.smoothVectorBundle : SmoothVectorBundle E (TangentSpace I : M → Type _) I :=
  (tangentBundleCore I M).smoothVectorBundle _
#align tangent_bundle.smooth_vector_bundle TangentBundle.smoothVectorBundle

end TangentBundleInstances

/-! ## The tangent bundle to the model space -/


/-- In the tangent bundle to the model space, the charts are just the canonical identification
between a product type and a sigma type, a.k.a. `TotalSpace.toProd`. -/
@[simp, mfld_simps]
theorem tangentBundle_model_space_chartAt (p : TangentBundle I H) :
    (chartAt (ModelProd H E) p).toPartialEquiv = (TotalSpace.toProd H E).toPartialEquiv := by
  ext x : 1
  · ext; · rfl
    exact (tangentBundleCore I H).coordChange_self (achart _ x.1) x.1 (mem_achart_source H x.1) x.2
  · -- porting note: was ext; · rfl; apply hEq_of_eq
    refine congr_arg (TotalSpace.mk _) ?_
    exact (tangentBundleCore I H).coordChange_self (achart _ x.1) x.1 (mem_achart_source H x.1) x.2
  simp_rw [TangentBundle.chartAt, FiberBundleCore.localTriv,
    FiberBundleCore.localTrivAsPartialEquiv, VectorBundleCore.toFiberBundleCore_baseSet,
    tangentBundleCore_baseSet]
  simp only [mfld_simps]
#align tangent_bundle_model_space_chart_at tangentBundle_model_space_chartAt

@[simp, mfld_simps]
theorem tangentBundle_model_space_coe_chartAt (p : TangentBundle I H) :
    ⇑(chartAt (ModelProd H E) p) = TotalSpace.toProd H E := by
  rw [← PartialHomeomorph.coe_coe, tangentBundle_model_space_chartAt]; rfl
#align tangent_bundle_model_space_coe_chart_at tangentBundle_model_space_coe_chartAt

@[simp, mfld_simps]
theorem tangentBundle_model_space_coe_chartAt_symm (p : TangentBundle I H) :
    ((chartAt (ModelProd H E) p).symm : ModelProd H E → TangentBundle I H) =
      (TotalSpace.toProd H E).symm := by
  rw [← PartialHomeomorph.coe_coe, PartialHomeomorph.symm_toPartialEquiv,
    tangentBundle_model_space_chartAt]; rfl
#align tangent_bundle_model_space_coe_chart_at_symm tangentBundle_model_space_coe_chartAt_symm

theorem tangentBundleCore_coordChange_model_space (x x' z : H) :
    (tangentBundleCore I H).coordChange (achart H x) (achart H x') z = ContinuousLinearMap.id 𝕜 E :=
  by ext v; exact (tangentBundleCore I H).coordChange_self (achart _ z) z (mem_univ _) v
#align tangent_bundle_core_coord_change_model_space tangentBundleCore_coordChange_model_space

variable (H)

/-- The canonical identification between the tangent bundle to the model space and the product,
as a homeomorphism -/
def tangentBundleModelSpaceHomeomorph : TangentBundle I H ≃ₜ ModelProd H E :=
  { TotalSpace.toProd H E with
    continuous_toFun := by
      let p : TangentBundle I H := ⟨I.symm (0 : E), (0 : E)⟩
      have : Continuous (chartAt (ModelProd H E) p) := by
        rw [continuous_iff_continuousOn_univ]
        convert (chartAt (ModelProd H E) p).continuousOn
        simp only [TangentSpace.fiberBundle, mfld_simps]
      simpa only [mfld_simps] using this
    continuous_invFun := by
      let p : TangentBundle I H := ⟨I.symm (0 : E), (0 : E)⟩
      have : Continuous (chartAt (ModelProd H E) p).symm := by
        rw [continuous_iff_continuousOn_univ]
        convert (chartAt (ModelProd H E) p).symm.continuousOn
        simp only [mfld_simps]
      simpa only [mfld_simps] using this }
#align tangent_bundle_model_space_homeomorph tangentBundleModelSpaceHomeomorph

@[simp, mfld_simps]
theorem tangentBundleModelSpaceHomeomorph_coe :
    (tangentBundleModelSpaceHomeomorph H I : TangentBundle I H → ModelProd H E) =
      TotalSpace.toProd H E :=
  rfl
#align tangent_bundle_model_space_homeomorph_coe tangentBundleModelSpaceHomeomorph_coe

@[simp, mfld_simps]
theorem tangentBundleModelSpaceHomeomorph_coe_symm :
    ((tangentBundleModelSpaceHomeomorph H I).symm : ModelProd H E → TangentBundle I H) =
      (TotalSpace.toProd H E).symm :=
  rfl
#align tangent_bundle_model_space_homeomorph_coe_symm tangentBundleModelSpaceHomeomorph_coe_symm

section inTangentCoordinates

variable (I') {M H} {N : Type*}

/-- The map `in_coordinates` for the tangent bundle is trivial on the model spaces -/
theorem inCoordinates_tangent_bundle_core_model_space (x₀ x : H) (y₀ y : H') (ϕ : E →L[𝕜] E') :
    inCoordinates E (TangentSpace I) E' (TangentSpace I') x₀ x y₀ y ϕ = ϕ := by
  erw [VectorBundleCore.inCoordinates_eq] <;> try trivial
  simp_rw [tangentBundleCore_indexAt, tangentBundleCore_coordChange_model_space,
    ContinuousLinearMap.id_comp, ContinuousLinearMap.comp_id]
#align in_coordinates_tangent_bundle_core_model_space inCoordinates_tangent_bundle_core_model_space

/-- When `ϕ x` is a continuous linear map that changes vectors in charts around `f x` to vectors
in charts around `g x`, `inTangentCoordinates I I' f g ϕ x₀ x` is a coordinate change of
this continuous linear map that makes sense from charts around `f x₀` to charts around `g x₀`
by composing it with appropriate coordinate changes.
Note that the type of `ϕ` is more accurately
`Π x : N, TangentSpace I (f x) →L[𝕜] TangentSpace I' (g x)`.
We are unfolding `TangentSpace` in this type so that Lean recognizes that the type of `ϕ` doesn't
actually depend on `f` or `g`.

This is the underlying function of the trivializations of the hom of (pullbacks of) tangent spaces.
-/
def inTangentCoordinates (f : N → M) (g : N → M') (ϕ : N → E →L[𝕜] E') : N → N → E →L[𝕜] E' :=
  fun x₀ x => inCoordinates E (TangentSpace I) E' (TangentSpace I') (f x₀) (f x) (g x₀) (g x) (ϕ x)
#align in_tangent_coordinates inTangentCoordinates

theorem inTangentCoordinates_model_space (f : N → H) (g : N → H') (ϕ : N → E →L[𝕜] E') (x₀ : N) :
    inTangentCoordinates I I' f g ϕ x₀ = ϕ := by
  simp (config := { unfoldPartialApp := true }) only [inTangentCoordinates,
    inCoordinates_tangent_bundle_core_model_space]
#align in_tangent_coordinates_model_space inTangentCoordinates_model_space

theorem inTangentCoordinates_eq (f : N → M) (g : N → M') (ϕ : N → E →L[𝕜] E') {x₀ x : N}
    (hx : f x ∈ (chartAt H (f x₀)).source) (hy : g x ∈ (chartAt H' (g x₀)).source) :
    inTangentCoordinates I I' f g ϕ x₀ x =
      (tangentBundleCore I' M').coordChange (achart H' (g x)) (achart H' (g x₀)) (g x) ∘L
        ϕ x ∘L (tangentBundleCore I M).coordChange (achart H (f x₀)) (achart H (f x)) (f x) :=
  (tangentBundleCore I M).inCoordinates_eq (tangentBundleCore I' M') (ϕ x) hx hy
#align in_tangent_coordinates_eq inTangentCoordinates_eq

end inTangentCoordinates

end General

section Real

variable {E : Type*} [NormedAddCommGroup E] [NormedSpace ℝ E] {H : Type*} [TopologicalSpace H]
  {I : ModelWithCorners ℝ E H} {M : Type*} [TopologicalSpace M] [ChartedSpace H M]
  [SmoothManifoldWithCorners I M]

instance {x : M} : PathConnectedSpace (TangentSpace I x) := by unfold TangentSpace; infer_instance

end Real<|MERGE_RESOLUTION|>--- conflicted
+++ resolved
@@ -126,12 +126,6 @@
 
 section tangentCoordChange
 
-<<<<<<< HEAD
-/-- Since `tangentBundleCore` has the same base sets as the preferred charts of the base manifold,
-  we define `tangentCoordChange I x y` as a convenient abbreviation for a change of coordinates
-  between the preferred charts at `x y : M`. -/
-abbrev tangentCoordChange (x y : M) := (tangentBundleCore I M).coordChange (achart H x) (achart H y)
-=======
 /-- In a manifold `M`, given two preferred charts indexed by `x y : M`, `tangentCoordChange I x y`
 is the family of derivatives of the corresponding change-of-coordinates map. It takes junk values
 outside the intersection of the sources of the two charts.
@@ -140,7 +134,6 @@
 sets as the preferred charts of the base manifold. -/
 abbrev tangentCoordChange (x y : M) : M → E →L[𝕜] E :=
   (tangentBundleCore I M).coordChange (achart H x) (achart H y)
->>>>>>> 401d9142
 
 variable {I}
 
