/-
Copyright (c) 2020 Johan Commelin. All rights reserved.
Released under Apache 2.0 license as described in the file LICENSE.
Authors: Johan Commelin
-/
import Mathlib.Geometry.RingedSpace.Basic
import Mathlib.Geometry.RingedSpace.Stalks

/-!
# The category of locally ringed spaces

We define (bundled) locally ringed spaces (as `SheafedSpace CommRing` along with the fact that the
stalks are local rings), and morphisms between these (morphisms in `SheafedSpace` with
`IsLocalHom` on the stalk maps).
-/

-- Explicit universe annotations were used in this file to improve performance #12737

universe u

open CategoryTheory

open TopCat

open TopologicalSpace

open Opposite

open CategoryTheory.Category CategoryTheory.Functor

namespace AlgebraicGeometry

/-- A `LocallyRingedSpace` is a topological space equipped with a sheaf of commutative rings
such that all the stalks are local rings.

A morphism of locally ringed spaces is a morphism of ringed spaces
such that the morphisms induced on stalks are local ring homomorphisms. -/
structure LocallyRingedSpace extends SheafedSpace CommRingCat.{u} where
  /-- Stalks of a locally ringed space are local rings. -/
  localRing : ∀ x, LocalRing (presheaf.stalk x)

attribute [instance] LocallyRingedSpace.localRing

namespace LocallyRingedSpace

variable (X : LocallyRingedSpace.{u})

/-- An alias for `toSheafedSpace`, where the result type is a `RingedSpace`.
This allows us to use dot-notation for the `RingedSpace` namespace.
 -/
def toRingedSpace : RingedSpace :=
  X.toSheafedSpace

/-- The underlying topological space of a locally ringed space. -/
def toTopCat : TopCat :=
  X.1.carrier

instance : CoeSort LocallyRingedSpace (Type u) :=
  ⟨fun X : LocallyRingedSpace => (X.toTopCat : Type _)⟩

instance (x : X) : LocalRing (X.presheaf.stalk x) :=
  X.localRing x

-- PROJECT: how about a typeclass "HasStructureSheaf" to mediate the 𝒪 notation, rather
-- than defining it over and over for `PresheafedSpace`, `LocallyRingedSpace`, `Scheme`, etc.
/-- The structure sheaf of a locally ringed space. -/
def 𝒪 : Sheaf CommRingCat X.toTopCat :=
  X.sheaf

/-- A morphism of locally ringed spaces is a morphism of ringed spaces
 such that the morphisms induced on stalks are local ring homomorphisms. -/
@[ext]
structure Hom (X Y : LocallyRingedSpace.{u})
    extends X.toPresheafedSpace.Hom Y.toPresheafedSpace : Type _ where
  /-- the underlying morphism induces a local ring homomorphism on stalks -/
<<<<<<< HEAD
  prop : ∀ x, IsLocalHom (val.stalkMap x)
=======
  prop : ∀ x, IsLocalHom (toHom.stalkMap x)

/-- A morphism of locally ringed spaces as a morphism of sheafed spaces. -/
abbrev Hom.toShHom {X Y : LocallyRingedSpace.{u}} (f : X.Hom Y) :
  X.toSheafedSpace ⟶ Y.toSheafedSpace := f.1

@[simp, nolint simpVarHead]
lemma Hom.toShHom_mk {X Y : LocallyRingedSpace.{u}}
    (f : X.toPresheafedSpace.Hom Y.toPresheafedSpace) (hf) :
  Hom.toShHom ⟨f, hf⟩ = f := rfl
>>>>>>> a60ffdad

instance : Quiver LocallyRingedSpace :=
  ⟨Hom⟩

@[ext] lemma Hom.ext' {X Y : LocallyRingedSpace.{u}} {f g : X ⟶ Y} (h : f.toShHom = g.toShHom) :
    f = g := by cases f; cases g; congr

/-- See Note [custom simps projection] -/
def Hom.Simps.toShHom {X Y : LocallyRingedSpace.{u}} (f : X.Hom Y) :
    X.toSheafedSpace ⟶ Y.toSheafedSpace :=
  f.toShHom

initialize_simps_projections Hom (toHom → toShHom)

/-- A morphism of locally ringed spaces `f : X ⟶ Y` induces
a local ring homomorphism from `Y.stalk (f x)` to `X.stalk x` for any `x : X`.
-/
noncomputable def Hom.stalkMap {X Y : LocallyRingedSpace.{u}} (f : Hom X Y) (x : X) :
    Y.presheaf.stalk (f.1.1 x) ⟶ X.presheaf.stalk x :=
  f.toShHom.stalkMap x

@[instance]
theorem isLocalHomStalkMap {X Y : LocallyRingedSpace.{u}} (f : X ⟶ Y) (x : X) :
    IsLocalHom (f.stalkMap x) :=
  f.2 x

<<<<<<< HEAD
@[deprecated (since := "2024-10-10")]
alias isLocalRingHomStalkMap := isLocalHomStalkMap

@[instance]
theorem isLocalHomValStalkMap {X Y : LocallyRingedSpace.{u}} (f : X ⟶ Y) (x : X) :
    IsLocalHom (f.val.stalkMap x) :=
=======
@[instance]
theorem isLocalHomValStalkMap {X Y : LocallyRingedSpace.{u}} (f : X ⟶ Y) (x : X) :
    IsLocalHom (f.toShHom.stalkMap x) :=
>>>>>>> a60ffdad
  f.2 x

@[deprecated (since := "2024-10-10")]
alias isLocalRingHomValStalkMap := isLocalHomValStalkMap

/-- The identity morphism on a locally ringed space. -/
@[simps! toShHom]
def id (X : LocallyRingedSpace.{u}) : Hom X X :=
<<<<<<< HEAD
  ⟨𝟙 _, fun x => by erw [PresheafedSpace.stalkMap.id]; apply isLocalHom_id⟩
=======
  ⟨𝟙 X.toSheafedSpace, fun x => by erw [PresheafedSpace.stalkMap.id]; infer_instance⟩
>>>>>>> a60ffdad

instance (X : LocallyRingedSpace.{u}) : Inhabited (Hom X X) :=
  ⟨id X⟩

/-- Composition of morphisms of locally ringed spaces. -/
def comp {X Y Z : LocallyRingedSpace.{u}} (f : Hom X Y) (g : Hom Y Z) : Hom X Z :=
  ⟨f.toShHom ≫ g.toShHom, fun x => by
    erw [PresheafedSpace.stalkMap.comp]
<<<<<<< HEAD
    exact @RingHom.isLocalHom_comp _ _ _ _ _ _ _ _ (f.2 _) (g.2 _)⟩
=======
    infer_instance⟩
>>>>>>> a60ffdad

/-- The category of locally ringed spaces. -/
instance : Category LocallyRingedSpace.{u} where
  Hom := Hom
  id := id
  comp {_ _ _} f g := comp f g
  comp_id {X Y} f := Hom.ext' <| by simp [comp]
  id_comp {X Y} f := Hom.ext' <| by simp [comp]
  assoc {_ _ _ _} f g h := Hom.ext' <| by simp [comp]

/-- The forgetful functor from `LocallyRingedSpace` to `SheafedSpace CommRing`. -/
@[simps]
def forgetToSheafedSpace : LocallyRingedSpace.{u} ⥤ SheafedSpace CommRingCat.{u} where
  obj X := X.toSheafedSpace
  map {_ _} f := f.1

/-- The canonical map `X ⟶ Spec Γ(X, ⊤)`. This is the unit of the `Γ-Spec` adjunction. -/
instance : forgetToSheafedSpace.Faithful where
  map_injective {_ _} _ _ h := Hom.ext' h

/-- The forgetful functor from `LocallyRingedSpace` to `Top`. -/
@[simps!]
def forgetToTop : LocallyRingedSpace.{u} ⥤ TopCat.{u} :=
  forgetToSheafedSpace ⋙ SheafedSpace.forget _

@[simp]
theorem comp_toShHom {X Y Z : LocallyRingedSpace.{u}} (f : X ⟶ Y) (g : Y ⟶ Z) :
    (f ≫ g).toShHom = f.toShHom ≫ g.toShHom :=
  rfl

/-- A variant of `id_toShHom'` that works with `𝟙 X` instead of `id X`. -/
@[simp] theorem id_toShHom' (X : LocallyRingedSpace.{u}) :
    Hom.toShHom (𝟙 X) = 𝟙 X.toSheafedSpace :=
  rfl

theorem comp_base {X Y Z : LocallyRingedSpace.{u}} (f : X ⟶ Y) (g : Y ⟶ Z) :
    (f ≫ g).base = f.base ≫ g.base :=
  rfl

theorem comp_c {X Y Z : LocallyRingedSpace.{u}} (f : X ⟶ Y) (g : Y ⟶ Z) :
    (f ≫ g).c = g.c ≫ (Presheaf.pushforward _ g.base).map f.c :=
  rfl

theorem comp_c_app {X Y Z : LocallyRingedSpace.{u}} (f : X ⟶ Y) (g : Y ⟶ Z) (U : (Opens Z)ᵒᵖ) :
    (f ≫ g).c.app U = g.c.app U ≫ f.c.app (op <| (Opens.map g.base).obj U.unop) :=
  rfl

/-- Given two locally ringed spaces `X` and `Y`, an isomorphism between `X` and `Y` as _sheafed_
spaces can be lifted to a morphism `X ⟶ Y` as locally ringed spaces.

See also `isoOfSheafedSpaceIso`.
-/
@[simps! toShHom]
def homOfSheafedSpaceHomOfIsIso {X Y : LocallyRingedSpace.{u}}
    (f : X.toSheafedSpace ⟶ Y.toSheafedSpace) [IsIso f] : X ⟶ Y :=
  Hom.mk f fun _ =>
    -- Here we need to see that the stalk maps are really local ring homomorphisms.
    -- This can be solved by type class inference, because stalk maps of isomorphisms
    -- are isomorphisms and isomorphisms are local ring homomorphisms.
<<<<<<< HEAD
    show IsLocalHom ((SheafedSpace.forgetToPresheafedSpace.map f).stalkMap x) by
      infer_instance
=======
    inferInstance
>>>>>>> a60ffdad

/-- Given two locally ringed spaces `X` and `Y`, an isomorphism between `X` and `Y` as _sheafed_
spaces can be lifted to an isomorphism `X ⟶ Y` as locally ringed spaces.

This is related to the property that the functor `forgetToSheafedSpace` reflects isomorphisms.
In fact, it is slightly stronger as we do not require `f` to come from a morphism between
_locally_ ringed spaces.
-/
def isoOfSheafedSpaceIso {X Y : LocallyRingedSpace.{u}} (f : X.toSheafedSpace ≅ Y.toSheafedSpace) :
    X ≅ Y where
  hom := homOfSheafedSpaceHomOfIsIso f.hom
  inv := homOfSheafedSpaceHomOfIsIso f.inv
  hom_inv_id := Hom.ext' f.hom_inv_id
  inv_hom_id := Hom.ext' f.inv_hom_id

instance : forgetToSheafedSpace.ReflectsIsomorphisms where reflects {_ _} f i :=
  { out :=
      ⟨homOfSheafedSpaceHomOfIsIso (CategoryTheory.inv (forgetToSheafedSpace.map f)),
        Hom.ext' (IsIso.hom_inv_id (I := i)), Hom.ext' (IsIso.inv_hom_id (I := i))⟩ }

instance is_sheafedSpace_iso {X Y : LocallyRingedSpace.{u}} (f : X ⟶ Y) [IsIso f] :
    IsIso f.toShHom :=
  LocallyRingedSpace.forgetToSheafedSpace.map_isIso f

/-- The restriction of a locally ringed space along an open embedding.
-/
@[simps!]
def restrict {U : TopCat} (X : LocallyRingedSpace.{u}) {f : U ⟶ X.toTopCat}
    (h : IsOpenEmbedding f) : LocallyRingedSpace where
  localRing := by
    intro x
    -- We show that the stalk of the restriction is isomorphic to the original stalk,
    apply @RingEquiv.localRing _ _ _ (X.localRing (f x))
    exact (X.restrictStalkIso h x).symm.commRingCatIsoToRingEquiv
  toSheafedSpace := X.toSheafedSpace.restrict h

/-- The canonical map from the restriction to the subspace. -/
def ofRestrict {U : TopCat} (X : LocallyRingedSpace.{u})
    {f : U ⟶ X.toTopCat} (h : IsOpenEmbedding f) : X.restrict h ⟶ X :=
  ⟨X.toPresheafedSpace.ofRestrict h, fun _ => inferInstance⟩

/-- The restriction of a locally ringed space `X` to the top subspace is isomorphic to `X` itself.
-/
def restrictTopIso (X : LocallyRingedSpace.{u}) :
    X.restrict (Opens.isOpenEmbedding ⊤) ≅ X :=
  isoOfSheafedSpaceIso X.toSheafedSpace.restrictTopIso

/-- The global sections, notated Gamma.
-/
def Γ : LocallyRingedSpace.{u}ᵒᵖ ⥤ CommRingCat.{u} :=
  forgetToSheafedSpace.op ⋙ SheafedSpace.Γ

theorem Γ_def : Γ = forgetToSheafedSpace.op ⋙ SheafedSpace.Γ :=
  rfl

@[simp]
theorem Γ_obj (X : LocallyRingedSpace.{u}ᵒᵖ) : Γ.obj X = X.unop.presheaf.obj (op ⊤) :=
  rfl

theorem Γ_obj_op (X : LocallyRingedSpace.{u}) : Γ.obj (op X) = X.presheaf.obj (op ⊤) :=
  rfl

@[simp]
theorem Γ_map {X Y : LocallyRingedSpace.{u}ᵒᵖ} (f : X ⟶ Y) : Γ.map f = f.unop.c.app (op ⊤) :=
  rfl

theorem Γ_map_op {X Y : LocallyRingedSpace.{u}} (f : X ⟶ Y) : Γ.map f.op = f.c.app (op ⊤) :=
  rfl

/-- The empty locally ringed space. -/
def empty : LocallyRingedSpace.{u} where
  carrier := TopCat.of PEmpty
  presheaf := (CategoryTheory.Functor.const _).obj (CommRingCat.of PUnit)
  IsSheaf := Presheaf.isSheaf_of_isTerminal _ CommRingCat.punitIsTerminal
  localRing x := PEmpty.elim x

instance : EmptyCollection LocallyRingedSpace.{u} := ⟨LocallyRingedSpace.empty⟩

/-- The canonical map from the empty locally ringed space. -/
def emptyTo (X : LocallyRingedSpace) : ∅ ⟶ X :=
  ⟨⟨⟨fun x => PEmpty.elim x, by fun_prop⟩,
    { app := fun U => by refine ⟨⟨⟨0, ?_⟩, ?_⟩, ?_, ?_⟩ <;> intros <;> rfl }⟩,
    fun x => PEmpty.elim x⟩

noncomputable
instance {X : LocallyRingedSpace} : Unique (∅ ⟶ X) where
  default := LocallyRingedSpace.emptyTo X
  uniq f := by ext ⟨⟩ x; aesop_cat

/-- The empty space is initial in `LocallyRingedSpace`. -/
noncomputable
def emptyIsInitial : Limits.IsInitial (∅ : LocallyRingedSpace.{u}) := Limits.IsInitial.ofUnique _

-- This actually holds for all ringed spaces with nontrivial stalks.
theorem basicOpen_zero (X : LocallyRingedSpace.{u}) (U : Opens X.carrier) :
    X.toRingedSpace.basicOpen (0 : X.presheaf.obj <| op U) = ⊥ := by
  ext x
  simp only [RingedSpace.basicOpen, Opens.coe_mk, Set.mem_image, Set.mem_setOf_eq, Subtype.exists,
    exists_and_right, exists_eq_right, Opens.coe_bot, Set.mem_empty_iff_false,
    iff_false, not_exists]
  intros hx
  rw [map_zero, isUnit_zero_iff]
  change (0 : X.presheaf.stalk x) ≠ (1 : X.presheaf.stalk x)
  exact zero_ne_one

@[simp]
lemma basicOpen_eq_bot_of_isNilpotent (X : LocallyRingedSpace.{u}) (U : Opens X.carrier)
    (f : (X.presheaf.obj <| op U)) (hf : IsNilpotent f) :
    X.toRingedSpace.basicOpen f = ⊥ := by
  obtain ⟨n, hn⟩ := hf
  cases n.eq_zero_or_pos with
  | inr h =>
    rw [←  X.toRingedSpace.basicOpen_pow f n h, hn]
    simp [basicOpen_zero]
  | inl h =>
    rw [h, pow_zero] at hn
    simp [eq_zero_of_zero_eq_one hn.symm f, basicOpen_zero]

instance component_nontrivial (X : LocallyRingedSpace.{u}) (U : Opens X.carrier) [hU : Nonempty U] :
    Nontrivial (X.presheaf.obj <| op U) :=
  (X.presheaf.germ _ _ hU.some.2).domain_nontrivial

@[simp]
lemma iso_hom_base_inv_base {X Y : LocallyRingedSpace.{u}} (e : X ≅ Y) :
    e.hom.base ≫ e.inv.base = 𝟙 _ := by
  rw [← SheafedSpace.comp_base, ← LocallyRingedSpace.comp_toShHom]
  simp

@[simp]
lemma iso_hom_base_inv_base_apply {X Y : LocallyRingedSpace.{u}} (e : X ≅ Y) (x : X) :
    (e.inv.base (e.hom.base x)) = x := by
  show (e.hom.base ≫ e.inv.base) x = 𝟙 X.toPresheafedSpace x
  simp

@[simp]
lemma iso_inv_base_hom_base {X Y : LocallyRingedSpace.{u}} (e : X ≅ Y) :
    e.inv.base ≫ e.hom.base = 𝟙 _ := by
  rw [← SheafedSpace.comp_base, ← LocallyRingedSpace.comp_toShHom]
  simp

@[simp]
lemma iso_inv_base_hom_base_apply {X Y : LocallyRingedSpace.{u}} (e : X ≅ Y) (y : Y) :
    (e.hom.base (e.inv.base y)) = y := by
  show (e.inv.base ≫ e.hom.base) y = 𝟙 Y.toPresheafedSpace y
  simp

section Stalks

variable {X Y Z : LocallyRingedSpace.{u}} (f : X ⟶ Y) (g : Y ⟶ Z)

@[simp]
lemma stalkMap_id (X : LocallyRingedSpace.{u}) (x : X) :
    (𝟙 X : X ⟶ X).stalkMap x = 𝟙 (X.presheaf.stalk x) :=
  PresheafedSpace.stalkMap.id _ x

lemma stalkMap_comp (x : X) :
    (f ≫ g : X ⟶ Z).stalkMap x = g.stalkMap (f.base x) ≫ f.stalkMap x :=
  PresheafedSpace.stalkMap.comp f.toShHom g.toShHom x

@[reassoc]
lemma stalkSpecializes_stalkMap (x x' : X) (h : x ⤳ x') :
    Y.presheaf.stalkSpecializes (f.base.map_specializes h) ≫ f.stalkMap x =
      f.stalkMap x' ≫ X.presheaf.stalkSpecializes h :=
  PresheafedSpace.stalkMap.stalkSpecializes_stalkMap f.toShHom h

lemma stalkSpecializes_stalkMap_apply (x x' : X) (h : x ⤳ x') (y) :
    f.stalkMap x (Y.presheaf.stalkSpecializes (f.base.map_specializes h) y) =
      (X.presheaf.stalkSpecializes h (f.stalkMap x' y)) :=
  DFunLike.congr_fun (stalkSpecializes_stalkMap f x x' h) y

@[reassoc]
lemma stalkMap_congr (f g : X ⟶ Y) (hfg : f = g) (x x' : X) (hxx' : x = x') :
    f.stalkMap x ≫ X.presheaf.stalkSpecializes (specializes_of_eq hxx'.symm) =
      Y.presheaf.stalkSpecializes (specializes_of_eq <| hfg ▸ hxx' ▸ rfl) ≫ g.stalkMap x' := by
  subst hfg
  subst hxx'
  simp

@[reassoc]
lemma stalkMap_congr_hom (f g : X ⟶ Y) (hfg : f = g) (x : X) :
    f.stalkMap x = Y.presheaf.stalkSpecializes (specializes_of_eq <| hfg ▸ rfl) ≫
      g.stalkMap x := by
  subst hfg
  simp

@[reassoc]
lemma stalkMap_congr_point {X Y : LocallyRingedSpace.{u}} (f : X ⟶ Y) (x x' : X) (hxx' : x = x') :
    f.stalkMap x ≫ X.presheaf.stalkSpecializes (specializes_of_eq hxx'.symm) =
      Y.presheaf.stalkSpecializes (specializes_of_eq <| hxx' ▸ rfl) ≫ f.stalkMap x' := by
  subst hxx'
  simp

@[reassoc (attr := simp)]
lemma stalkMap_hom_inv (e : X ≅ Y) (y : Y) :
    e.hom.stalkMap (e.inv.base y) ≫ e.inv.stalkMap y =
      Y.presheaf.stalkSpecializes (specializes_of_eq <| by simp) := by
  rw [← stalkMap_comp, LocallyRingedSpace.stalkMap_congr_hom (e.inv ≫ e.hom) (𝟙 _) (by simp)]
  simp

@[simp]
lemma stalkMap_hom_inv_apply (e : X ≅ Y) (y : Y) (z) :
    e.inv.stalkMap y (e.hom.stalkMap (e.inv.base y) z) =
      Y.presheaf.stalkSpecializes (specializes_of_eq <| by simp) z :=
  DFunLike.congr_fun (stalkMap_hom_inv e y) z

@[reassoc (attr := simp)]
lemma stalkMap_inv_hom (e : X ≅ Y) (x : X) :
    e.inv.stalkMap (e.hom.base x) ≫ e.hom.stalkMap x =
      X.presheaf.stalkSpecializes (specializes_of_eq <| by simp) := by
  rw [← stalkMap_comp, LocallyRingedSpace.stalkMap_congr_hom (e.hom ≫ e.inv) (𝟙 _) (by simp)]
  simp

@[simp]
lemma stalkMap_inv_hom_apply (e : X ≅ Y) (x : X) (y) :
    e.hom.stalkMap x (e.inv.stalkMap (e.hom.base x) y) =
      X.presheaf.stalkSpecializes (specializes_of_eq <| by simp) y :=
  DFunLike.congr_fun (stalkMap_inv_hom e x) y

@[reassoc (attr := simp)]
lemma stalkMap_germ (U : Opens Y) (x : X) (hx : f.base x ∈ U) :
    Y.presheaf.germ U (f.base x) hx ≫ f.stalkMap x =
      f.c.app (op U) ≫ X.presheaf.germ ((Opens.map f.base).obj U) x hx :=
  PresheafedSpace.stalkMap_germ f.toShHom U x hx

lemma stalkMap_germ_apply (U : Opens Y) (x : X) (hx : f.base x ∈ U) (y) :
    f.stalkMap x (Y.presheaf.germ U (f.base x) hx y) =
      X.presheaf.germ ((Opens.map f.base).obj U) x hx (f.c.app (op U) y) :=
  PresheafedSpace.stalkMap_germ_apply f.toShHom U x hx y

theorem preimage_basicOpen {X Y : LocallyRingedSpace.{u}} (f : X ⟶ Y) {U : Opens Y}
    (s : Y.presheaf.obj (op U)) :
    (Opens.map f.base).obj (Y.toRingedSpace.basicOpen s) =
      @RingedSpace.basicOpen X.toRingedSpace ((Opens.map f.base).obj U) (f.c.app _ s) := by
  ext x
  constructor
  · rintro ⟨hxU, hx⟩
    rw [SetLike.mem_coe, X.toRingedSpace.mem_basicOpen _ _ hxU]
    delta toRingedSpace
    rw [← stalkMap_germ_apply]
    exact (f.stalkMap _).isUnit_map hx
  · rintro ⟨hxU, hx⟩
    simp only [Opens.map_coe, Set.mem_preimage, SetLike.mem_coe, toRingedSpace] at hx ⊢
    rw [RingedSpace.mem_basicOpen _ s (f.base x) hxU]
    rw [← stalkMap_germ_apply] at hx
    exact (isUnit_map_iff (f.toShHom.stalkMap _) _).mp hx

variable {U : TopCat} (X : LocallyRingedSpace.{u}) {f : U ⟶ X.toTopCat} (h : IsOpenEmbedding f)
  (V : Opens U) (x : U) (hx : x ∈ V)

/-- For an open embedding `f : U ⟶ X` and a point `x : U`, we get an isomorphism between the stalk
of `X` at `f x` and the stalk of the restriction of `X` along `f` at t `x`. -/
noncomputable
def restrictStalkIso : (X.restrict h).presheaf.stalk x ≅ X.presheaf.stalk (f x) :=
  X.toPresheafedSpace.restrictStalkIso h x

@[reassoc (attr := simp)]
lemma restrictStalkIso_hom_eq_germ :
    (X.restrict h).presheaf.germ _ x hx ≫ (X.restrictStalkIso h x).hom =
      X.presheaf.germ (h.isOpenMap.functor.obj V) (f x) ⟨x, hx, rfl⟩ :=
  PresheafedSpace.restrictStalkIso_hom_eq_germ X.toPresheafedSpace h V x hx

lemma restrictStalkIso_hom_eq_germ_apply (y) :
    (X.restrictStalkIso h x).hom ((X.restrict h).presheaf.germ _ x hx y) =
      X.presheaf.germ (h.isOpenMap.functor.obj V) (f x) ⟨x, hx, rfl⟩ y :=
  PresheafedSpace.restrictStalkIso_hom_eq_germ_apply X.toPresheafedSpace h V x hx y

@[reassoc (attr := simp)]
lemma restrictStalkIso_inv_eq_germ :
    X.presheaf.germ (h.isOpenMap.functor.obj V) (f x) ⟨x, hx, rfl⟩ ≫
      (X.restrictStalkIso h x).inv = (X.restrict h).presheaf.germ _ x hx :=
  PresheafedSpace.restrictStalkIso_inv_eq_germ X.toPresheafedSpace h V x hx

lemma restrictStalkIso_inv_eq_germ_apply (y) :
    (X.restrictStalkIso h x).inv
      (X.presheaf.germ (h.isOpenMap.functor.obj V) (f x) ⟨x, hx, rfl⟩ y) =
        (X.restrict h).presheaf.germ _ x hx y :=
  PresheafedSpace.restrictStalkIso_inv_eq_germ_apply X.toPresheafedSpace h V x hx y

lemma restrictStalkIso_inv_eq_ofRestrict :
    (X.restrictStalkIso h x).inv = (X.ofRestrict h).stalkMap x :=
  PresheafedSpace.restrictStalkIso_inv_eq_ofRestrict X.toPresheafedSpace h x

instance ofRestrict_stalkMap_isIso : IsIso ((X.ofRestrict h).stalkMap x) :=
  PresheafedSpace.ofRestrict_stalkMap_isIso X.toPresheafedSpace h x

end Stalks

end LocallyRingedSpace

end AlgebraicGeometry<|MERGE_RESOLUTION|>--- conflicted
+++ resolved
@@ -73,9 +73,6 @@
 structure Hom (X Y : LocallyRingedSpace.{u})
     extends X.toPresheafedSpace.Hom Y.toPresheafedSpace : Type _ where
   /-- the underlying morphism induces a local ring homomorphism on stalks -/
-<<<<<<< HEAD
-  prop : ∀ x, IsLocalHom (val.stalkMap x)
-=======
   prop : ∀ x, IsLocalHom (toHom.stalkMap x)
 
 /-- A morphism of locally ringed spaces as a morphism of sheafed spaces. -/
@@ -86,7 +83,6 @@
 lemma Hom.toShHom_mk {X Y : LocallyRingedSpace.{u}}
     (f : X.toPresheafedSpace.Hom Y.toPresheafedSpace) (hf) :
   Hom.toShHom ⟨f, hf⟩ = f := rfl
->>>>>>> a60ffdad
 
 instance : Quiver LocallyRingedSpace :=
   ⟨Hom⟩
@@ -113,18 +109,9 @@
     IsLocalHom (f.stalkMap x) :=
   f.2 x
 
-<<<<<<< HEAD
-@[deprecated (since := "2024-10-10")]
-alias isLocalRingHomStalkMap := isLocalHomStalkMap
-
-@[instance]
-theorem isLocalHomValStalkMap {X Y : LocallyRingedSpace.{u}} (f : X ⟶ Y) (x : X) :
-    IsLocalHom (f.val.stalkMap x) :=
-=======
 @[instance]
 theorem isLocalHomValStalkMap {X Y : LocallyRingedSpace.{u}} (f : X ⟶ Y) (x : X) :
     IsLocalHom (f.toShHom.stalkMap x) :=
->>>>>>> a60ffdad
   f.2 x
 
 @[deprecated (since := "2024-10-10")]
@@ -133,11 +120,7 @@
 /-- The identity morphism on a locally ringed space. -/
 @[simps! toShHom]
 def id (X : LocallyRingedSpace.{u}) : Hom X X :=
-<<<<<<< HEAD
-  ⟨𝟙 _, fun x => by erw [PresheafedSpace.stalkMap.id]; apply isLocalHom_id⟩
-=======
   ⟨𝟙 X.toSheafedSpace, fun x => by erw [PresheafedSpace.stalkMap.id]; infer_instance⟩
->>>>>>> a60ffdad
 
 instance (X : LocallyRingedSpace.{u}) : Inhabited (Hom X X) :=
   ⟨id X⟩
@@ -146,11 +129,7 @@
 def comp {X Y Z : LocallyRingedSpace.{u}} (f : Hom X Y) (g : Hom Y Z) : Hom X Z :=
   ⟨f.toShHom ≫ g.toShHom, fun x => by
     erw [PresheafedSpace.stalkMap.comp]
-<<<<<<< HEAD
-    exact @RingHom.isLocalHom_comp _ _ _ _ _ _ _ _ (f.2 _) (g.2 _)⟩
-=======
     infer_instance⟩
->>>>>>> a60ffdad
 
 /-- The category of locally ringed spaces. -/
 instance : Category LocallyRingedSpace.{u} where
@@ -210,12 +189,7 @@
     -- Here we need to see that the stalk maps are really local ring homomorphisms.
     -- This can be solved by type class inference, because stalk maps of isomorphisms
     -- are isomorphisms and isomorphisms are local ring homomorphisms.
-<<<<<<< HEAD
-    show IsLocalHom ((SheafedSpace.forgetToPresheafedSpace.map f).stalkMap x) by
-      infer_instance
-=======
     inferInstance
->>>>>>> a60ffdad
 
 /-- Given two locally ringed spaces `X` and `Y`, an isomorphism between `X` and `Y` as _sheafed_
 spaces can be lifted to an isomorphism `X ⟶ Y` as locally ringed spaces.
