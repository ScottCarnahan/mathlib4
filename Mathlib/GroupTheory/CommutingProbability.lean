/-
Copyright (c) 2022 Thomas Browning. All rights reserved.
Released under Apache 2.0 license as described in the file LICENSE.
Authors: Thomas Browning
-/
import Mathlib.Algebra.BigOperators.Fin
import Mathlib.Data.Nat.Cast.Field
import Mathlib.GroupTheory.Abelianization
import Mathlib.GroupTheory.GroupAction.CardCommute
import Mathlib.GroupTheory.SpecificGroups.Dihedral
import Mathlib.Tactic.FieldSimp
import Mathlib.Tactic.LinearCombination
import Mathlib.Tactic.Qify

/-!
# Commuting Probability
This file introduces the commuting probability of finite groups.

## Main definitions
* `commProb`: The commuting probability of a finite type with a multiplication operation.

## TODO
* Neumann's theorem.
-/

assert_not_exists Ideal TwoSidedIdeal

noncomputable section

open Fintype

variable (M : Type*) [Mul M]

/-- The commuting probability of a finite type with a multiplication operation. -/
def commProb : ℚ :=
  Nat.card { p : M × M // Commute p.1 p.2 } / (Nat.card M : ℚ) ^ 2

theorem commProb_def :
    commProb M = Nat.card { p : M × M // Commute p.1 p.2 } / (Nat.card M : ℚ) ^ 2 :=
  rfl

theorem commProb_prod (M' : Type*) [Mul M'] : commProb (M × M') = commProb M * commProb M' := by
  simp_rw [commProb_def, div_mul_div_comm, Nat.card_prod, Nat.cast_mul, mul_pow, ← Nat.cast_mul,
    ← Nat.card_prod, Commute, SemiconjBy, Prod.ext_iff]
  congr 2
  exact Nat.card_congr ⟨fun x => ⟨⟨⟨x.1.1.1, x.1.2.1⟩, x.2.1⟩, ⟨⟨x.1.1.2, x.1.2.2⟩, x.2.2⟩⟩,
    fun x => ⟨⟨⟨x.1.1.1, x.2.1.1⟩, ⟨x.1.1.2, x.2.1.2⟩⟩, ⟨x.1.2, x.2.2⟩⟩, fun x => rfl, fun x => rfl⟩

theorem commProb_pi {α : Type*} (i : α → Type*) [Fintype α] [∀ a, Mul (i a)] :
    commProb (∀ a, i a) = ∏ a, commProb (i a) := by
  simp_rw [commProb_def, Finset.prod_div_distrib, Finset.prod_pow, ← Nat.cast_prod,
    ← Nat.card_pi, Commute, SemiconjBy, funext_iff]
  congr 2
  exact Nat.card_congr ⟨fun x a => ⟨⟨x.1.1 a, x.1.2 a⟩, x.2 a⟩, fun x => ⟨⟨fun a => (x a).1.1,
    fun a => (x a).1.2⟩, fun a => (x a).2⟩, fun x => rfl, fun x => rfl⟩

theorem commProb_function {α β : Type*} [Fintype α] [Mul β] :
    commProb (α → β) = (commProb β) ^ Fintype.card α := by
  rw [commProb_pi, Finset.prod_const, Finset.card_univ]

@[simp]
theorem commProb_eq_zero_of_infinite [Infinite M] : commProb M = 0 :=
  div_eq_zero_iff.2 (Or.inl (Nat.cast_eq_zero.2 Nat.card_eq_zero_of_infinite))

variable [Finite M]

theorem commProb_pos [h : Nonempty M] : 0 < commProb M :=
  h.elim fun x ↦
    div_pos (Nat.cast_pos.mpr (Finite.card_pos_iff.mpr ⟨⟨(x, x), rfl⟩⟩))
      (pow_pos (Nat.cast_pos.mpr Finite.card_pos) 2)

theorem commProb_le_one : commProb M ≤ 1 := by
  refine div_le_one_of_le₀ ?_ (sq_nonneg (Nat.card M : ℚ))
  rw [← Nat.cast_pow, Nat.cast_le, sq, ← Nat.card_prod]
  apply Finite.card_subtype_le

variable {M}

theorem commProb_eq_one_iff [h : Nonempty M] :
    commProb M = 1 ↔ Std.Commutative ((· * ·) : M → M → M) := by
  classical
  haveI := Fintype.ofFinite M
  rw [commProb, ← Set.coe_setOf, Nat.card_eq_fintype_card, Nat.card_eq_fintype_card]
  rw [div_eq_one_iff_eq, ← Nat.cast_pow, Nat.cast_inj, sq, ← card_prod,
    set_fintype_card_eq_univ_iff, Set.eq_univ_iff_forall]
  · exact ⟨fun h ↦ ⟨fun x y ↦ h (x, y)⟩, fun h x ↦ h.comm x.1 x.2⟩
  · exact pow_ne_zero 2 (Nat.cast_ne_zero.mpr card_ne_zero)

variable (G : Type*) [Group G]

theorem commProb_def' : commProb G = Nat.card (ConjClasses G) / Nat.card G := by
  rw [commProb, card_comm_eq_card_conjClasses_mul_card, Nat.cast_mul, sq]
  by_cases h : (Nat.card G : ℚ) = 0
  · rw [h, zero_mul, div_zero, div_zero]
  · exact mul_div_mul_right _ _ h

variable {G}
variable [Finite G] (H : Subgroup G)

theorem Subgroup.commProb_subgroup_le : commProb H ≤ commProb G * (H.index : ℚ) ^ 2 := by
  /- After rewriting with `commProb_def`, we reduce to showing that `G` has at least as many
      commuting pairs as `H`. -/
  rw [commProb_def, commProb_def, div_le_iff₀, mul_assoc, ← mul_pow, ← Nat.cast_mul,
    mul_comm H.index, H.card_mul_index, div_mul_cancel₀, Nat.cast_le]
  · refine Finite.card_le_of_injective (fun p ↦ ⟨⟨p.1.1, p.1.2⟩, Subtype.ext_iff.mp p.2⟩) ?_
    exact fun p q h ↦ by simpa only [Subtype.ext_iff, Prod.ext_iff] using h
  · exact pow_ne_zero 2 (Nat.cast_ne_zero.mpr Finite.card_pos.ne')
  · exact pow_pos (Nat.cast_pos.mpr Finite.card_pos) 2

theorem Subgroup.commProb_quotient_le [H.Normal] : commProb (G ⧸ H) ≤ commProb G * Nat.card H := by
  /- After rewriting with `commProb_def'`, we reduce to showing that `G` has at least as many
      conjugacy classes as `G ⧸ H`. -/
  rw [commProb_def', commProb_def', div_le_iff₀, mul_assoc, ← Nat.cast_mul, ← Subgroup.index,
    H.card_mul_index, div_mul_cancel₀, Nat.cast_le]
  · apply Finite.card_le_of_surjective
    show Function.Surjective (ConjClasses.map (QuotientGroup.mk' H))
    exact ConjClasses.map_surjective Quotient.mk''_surjective
  · exact Nat.cast_ne_zero.mpr Finite.card_pos.ne'
  · exact Nat.cast_pos.mpr Finite.card_pos

variable (G)

theorem inv_card_commutator_le_commProb : (↑(Nat.card (commutator G)))⁻¹ ≤ commProb G :=
  (inv_le_iff_one_le_mul₀ (Nat.cast_pos.mpr Finite.card_pos)).mpr
    (le_trans (ge_of_eq (commProb_eq_one_iff.mpr ⟨(Abelianization.commGroup G).mul_comm⟩))
      (commutator G).commProb_quotient_le)

-- Construction of group with commuting probability 1/n
namespace DihedralGroup

lemma commProb_odd {n : ℕ} (hn : Odd n) :
    commProb (DihedralGroup n) = (n + 3) / (4 * n) := by
  rw [commProb_def', DihedralGroup.card_conjClasses_odd hn, nat_card]
  qify [show 2 ∣ n + 3 by rw [Nat.dvd_iff_mod_eq_zero, Nat.add_mod, Nat.odd_iff.mp hn]]
  rw [div_div, ← mul_assoc]
  congr
  norm_num

private lemma div_two_lt {n : ℕ} (h0 : n ≠ 0) : n / 2 < n :=
  Nat.div_lt_self (Nat.pos_of_ne_zero h0) (lt_add_one 1)

private lemma div_four_lt : {n : ℕ} → (h0 : n ≠ 0) → (h1 : n ≠ 1) → n / 4 + 1 < n
  | 0 | 1 | 2 | 3 => by decide
  | n + 4 => by omega

/-- A list of Dihedral groups whose product will have commuting probability `1 / n`. -/
def reciprocalFactors (n : ℕ) : List ℕ :=
  if _ : n = 0 then [0]
  else if _ : n = 1 then []
  else if Even n then
    3 :: reciprocalFactors (n / 2)
  else
    n % 4 * n :: reciprocalFactors (n / 4 + 1)

@[simp] lemma reciprocalFactors_zero : reciprocalFactors 0 = [0] := by
  unfold reciprocalFactors; rfl

@[simp] lemma reciprocalFactors_one : reciprocalFactors 1 = [] := by
  unfold reciprocalFactors; rfl

lemma reciprocalFactors_even {n : ℕ} (h0 : n ≠ 0) (h2 : Even n) :
    reciprocalFactors n = 3 :: reciprocalFactors (n / 2) := by
  have h1 : n ≠ 1 := by
    rintro rfl
    norm_num at h2
  rw [reciprocalFactors, dif_neg h0, dif_neg h1, if_pos h2]

lemma reciprocalFactors_odd {n : ℕ} (h1 : n ≠ 1) (h2 : Odd n) :
    reciprocalFactors n = n % 4 * n :: reciprocalFactors (n / 4 + 1) := by
  have h0 : n ≠ 0 := by
    rintro rfl
    norm_num [← Nat.not_even_iff_odd] at h2
  rw [reciprocalFactors, dif_neg h0, dif_neg h1, if_neg (Nat.not_even_iff_odd.2 h2)]

/-- A finite product of Dihedral groups. -/
abbrev Product (l : List ℕ) : Type :=
  ∀ i : Fin l.length, DihedralGroup l[i]

lemma commProb_nil : commProb (Product []) = 1 := by
  simp [Product, commProb_pi]

lemma commProb_cons (n : ℕ) (l : List ℕ) :
    commProb (Product (n :: l)) = commProb (DihedralGroup n) * commProb (Product l) := by
<<<<<<< HEAD
  #adaptation_note
  /--
  2025-04-26 Why do we need to add `List.getElem_cons_zero` and `List.getElem_cons_succ` here?
  They are already `@[simp]` lemmas!
  (This will be fixed on nightly-2025-04-27.)
  -/
  simp [commProb_pi, Fin.prod_univ_succ, Fin.val_zero, List.getElem_cons_zero,
    List.getElem_cons_succ]
=======
  simp [commProb_pi, Fin.prod_univ_succ, Fin.val_zero]
>>>>>>> 26e8de2d

/-- Construction of a group with commuting probability `1 / n`. -/
theorem commProb_reciprocal (n : ℕ) :
    commProb (Product (reciprocalFactors n)) = 1 / n := by
  by_cases h0 : n = 0
  · rw [h0, reciprocalFactors_zero, commProb_cons, commProb_nil, mul_one, Nat.cast_zero, div_zero]
    apply commProb_eq_zero_of_infinite
  by_cases h1 : n = 1
  · rw [h1, reciprocalFactors_one, commProb_nil, Nat.cast_one, div_one]
  rcases Nat.even_or_odd n with h2 | h2
  · have := div_two_lt h0
    rw [reciprocalFactors_even h0 h2, commProb_cons, commProb_reciprocal (n / 2),
        commProb_odd (by decide)]
    field_simp [h0, h2.two_dvd]
    norm_num
  · have := div_four_lt h0 h1
    rw [reciprocalFactors_odd h1 h2, commProb_cons, commProb_reciprocal (n / 4 + 1)]
    have key : n % 4 = 1 ∨ n % 4 = 3 := Nat.odd_mod_four_iff.mp (Nat.odd_iff.mp h2)
    have hn : Odd (n % 4) := by rcases key with h | h <;> rw [h] <;> decide
    rw [commProb_odd (hn.mul h2), div_mul_div_comm, mul_one, div_eq_div_iff, one_mul] <;> norm_cast
    · have h0 : (n % 4) ^ 2 + 3 = n % 4 * 4 := by rcases key with h | h <;> rw [h] <;> norm_num
      have h1 := (Nat.div_add_mod n 4).symm
      zify at h0 h1 ⊢
      linear_combination (h0 + h1 * (n % 4)) * n
    · have := hn.pos.ne'
      positivity

end DihedralGroup<|MERGE_RESOLUTION|>--- conflicted
+++ resolved
@@ -181,18 +181,7 @@
 
 lemma commProb_cons (n : ℕ) (l : List ℕ) :
     commProb (Product (n :: l)) = commProb (DihedralGroup n) * commProb (Product l) := by
-<<<<<<< HEAD
-  #adaptation_note
-  /--
-  2025-04-26 Why do we need to add `List.getElem_cons_zero` and `List.getElem_cons_succ` here?
-  They are already `@[simp]` lemmas!
-  (This will be fixed on nightly-2025-04-27.)
-  -/
-  simp [commProb_pi, Fin.prod_univ_succ, Fin.val_zero, List.getElem_cons_zero,
-    List.getElem_cons_succ]
-=======
   simp [commProb_pi, Fin.prod_univ_succ, Fin.val_zero]
->>>>>>> 26e8de2d
 
 /-- Construction of a group with commuting probability `1 / n`. -/
 theorem commProb_reciprocal (n : ℕ) :
