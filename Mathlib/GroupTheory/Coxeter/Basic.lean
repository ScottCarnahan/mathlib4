--- conflicted
+++ resolved
@@ -179,21 +179,6 @@
 theorem map_relations_eq_reindex_relations (e : B ≃ B') :
     (MulEquiv.toMonoidHom (FreeGroup.freeGroupCongr e)) '' CoxeterGroup.Relations.toSet M =
     CoxeterGroup.Relations.toSet (reindex e e M) := by
-<<<<<<< HEAD
-  simp [CoxeterGroup.Relations.toSet, CoxeterGroup.Relations.ofMatrix]
-  apply le_antisymm
-  · rw [Set.le_iff_subset]; intro _
-    simp only [Set.mem_image, Set.mem_range, Prod.exists, Function.uncurry_apply_pair,
-      forall_exists_index, and_imp]
-    intro _ hb b _ heq; rw [← heq]
-    use (e hb); use (e b); aesop
-  · rw [Set.le_iff_subset]; intro hb'
-    simp only [Set.mem_range, Prod.exists, Function.uncurry_apply_pair, Set.mem_image,
-      forall_exists_index]
-    intro b1' b2' heq; rw [← heq]
-    use (FreeGroup.freeGroupCongr e).symm hb'
-    exact ⟨by use (e.symm b1'); use (e.symm b2'); aesop, by aesop⟩
-=======
   simp only [MulEquiv.coe_toMonoidHom, FreeGroup.freeGroupCongr_apply, CoxeterGroup.Relations.toSet,
     CoxeterGroup.Relations.ofMatrix, reindex_apply, submatrix_apply]
   ext x
@@ -204,7 +189,6 @@
     simp
   · rintro ⟨a, b, h⟩
     refine ⟨(FreeGroup.freeGroupCongr e).symm x, ⟨e.symm a, e.symm b, ?_⟩, ?_⟩ <;> aesop
->>>>>>> 971a0d73
 
 /-- Coxeter groups of isomorphic types are isomorphic. -/
 def equivCoxeterGroup (e : B ≃ B') : CoxeterGroup M ≃* CoxeterGroup (reindex e e M) :=
