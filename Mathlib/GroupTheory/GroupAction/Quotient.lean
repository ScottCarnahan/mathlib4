--- conflicted
+++ resolved
@@ -321,11 +321,7 @@
     simp only [Set.mem_preimage, Set.mem_singleton_iff]
     have hx := x.property
     rwa [orbitRel.Quotient.mem_orbit] at hx⟩⟧) fun a b h ↦ by
-<<<<<<< HEAD
-      simp only [· ≈ ·, ← Quotient.eq,
-=======
       simp only [← Quotient.eq,
->>>>>>> c8922d33
                  orbitRel.Quotient.subgroup_quotient_eq_iff] at h
       simp only [Quotient.eq] at h ⊢
       exact h
