/-
Copyright (c) 2014 Microsoft Corporation. All rights reserved.
Released under Apache 2.0 license as described in the file LICENSE.
Authors: Leonardo de Moura, Jeremy Avigad, Floris van Doorn
-/
<<<<<<< HEAD
import Std.Tactic.Lint.Basic
=======
>>>>>>> aa2c19df
import Std.Tactic.Relation.Rfl
import Mathlib.Tactic.Lemma
import Mathlib.Mathport.Attributes
import Mathlib.Mathport.Rename
import Mathlib.Tactic.Relation.Trans
import Mathlib.Tactic.ProjectionNotation

set_option autoImplicit true

#align opt_param_eq optParam_eq

/- Implication -/

@[deprecated] def Implies (a b : Prop) := a → b

/-- Implication `→` is transitive. If `P → Q` and `Q → R` then `P → R`. -/
-- FIXME This should have `@[trans]`, but the `trans` attribute PR'd in #253 rejects it.
-- Note that it is still rejected after #857.
@[deprecated] theorem Implies.trans {p q r : Prop} (h₁ : p → q) (h₂ : q → r) :
    p → r := fun hp ↦ h₂ (h₁ hp)

/- Not -/

@[deprecated] def NonContradictory (a : Prop) : Prop := ¬¬a

#align non_contradictory_intro not_not_intro

/- Eq -/

@[deprecated] theorem trans_rel_left {α : Sort u} {a b c : α}
    (r : α → α → Prop) (h₁ : r a b) (h₂ : b = c) : r a c := h₂ ▸ h₁

@[deprecated] theorem trans_rel_right {α : Sort u} {a b c : α}
    (r : α → α → Prop) (h₁ : a = b) (h₂ : r b c) : r a c := h₁ ▸ h₂

theorem not_of_eq_false {p : Prop} (h : p = False) : ¬p := fun hp ↦ h ▸ hp

theorem cast_proof_irrel (h₁ h₂ : α = β) (a : α) : cast h₁ a = cast h₂ a := rfl

attribute [symm] Eq.symm

/- Ne -/

theorem Ne.def {α : Sort u} (a b : α) : (a ≠ b) = ¬ (a = b) := rfl

attribute [symm] Ne.symm

/- HEq -/

alias eq_rec_heq := eqRec_heq

-- FIXME This is still rejected after #857
-- attribute [refl] HEq.refl
attribute [symm] HEq.symm
attribute [trans] HEq.trans
attribute [trans] heq_of_eq_of_heq

theorem heq_of_eq_rec_left {φ : α → Sort v} {a a' : α} {p₁ : φ a} {p₂ : φ a'} :
    (e : a = a') → (h₂ : Eq.rec (motive := fun a _ ↦ φ a) p₁ e = p₂) → HEq p₁ p₂
  | rfl, rfl => HEq.rfl

theorem heq_of_eq_rec_right {φ : α → Sort v} {a a' : α} {p₁ : φ a} {p₂ : φ a'} :
    (e : a' = a) → (h₂ : p₁ = Eq.rec (motive := fun a _ ↦ φ a) p₂ e) → HEq p₁ p₂
  | rfl, rfl => HEq.rfl

theorem of_heq_true {a : Prop} (h : HEq a True) : a := of_eq_true (eq_of_heq h)

theorem eq_rec_compose {α β φ : Sort u} :
    ∀ (p₁ : β = φ) (p₂ : α = β) (a : α),
      (Eq.recOn p₁ (Eq.recOn p₂ a : β) : φ) = Eq.recOn (Eq.trans p₂ p₁) a
  | rfl, rfl, _ => rfl

theorem heq_prop {P Q : Prop} (p : P) (q : Q) : HEq p q :=
  Subsingleton.helim (propext <| iff_of_true p q) _ _

/- and -/

variable {a b c d : Prop}

#align and.symm And.symm
#align and.swap And.symm

/- or -/

#align non_contradictory_em not_not_em
#align or.symm Or.symm
#align or.swap Or.symm

/- xor -/

def Xor' (a b : Prop) := (a ∧ ¬ b) ∨ (b ∧ ¬ a)
#align xor Xor'

/- iff -/

#align iff.mp Iff.mp
#align iff.elim_left Iff.mp
#align iff.mpr Iff.mpr
#align iff.elim_right Iff.mpr

attribute [refl] Iff.refl
attribute [trans] Iff.trans
attribute [symm] Iff.symm

-- This is needed for `calc` to work with `iff`.
instance : Trans Iff Iff Iff where
  trans := fun p q ↦ p.trans q

#align not_congr not_congr
#align not_iff_not_of_iff not_congr
#align not_non_contradictory_iff_absurd not_not_not

alias ⟨not_of_not_not_not, _⟩ := not_not_not

-- FIXME
-- attribute [congr] not_congr

@[deprecated and_comm] theorem and_comm' (a b) : a ∧ b ↔ b ∧ a := and_comm
#align and.comm and_comm
#align and_comm and_comm'

@[deprecated and_assoc] theorem and_assoc' (a b) : (a ∧ b) ∧ c ↔ a ∧ (b ∧ c) := and_assoc
#align and_assoc and_assoc'
#align and.assoc and_assoc

#align and.left_comm and_left_comm

#align and_iff_left and_iff_leftₓ -- reorder implicits

variable (p)

-- FIXME: remove _iff and add _eq for the lean 4 core versions
theorem and_true_iff : p ∧ True ↔ p := iff_of_eq (and_true _)
#align and_true and_true_iff
theorem true_and_iff : True ∧ p ↔ p := iff_of_eq (true_and _)
#align true_and true_and_iff
theorem and_false_iff : p ∧ False ↔ False := iff_of_eq (and_false _)
#align and_false and_false_iff
theorem false_and_iff : False ∧ p ↔ False := iff_of_eq (false_and _)
#align false_and false_and_iff
#align not_and_self not_and_self_iff
#align and_not_self and_not_self_iff
#align and_self and_self_iff

#align or.imp Or.impₓ -- reorder implicits

#align and.elim And.elimₓ
#align iff.elim Iff.elimₓ
#align imp_congr imp_congrₓ
#align imp_congr_ctx imp_congr_ctxₓ
#align imp_congr_right imp_congr_rightₓ

#align eq_true_intro eq_true
#align eq_false_intro eq_false

@[deprecated or_comm] theorem or_comm' (a b) : a ∨ b ↔ b ∨ a := or_comm
#align or.comm or_comm
#align or_comm or_comm'

@[deprecated or_assoc] theorem or_assoc' (a b) : (a ∨ b) ∨ c ↔ a ∨ (b ∨ c) := or_assoc
#align or.assoc or_assoc
#align or_assoc or_assoc'

#align or_left_comm or_left_comm
#align or.left_comm or_left_comm

#align or_iff_left_of_imp or_iff_left_of_impₓ -- reorder implicits

theorem true_or_iff : True ∨ p ↔ True := iff_of_eq (true_or _)
#align true_or true_or_iff
theorem or_true_iff : p ∨ True ↔ True := iff_of_eq (or_true _)
#align or_true or_true_iff
theorem false_or_iff : False ∨ p ↔ p := iff_of_eq (false_or _)
#align false_or false_or_iff
theorem or_false_iff : p ∨ False ↔ p := iff_of_eq (or_false _)
#align or_false or_false_iff
#align or_self or_self_iff

theorem not_or_of_not : ¬a → ¬b → ¬(a ∨ b) := fun h1 h2 ↦ not_or.2 ⟨h1, h2⟩
#align not_or not_or_of_not

theorem iff_true_iff : (a ↔ True) ↔ a := iff_of_eq (iff_true _)
#align iff_true iff_true_iff
theorem true_iff_iff : (True ↔ a) ↔ a := iff_of_eq (true_iff _)
#align true_iff true_iff_iff

theorem iff_false_iff : (a ↔ False) ↔ ¬a := iff_of_eq (iff_false _)
#align iff_false iff_false_iff

theorem false_iff_iff : (False ↔ a) ↔ ¬a := iff_of_eq (false_iff _)
#align false_iff false_iff_iff

theorem iff_self_iff (a : Prop) : (a ↔ a) ↔ True := iff_of_eq (iff_self _)
#align iff_self iff_self_iff

#align iff_congr iff_congrₓ -- reorder implicits

#align implies_true_iff imp_true_iff
#align false_implies_iff false_imp_iff
#align true_implies_iff true_imp_iff

#align Exists Exists -- otherwise it would get the name ExistsCat

-- TODO
-- attribute [intro] Exists.intro

/- exists unique -/

def ExistsUnique (p : α → Prop) := ∃ x, p x ∧ ∀ y, p y → y = x

open Lean TSyntax.Compat in
macro "∃!" xs:explicitBinders ", " b:term : term => expandExplicitBinders ``ExistsUnique xs b

/-- Pretty-printing for `ExistsUnique`, following the same pattern as pretty printing
    for `Exists`. -/
@[app_unexpander ExistsUnique] def unexpandExistsUnique : Lean.PrettyPrinter.Unexpander
  | `($(_) fun $x:ident ↦ ∃! $xs:binderIdent*, $b) => `(∃! $x:ident $xs:binderIdent*, $b)
  | `($(_) fun $x:ident ↦ $b)                      => `(∃! $x:ident, $b)
  | `($(_) fun ($x:ident : $t) ↦ $b)               => `(∃! ($x:ident : $t), $b)
  | _                                               => throw ()

-- @[intro] -- TODO
theorem ExistsUnique.intro {p : α → Prop} (w : α)
    (h₁ : p w) (h₂ : ∀ y, p y → y = w) : ∃! x, p x := ⟨w, h₁, h₂⟩

theorem ExistsUnique.elim {α : Sort u} {p : α → Prop} {b : Prop}
    (h₂ : ∃! x, p x) (h₁ : ∀ x, p x → (∀ y, p y → y = x) → b) : b :=
  Exists.elim h₂ (λ w hw => h₁ w (And.left hw) (And.right hw))

theorem exists_unique_of_exists_of_unique {α : Sort u} {p : α → Prop}
    (hex : ∃ x, p x) (hunique : ∀ y₁ y₂, p y₁ → p y₂ → y₁ = y₂) : ∃! x, p x :=
  Exists.elim hex (λ x px => ExistsUnique.intro x px (λ y (h : p y) => hunique y x h px))

theorem ExistsUnique.exists {p : α → Prop} : (∃! x, p x) → ∃ x, p x | ⟨x, h, _⟩ => ⟨x, h⟩
#align exists_of_exists_unique ExistsUnique.exists
#align exists_unique.exists ExistsUnique.exists

theorem ExistsUnique.unique {α : Sort u} {p : α → Prop}
    (h : ∃! x, p x) {y₁ y₂ : α} (py₁ : p y₁) (py₂ : p y₂) : y₁ = y₂ :=
  let ⟨_, _, hy⟩ := h; (hy _ py₁).trans (hy _ py₂).symm
#align unique_of_exists_unique ExistsUnique.unique
#align exists_unique.unique ExistsUnique.unique

/- exists, forall, exists unique congruences -/

-- TODO
-- attribute [congr] forall_congr'
-- attribute [congr] exists_congr'
#align forall_congr forall_congr'

#align Exists.imp Exists.imp
#align exists_imp_exists Exists.imp

-- @[congr]
theorem exists_unique_congr {p q : α → Prop} (h : ∀ a, p a ↔ q a) : (∃! a, p a) ↔ ∃! a, q a :=
  exists_congr fun _ ↦ and_congr (h _) <| forall_congr' fun _ ↦ imp_congr_left (h _)

/- decidable -/

#align decidable.to_bool Decidable.decide

theorem decide_True' (h : Decidable True) : decide True = true := by simp
#align to_bool_true_eq_tt decide_True'

theorem decide_False' (h : Decidable False) : decide False = false := by simp
#align to_bool_false_eq_ff decide_False'

namespace Decidable

def recOn_true [h : Decidable p] {h₁ : p → Sort u} {h₂ : ¬p → Sort u}
    (h₃ : p) (h₄ : h₁ h₃) : Decidable.recOn h h₂ h₁ :=
  cast (by match h with | .isTrue _ => rfl) h₄
#align decidable.rec_on_true Decidable.recOn_true

def recOn_false [h : Decidable p] {h₁ : p → Sort u} {h₂ : ¬p → Sort u} (h₃ : ¬p) (h₄ : h₂ h₃) :
    Decidable.recOn h h₂ h₁ :=
  cast (by match h with | .isFalse _ => rfl) h₄
#align decidable.rec_on_false Decidable.recOn_false

alias by_cases := byCases
alias by_contradiction := byContradiction
alias not_not_iff := not_not

@[deprecated not_or] theorem not_or_iff_and_not (p q) [Decidable p] [Decidable q] :
    ¬(p ∨ q) ↔ ¬p ∧ ¬q := not_or

end Decidable

#align decidable_of_decidable_of_iff decidable_of_decidable_of_iff
#align decidable_of_decidable_of_eq decidable_of_decidable_of_eq
#align or.by_cases Or.by_cases

alias Or.decidable := instDecidableOr
alias And.decidable := instDecidableAnd
alias Not.decidable := instDecidableNot
alias Iff.decidable := instDecidableIff
alias decidableTrue := instDecidableTrue
alias decidableFalse := instDecidableFalse

#align decidable.true decidableTrue
#align decidable.false decidableFalse
#align or.decidable Or.decidable
#align and.decidable And.decidable
#align not.decidable Not.decidable
#align iff.decidable Iff.decidable

instance [Decidable p] [Decidable q] : Decidable (Xor' p q) := inferInstanceAs (Decidable (Or ..))

def IsDecEq {α : Sort u} (p : α → α → Bool) : Prop := ∀ ⦃x y : α⦄, p x y = true → x = y
def IsDecRefl {α : Sort u} (p : α → α → Bool) : Prop := ∀ x, p x x = true

def decidableEq_of_bool_pred {α : Sort u} {p : α → α → Bool} (h₁ : IsDecEq p)
    (h₂ : IsDecRefl p) : DecidableEq α
  | x, y =>
    if hp : p x y = true then isTrue (h₁ hp)
    else isFalse (λ hxy : x = y => absurd (h₂ y) (by rwa [hxy] at hp))
#align decidable_eq_of_bool_pred decidableEq_of_bool_pred

theorem decidableEq_inl_refl {α : Sort u} [h : DecidableEq α] (a : α) :
    h a a = isTrue (Eq.refl a) :=
  match h a a with
  | isTrue _ => rfl

theorem decidableEq_inr_neg {α : Sort u} [h : DecidableEq α] {a b : α}
    (n : a ≠ b) : h a b = isFalse n :=
  match h a b with
  | isFalse _ => rfl

#align inhabited.default Inhabited.default
#align arbitrary Inhabited.default
#align nonempty_of_inhabited instNonempty

/- subsingleton -/

theorem rec_subsingleton {p : Prop} [h : Decidable p] {h₁ : p → Sort u} {h₂ : ¬p → Sort u}
    [h₃ : ∀ h : p, Subsingleton (h₁ h)] [h₄ : ∀ h : ¬p, Subsingleton (h₂ h)] :
    Subsingleton (Decidable.recOn h h₂ h₁) :=
  match h with
  | isTrue h => h₃ h
  | isFalse h => h₄ h

@[deprecated ite_self]
theorem if_t_t (c : Prop) [Decidable c] {α : Sort u} (t : α) : ite c t t = t := ite_self _

theorem imp_of_if_pos {c t e : Prop} [Decidable c] (h : ite c t e) (hc : c) : t :=
  (if_pos hc ▸ h :)
#align implies_of_if_pos imp_of_if_pos

theorem imp_of_if_neg {c t e : Prop} [Decidable c] (h : ite c t e) (hnc : ¬c) : e :=
  (if_neg hnc ▸ h :)
#align implies_of_if_neg imp_of_if_neg

theorem if_ctx_congr {α : Sort u} {b c : Prop} [dec_b : Decidable b] [dec_c : Decidable c]
    {x y u v : α} (h_c : b ↔ c) (h_t : c → x = u) (h_e : ¬c → y = v) : ite b x y = ite c u v :=
  match dec_b, dec_c with
  | isFalse _,  isFalse h₂ => h_e h₂
  | isTrue _,   isTrue h₂  => h_t h₂
  | isFalse h₁, isTrue h₂  => absurd h₂ (Iff.mp (not_congr h_c) h₁)
  | isTrue h₁,  isFalse h₂ => absurd h₁ (Iff.mpr (not_congr h_c) h₂)

theorem if_congr {α : Sort u} {b c : Prop} [Decidable b] [Decidable c]
    {x y u v : α} (h_c : b ↔ c) (h_t : x = u) (h_e : y = v) : ite b x y = ite c u v :=
  if_ctx_congr h_c (λ _ => h_t) (λ _ => h_e)

theorem if_ctx_congr_prop {b c x y u v : Prop} [dec_b : Decidable b] [dec_c : Decidable c]
    (h_c : b ↔ c) (h_t : c → (x ↔ u)) (h_e : ¬c → (y ↔ v)) : ite b x y ↔ ite c u v :=
  match dec_b, dec_c with
  | isFalse _,  isFalse h₂ => h_e h₂
  | isTrue _,   isTrue h₂  => h_t h₂
  | isFalse h₁, isTrue h₂  => absurd h₂ (Iff.mp (not_congr h_c) h₁)
  | isTrue h₁,  isFalse h₂ => absurd h₁ (Iff.mpr (not_congr h_c) h₂)

-- @[congr]
theorem if_congr_prop {b c x y u v : Prop} [Decidable b] [Decidable c] (h_c : b ↔ c) (h_t : x ↔ u)
    (h_e : y ↔ v) : ite b x y ↔ ite c u v :=
  if_ctx_congr_prop h_c (λ _ => h_t) (λ _ => h_e)

theorem if_ctx_simp_congr_prop {b c x y u v : Prop} [Decidable b] (h_c : b ↔ c) (h_t : c → (x ↔ u))
    -- FIXME: after https://github.com/leanprover/lean4/issues/1867 is fixed,
    -- this should be changed back to:
    -- (h_e : ¬c → (y ↔ v)) : ite b x y ↔ ite c (h := decidable_of_decidable_of_iff h_c) u v :=
    (h_e : ¬c → (y ↔ v)) : ite b x y ↔ @ite _ c (decidable_of_decidable_of_iff h_c) u v :=
  if_ctx_congr_prop (dec_c := decidable_of_decidable_of_iff h_c) h_c h_t h_e

theorem if_simp_congr_prop {b c x y u v : Prop} [Decidable b] (h_c : b ↔ c) (h_t : x ↔ u)
    -- FIXME: after https://github.com/leanprover/lean4/issues/1867 is fixed,
    -- this should be changed back to:
    -- (h_e : y ↔ v) : ite b x y ↔ (ite c (h := decidable_of_decidable_of_iff h_c) u v) :=
    (h_e : y ↔ v) : ite b x y ↔ (@ite _ c (decidable_of_decidable_of_iff h_c) u v) :=
  if_ctx_simp_congr_prop h_c (λ _ => h_t) (λ _ => h_e)

-- @[congr]
theorem dif_ctx_congr {α : Sort u} {b c : Prop} [dec_b : Decidable b] [dec_c : Decidable c]
    {x : b → α} {u : c → α} {y : ¬b → α} {v : ¬c → α}
    (h_c : b ↔ c) (h_t : ∀ h : c, x (Iff.mpr h_c h) = u h)
    (h_e : ∀ h : ¬c, y (Iff.mpr (not_congr h_c) h) = v h) :
    @dite α b dec_b x y = @dite α c dec_c u v :=
  match dec_b, dec_c with
  | isFalse _, isFalse h₂ => h_e h₂
  | isTrue _, isTrue h₂ => h_t h₂
  | isFalse h₁, isTrue h₂ => absurd h₂ (Iff.mp (not_congr h_c) h₁)
  | isTrue h₁, isFalse h₂ => absurd h₁ (Iff.mpr (not_congr h_c) h₂)

theorem dif_ctx_simp_congr {α : Sort u} {b c : Prop} [Decidable b]
    {x : b → α} {u : c → α} {y : ¬b → α} {v : ¬c → α}
    (h_c : b ↔ c) (h_t : ∀ h : c, x (Iff.mpr h_c h) = u h)
    (h_e : ∀ h : ¬c, y (Iff.mpr (not_congr h_c) h) = v h) :
    -- FIXME: after https://github.com/leanprover/lean4/issues/1867 is fixed,
    -- this should be changed back to:
    -- dite b x y = dite c (h := decidable_of_decidable_of_iff h_c) u v :=
    dite b x y = @dite _ c (decidable_of_decidable_of_iff h_c) u v :=
  dif_ctx_congr (dec_c := decidable_of_decidable_of_iff h_c) h_c h_t h_e

def AsTrue (c : Prop) [Decidable c] : Prop := if c then True else False

def AsFalse (c : Prop) [Decidable c] : Prop := if c then False else True

theorem AsTrue.get {c : Prop} [h₁ : Decidable c] (_ : AsTrue c) : c :=
  match h₁ with
  | isTrue h_c => h_c
#align of_as_true AsTrue.get

#align ulift ULift
#align ulift.up ULift.up
#align ulift.down ULift.down
#align plift PLift
#align plift.up PLift.up
#align plift.down PLift.down

/- Equalities for rewriting let-expressions -/
theorem let_value_eq {α : Sort u} {β : Sort v} {a₁ a₂ : α} (b : α → β)
    (h : a₁ = a₂) : (let x : α := a₁; b x) = (let x : α := a₂; b x) := congrArg b h

theorem let_value_heq {α : Sort v} {β : α → Sort u} {a₁ a₂ : α} (b : ∀ x : α, β x)
    (h : a₁ = a₂) : HEq (let x : α := a₁; b x) (let x : α := a₂; b x) := by cases h; rfl
#align let_value_heq let_value_heq -- FIXME: mathport thinks this is a dubious translation

theorem let_body_eq {α : Sort v} {β : α → Sort u} (a : α) {b₁ b₂ : ∀ x : α, β x}
    (h : ∀ x, b₁ x = b₂ x) : (let x : α := a; b₁ x) = (let x : α := a; b₂ x) := by exact h _ ▸ rfl
#align let_value_eq let_value_eq -- FIXME: mathport thinks this is a dubious translation

theorem let_eq {α : Sort v} {β : Sort u} {a₁ a₂ : α} {b₁ b₂ : α → β}
    (h₁ : a₁ = a₂) (h₂ : ∀ x, b₁ x = b₂ x) :
    (let x : α := a₁; b₁ x) = (let x : α := a₂; b₂ x) := by simp [h₁, h₂]
#align let_eq let_eq -- FIXME: mathport thinks this is a dubious translation

section Relation

variable {α : Sort u} {β : Sort v} (r : β → β → Prop)

/-- Local notation for an arbitrary binary relation `r`. -/
local infix:50 " ≺ " => r

/-- A reflexive relation relates every element to itself. -/
def Reflexive := ∀ x, x ≺ x

/-- A relation is symmetric if `x ≺ y` implies `y ≺ x`. -/
def Symmetric := ∀ ⦃x y⦄, x ≺ y → y ≺ x

/-- A relation is transitive if `x ≺ y` and `y ≺ z` together imply `x ≺ z`. -/
def Transitive := ∀ ⦃x y z⦄, x ≺ y → y ≺ z → x ≺ z

lemma Equivalence.reflexive {r : β → β → Prop} (h : Equivalence r) : Reflexive r := h.refl

lemma Equivalence.symmetric {r : β → β → Prop} (h : Equivalence r) : Symmetric r := λ _ _ => h.symm

lemma Equivalence.transitive {r : β → β → Prop}(h : Equivalence r) : Transitive r :=
  λ _ _ _ => h.trans

/-- A relation is total if for all `x` and `y`, either `x ≺ y` or `y ≺ x`. -/
def Total := ∀ x y, x ≺ y ∨ y ≺ x

#align mk_equivalence Equivalence.mk

/-- Irreflexive means "not reflexive". -/
def Irreflexive := ∀ x, ¬ x ≺ x

/-- A relation is antisymmetric if `x ≺ y` and `y ≺ x` together imply that `x = y`. -/
def AntiSymmetric := ∀ ⦃x y⦄, x ≺ y → y ≺ x → x = y

/-- An empty relation does not relate any elements. -/
@[nolint unusedArguments]
def EmptyRelation := λ _ _ : α => False

theorem InvImage.trans (f : α → β) (h : Transitive r) : Transitive (InvImage r f) :=
  fun (a₁ a₂ a₃ : α) (h₁ : InvImage r f a₁ a₂) (h₂ : InvImage r f a₂ a₃) ↦ h h₁ h₂

theorem InvImage.irreflexive (f : α → β) (h : Irreflexive r) : Irreflexive (InvImage r f) :=
  fun (a : α) (h₁ : InvImage r f a a) ↦ h (f a) h₁

end Relation

section Binary

variable {α : Type u} {β : Type v} (f : α → α → α) (inv : α → α) (one : α)

/-- Local notation for `f`, high priority to avoid ambiguity with `HMul.hMul`. -/
local infix:70 (priority := high) " * " => f

/-- Local notation for `inv`, high priority to avoid ambiguity with `Inv.inv`. -/
local postfix:100 (priority := high) "⁻¹" => inv

variable (g : α → α → α)

/-- Local notation for `g`, high priority to avoid ambiguity with `HAdd.hAdd`. -/
local infix:65 (priority := high) " + " => g

def Commutative       := ∀ a b, a * b = b * a
def Associative       := ∀ a b c, (a * b) * c = a * (b * c)
def LeftIdentity      := ∀ a, one * a = a
def RightIdentity     := ∀ a, a * one = a
def RightInverse      := ∀ a, a * a⁻¹ = one
def LeftCancelative   := ∀ a b c, a * b = a * c → b = c
def RightCancelative  := ∀ a b c, a * b = c * b → a = c
def LeftDistributive  := ∀ a b c, a * (b + c) = a * b + a * c
def RightDistributive := ∀ a b c, (a + b) * c = a * c + b * c
def RightCommutative (h : β → α → β) := ∀ b a₁ a₂, h (h b a₁) a₂ = h (h b a₂) a₁
def LeftCommutative  (h : α → β → β) := ∀ a₁ a₂ b, h a₁ (h a₂ b) = h a₂ (h a₁ b)

theorem left_comm : Commutative f → Associative f → LeftCommutative f :=
  fun hcomm hassoc a b c ↦
    calc  a*(b*c)
      _ = (a*b)*c := Eq.symm (hassoc a b c)
      _ = (b*a)*c := hcomm a b ▸ rfl
      _ = b*(a*c) := hassoc b a c

theorem right_comm : Commutative f → Associative f → RightCommutative f :=
  fun hcomm hassoc a b c ↦
    calc  (a*b)*c
      _ = a*(b*c) := hassoc a b c
      _ = a*(c*b) := hcomm b c ▸ rfl
      _ = (a*c)*b := Eq.symm (hassoc a c b)

end Binary

#align not.elim Not.elim
#align not.imp Not.imp
#align not_not_of_not_imp not_not_of_not_imp
#align not_of_not_imp not_of_not_imp
#align imp_not_self imp_not_self
#align iff_def iff_def
#align iff_def' iff_def'
#align iff_of_eq iff_of_eq
#align iff_iff_eq iff_iff_eq
#align eq_iff_iff eq_iff_iff
#align iff_of_true iff_of_true
#align iff_of_false iff_of_false
#align iff_true_left iff_true_left
#align iff_true_right iff_true_right
#align iff_false_left iff_false_left
#align iff_false_right iff_false_right
#align imp_intro imp_intro
#align imp_imp_imp imp_imp_imp
#align imp_true_iff imp_true_iff
#align imp_self imp_self
#align imp_false imp_false
#align imp_not_comm imp_not_comm
#align and.imp_left And.imp_left
#align and.imp_right And.imp_right
#align and_congr_left' and_congr_left'
#align and_rotate and_rotate
#align and_and_and_comm and_and_and_comm
#align and_iff_left_of_imp and_iff_left_of_imp
#align and_iff_right_of_imp and_iff_right_of_imp
#align and_iff_left_iff_imp and_iff_left_iff_imp
#align and_iff_right_iff_imp and_iff_right_iff_imp
#align iff_self_and iff_self_and
#align iff_and_self iff_and_self
#align and_self_left and_self_left
#align and_self_right and_self_right
#align not_and_of_not_left not_and_of_not_left
#align not_and_of_not_right not_and_of_not_right
#align and_not_self_iff and_not_self_iff
#align not_and_self_iff not_and_self_iff
#align or_or_or_comm or_or_or_comm
#align or_or_distrib_left or_or_distrib_left
#align or_or_distrib_right or_or_distrib_right
#align or_rotate or_rotate
#align or_iff_left_iff_imp or_iff_left_iff_imp
#align or_iff_right_iff_imp or_iff_right_iff_imp
#align or_iff_right or_iff_right
#align not_imp_of_and_not not_imp_of_and_not
#align and_imp and_imp
#align not_and not_and
#align not_and' not_and'
#align not_and_of_not_or_not not_and_of_not_or_not
#align or_self_left or_self_left
#align or_self_right or_self_right
#align forall_imp forall_imp
#align forall₂_congr forall₂_congr
#align exists₂_congr exists₂_congr
#align forall₃_congr forall₃_congr
#align exists₃_congr exists₃_congr
#align forall₄_congr forall₄_congr
#align exists₄_congr exists₄_congr
#align forall₅_congr forall₅_congr
#align exists₅_congr exists₅_congr
#align not_exists not_exists
#align exists_false exists_false
#align forall_const forall_const
#align not_forall_of_exists_not not_forall_of_exists_not
#align forall_eq forall_eq
#align forall_eq' forall_eq'
#align exists_eq exists_eq
#align exists_eq' exists_eq'
#align exists_eq_left exists_eq_left
#align exists_eq_right exists_eq_right
#align exists_eq_left' exists_eq_left'
#align forall_eq_or_imp forall_eq_or_imp
#align exists_eq_right_right exists_eq_right_right
#align exists_eq_right_right' exists_eq_right_right'
#align exists_prop exists_prop
#align exists_apply_eq_apply exists_apply_eq_apply
#align forall_prop_of_true forall_prop_of_true
#align decidable.not_not Decidable.not_not
#align decidable.of_not_imp Decidable.of_not_imp
#align decidable.not_imp_symm Decidable.not_imp_symm
#align decidable.not_imp_comm Decidable.not_imp_comm
#align decidable.not_imp_self Decidable.not_imp_self
#align decidable.or_iff_not_imp_left Decidable.or_iff_not_imp_left
#align decidable.not_imp_not Decidable.not_imp_not
#align decidable.not_or_of_imp Decidable.not_or_of_imp
#align decidable.imp_iff_not_or Decidable.imp_iff_not_or
#align decidable.not_imp Decidable.not_imp_iff_and_not
#align decidable.peirce Decidable.peirce
#align peirce' peirce'
#align decidable.not_iff_not Decidable.not_iff_not
#align decidable.not_iff_comm Decidable.not_iff_comm
#align decidable.not_iff Decidable.not_iff
#align decidable.iff_not_comm Decidable.iff_not_comm
#align decidable.iff_iff_and_or_not_and_not Decidable.iff_iff_and_or_not_and_not
#align decidable.iff_iff_not_or_and_or_not Decidable.iff_iff_not_or_and_or_not
#align decidable.not_and_not_right Decidable.not_and_not_right
#align decidable.or_iff_not_and_not Decidable.or_iff_not_and_not
#align decidable.and_iff_not_or_not Decidable.and_iff_not_or_not
#align decidable.imp_iff_right_iff Decidable.imp_iff_right_iff
#align decidable.and_or_imp Decidable.and_or_imp
#align heq_iff_eq heq_iff_eq
#align proof_irrel_heq proof_irrel_heq
#align eq_rec_constant eq_rec_constant
#align ne_of_mem_of_not_mem ne_of_mem_of_not_mem
#align ne_of_mem_of_not_mem' ne_of_mem_of_not_mem'
#align apply_dite apply_dite
#align apply_ite apply_ite
#align dite_not dite_not
#align ite_not ite_not
#align empty.elim Empty.elim
#align pempty.elim PEmpty.elim
#align not_nonempty_pempty not_nonempty_pempty
#align eq_iff_true_of_subsingleton eq_iff_true_of_subsingleton
#align subsingleton_of_forall_eq subsingleton_of_forall_eq
#align subsingleton_iff_forall_eq subsingleton_iff_forall_eq
#align false_ne_true false_ne_true
#align ne_comm ne_comm

attribute [pp_dot] Iff.mp Iff.mpr False.elim Eq.symm Eq.trans<|MERGE_RESOLUTION|>--- conflicted
+++ resolved
@@ -3,10 +3,6 @@
 Released under Apache 2.0 license as described in the file LICENSE.
 Authors: Leonardo de Moura, Jeremy Avigad, Floris van Doorn
 -/
-<<<<<<< HEAD
-import Std.Tactic.Lint.Basic
-=======
->>>>>>> aa2c19df
 import Std.Tactic.Relation.Rfl
 import Mathlib.Tactic.Lemma
 import Mathlib.Mathport.Attributes
