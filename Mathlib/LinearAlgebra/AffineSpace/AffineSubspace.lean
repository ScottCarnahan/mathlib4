--- conflicted
+++ resolved
@@ -1176,11 +1176,7 @@
 /-- The affine span of a set is `⊥` if and only if that set is empty. -/
 @[simp]
 theorem affineSpan_eq_bot : affineSpan k s = ⊥ ↔ s = ∅ := by
-<<<<<<< HEAD
-  rw [← not_iff_not, ← Ne.eq_def, ← Ne.eq_def, ← nonempty_iff_ne_bot, affineSpan_nonempty,
-=======
   rw [← not_iff_not, ← Ne, ← Ne, ← nonempty_iff_ne_bot, affineSpan_nonempty,
->>>>>>> 252575a0
     nonempty_iff_ne_empty]
 #align affine_span_eq_bot affineSpan_eq_bot
 
