/-
Copyright (c) 2018 Kenny Lau. All rights reserved.
Released under Apache 2.0 license as described in the file LICENSE.
Authors: Kenny Lau, Mario Carneiro
-/
import Mathlib.Algebra.Module.Submodule.Ker

/-!
# Basics on bilinear maps

This file provides basics on bilinear maps. The most general form considered are maps that are
semilinear in both arguments. They are of type `M →ₛₗ[ρ₁₂] N →ₛₗ[σ₁₂] P`, where `M` and `N`
are modules over `R` and `S` respectively, `P` is a module over both `R₂` and `S₂` with
commuting actions, and `ρ₁₂ : R →+* R₂` and `σ₁₂ : S →+* S₂`.

## Main declarations

* `LinearMap.mk₂`: a constructor for bilinear maps,
  taking an unbundled function together with proof witnesses of bilinearity
* `LinearMap.flip`: turns a bilinear map `M × N → P` into `N × M → P`
* `LinearMap.lcomp` and `LinearMap.llcomp`: composition of linear maps as a bilinear map
* `LinearMap.compl₂`: composition of a bilinear map `M × N → P` with a linear map `Q → M`
* `LinearMap.compr₂`: composition of a bilinear map `M × N → P` with a linear map `Q → N`
* `LinearMap.lsmul`: scalar multiplication as a bilinear map `R × M → M`

## Tags

bilinear
-/

namespace LinearMap

section Semiring

-- the `ₗ` subscript variables are for special cases about linear (as opposed to semilinear) maps
variable {R : Type*} [Semiring R] {S : Type*} [Semiring S]
variable {R₂ : Type*} [Semiring R₂] {S₂ : Type*} [Semiring S₂]
variable {M : Type*} {N : Type*} {P : Type*}
variable {M₂ : Type*} {N₂ : Type*} {P₂ : Type*}
variable {Pₗ : Type*}
variable {M' : Type*} {P' : Type*}
variable [AddCommMonoid M] [AddCommMonoid N] [AddCommMonoid P]
<<<<<<< HEAD
variable [AddCommMonoid M₂] [AddCommMonoid N₂] [AddCommMonoid P₂]
variable [AddCommMonoid Pₗ]
=======
variable [AddCommMonoid M₂] [AddCommMonoid N₂] [AddCommMonoid P₂] [AddCommMonoid Pₗ]
>>>>>>> 35b6dc01
variable [AddCommGroup M'] [AddCommGroup P']
variable [Module R M] [Module S N] [Module R₂ P] [Module S₂ P]
variable [Module R M₂] [Module S N₂] [Module R P₂] [Module S₂ P₂]
variable [Module R Pₗ] [Module S Pₗ]
variable [Module R M'] [Module R₂ P'] [Module S₂ P']
variable [SMulCommClass S₂ R₂ P] [SMulCommClass S R Pₗ] [SMulCommClass S₂ R₂ P']
variable [SMulCommClass S₂ R P₂]
variable {ρ₁₂ : R →+* R₂} {σ₁₂ : S →+* S₂}
variable (ρ₁₂ σ₁₂)

/-- Create a bilinear map from a function that is semilinear in each component.
See `mk₂'` and `mk₂` for the linear case. -/
def mk₂'ₛₗ (f : M → N → P) (H1 : ∀ m₁ m₂ n, f (m₁ + m₂) n = f m₁ n + f m₂ n)
    (H2 : ∀ (c : R) (m n), f (c • m) n = ρ₁₂ c • f m n)
    (H3 : ∀ m n₁ n₂, f m (n₁ + n₂) = f m n₁ + f m n₂)
    (H4 : ∀ (c : S) (m n), f m (c • n) = σ₁₂ c • f m n) : M →ₛₗ[ρ₁₂] N →ₛₗ[σ₁₂] P where
  toFun m :=
    { toFun := f m
      map_add' := H3 m
      map_smul' := fun c => H4 c m }
  map_add' m₁ m₂ := LinearMap.ext <| H1 m₁ m₂
  map_smul' c m := LinearMap.ext <| H2 c m

variable {ρ₁₂ σ₁₂}

@[simp]
theorem mk₂'ₛₗ_apply (f : M → N → P) {H1 H2 H3 H4} (m : M) (n : N) :
    (mk₂'ₛₗ ρ₁₂ σ₁₂ f H1 H2 H3 H4 : M →ₛₗ[ρ₁₂] N →ₛₗ[σ₁₂] P) m n = f m n := rfl

variable (R S)

/-- Create a bilinear map from a function that is linear in each component.
See `mk₂` for the special case where both arguments come from modules over the same ring. -/
def mk₂' (f : M → N → Pₗ) (H1 : ∀ m₁ m₂ n, f (m₁ + m₂) n = f m₁ n + f m₂ n)
    (H2 : ∀ (c : R) (m n), f (c • m) n = c • f m n)
    (H3 : ∀ m n₁ n₂, f m (n₁ + n₂) = f m n₁ + f m n₂)
    (H4 : ∀ (c : S) (m n), f m (c • n) = c • f m n) : M →ₗ[R] N →ₗ[S] Pₗ :=
  mk₂'ₛₗ (RingHom.id R) (RingHom.id S) f H1 H2 H3 H4

variable {R S}

@[simp]
theorem mk₂'_apply (f : M → N → Pₗ) {H1 H2 H3 H4} (m : M) (n : N) :
    (mk₂' R S f H1 H2 H3 H4 : M →ₗ[R] N →ₗ[S] Pₗ) m n = f m n := rfl

theorem ext₂ {f g : M →ₛₗ[ρ₁₂] N →ₛₗ[σ₁₂] P} (H : ∀ m n, f m n = g m n) : f = g :=
  LinearMap.ext fun m => LinearMap.ext fun n => H m n

theorem congr_fun₂ {f g : M →ₛₗ[ρ₁₂] N →ₛₗ[σ₁₂] P} (h : f = g) (x y) : f x y = g x y :=
  LinearMap.congr_fun (LinearMap.congr_fun h x) y

theorem ext_iff₂ {f g : M →ₛₗ[ρ₁₂] N →ₛₗ[σ₁₂] P} : f = g ↔ ∀ m n, f m n = g m n :=
  ⟨congr_fun₂, ext₂⟩

section

attribute [local instance] SMulCommClass.symm

/-- Given a linear map from `M` to linear maps from `N` to `P`, i.e., a bilinear map from `M × N` to
`P`, change the order of variables and get a linear map from `N` to linear maps from `M` to `P`. -/
def flip (f : M →ₛₗ[ρ₁₂] N →ₛₗ[σ₁₂] P) : N →ₛₗ[σ₁₂] M →ₛₗ[ρ₁₂] P :=
  mk₂'ₛₗ σ₁₂ ρ₁₂ (fun n m => f m n) (fun n₁ n₂ m => (f m).map_add _ _)
    (fun c n  m  => (f m).map_smulₛₗ _ _)
    (fun n m₁ m₂ => by simp only [map_add, add_apply])
    -- Note: #8386 changed `map_smulₛₗ` into `map_smulₛₗ _`.
    -- It looks like we now run out of assignable metavariables.
    (fun c n  m  => by simp only [map_smulₛₗ _, smul_apply])

end

@[simp]
theorem flip_apply (f : M →ₛₗ[ρ₁₂] N →ₛₗ[σ₁₂] P) (m : M) (n : N) : flip f n m = f m n := rfl

attribute [local instance] SMulCommClass.symm

@[simp]
theorem flip_flip (f : M →ₛₗ[ρ₁₂] N →ₛₗ[σ₁₂] P) : f.flip.flip = f :=
  LinearMap.ext₂ fun _x _y => (f.flip.flip_apply _ _).trans (f.flip_apply _ _)

theorem flip_inj {f g : M →ₛₗ[ρ₁₂] N →ₛₗ[σ₁₂] P} (H : flip f = flip g) : f = g :=
  ext₂ fun m n => show flip f n m = flip g n m by rw [H]

theorem map_zero₂ (f : M →ₛₗ[ρ₁₂] N →ₛₗ[σ₁₂] P) (y) : f 0 y = 0 :=
  (flip f y).map_zero

theorem map_neg₂ (f : M' →ₛₗ[ρ₁₂] N →ₛₗ[σ₁₂] P') (x y) : f (-x) y = -f x y :=
  (flip f y).map_neg _

theorem map_sub₂ (f : M' →ₛₗ[ρ₁₂] N →ₛₗ[σ₁₂] P') (x y z) : f (x - y) z = f x z - f y z :=
  (flip f z).map_sub _ _

theorem map_add₂ (f : M →ₛₗ[ρ₁₂] N →ₛₗ[σ₁₂] P) (x₁ x₂ y) : f (x₁ + x₂) y = f x₁ y + f x₂ y :=
  (flip f y).map_add _ _

theorem map_smul₂ (f : M₂ →ₗ[R] N₂ →ₛₗ[σ₁₂] P₂) (r : R) (x y) : f (r • x) y = r • f x y :=
  (flip f y).map_smul _ _

theorem map_smulₛₗ₂ (f : M →ₛₗ[ρ₁₂] N →ₛₗ[σ₁₂] P) (r : R) (x y) : f (r • x) y = ρ₁₂ r • f x y :=
  (flip f y).map_smulₛₗ _ _

theorem map_sum₂ {ι : Type*} (f : M →ₛₗ[ρ₁₂] N →ₛₗ[σ₁₂] P) (t : Finset ι) (x : ι → M) (y) :
    f (∑ i ∈ t, x i) y = ∑ i ∈ t, f (x i) y :=
  _root_.map_sum (flip f y) _ _

/-- Restricting a bilinear map in the second entry -/
def domRestrict₂ (f : M →ₛₗ[ρ₁₂] N →ₛₗ[σ₁₂] P) (q : Submodule S N) : M →ₛₗ[ρ₁₂] q →ₛₗ[σ₁₂] P where
  toFun m := (f m).domRestrict q
  map_add' m₁ m₂ := LinearMap.ext fun _ => by simp only [map_add, domRestrict_apply, add_apply]
  map_smul' c m :=
    LinearMap.ext fun _ => by simp only [f.map_smulₛₗ, domRestrict_apply, smul_apply]

theorem domRestrict₂_apply (f : M →ₛₗ[ρ₁₂] N →ₛₗ[σ₁₂] P) (q : Submodule S N) (x : M) (y : q) :
    f.domRestrict₂ q x y = f x y := rfl

/-- Restricting a bilinear map in both components -/
def domRestrict₁₂ (f : M →ₛₗ[ρ₁₂] N →ₛₗ[σ₁₂] P) (p : Submodule R M) (q : Submodule S N) :
    p →ₛₗ[ρ₁₂] q →ₛₗ[σ₁₂] P :=
  (f.domRestrict p).domRestrict₂ q

theorem domRestrict₁₂_apply (f : M →ₛₗ[ρ₁₂] N →ₛₗ[σ₁₂] P) (p : Submodule R M) (q : Submodule S N)
    (x : p) (y : q) : f.domRestrict₁₂ p q x y = f x y := rfl

section restrictScalars

variable (R' S' : Type*)
variable [Semiring R'] [Semiring S'] [Module R' M] [Module S' N] [Module R' Pₗ] [Module S' Pₗ]
variable [SMulCommClass S' R' Pₗ]
variable [SMul S' S] [IsScalarTower S' S N] [IsScalarTower S' S Pₗ]
variable [SMul R' R] [IsScalarTower R' R M] [IsScalarTower R' R Pₗ]

/-- If `B : M → N → Pₗ` is `R`-`S` bilinear and `R'` and `S'` are compatible scalar multiplications,
then the restriction of scalars is a `R'`-`S'` bilinear map. -/
@[simps!]
def restrictScalars₁₂ (B : M →ₗ[R] N →ₗ[S] Pₗ) : M →ₗ[R'] N →ₗ[S'] Pₗ :=
  LinearMap.mk₂' R' S'
    (B · ·)
    B.map_add₂
    (fun r' m _ ↦ by
      dsimp only
      rw [← smul_one_smul R r' m, map_smul₂, smul_one_smul])
    (fun _ ↦ map_add _)
    (fun _ x ↦ (B x).map_smul_of_tower _)

theorem restrictScalars₁₂_injective : Function.Injective
    (LinearMap.restrictScalars₁₂ R' S' : (M →ₗ[R] N →ₗ[S] Pₗ) → (M →ₗ[R'] N →ₗ[S'] Pₗ)) :=
  fun _ _ h ↦ ext₂ (congr_fun₂ h : _)

@[simp]
theorem restrictScalars₁₂_inj {B B' : M →ₗ[R] N →ₗ[S] Pₗ} :
    B.restrictScalars₁₂ R' S' = B'.restrictScalars₁₂ R' S' ↔ B = B' :=
  (restrictScalars₁₂_injective R' S').eq_iff

end restrictScalars

end Semiring

section CommSemiring

variable {R : Type*} [CommSemiring R] {R₂ : Type*} [CommSemiring R₂]
variable {R₃ : Type*} [CommSemiring R₃] {R₄ : Type*} [CommSemiring R₄]
variable {M : Type*} {N : Type*} {P : Type*} {Q : Type*}
variable {Mₗ : Type*} {Nₗ : Type*} {Pₗ : Type*} {Qₗ Qₗ' : Type*}
variable [AddCommMonoid M] [AddCommMonoid N] [AddCommMonoid P] [AddCommMonoid Q]
variable [AddCommMonoid Mₗ] [AddCommMonoid Nₗ] [AddCommMonoid Pₗ]
variable [AddCommMonoid Qₗ] [AddCommMonoid Qₗ']
variable [Module R M] [Module R₂ N] [Module R₃ P] [Module R₄ Q]
variable [Module R Mₗ] [Module R Nₗ] [Module R Pₗ] [Module R Qₗ] [Module R Qₗ']
variable {σ₁₂ : R →+* R₂} {σ₂₃ : R₂ →+* R₃} {σ₁₃ : R →+* R₃}
variable {σ₄₂ : R₄ →+* R₂} {σ₄₃ : R₄ →+* R₃}
variable [RingHomCompTriple σ₁₂ σ₂₃ σ₁₃] [RingHomCompTriple σ₄₂ σ₂₃ σ₄₃]
variable (R)

/-- Create a bilinear map from a function that is linear in each component.

This is a shorthand for `mk₂'` for the common case when `R = S`. -/
def mk₂ (f : M → Nₗ → Pₗ) (H1 : ∀ m₁ m₂ n, f (m₁ + m₂) n = f m₁ n + f m₂ n)
    (H2 : ∀ (c : R) (m n), f (c • m) n = c • f m n)
    (H3 : ∀ m n₁ n₂, f m (n₁ + n₂) = f m n₁ + f m n₂)
    (H4 : ∀ (c : R) (m n), f m (c • n) = c • f m n) : M →ₗ[R] Nₗ →ₗ[R] Pₗ :=
  mk₂' R R f H1 H2 H3 H4

@[simp]
theorem mk₂_apply (f : M → Nₗ → Pₗ) {H1 H2 H3 H4} (m : M) (n : Nₗ) :
    (mk₂ R f H1 H2 H3 H4 : M →ₗ[R] Nₗ →ₗ[R] Pₗ) m n = f m n := rfl

variable {R}

/-- Given a linear map from `M` to linear maps from `N` to `P`, i.e., a bilinear map `M → N → P`,
change the order of variables and get a linear map from `N` to linear maps from `M` to `P`. -/
def lflip : (M →ₛₗ[σ₁₃] N →ₛₗ[σ₂₃] P) →ₗ[R₃] N →ₛₗ[σ₂₃] M →ₛₗ[σ₁₃] P where
  toFun := flip
  map_add' _ _ := rfl
  map_smul' _ _ := rfl

variable (f : M →ₛₗ[σ₁₃] N →ₛₗ[σ₂₃] P)

@[simp]
theorem lflip_apply (m : M) (n : N) : lflip f n m = f m n := rfl

variable (R Pₗ)

/-- Composing a linear map `M → N` and a linear map `N → P` to form a linear map `M → P`. -/
def lcomp (f : M →ₗ[R] Nₗ) : (Nₗ →ₗ[R] Pₗ) →ₗ[R] M →ₗ[R] Pₗ :=
  flip <| LinearMap.comp (flip id) f

variable {R Pₗ}

@[simp]
theorem lcomp_apply (f : M →ₗ[R] Nₗ) (g : Nₗ →ₗ[R] Pₗ) (x : M) : lcomp _ _ f g x = g (f x) := rfl

theorem lcomp_apply' (f : M →ₗ[R] Nₗ) (g : Nₗ →ₗ[R] Pₗ) : lcomp R Pₗ f g = g ∘ₗ f := rfl

variable (P σ₂₃)

/-- Composing a semilinear map `M → N` and a semilinear map `N → P` to form a semilinear map
`M → P` is itself a linear map. -/
def lcompₛₗ (f : M →ₛₗ[σ₁₂] N) : (N →ₛₗ[σ₂₃] P) →ₗ[R₃] M →ₛₗ[σ₁₃] P :=
  flip <| LinearMap.comp (flip id) f

variable {P σ₂₃}

@[simp]
theorem lcompₛₗ_apply (f : M →ₛₗ[σ₁₂] N) (g : N →ₛₗ[σ₂₃] P) (x : M) :
    lcompₛₗ P σ₂₃ f g x = g (f x) := rfl

variable (R M Nₗ Pₗ)

/-- Composing a linear map `M → N` and a linear map `N → P` to form a linear map `M → P`. -/
def llcomp : (Nₗ →ₗ[R] Pₗ) →ₗ[R] (M →ₗ[R] Nₗ) →ₗ[R] M →ₗ[R] Pₗ :=
  flip
    { toFun := lcomp R Pₗ
      map_add' := fun _f _f' => ext₂ fun g _x => g.map_add _ _
      map_smul' := fun (_c : R) _f => ext₂ fun g _x => g.map_smul _ _ }

variable {R M Nₗ Pₗ}

section

@[simp]
theorem llcomp_apply (f : Nₗ →ₗ[R] Pₗ) (g : M →ₗ[R] Nₗ) (x : M) :
    llcomp R M Nₗ Pₗ f g x = f (g x) := rfl

theorem llcomp_apply' (f : Nₗ →ₗ[R] Pₗ) (g : M →ₗ[R] Nₗ) : llcomp R M Nₗ Pₗ f g = f ∘ₗ g := rfl

end

/-- Composing a linear map `Q → N` and a bilinear map `M → N → P` to
form a bilinear map `M → Q → P`. -/
def compl₂ {R₅ : Type*} [CommSemiring R₅] [Module R₅ P] [SMulCommClass R₃ R₅ P] {σ₁₅ : R →+* R₅}
    (h : M →ₛₗ[σ₁₅] N →ₛₗ[σ₂₃] P) (g : Q →ₛₗ[σ₄₂] N) : M →ₛₗ[σ₁₅] Q →ₛₗ[σ₄₃] P where
  toFun a := (lcompₛₗ P σ₂₃ g) (h a)
  map_add' _ _ := by
    simp [map_add]
  map_smul' _ _ := by
    simp only [LinearMap.map_smulₛₗ, lcompₛₗ]
    rfl

@[simp]
theorem compl₂_apply (g : Q →ₛₗ[σ₄₂] N) (m : M) (q : Q) : f.compl₂ g m q = f m (g q) := rfl

@[simp]
theorem compl₂_id : f.compl₂ LinearMap.id = f := by
  ext
  rw [compl₂_apply, id_coe, _root_.id]

/-- Composing linear maps `Q → M` and `Q' → N` with a bilinear map `M → N → P` to
form a bilinear map `Q → Q' → P`. -/
def compl₁₂ {R₁ : Type*} [CommSemiring R₁] [Module R₂ N] [Module R₂ Pₗ] [Module R₁ Pₗ]
    [Module R₁ Mₗ] [SMulCommClass R₂ R₁ Pₗ] [Module R₁ Qₗ] [Module R₂ Qₗ']
    (f : Mₗ →ₗ[R₁] N →ₗ[R₂] Pₗ) (g : Qₗ →ₗ[R₁] Mₗ) (g' : Qₗ' →ₗ[R₂] N) :
    Qₗ →ₗ[R₁] Qₗ' →ₗ[R₂] Pₗ :=
  (f.comp g).compl₂ g'

@[simp]
theorem compl₁₂_apply (f : Mₗ →ₗ[R] Nₗ →ₗ[R] Pₗ) (g : Qₗ →ₗ[R] Mₗ) (g' : Qₗ' →ₗ[R] Nₗ) (x : Qₗ)
    (y : Qₗ') : f.compl₁₂ g g' x y = f (g x) (g' y) := rfl

@[simp]
theorem compl₁₂_id_id (f : Mₗ →ₗ[R] Nₗ →ₗ[R] Pₗ) : f.compl₁₂ LinearMap.id LinearMap.id = f := by
  ext
  simp_rw [compl₁₂_apply, id_coe, _root_.id]

theorem compl₁₂_inj {f₁ f₂ : Mₗ →ₗ[R] Nₗ →ₗ[R] Pₗ} {g : Qₗ →ₗ[R] Mₗ} {g' : Qₗ' →ₗ[R] Nₗ}
    (hₗ : Function.Surjective g) (hᵣ : Function.Surjective g') :
    f₁.compl₁₂ g g' = f₂.compl₁₂ g g' ↔ f₁ = f₂ := by
  constructor <;> intro h
  · -- B₁.comp l r = B₂.comp l r → B₁ = B₂
    ext x y
    cases' hₗ x with x' hx
    subst hx
    cases' hᵣ y with y' hy
    subst hy
    convert LinearMap.congr_fun₂ h x' y' using 0
  · -- B₁ = B₂ → B₁.comp l r = B₂.comp l r
    subst h; rfl

/-- Composing a linear map `P → Q` and a bilinear map `M → N → P` to
form a bilinear map `M → N → Q`. -/
def compr₂ (f : M →ₗ[R] Nₗ →ₗ[R] Pₗ) (g : Pₗ →ₗ[R] Qₗ) : M →ₗ[R] Nₗ →ₗ[R] Qₗ :=
  llcomp R Nₗ Pₗ Qₗ g ∘ₗ f

@[simp]
theorem compr₂_apply (f : M →ₗ[R] Nₗ →ₗ[R] Pₗ) (g : Pₗ →ₗ[R] Qₗ) (m : M) (n : Nₗ) :
    f.compr₂ g m n = g (f m n) := rfl

variable (R M)

/-- Scalar multiplication as a bilinear map `R → M → M`. -/
def lsmul : R →ₗ[R] M →ₗ[R] M :=
  mk₂ R (· • ·) add_smul (fun _ _ _ => mul_smul _ _ _) smul_add fun r s m => by
    simp only [smul_smul, smul_eq_mul, mul_comm]

variable {R}

lemma lsmul_eq_DistribMulAction_toLinearMap (r : R) :
    lsmul R M r = DistribMulAction.toLinearMap R M r := rfl

variable {M}

@[simp]
theorem lsmul_apply (r : R) (m : M) : lsmul R M r m = r • m := rfl

variable (R M Nₗ) in
/-- A shorthand for the type of `R`-bilinear `Nₗ`-valued maps on `M`. -/
protected abbrev BilinMap : Type _ := M →ₗ[R] M →ₗ[R] Nₗ

variable (R M) in
/-- For convenience, a shorthand for the type of bilinear forms from `M` to `R`. -/
protected abbrev BilinForm : Type _ := LinearMap.BilinMap R M R

end CommSemiring

section CommRing

<<<<<<< HEAD
variable {R M : Type*}
variable [CommRing R]

section AddCommGroup

variable [AddCommGroup M]
variable [Module R M]
=======
variable {R M : Type*} [CommRing R]

section AddCommGroup

variable [AddCommGroup M] [Module R M]
>>>>>>> 35b6dc01

theorem lsmul_injective [NoZeroSMulDivisors R M] {x : R} (hx : x ≠ 0) :
    Function.Injective (lsmul R M x) :=
  smul_right_injective _ hx

theorem ker_lsmul [NoZeroSMulDivisors R M] {a : R} (ha : a ≠ 0) :
    LinearMap.ker (LinearMap.lsmul R M a) = ⊥ :=
  LinearMap.ker_eq_bot_of_injective (LinearMap.lsmul_injective ha)

end AddCommGroup

end CommRing

end LinearMap<|MERGE_RESOLUTION|>--- conflicted
+++ resolved
@@ -40,12 +40,7 @@
 variable {Pₗ : Type*}
 variable {M' : Type*} {P' : Type*}
 variable [AddCommMonoid M] [AddCommMonoid N] [AddCommMonoid P]
-<<<<<<< HEAD
-variable [AddCommMonoid M₂] [AddCommMonoid N₂] [AddCommMonoid P₂]
-variable [AddCommMonoid Pₗ]
-=======
 variable [AddCommMonoid M₂] [AddCommMonoid N₂] [AddCommMonoid P₂] [AddCommMonoid Pₗ]
->>>>>>> 35b6dc01
 variable [AddCommGroup M'] [AddCommGroup P']
 variable [Module R M] [Module S N] [Module R₂ P] [Module S₂ P]
 variable [Module R M₂] [Module S N₂] [Module R P₂] [Module S₂ P₂]
@@ -380,21 +375,11 @@
 
 section CommRing
 
-<<<<<<< HEAD
-variable {R M : Type*}
-variable [CommRing R]
+variable {R M : Type*} [CommRing R]
 
 section AddCommGroup
 
-variable [AddCommGroup M]
-variable [Module R M]
-=======
-variable {R M : Type*} [CommRing R]
-
-section AddCommGroup
-
 variable [AddCommGroup M] [Module R M]
->>>>>>> 35b6dc01
 
 theorem lsmul_injective [NoZeroSMulDivisors R M] {x : R} (hx : x ≠ 0) :
     Function.Injective (lsmul R M x) :=
