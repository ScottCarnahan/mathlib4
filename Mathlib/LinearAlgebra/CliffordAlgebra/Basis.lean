--- conflicted
+++ resolved
@@ -14,7 +14,6 @@
 `CliffordAlgebra (_ : ι →₀ R)` that also works as a basis.
 -/
 
-<<<<<<< HEAD
 #eval List.orderedInsert (· ∣ ·) 2 [1, 3, 4, 6, 2]
 
 /-- For a reflexive relation, insert then erasing is the identity. -/
@@ -42,7 +41,6 @@
   rw [orderedInsert_eq_take_drop]
   refine Sublist.trans ?_ (.append_left (.cons _ (.refl _)) _)
   rw [takeWhile_append_dropWhile]
-=======
 namespace List
 
 variable {α : Type*} {r : α → α → Prop} [DecidableRel r]
@@ -120,7 +118,6 @@
     rwa [erase_orderedInsert_of_not_mem hx₂] at this
 
 end List
->>>>>>> 552eb30b
 
 noncomputable section
 namespace CliffordAlgebra
@@ -202,7 +199,6 @@
 lemma single_nil_eq_smul_one (r : R) : Model.single B .nil r = r • 1 :=
   (Model.ofFinsupp (B := B)).symm.injective <| by simp
 
-<<<<<<< HEAD
 open List in
 example {ι} [LinearOrder ι] (i j : ι) (xs ys zs : List ι)
     (he1 : ys.erase j <+ zs)  -- zs may have `j` inserted in a sorted way
@@ -213,7 +209,7 @@
     (hz : Sorted (· < ·) zs) :
     ys.erase i <+ j :: xs := by
 sorry
-=======
+
 /-- Prepend to an index. -/
 @[simps]
 def Index.cons (i : ι) (l : Model.Index ι) (h : ∀ j ∈ l.1, i < j) : Model.Index ι :=
@@ -284,7 +280,6 @@
         (Model.ofFinsupp (ι := ι) (B := B)).symm :=
     ⟨.single B (.cons i l h) 1,
       Finsupp.single_mem_supported R _ <| show _ <+ _ by simp [Index.cons]⟩
->>>>>>> 552eb30b
 
 open List in
 /-- Multiply a single vector `i` by a basis element `l`.
@@ -314,27 +309,6 @@
                 ⟨mulOfLt B j js fun j' hj' => by
                   obtain rfl | hij' := eq_or_ne i j'
                   · exact hgt
-<<<<<<< HEAD
-                  · exact List.rel_of_sorted_cons h _ <|
-                      aux.subset <| (List.mem_erase_of_ne hij'.symm).2 hj'
-                haveI pfoo := foo.prop
-                ⟨foo, fun i' hi' => show _ <+ _ from
-                  have pfooi : _ <+ _ := ((pfoo hi').erase i).trans aux; by
-                    have pf' := pfoo hi'
-                    dsimp at *
-                    rw [List.erase_comm] at pfooi
-                    replace aux := aux
-                    replace hgt := hgt
-                    replace h := h
-                    have := i'.prop
-                    sorry⟩))))
-where
-  ofLt (i : ι) (l : Model.Index ι) (h : ∀ j ∈ l.1, i < j) :
-      (Finsupp.supported _ R {i' | i'.1.erase i <+ l}).comap
-        (Model.ofFinsupp (ι := ι) (B := B)).symm :=
-    ⟨.ofFinsupp <| Finsupp.single ⟨i :: l, List.sorted_cons.mpr ⟨h, l.prop⟩⟩ 1,
-      Finsupp.single_mem_supported R _ <| show _ <+ _ by simp⟩
-=======
                   · exact h _ <|
                       aux.subset <| (List.mem_erase_of_ne hij'.symm).2 hj',
                 fun i' hi' => show _ <+ _ by
@@ -342,7 +316,6 @@
                   rw [Finset.mem_singleton] at hi'
                   rw [hi', Index.cons, erase_cons_tail _ (not_beq_of_ne hgt.ne)]
                   exact aux.cons₂ _⟩)))))
->>>>>>> 552eb30b
 
 @[simp]
 lemma Index.singleMul_nil (i : ι) :
