--- conflicted
+++ resolved
@@ -8,7 +8,6 @@
 import Mathlib.Data.Finsupp.ToDFinsupp
 import Mathlib.LinearAlgebra.Finsupp.SumProd
 import Mathlib.LinearAlgebra.LinearIndependent.Lemmas
-import Mathlib.Data.DFinsupp.Sigma
 
 /-!
 # Properties of the module `Π₀ i, M i`
@@ -137,11 +136,7 @@
 
 This is the `DFinsupp` version of `Finsupp.linearEquivFunOnFintype`. -/
 @[simps! apply symm_apply]
-<<<<<<< HEAD
 def linearEquivFunOnFintype [Fintype ι]: (Π₀ i, M i) ≃ₗ[R] (Π i, M i) where
-=======
-def linearEquivFunOnFintype [Fintype ι] : (Π₀ i, M i) ≃ₗ[R] (Π i, M i) where
->>>>>>> 8661f547
   __ := equivFunOnFintype
   map_add' _ _ := by ext; rfl
   map_smul' _ _ := by ext; rfl
