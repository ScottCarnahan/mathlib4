--- conflicted
+++ resolved
@@ -252,20 +252,10 @@
 
 end Module
 
-<<<<<<< HEAD
-section IsQuadraticAlgebra
-
-instance (R S : Type*) [CommSemiring R] [StrongRankCondition R] [Semiring S] [Algebra R S]
-    [IsQuadraticAlgebra R S] :
-    Module.Finite R S := finite_of_finrank_eq_succ <| IsQuadraticAlgebra.finrank_eq_two R S
-
-end IsQuadraticAlgebra
-=======
 namespace Algebra
 
 instance (R S : Type*) [CommSemiring R] [StrongRankCondition R] [Semiring S] [Algebra R S]
     [IsQuadraticExtension R S] :
     Module.Finite R S := finite_of_finrank_eq_succ <| IsQuadraticExtension.finrank_eq_two R S
 
-end Algebra
->>>>>>> 19337f2b
+end Algebra