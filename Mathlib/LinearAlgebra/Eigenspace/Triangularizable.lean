--- conflicted
+++ resolved
@@ -45,18 +45,6 @@
 
 namespace Module.End
 
-<<<<<<< HEAD
-theorem exists_hasEigenvalue_of_iSup_genEigenspace_eq_top [Nontrivial M] {f : End R M}
-    (hf : ⨆ μ, ⨆ k, f.genEigenspace μ k = ⊤) :
-    ∃ μ, f.HasEigenvalue μ := by
-  by_contra! contra
-  suffices ∀ μ, ⨆ k, f.genEigenspace μ k = ⊥ by simp [this] at hf
-  intro μ
-  replace contra : ∀ k, f.genEigenspace μ k = ⊥ := fun k ↦ by
-    have hk : ¬ f.HasGenEigenvalue μ k := fun hk ↦ contra μ (f.hasEigenvalue_of_hasGenEigenvalue hk)
-    rwa [HasGenEigenvalue, not_not] at hk
-  simp [contra]
-=======
 theorem exists_hasEigenvalue_of_genEigenspace_eq_top [Nontrivial M] {f : End R M} (k : ℕ∞)
     (hf : ⨆ μ, f.genEigenspace μ k = ⊤) :
     ∃ μ, f.HasEigenvalue μ := by
@@ -71,7 +59,6 @@
     ∃ μ, f.HasEigenvalue μ := by
   simp_rw [iSup_genEigenspace_eq] at hf
   apply exists_hasEigenvalue_of_genEigenspace_eq_top _ hf
->>>>>>> 0571c828
 
 -- This is Lemma 5.21 of [axler2015], although we are no longer following that proof.
 /-- In finite dimensions, over an algebraically closed field, every linear endomorphism has an
