--- conflicted
+++ resolved
@@ -99,14 +99,6 @@
     b.cartanMatrix i i = 2 :=
   b.cartanMatrixIn_apply_same ℤ i
 
-<<<<<<< HEAD
-lemma cartanMatrix_zero_iff (i j : b.support) :
-    b.cartanMatrix i j = 0 ↔ P.pairing i j = 0 := by
-  rw [cartanMatrix, cartanMatrixIn, Matrix.of_apply, ← P.algebraMap_pairingIn ℤ]
-  exact (FaithfulSMul.algebraMap_eq_zero_iff ℤ R).symm
-
-lemma cartanMatrix_le_zero_of_ne [Finite ι] [IsDomain R]
-=======
 lemma cartanMatrix_apply_eq_zero_iff_pairing {i j : b.support} :
     b.cartanMatrix i j = 0 ↔ P.pairing i j = 0 := by
   rw [cartanMatrix, cartanMatrixIn_def, ← (algebraMap_injective ℤ R).eq_iff,
@@ -122,7 +114,6 @@
 variable [Finite ι]
 
 lemma cartanMatrix_le_zero_of_ne
->>>>>>> 8a8c0c1a
     (i j : b.support) (h : i ≠ j) :
     b.cartanMatrix i j ≤ 0 :=
   b.pairingIn_le_zero_of_ne (by rwa [ne_eq, ← Subtype.ext_iff]) i.property j.property
@@ -170,7 +161,6 @@
   let _i : Fintype ι := Fintype.ofFinite ι
   cartanMatrixIn_nondegenerate ℤ b
 
-<<<<<<< HEAD
 -- Probably shouldn't use.
 lemma posForm_rootCombination {f g : b.support →₀ ℤ} (B : P.RootPositiveForm ℤ) :
     B.posForm (b.rootCombination ℤ f) (b.rootCombination ℤ g) =
@@ -385,7 +375,7 @@
 
   sorry
 -/
-=======
+
 /-- A characterisation of the connectedness of the Dynkin diagram for irreducible root pairings. -/
 lemma induction_on_cartanMatrix [P.IsReduced] [P.IsIrreducible]
     (p : b.support → Prop) {i j : b.support} (hi : p i)
@@ -423,7 +413,6 @@
     · replace hk : P.coroot' k x = 0 := hq_notMem ⟨k, hkb⟩ hk hx
       simp [hk]
   simp [← hq_mem, IsIrreducible.eq_top_of_invtSubmodule_reflection q hq hq₀]
->>>>>>> 8a8c0c1a
 
 end IsCrystallographic
 
