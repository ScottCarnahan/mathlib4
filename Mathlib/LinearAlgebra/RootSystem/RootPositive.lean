--- conflicted
+++ resolved
@@ -178,22 +178,11 @@
   apply FaithfulSMul.algebraMap_injective S R
   simpa using B.symm.eq x y
 
-<<<<<<< HEAD
+end
+
 lemma two_mul_posForm_apply_root_root :
     2 * B.posForm (P.rootSpanMem S i) (P.rootSpanMem S j) =
       P.pairingIn S i j * B.posForm (P.rootSpanMem S j) (P.rootSpanMem S j) := by
-=======
-end
-
-@[simp]
-lemma zero_lt_apply_root_root_iff
-    (hi : P.root i ∈ span S (range P.root) := subset_span (mem_range_self i))
-    (hj : P.root j ∈ span S (range P.root) := subset_span (mem_range_self j)) :
-    0 < B.posForm ⟨P.root i, hi⟩ ⟨P.root j, hj⟩ ↔ 0 < P.pairingIn S i j := by
-  let ri : span S (range P.root) := ⟨P.root i, hi⟩
-  let rj : span S (range P.root) := ⟨P.root j, hj⟩
-  have : 2 * B.posForm ri rj = P.pairingIn S i j * B.posForm rj rj := by
->>>>>>> 583dd351
     apply FaithfulSMul.algebraMap_injective S R
     simpa [map_ofNat] using B.toInvariantForm.two_mul_apply_root_root i j
 
