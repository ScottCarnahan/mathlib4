--- conflicted
+++ resolved
@@ -127,34 +127,7 @@
 
 variable (κ : Type*)
 
-<<<<<<< HEAD
-noncomputable def isom'' (R : Type*) [CommSemiring R] (m n : Type*) [Finite m] [DecidableEq m] :
-    (m → R) ⊗[R] (n → R) ≃ₗ[R] (m × n → R) :=
-  (LinearEquiv.rTensor (n → R) (Finsupp.linearEquivFunOnFinite R R m).symm :
-    (m → R) ⊗[R] (n → R) ≃ₗ[R] ((m →₀ R) ⊗[R] (n → R))) ≪≫ₗ
-  (TensorProduct.finsuppScalarLeft R (n → R) m :
-    (m →₀ R) ⊗[R] (n → R) ≃ₗ[R] (m →₀ (n → R))) ≪≫ₗ
-  ((Finsupp.linearEquivFunOnFinite R (n → R) m :
-    (m →₀ (n → R)) ≃ₗ[R] m → n → R)) ≪≫ₗ
-  ((LinearEquiv.curry R m n).symm :
-    (m → n → R) ≃ₗ[R] (m × n → R))
-
-variable (m n : Type*) [Finite m] [Finite n] [DecidableEq m] [DecidableEq n] (a1 : m → R)
-    (b1 : n → R) (f : (m → R) →ₗ[R] M) (g : (n → R) →ₗ[R] N) in
-example : ((TensorProduct.map f g ∘ₗ
-    (isom'' R m n).symm.toLinearMap) fun mn ↦ a1 mn.1 * b1 mn.2) = f a1 ⊗ₜ[R] g b1 := by
-  suffices (isom'' R m n).symm.toLinearMap (fun mn ↦ a1 mn.1 * b1 mn.2) = a1 ⊗ₜ b1 by
-
-    apply_fun map f g at this
-    exact this
-  refine (Equiv.symm_apply_eq (isom'' R m n).toEquiv).2 ?_
-  simp [isom'']
-  ext mn
-  obtain ⟨m, n⟩ := mn
-  simp
-=======
 variable (R N ι)
-
 /-- If `ι` is finite then `finiteTensorPiLid R N ι κ` is the natural isomorphism
 `(ι → R) ⊗[R] (κ → N) ≃ₗ[R] ι × κ → N`. -/
 noncomputable def finiteTensorPiLid : (ι → R) ⊗[R] (κ → N) ≃ₗ[R] ι × κ → N :=
@@ -188,6 +161,5 @@
 theorem piTensorFiniteRid_apply_apply (f : κ → M) (g : ι → R) (a : κ) (b : ι) :
     piTensorFiniteRid R M ι κ (f ⊗ₜ[R] g) (a, b) = g b • f a := by
   simp [piTensorFiniteRid]
->>>>>>> ca594243
 
 end TensorProduct