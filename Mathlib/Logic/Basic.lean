/-
Copyright (c) 2016 Jeremy Avigad. All rights reserved.
Released under Apache 2.0 license as described in the file LICENSE.
Authors: Jeremy Avigad, Leonardo de Moura
-/
import Mathlib.Init.Logic
import Mathlib.Init.Function
import Mathlib.Init.Algebra.Classes
import Std.Util.LibraryNote
import Std.Tactic.Lint.Basic

#align_import logic.basic from "leanprover-community/mathlib"@"3365b20c2ffa7c35e47e5209b89ba9abdddf3ffe"
#align_import init.ite_simp from "leanprover-community/lean"@"4a03bdeb31b3688c31d02d7ff8e0ff2e5d6174db"

/-!
# Basic logic properties

This file is one of the earliest imports in mathlib.

## Implementation notes

Theorems that require decidability hypotheses are in the namespace `Decidable`.
Classical versions are in the namespace `Classical`.
-/

open Function
attribute [local instance 10] Classical.propDecidable

section Miscellany

-- Porting note: the following `inline` attributes have been omitted,
-- on the assumption that this issue has been dealt with properly in Lean 4.
-- /- We add the `inline` attribute to optimize VM computation using these declarations.
--    For example, `if p ∧ q then ... else ...` will not evaluate the decidability
--    of `q` if `p` is false. -/
-- attribute [inline]
--   And.decidable Or.decidable Decidable.false Xor.decidable Iff.decidable Decidable.true
--   Implies.decidable Not.decidable Ne.decidable Bool.decidableEq Decidable.toBool

attribute [simp] cast_eq cast_heq imp_false

/-- An identity function with its main argument implicit. This will be printed as `hidden` even
if it is applied to a large term, so it can be used for elision,
as done in the `elide` and `unelide` tactics. -/
@[reducible] def hidden {α : Sort*} {a : α} := a
#align hidden hidden

variable {α : Sort*}

instance (priority := 10) decidableEq_of_subsingleton [Subsingleton α] : DecidableEq α :=
  fun a b ↦ isTrue (Subsingleton.elim a b)
#align decidable_eq_of_subsingleton decidableEq_of_subsingleton

instance [Subsingleton α] (p : α → Prop) : Subsingleton (Subtype p) :=
  ⟨fun ⟨x, _⟩ ⟨y, _⟩ ↦ by cases Subsingleton.elim x y; rfl⟩

#align pempty PEmpty

theorem congr_heq {α β γ : Sort _} {f : α → γ} {g : β → γ} {x : α} {y : β}
    (h₁ : HEq f g) (h₂ : HEq x y) : f x = g y := by
  cases h₂; cases h₁; rfl
#align congr_heq congr_heq

theorem congr_arg_heq {β : α → Sort*} (f : ∀ a, β a) :
    ∀ {a₁ a₂ : α}, a₁ = a₂ → HEq (f a₁) (f a₂)
  | _, _, rfl => HEq.rfl
#align congr_arg_heq congr_arg_heq

theorem ULift.down_injective {α : Sort _} : Function.Injective (@ULift.down α)
  | ⟨a⟩, ⟨b⟩, _ => by congr
#align ulift.down_injective ULift.down_injective

@[simp] theorem ULift.down_inj {α : Sort _} {a b : ULift α} : a.down = b.down ↔ a = b :=
  ⟨fun h ↦ ULift.down_injective h, fun h ↦ by rw [h]⟩
#align ulift.down_inj ULift.down_inj

theorem PLift.down_injective : Function.Injective (@PLift.down α)
  | ⟨a⟩, ⟨b⟩, _ => by congr
#align plift.down_injective PLift.down_injective

@[simp] theorem PLift.down_inj {a b : PLift α} : a.down = b.down ↔ a = b :=
  ⟨fun h ↦ PLift.down_injective h, fun h ↦ by rw [h]⟩
#align plift.down_inj PLift.down_inj

@[simp] theorem eq_iff_eq_cancel_left {b c : α} : (∀ {a}, a = b ↔ a = c) ↔ b = c :=
  ⟨fun h ↦ by rw [← h], fun h a ↦ by rw [h]⟩
#align eq_iff_eq_cancel_left eq_iff_eq_cancel_left

@[simp] theorem eq_iff_eq_cancel_right {a b : α} : (∀ {c}, a = c ↔ b = c) ↔ a = b :=
  ⟨fun h ↦ by rw [h], fun h a ↦ by rw [h]⟩
#align eq_iff_eq_cancel_right eq_iff_eq_cancel_right

lemma ne_and_eq_iff_right {a b c : α} (h : b ≠ c) : a ≠ b ∧ a = c ↔ a = c :=
  and_iff_right_of_imp (fun h2 => h2.symm ▸ h.symm)
#align ne_and_eq_iff_right ne_and_eq_iff_right

/-- Wrapper for adding elementary propositions to the type class systems.
Warning: this can easily be abused. See the rest of this docstring for details.

Certain propositions should not be treated as a class globally,
but sometimes it is very convenient to be able to use the type class system
in specific circumstances.

For example, `ZMod p` is a field if and only if `p` is a prime number.
In order to be able to find this field instance automatically by type class search,
we have to turn `p.prime` into an instance implicit assumption.

On the other hand, making `Nat.prime` a class would require a major refactoring of the library,
and it is questionable whether making `Nat.prime` a class is desirable at all.
The compromise is to add the assumption `[Fact p.prime]` to `ZMod.field`.

In particular, this class is not intended for turning the type class system
into an automated theorem prover for first order logic. -/
class Fact (p : Prop) : Prop where
  /-- `Fact.out` contains the unwrapped witness for the fact represented by the instance of
  `Fact p`. -/
  out : p
#align fact Fact

library_note "fact non-instances"/--
In most cases, we should not have global instances of `Fact`; typeclass search only reads the head
symbol and then tries any instances, which means that adding any such instance will cause slowdowns
everywhere. We instead make them as lemmata and make them local instances as required.
-/

theorem Fact.elim {p : Prop} (h : Fact p) : p := h.1
theorem fact_iff {p : Prop} : Fact p ↔ p := ⟨fun h ↦ h.1, fun h ↦ ⟨h⟩⟩
#align fact_iff fact_iff
#align fact.elim Fact.elim

/-- Swaps two pairs of arguments to a function. -/
@[reducible] def Function.swap₂ {ι₁ ι₂ : Sort*} {κ₁ : ι₁ → Sort*} {κ₂ : ι₂ → Sort*}
    {φ : ∀ i₁, κ₁ i₁ → ∀ i₂, κ₂ i₂ → Sort*} (f : ∀ i₁ j₁ i₂ j₂, φ i₁ j₁ i₂ j₂)
    (i₂ j₂ i₁ j₁) : φ i₁ j₁ i₂ j₂ := f i₁ j₁ i₂ j₂
#align function.swap₂ Function.swap₂

-- Porting note: these don't work as intended any more
-- /-- If `x : α . tac_name` then `x.out : α`. These are definitionally equal, but this can
-- nevertheless be useful for various reasons, e.g. to apply further projection notation or in an
-- argument to `simp`. -/
-- def autoParam'.out {α : Sort*} {n : Name} (x : autoParam' α n) : α := x

-- /-- If `x : α := d` then `x.out : α`. These are definitionally equal, but this can
-- nevertheless be useful for various reasons, e.g. to apply further projection notation or in an
-- argument to `simp`. -/
-- def optParam.out {α : Sort*} {d : α} (x : α := d) : α := x

end Miscellany

open Function

/-!
### Declarations about propositional connectives
-/

section Propositional

/-! ### Declarations about `implies` -/

instance : IsRefl Prop Iff := ⟨Iff.refl⟩

instance : IsTrans Prop Iff := ⟨fun _ _ _ ↦ Iff.trans⟩

alias Iff.imp := imp_congr

#align iff.imp Iff.imp
#align eq_true_eq_id eq_true_eq_id
#align imp_and_distrib imp_and
#align imp_iff_right imp_iff_rightₓ -- reorder implicits
#align imp_iff_not imp_iff_notₓ -- reorder implicits

<<<<<<< HEAD
theorem imp_iff_right_iff : (a → b ↔ b) ↔ a ∨ b := Decidable.imp_iff_right_iff
#align imp_iff_right_iff imp_iff_right_iff

theorem and_or_imp : a ∧ b ∨ (a → c) ↔ a → b ∨ c := Decidable.and_or_imp
=======
@[simp] theorem imp_iff_right_iff {a b : Prop} : (a → b ↔ b) ↔ a ∨ b := Decidable.imp_iff_right_iff
#align imp_iff_right_iff imp_iff_right_iff

@[simp] theorem and_or_imp {a b c : Prop} : a ∧ b ∨ (a → c) ↔ a → b ∨ c := Decidable.and_or_imp
>>>>>>> f2658009
#align and_or_imp and_or_imp

/-- Provide modus tollens (`mt`) as dot notation for implications. -/
protected theorem Function.mt {a b : Prop} : (a → b) → ¬b → ¬a := mt
#align function.mt Function.mt

/-! ### Declarations about `not` -/

alias dec_em := Decidable.em
#align dec_em dec_em

theorem dec_em' (p : Prop) [Decidable p] : ¬p ∨ p := (dec_em p).symm
#align dec_em' dec_em'

alias em := Classical.em
#align em em

theorem em' (p : Prop) : ¬p ∨ p := (em p).symm
#align em' em'

theorem or_not {p : Prop} : p ∨ ¬p := em _
#align or_not or_not

theorem Decidable.eq_or_ne {α : Sort*} (x y : α) [Decidable (x = y)] : x = y ∨ x ≠ y :=
  dec_em <| x = y
#align decidable.eq_or_ne Decidable.eq_or_ne

theorem Decidable.ne_or_eq {α : Sort*} (x y : α) [Decidable (x = y)] : x ≠ y ∨ x = y :=
  dec_em' <| x = y
#align decidable.ne_or_eq Decidable.ne_or_eq

theorem eq_or_ne {α : Sort*} (x y : α) : x = y ∨ x ≠ y := em <| x = y
#align eq_or_ne eq_or_ne

theorem ne_or_eq {α : Sort*} (x y : α) : x ≠ y ∨ x = y := em' <| x = y
#align ne_or_eq ne_or_eq

theorem by_contradiction {p : Prop} : (¬p → False) → p := Decidable.by_contradiction
#align classical.by_contradiction by_contradiction
#align by_contradiction by_contradiction

theorem by_cases {p q : Prop} (hpq : p → q) (hnpq : ¬p → q) : q :=
if hp : p then hpq hp else hnpq hp
#align classical.by_cases by_cases

alias by_contra := by_contradiction
#align by_contra by_contra

library_note "decidable namespace"/--
In most of mathlib, we use the law of excluded middle (LEM) and the axiom of choice (AC) freely.
The `Decidable` namespace contains versions of lemmas from the root namespace that explicitly
attempt to avoid the axiom of choice, usually by adding decidability assumptions on the inputs.

You can check if a lemma uses the axiom of choice by using `#print axioms foo` and seeing if
`Classical.choice` appears in the list.
-/

library_note "decidable arguments"/--
As mathlib is primarily classical,
if the type signature of a `def` or `lemma` does not require any `Decidable` instances to state,
it is preferable not to introduce any `Decidable` instances that are needed in the proof
as arguments, but rather to use the `classical` tactic as needed.

In the other direction, when `Decidable` instances do appear in the type signature,
it is better to use explicitly introduced ones rather than allowing Lean to automatically infer
classical ones, as these may cause instance mismatch errors later.
-/

export Classical (not_not)
attribute [simp] not_not
#align not_not Classical.not_not

variable {a b : Prop}

theorem of_not_not {a : Prop} : ¬¬a → a := by_contra
#align of_not_not of_not_not

theorem not_ne_iff {α : Sort*} {a b : α} : ¬a ≠ b ↔ a = b := not_not
#align not_ne_iff not_ne_iff

theorem of_not_imp : ¬(a → b) → a := Decidable.of_not_imp
#align of_not_imp of_not_imp

alias Not.decidable_imp_symm := Decidable.not_imp_symm
#align not.decidable_imp_symm Not.decidable_imp_symm

theorem Not.imp_symm : (¬a → b) → ¬b → a := Not.decidable_imp_symm
#align not.imp_symm Not.imp_symm

theorem not_imp_comm : ¬a → b ↔ ¬b → a := Decidable.not_imp_comm
#align not_imp_comm not_imp_comm

@[simp] theorem not_imp_self : ¬a → a ↔ a := Decidable.not_imp_self
#align not_imp_self not_imp_self

theorem Imp.swap {a b : Sort*} {c : Prop} : a → b → c ↔ b → a → c := ⟨Function.swap, Function.swap⟩
#align imp.swap Imp.swap

alias Iff.not := not_congr
#align iff.not Iff.not

theorem Iff.not_left (h : a ↔ ¬b) : ¬a ↔ b := h.not.trans not_not
#align iff.not_left Iff.not_left

theorem Iff.not_right (h : ¬a ↔ b) : a ↔ ¬b := not_not.symm.trans h.not
#align iff.not_right Iff.not_right

protected lemma Iff.ne {α β : Sort*} {a b : α} {c d : β} : (a = b ↔ c = d) → (a ≠ b ↔ c ≠ d) :=
  Iff.not
#align iff.ne Iff.ne

lemma Iff.ne_left {α β : Sort*} {a b : α} {c d : β} : (a = b ↔ c ≠ d) → (a ≠ b ↔ c = d) :=
  Iff.not_left
#align iff.ne_left Iff.ne_left

lemma Iff.ne_right {α β : Sort*} {a b : α} {c d : β} : (a ≠ b ↔ c = d) → (a = b ↔ c ≠ d) :=
  Iff.not_right
#align iff.ne_right Iff.ne_right

/-! ### Declarations about `Xor'` -/

@[simp] theorem xor_true : Xor' True = Not := by
  simp (config := { unfoldPartialApp := true }) [Xor']
#align xor_true xor_true

@[simp] theorem xor_false : Xor' False = id := by ext; simp [Xor']
#align xor_false xor_false

theorem xor_comm (a b : Prop) : Xor' a b = Xor' b a := by simp [Xor', and_comm, or_comm]
#align xor_comm xor_comm

instance : Std.Commutative Xor' := ⟨xor_comm⟩

@[simp] theorem xor_self (a : Prop) : Xor' a a = False := by simp [Xor']
#align xor_self xor_self

@[simp] theorem xor_not_left : Xor' (¬a) b ↔ (a ↔ b) := by by_cases a <;> simp [*]
#align xor_not_left xor_not_left

@[simp] theorem xor_not_right : Xor' a (¬b) ↔ (a ↔ b) := by by_cases a <;> simp [*]
#align xor_not_right xor_not_right

theorem xor_not_not : Xor' (¬a) (¬b) ↔ Xor' a b := by simp [Xor', or_comm, and_comm]
#align xor_not_not xor_not_not

protected theorem Xor'.or (h : Xor' a b) : a ∨ b := h.imp And.left And.left
#align xor.or Xor'.or

/-! ### Declarations about `and` -/

alias Iff.and := and_congr
#align iff.and Iff.and
#align and_congr_left and_congr_leftₓ -- reorder implicits
#align and_congr_right' and_congr_right'ₓ -- reorder implicits
#align and.right_comm and_right_comm
#align and_and_distrib_left and_and_left
#align and_and_distrib_right and_and_right
alias ⟨And.rotate, _⟩ := and_rotate
#align and.rotate And.rotate
#align and.congr_right_iff and_congr_right_iff
#align and.congr_left_iff and_congr_left_iffₓ -- reorder implicits

theorem and_symm_right {α : Sort*} (a b : α) (p : Prop) : p ∧ a = b ↔ p ∧ b = a := by simp [eq_comm]
theorem and_symm_left {α : Sort*} (a b : α) (p : Prop) : a = b ∧ p ↔ b = a ∧ p := by simp [eq_comm]

/-! ### Declarations about `or` -/

alias Iff.or := or_congr
#align iff.or Iff.or
#align or_congr_left' or_congr_left
#align or_congr_right' or_congr_rightₓ -- reorder implicits
#align or.right_comm or_right_comm
alias ⟨Or.rotate, _⟩ := or_rotate
#align or.rotate Or.rotate

@[deprecated Or.imp]
theorem or_of_or_of_imp_of_imp {a b c d : Prop} (h₁ : a ∨ b) (h₂ : a → c) (h₃ : b → d) :
    c ∨ d :=
  Or.imp h₂ h₃ h₁
#align or_of_or_of_imp_of_imp or_of_or_of_imp_of_imp

@[deprecated Or.imp_left]
theorem or_of_or_of_imp_left {a c b : Prop} (h₁ : a ∨ c) (h : a → b) : b ∨ c := Or.imp_left h h₁
#align or_of_or_of_imp_left or_of_or_of_imp_left

@[deprecated Or.imp_right]
theorem or_of_or_of_imp_right {c a b : Prop} (h₁ : c ∨ a) (h : a → b) : c ∨ b := Or.imp_right h h₁
#align or_of_or_of_imp_right or_of_or_of_imp_right

theorem Or.elim3 {c d : Prop} (h : a ∨ b ∨ c) (ha : a → d) (hb : b → d) (hc : c → d) : d :=
  Or.elim h ha fun h₂ ↦ Or.elim h₂ hb hc
#align or.elim3 Or.elim3

theorem Or.imp3 {d e c f : Prop} (had : a → d) (hbe : b → e) (hcf : c → f) :
    a ∨ b ∨ c → d ∨ e ∨ f :=
  Or.imp had <| Or.imp hbe hcf
#align or.imp3 Or.imp3

#align or_imp_distrib or_imp

export Classical (or_iff_not_imp_left or_iff_not_imp_right)
#align or_iff_not_imp_left Classical.or_iff_not_imp_left
#align or_iff_not_imp_right Classical.or_iff_not_imp_right

theorem not_or_of_imp : (a → b) → ¬a ∨ b := Decidable.not_or_of_imp
#align not_or_of_imp not_or_of_imp

-- See Note [decidable namespace]
protected theorem Decidable.or_not_of_imp [Decidable a] (h : a → b) : b ∨ ¬a :=
  dite _ (Or.inl ∘ h) Or.inr
#align decidable.or_not_of_imp Decidable.or_not_of_imp

theorem or_not_of_imp : (a → b) → b ∨ ¬a := Decidable.or_not_of_imp
#align or_not_of_imp or_not_of_imp

theorem imp_iff_not_or : a → b ↔ ¬a ∨ b := Decidable.imp_iff_not_or
#align imp_iff_not_or imp_iff_not_or

theorem imp_iff_or_not {b a : Prop} : b → a ↔ a ∨ ¬b := Decidable.imp_iff_or_not
#align imp_iff_or_not imp_iff_or_not

theorem not_imp_not : ¬a → ¬b ↔ b → a := Decidable.not_imp_not
#align not_imp_not not_imp_not

theorem imp_and_neg_imp_iff (p q : Prop) : (p → q) ∧ (¬p → q) ↔ q := by simp

/-- Provide the reverse of modus tollens (`mt`) as dot notation for implications. -/
protected theorem Function.mtr : (¬a → ¬b) → b → a := not_imp_not.mp
#align function.mtr Function.mtr

#align decidable.or_congr_left Decidable.or_congr_left'
#align decidable.or_congr_right Decidable.or_congr_right'
#align decidable.or_iff_not_imp_right Decidable.or_iff_not_imp_rightₓ -- reorder implicits
#align decidable.imp_iff_or_not Decidable.imp_iff_or_notₓ -- reorder implicits

theorem or_congr_left' {c a b : Prop} (h : ¬c → (a ↔ b)) : a ∨ c ↔ b ∨ c :=
  Decidable.or_congr_left' h
#align or_congr_left or_congr_left'

theorem or_congr_right' {c : Prop} (h : ¬a → (b ↔ c)) : a ∨ b ↔ a ∨ c := Decidable.or_congr_right' h
#align or_congr_right or_congr_right'ₓ -- reorder implicits

#align or_iff_left or_iff_leftₓ -- reorder implicits

/-! ### Declarations about distributivity -/

#align and_or_distrib_left and_or_left
#align or_and_distrib_right or_and_right
#align or_and_distrib_left or_and_left
#align and_or_distrib_right and_or_right

/-! Declarations about `iff` -/

alias Iff.iff := iff_congr
#align iff.iff Iff.iff

-- @[simp] -- FIXME simp ignores proof rewrites
theorem iff_mpr_iff_true_intro {P : Prop} (h : P) : Iff.mpr (iff_true_intro h) True.intro = h := rfl
#align iff_mpr_iff_true_intro iff_mpr_iff_true_intro

#align decidable.imp_or_distrib Decidable.imp_or

theorem imp_or {a b c : Prop} : a → b ∨ c ↔ (a → b) ∨ (a → c) := Decidable.imp_or
#align imp_or_distrib imp_or

#align decidable.imp_or_distrib' Decidable.imp_or'

theorem imp_or' {a : Sort*} {b c : Prop} : a → b ∨ c ↔ (a → b) ∨ (a → c) := Decidable.imp_or'
#align imp_or_distrib' imp_or'ₓ -- universes

theorem not_imp : ¬(a → b) ↔ a ∧ ¬b := Decidable.not_imp_iff_and_not
#align not_imp not_imp

theorem peirce (a b : Prop) : ((a → b) → a) → a := Decidable.peirce _ _
#align peirce peirce

theorem not_iff_not : (¬a ↔ ¬b) ↔ (a ↔ b) := Decidable.not_iff_not
#align not_iff_not not_iff_not

theorem not_iff_comm : (¬a ↔ b) ↔ (¬b ↔ a) := Decidable.not_iff_comm
#align not_iff_comm not_iff_comm

theorem not_iff : ¬(a ↔ b) ↔ (¬a ↔ b) := Decidable.not_iff
#align not_iff not_iff

theorem iff_not_comm : (a ↔ ¬b) ↔ (b ↔ ¬a) := Decidable.iff_not_comm
#align iff_not_comm iff_not_comm

theorem iff_iff_and_or_not_and_not : (a ↔ b) ↔ a ∧ b ∨ ¬a ∧ ¬b :=
  Decidable.iff_iff_and_or_not_and_not
#align iff_iff_and_or_not_and_not iff_iff_and_or_not_and_not

theorem iff_iff_not_or_and_or_not : (a ↔ b) ↔ (¬a ∨ b) ∧ (a ∨ ¬b) :=
  Decidable.iff_iff_not_or_and_or_not
#align iff_iff_not_or_and_or_not iff_iff_not_or_and_or_not

theorem not_and_not_right : ¬(a ∧ ¬b) ↔ a → b := Decidable.not_and_not_right
#align not_and_not_right not_and_not_right

#align decidable_of_iff decidable_of_iff
#align decidable_of_iff' decidable_of_iff'
#align decidable_of_bool decidable_of_bool

/-! ### De Morgan's laws -/

#align decidable.not_and_distrib Decidable.not_and_iff_or_not_not
#align decidable.not_and_distrib' Decidable.not_and_iff_or_not_not'

/-- One of **de Morgan's laws**: the negation of a conjunction is logically equivalent to the
disjunction of the negations. -/
theorem not_and_or : ¬(a ∧ b) ↔ ¬a ∨ ¬b := Decidable.not_and_iff_or_not_not
#align not_and_distrib not_and_or

#align not_or_distrib not_or

theorem or_iff_not_and_not : a ∨ b ↔ ¬(¬a ∧ ¬b) := Decidable.or_iff_not_and_not
#align or_iff_not_and_not or_iff_not_and_not

theorem and_iff_not_or_not : a ∧ b ↔ ¬(¬a ∨ ¬b) := Decidable.and_iff_not_or_not
#align and_iff_not_or_not and_iff_not_or_not

@[simp] theorem not_xor (P Q : Prop) : ¬Xor' P Q ↔ (P ↔ Q) := by
  simp only [not_and, Xor', not_or, not_not, ← iff_iff_implies_and_implies]
#align not_xor not_xor

theorem xor_iff_not_iff (P Q : Prop) : Xor' P Q ↔ ¬ (P ↔ Q) := (not_xor P Q).not_right
#align xor_iff_not_iff xor_iff_not_iff

theorem xor_iff_iff_not : Xor' a b ↔ (a ↔ ¬b) := by simp only [← @xor_not_right a, not_not]
#align xor_iff_iff_not xor_iff_iff_not

theorem xor_iff_not_iff' : Xor' a b ↔ (¬a ↔ b) := by simp only [← @xor_not_left _ b, not_not]
#align xor_iff_not_iff' xor_iff_not_iff'

end Propositional

/-! ### Declarations about equality -/

alias Membership.mem.ne_of_not_mem := ne_of_mem_of_not_mem
alias Membership.mem.ne_of_not_mem' := ne_of_mem_of_not_mem'

#align has_mem.mem.ne_of_not_mem Membership.mem.ne_of_not_mem
#align has_mem.mem.ne_of_not_mem' Membership.mem.ne_of_not_mem'

section Equality

-- todo: change name
theorem forall_cond_comm {α} {s : α → Prop} {p : α → α → Prop} :
    (∀ a, s a → ∀ b, s b → p a b) ↔ ∀ a b, s a → s b → p a b :=
  ⟨fun h a b ha hb ↦ h a ha b hb, fun h a ha b hb ↦ h a b ha hb⟩
#align ball_cond_comm forall_cond_comm

theorem forall_mem_comm {α β} [Membership α β] {s : β} {p : α → α → Prop} :
    (∀ a (_ : a ∈ s) b (_ : b ∈ s), p a b) ↔ ∀ a b, a ∈ s → b ∈ s → p a b :=
  forall_cond_comm
#align ball_mem_comm forall_mem_comm

-- 2024-03-23
@[deprecated] alias ball_cond_comm := forall_cond_comm
@[deprecated] alias ball_mem_comm := forall_mem_comm

#align ne_of_apply_ne ne_of_apply_ne

lemma ne_of_eq_of_ne {α : Sort*} {a b c : α} (h₁ : a = b) (h₂ : b ≠ c) : a ≠ c := h₁.symm ▸ h₂
lemma ne_of_ne_of_eq {α : Sort*} {a b c : α} (h₁ : a ≠ b) (h₂ : b = c) : a ≠ c := h₂ ▸ h₁

alias Eq.trans_ne := ne_of_eq_of_ne
alias Ne.trans_eq := ne_of_ne_of_eq
#align eq.trans_ne Eq.trans_ne
#align ne.trans_eq Ne.trans_eq

theorem eq_equivalence {α : Sort*} : Equivalence (@Eq α) :=
  ⟨Eq.refl, @Eq.symm _, @Eq.trans _⟩
#align eq_equivalence eq_equivalence

-- These were migrated to Std but the `@[simp]` attributes were (mysteriously?) removed.
attribute [simp] eq_mp_eq_cast eq_mpr_eq_cast

#align eq_mp_eq_cast eq_mp_eq_cast
#align eq_mpr_eq_cast eq_mpr_eq_cast
#align cast_cast cast_cast

-- @[simp] -- FIXME simp ignores proof rewrites
theorem congr_refl_left {α β : Sort*} (f : α → β) {a b : α} (h : a = b) :
    congr (Eq.refl f) h = congr_arg f h := rfl
#align congr_refl_left congr_refl_left

-- @[simp] -- FIXME simp ignores proof rewrites
theorem congr_refl_right {α β : Sort*} {f g : α → β} (h : f = g) (a : α) :
    congr h (Eq.refl a) = congr_fun h a := rfl
#align congr_refl_right congr_refl_right

-- @[simp] -- FIXME simp ignores proof rewrites
theorem congr_arg_refl {α β : Sort*} (f : α → β) (a : α) :
    congr_arg f (Eq.refl a) = Eq.refl (f a) :=
  rfl
#align congr_arg_refl congr_arg_refl

-- @[simp] -- FIXME simp ignores proof rewrites
theorem congr_fun_rfl {α β : Sort*} (f : α → β) (a : α) : congr_fun (Eq.refl f) a = Eq.refl (f a) :=
  rfl
#align congr_fun_rfl congr_fun_rfl

-- @[simp] -- FIXME simp ignores proof rewrites
theorem congr_fun_congr_arg {α β γ : Sort*} (f : α → β → γ) {a a' : α} (p : a = a') (b : β) :
    congr_fun (congr_arg f p) b = congr_arg (fun a ↦ f a b) p := rfl
#align congr_fun_congr_arg congr_fun_congr_arg

#align heq_of_cast_eq heq_of_cast_eq
#align cast_eq_iff_heq cast_eq_iff_heq

theorem Eq.rec_eq_cast {α : Sort _} {P : α → Sort _} {x y : α} (h : x = y) (z : P x) :
    h ▸ z = cast (congr_arg P h) z := by induction h; rfl

-- Porting note (#10756): new theorem. More general version of `eqRec_heq`
theorem eqRec_heq' {α : Sort*} {a' : α} {motive : (a : α) → a' = a → Sort*}
    (p : motive a' (rfl : a' = a')) {a : α} (t : a' = a) :
    HEq (@Eq.rec α a' motive p a t) p :=
  by subst t; rfl

set_option autoImplicit true in
theorem rec_heq_of_heq {C : α → Sort*} {x : C a} {y : β} (e : a = b) (h : HEq x y) :
    HEq (e ▸ x) y := by subst e; exact h
#align rec_heq_of_heq rec_heq_of_heq

set_option autoImplicit true in
theorem rec_heq_iff_heq {C : α → Sort*} {x : C a} {y : β} {e : a = b} :
    HEq (e ▸ x) y ↔ HEq x y := by subst e; rfl
#align rec_heq_iff_heq rec_heq_iff_heq

set_option autoImplicit true in
theorem heq_rec_iff_heq {C : α → Sort*} {x : β} {y : C a} {e : a = b} :
    HEq x (e ▸ y) ↔ HEq x y := by subst e; rfl
#align heq_rec_iff_heq heq_rec_iff_heq

#align eq.congr Eq.congr
#align eq.congr_left Eq.congr_left
#align eq.congr_right Eq.congr_right
#align congr_arg2 congr_arg₂

#align congr_fun₂ congr_fun₂
#align congr_fun₃ congr_fun₃
#align funext₂ funext₂
#align funext₃ funext₃

end Equality

/-! ### Declarations about quantifiers -/
section Quantifiers
section Dependent

variable {α : Sort*} {β : α → Sort*} {γ : ∀ a, β a → Sort*} {δ : ∀ a b, γ a b → Sort*}
  {ε : ∀ a b c, δ a b c → Sort*}

theorem pi_congr {β' : α → Sort _} (h : ∀ a, β a = β' a) : (∀ a, β a) = ∀ a, β' a :=
  (funext h : β = β') ▸ rfl
#align pi_congr pi_congr

-- Porting note: some higher order lemmas such as `forall₂_congr` and `exists₂_congr`
-- were moved to `Std4`

theorem forall₂_imp {p q : ∀ a, β a → Prop} (h : ∀ a b, p a b → q a b) :
    (∀ a b, p a b) → ∀ a b, q a b :=
  forall_imp fun i ↦ forall_imp <| h i
#align forall₂_imp forall₂_imp

theorem forall₃_imp {p q : ∀ a b, γ a b → Prop} (h : ∀ a b c, p a b c → q a b c) :
    (∀ a b c, p a b c) → ∀ a b c, q a b c :=
  forall_imp fun a ↦ forall₂_imp <| h a
#align forall₃_imp forall₃_imp

theorem Exists₂.imp {p q : ∀ a, β a → Prop} (h : ∀ a b, p a b → q a b) :
    (∃ a b, p a b) → ∃ a b, q a b :=
  Exists.imp fun a ↦ Exists.imp <| h a
#align Exists₂.imp Exists₂.imp

theorem Exists₃.imp {p q : ∀ a b, γ a b → Prop} (h : ∀ a b c, p a b c → q a b c) :
    (∃ a b c, p a b c) → ∃ a b c, q a b c :=
  Exists.imp fun a ↦ Exists₂.imp <| h a
#align Exists₃.imp Exists₃.imp

end Dependent

variable {α β : Sort*} {p q : α → Prop}

#align exists_imp_exists' Exists.imp'

theorem forall_swap {p : α → β → Prop} : (∀ x y, p x y) ↔ ∀ y x, p x y := ⟨swap, swap⟩
#align forall_swap forall_swap

theorem forall₂_swap
    {ι₁ ι₂ : Sort*} {κ₁ : ι₁ → Sort*} {κ₂ : ι₂ → Sort*} {p : ∀ i₁, κ₁ i₁ → ∀ i₂, κ₂ i₂ → Prop} :
    (∀ i₁ j₁ i₂ j₂, p i₁ j₁ i₂ j₂) ↔ ∀ i₂ j₂ i₁ j₁, p i₁ j₁ i₂ j₂ := ⟨swap₂, swap₂⟩
#align forall₂_swap forall₂_swap

/-- We intentionally restrict the type of `α` in this lemma so that this is a safer to use in simp
than `forall_swap`. -/
theorem imp_forall_iff {α : Type*} {p : Prop} {q : α → Prop} : (p → ∀ x, q x) ↔ ∀ x, p → q x :=
  forall_swap
#align imp_forall_iff imp_forall_iff

theorem exists_swap {p : α → β → Prop} : (∃ x y, p x y) ↔ ∃ y x, p x y :=
  ⟨fun ⟨x, y, h⟩ ↦ ⟨y, x, h⟩, fun ⟨y, x, h⟩ ↦ ⟨x, y, h⟩⟩
#align exists_swap exists_swap

#align forall_exists_index forall_exists_index

#align exists_imp_distrib exists_imp
#align not_exists_of_forall_not not_exists_of_forall_not

#align Exists.some Exists.choose
#align Exists.some_spec Exists.choose_spec

#align decidable.not_forall Decidable.not_forall

export Classical (not_forall)
#align not_forall Classical.not_forall

#align decidable.not_forall_not Decidable.not_forall_not

theorem not_forall_not : (¬∀ x, ¬p x) ↔ ∃ x, p x := Decidable.not_forall_not
#align not_forall_not not_forall_not

#align decidable.not_exists_not Decidable.not_exists_not

export Classical (not_exists_not)
#align not_exists_not Classical.not_exists_not

lemma forall_or_exists_not (P : α → Prop) : (∀ a, P a) ∨ ∃ a, ¬ P a := by
  rw [← not_forall]; exact em _

lemma exists_or_forall_not (P : α → Prop) : (∃ a, P a) ∨ ∀ a, ¬ P a := by
  rw [← not_exists]; exact em _

theorem forall_imp_iff_exists_imp {α : Sort*} {p : α → Prop} {b : Prop} [ha : Nonempty α] :
    (∀ x, p x) → b ↔ ∃ x, p x → b := by
  let ⟨a⟩ := ha
  refine ⟨fun h ↦ not_forall_not.1 fun h' ↦ ?_, fun ⟨x, hx⟩ h ↦ hx (h x)⟩
  exact if hb : b then h' a fun _ ↦ hb else hb <| h fun x ↦ (_root_.not_imp.1 (h' x)).1
#align forall_imp_iff_exists_imp forall_imp_iff_exists_imp

@[mfld_simps]
theorem forall_true_iff : (α → True) ↔ True := imp_true_iff _
#align forall_true_iff forall_true_iff

-- Unfortunately this causes simp to loop sometimes, so we
-- add the 2 and 3 cases as simp lemmas instead
theorem forall_true_iff' (h : ∀ a, p a ↔ True) : (∀ a, p a) ↔ True :=
  iff_true_intro fun _ ↦ of_iff_true (h _)
#align forall_true_iff' forall_true_iff'

-- This is not marked `@[simp]` because `implies_true : (α → True) = True` works
theorem forall₂_true_iff {β : α → Sort*} : (∀ a, β a → True) ↔ True := by simp
#align forall_2_true_iff forall₂_true_iff

-- This is not marked `@[simp]` because `implies_true : (α → True) = True` works
theorem forall₃_true_iff {β : α → Sort*} {γ : ∀ a, β a → Sort*} :
    (∀ (a) (b : β a), γ a b → True) ↔ True := by simp
#align forall_3_true_iff forall₃_true_iff

@[simp] theorem exists_unique_iff_exists [Subsingleton α] {p : α → Prop} :
    (∃! x, p x) ↔ ∃ x, p x :=
  ⟨fun h ↦ h.exists, Exists.imp fun x hx ↦ ⟨hx, fun y _ ↦ Subsingleton.elim y x⟩⟩
#align exists_unique_iff_exists exists_unique_iff_exists

-- forall_forall_const is no longer needed

#align exists_const exists_const

theorem exists_unique_const {b : Prop} (α : Sort*) [i : Nonempty α] [Subsingleton α] :
    (∃! _ : α, b) ↔ b := by simp
#align exists_unique_const exists_unique_const

#align forall_and_distrib forall_and
#align exists_or_distrib exists_or

#align exists_and_distrib_left exists_and_left
#align exists_and_distrib_right exists_and_right

theorem Decidable.and_forall_ne [DecidableEq α] (a : α) {p : α → Prop} :
    (p a ∧ ∀ b, b ≠ a → p b) ↔ ∀ b, p b := by
  simp only [← @forall_eq _ p a, ← forall_and, ← or_imp, Decidable.em, forall_const]
#align decidable.and_forall_ne Decidable.and_forall_ne

theorem and_forall_ne (a : α) : (p a ∧ ∀ b, b ≠ a → p b) ↔ ∀ b, p b :=
  Decidable.and_forall_ne a
#align and_forall_ne and_forall_ne

theorem Ne.ne_or_ne {x y : α} (z : α) (h : x ≠ y) : x ≠ z ∨ y ≠ z :=
  not_and_or.1 <| mt (and_imp.2 (· ▸ ·)) h.symm
#align ne.ne_or_ne Ne.ne_or_ne

@[simp] theorem exists_unique_eq {a' : α} : ∃! a, a = a' := by
  simp only [eq_comm, ExistsUnique, and_self, forall_eq', exists_eq']
#align exists_unique_eq exists_unique_eq

@[simp] theorem exists_unique_eq' {a' : α} : ∃! a, a' = a := by
  simp only [ExistsUnique, and_self, forall_eq', exists_eq']
#align exists_unique_eq' exists_unique_eq'

-- @[simp] -- FIXME simp does not apply this lemma for some reason
theorem exists_apply_eq_apply' (f : α → β) (a' : α) : ∃ a, f a' = f a := ⟨a', rfl⟩
#align exists_apply_eq_apply' exists_apply_eq_apply'

-- Porting note: an alternative workaround theorem:
theorem exists_apply_eq (a : α) (b : β) : ∃ f : α → β, f a = b := ⟨fun _ ↦ b, rfl⟩

@[simp] theorem exists_exists_and_eq_and {f : α → β} {p : α → Prop} {q : β → Prop} :
    (∃ b, (∃ a, p a ∧ f a = b) ∧ q b) ↔ ∃ a, p a ∧ q (f a) :=
  ⟨fun ⟨_, ⟨a, ha, hab⟩, hb⟩ ↦ ⟨a, ha, hab.symm ▸ hb⟩, fun ⟨a, hp, hq⟩ ↦ ⟨f a, ⟨a, hp, rfl⟩, hq⟩⟩
#align exists_exists_and_eq_and exists_exists_and_eq_and

@[simp] theorem exists_exists_eq_and {f : α → β} {p : β → Prop} :
    (∃ b, (∃ a, f a = b) ∧ p b) ↔ ∃ a, p (f a) :=
  ⟨fun ⟨_, ⟨a, ha⟩, hb⟩ ↦ ⟨a, ha.symm ▸ hb⟩, fun ⟨a, ha⟩ ↦ ⟨f a, ⟨a, rfl⟩, ha⟩⟩
#align exists_exists_eq_and exists_exists_eq_and

@[simp] theorem exists_exists_and_exists_and_eq_and {α β γ : Type*}
    {f : α → β → γ} {p : α → Prop} {q : β → Prop} {r : γ → Prop} :
    (∃ c, (∃ a, p a ∧ ∃ b, q b ∧ f a b = c) ∧ r c) ↔ ∃ a, p a ∧ ∃ b, q b ∧ r (f a b) :=
  ⟨fun ⟨_, ⟨a, ha, b, hb, hab⟩, hc⟩ ↦ ⟨a, ha, b, hb, hab.symm ▸ hc⟩,
    fun ⟨a, ha, b, hb, hab⟩ ↦ ⟨f a b, ⟨a, ha, b, hb, rfl⟩, hab⟩⟩

@[simp] theorem exists_exists_exists_and_eq {α β γ : Type*}
    {f : α → β → γ} {p : γ → Prop} :
    (∃ c, (∃ a, ∃ b, f a b = c) ∧ p c) ↔ ∃ a, ∃ b, p (f a b) :=
  ⟨fun ⟨_, ⟨a, b, hab⟩, hc⟩ ↦ ⟨a, b, hab.symm ▸ hc⟩,
    fun ⟨a, b, hab⟩ ↦ ⟨f a b, ⟨a, b, rfl⟩, hab⟩⟩

@[simp] theorem exists_or_eq_left (y : α) (p : α → Prop) : ∃ x : α, x = y ∨ p x := ⟨y, .inl rfl⟩
#align exists_or_eq_left exists_or_eq_left

@[simp] theorem exists_or_eq_right (y : α) (p : α → Prop) : ∃ x : α, p x ∨ x = y := ⟨y, .inr rfl⟩
#align exists_or_eq_right exists_or_eq_right

@[simp] theorem exists_or_eq_left' (y : α) (p : α → Prop) : ∃ x : α, y = x ∨ p x := ⟨y, .inl rfl⟩
#align exists_or_eq_left' exists_or_eq_left'

@[simp] theorem exists_or_eq_right' (y : α) (p : α → Prop) : ∃ x : α, p x ∨ y = x := ⟨y, .inr rfl⟩
#align exists_or_eq_right' exists_or_eq_right'

theorem forall_apply_eq_imp_iff' {f : α → β} {p : β → Prop} :
    (∀ a b, f a = b → p b) ↔ ∀ a, p (f a) := by simp
#align forall_apply_eq_imp_iff forall_apply_eq_imp_iff'

#align forall_apply_eq_imp_iff' forall_apply_eq_imp_iff

theorem forall_eq_apply_imp_iff' {f : α → β} {p : β → Prop} :
    (∀ a b, b = f a → p b) ↔ ∀ a, p (f a) := by simp
#align forall_eq_apply_imp_iff forall_eq_apply_imp_iff'

#align forall_eq_apply_imp_iff' forall_eq_apply_imp_iff
#align forall_apply_eq_imp_iff₂ forall_apply_eq_imp_iff₂

@[simp] theorem exists_eq_right' {a' : α} : (∃ a, p a ∧ a' = a) ↔ p a' := by simp [@eq_comm _ a']
#align exists_eq_right' exists_eq_right'

#align exists_comm exists_comm

theorem exists₂_comm
    {ι₁ ι₂ : Sort*} {κ₁ : ι₁ → Sort*} {κ₂ : ι₂ → Sort*} {p : ∀ i₁, κ₁ i₁ → ∀ i₂, κ₂ i₂ → Prop} :
    (∃ i₁ j₁ i₂ j₂, p i₁ j₁ i₂ j₂) ↔ ∃ i₂ j₂ i₁ j₁, p i₁ j₁ i₂ j₂ := by
  simp only [@exists_comm (κ₁ _), @exists_comm ι₁]
#align exists₂_comm exists₂_comm

theorem And.exists {p q : Prop} {f : p ∧ q → Prop} : (∃ h, f h) ↔ ∃ hp hq, f ⟨hp, hq⟩ :=
  ⟨fun ⟨h, H⟩ ↦ ⟨h.1, h.2, H⟩, fun ⟨hp, hq, H⟩ ↦ ⟨⟨hp, hq⟩, H⟩⟩
#align and.exists And.exists

theorem forall_or_of_or_forall {α : Sort*} {p : α → Prop} {b : Prop} (h : b ∨ ∀ x, p x) (x : α) :
    b ∨ p x :=
  h.imp_right fun h₂ ↦ h₂ x
#align forall_or_of_or_forall forall_or_of_or_forall

-- See Note [decidable namespace]
protected theorem Decidable.forall_or_left {q : Prop} {p : α → Prop} [Decidable q] :
    (∀ x, q ∨ p x) ↔ q ∨ ∀ x, p x :=
  ⟨fun h ↦ if hq : q then Or.inl hq else
    Or.inr fun x ↦ (h x).resolve_left hq, forall_or_of_or_forall⟩
#align decidable.forall_or_distrib_left Decidable.forall_or_left

theorem forall_or_left {q} {p : α → Prop} : (∀ x, q ∨ p x) ↔ q ∨ ∀ x, p x :=
  Decidable.forall_or_left
#align forall_or_distrib_left forall_or_left

-- See Note [decidable namespace]
protected theorem Decidable.forall_or_right {q} {p : α → Prop} [Decidable q] :
    (∀ x, p x ∨ q) ↔ (∀ x, p x) ∨ q := by simp [or_comm, Decidable.forall_or_left]
#align decidable.forall_or_distrib_right Decidable.forall_or_right

theorem forall_or_right {q} {p : α → Prop} : (∀ x, p x ∨ q) ↔ (∀ x, p x) ∨ q :=
  Decidable.forall_or_right
#align forall_or_distrib_right forall_or_right

theorem exists_unique_prop {p q : Prop} : (∃! _ : p, q) ↔ p ∧ q := by simp
#align exists_unique_prop exists_unique_prop

@[simp] theorem exists_unique_false : ¬∃! _ : α, False := fun ⟨_, h, _⟩ ↦ h
#align exists_unique_false exists_unique_false

theorem Exists.fst {b : Prop} {p : b → Prop} : Exists p → b
  | ⟨h, _⟩ => h
#align Exists.fst Exists.fst

theorem Exists.snd {b : Prop} {p : b → Prop} : ∀ h : Exists p, p h.fst
  | ⟨_, h⟩ => h
#align Exists.snd Exists.snd

theorem Prop.exists_iff {p : Prop → Prop} : (∃ h, p h) ↔ p False ∨ p True :=
  ⟨fun ⟨h₁, h₂⟩ ↦ by_cases (fun H : h₁ ↦ .inr <| by simpa only [H] using h₂)
    (fun H ↦ .inl <| by simpa only [H] using h₂), fun h ↦ h.elim (.intro _) (.intro _)⟩

theorem Prop.forall_iff {p : Prop → Prop} : (∀ h, p h) ↔ p False ∧ p True :=
  ⟨fun H ↦ ⟨H _, H _⟩, fun ⟨h₁, h₂⟩ h ↦ by by_cases H : h <;> simpa only [H]⟩

theorem exists_prop_of_true {p : Prop} {q : p → Prop} (h : p) : (∃ h' : p, q h') ↔ q h :=
  @exists_const (q h) p ⟨h⟩
#align exists_prop_of_true exists_prop_of_true

theorem exists_iff_of_forall {p : Prop} {q : p → Prop} (h : ∀ h, q h) : (∃ h, q h) ↔ p :=
  ⟨Exists.fst, fun H ↦ ⟨H, h H⟩⟩
#align exists_iff_of_forall exists_iff_of_forall

theorem exists_unique_prop_of_true {p : Prop} {q : p → Prop} (h : p) : (∃! h' : p, q h') ↔ q h :=
  @exists_unique_const (q h) p ⟨h⟩ _
#align exists_unique_prop_of_true exists_unique_prop_of_true

#align forall_prop_of_false forall_prop_of_false

theorem exists_prop_of_false {p : Prop} {q : p → Prop} : ¬p → ¬∃ h' : p, q h' :=
  mt Exists.fst
#align exists_prop_of_false exists_prop_of_false

@[congr]
theorem exists_prop_congr {p p' : Prop} {q q' : p → Prop} (hq : ∀ h, q h ↔ q' h) (hp : p ↔ p') :
    Exists q ↔ ∃ h : p', q' (hp.2 h) :=
  ⟨fun ⟨_, _⟩ ↦ ⟨hp.1 ‹_›, (hq _).1 ‹_›⟩, fun ⟨_, _⟩ ↦ ⟨_, (hq _).2 ‹_›⟩⟩
#align exists_prop_congr exists_prop_congr

@[congr]
theorem exists_prop_congr' {p p' : Prop} {q q' : p → Prop} (hq : ∀ h, q h ↔ q' h) (hp : p ↔ p') :
    Exists q = ∃ h : p', q' (hp.2 h) :=
  propext (exists_prop_congr hq hp)
#align exists_prop_congr' exists_prop_congr'

/-- See `IsEmpty.exists_iff` for the `False` version. -/
@[simp] theorem exists_true_left (p : True → Prop) : (∃ x, p x) ↔ p True.intro :=
  exists_prop_of_true _
#align exists_true_left exists_true_left

-- Porting note: `@[congr]` commented out for now.
-- @[congr]
theorem forall_prop_congr {p p' : Prop} {q q' : p → Prop} (hq : ∀ h, q h ↔ q' h) (hp : p ↔ p') :
    (∀ h, q h) ↔ ∀ h : p', q' (hp.2 h) :=
  ⟨fun h1 h2 ↦ (hq _).1 (h1 (hp.2 h2)), fun h1 h2 ↦ (hq _).2 (h1 (hp.1 h2))⟩
#align forall_prop_congr forall_prop_congr

-- Porting note: `@[congr]` commented out for now.
-- @[congr]
theorem forall_prop_congr' {p p' : Prop} {q q' : p → Prop} (hq : ∀ h, q h ↔ q' h) (hp : p ↔ p') :
    (∀ h, q h) = ∀ h : p', q' (hp.2 h) :=
  propext (forall_prop_congr hq hp)
#align forall_prop_congr' forall_prop_congr'

#align forall_congr_eq forall_congr

lemma imp_congr_eq {a b c d : Prop} (h₁ : a = c) (h₂ : b = d) : (a → b) = (c → d) :=
  propext (imp_congr h₁.to_iff h₂.to_iff)

lemma imp_congr_ctx_eq {a b c d : Prop} (h₁ : a = c) (h₂ : c → b = d) : (a → b) = (c → d) :=
  propext (imp_congr_ctx h₁.to_iff fun hc ↦ (h₂ hc).to_iff)

lemma eq_true_intro {a : Prop} (h : a) : a = True := propext (iff_true_intro h)

lemma eq_false_intro {a : Prop} (h : ¬a) : a = False := propext (iff_false_intro h)

-- FIXME: `alias` creates `def Iff.eq := propext` instead of `lemma Iff.eq := propext`
@[nolint defLemma] alias Iff.eq := propext

lemma iff_eq_eq {a b : Prop} : (a ↔ b) = (a = b) := propext ⟨propext, Eq.to_iff⟩

-- They were not used in Lean 3 and there are already lemmas with those names in Lean 4
#noalign eq_false
#noalign eq_true

/-- See `IsEmpty.forall_iff` for the `False` version. -/
@[simp] theorem forall_true_left (p : True → Prop) : (∀ x, p x) ↔ p True.intro :=
  forall_prop_of_true _
#align forall_true_left forall_true_left

theorem ExistsUnique.elim₂ {α : Sort*} {p : α → Sort*} [∀ x, Subsingleton (p x)]
    {q : ∀ (x) (_ : p x), Prop} {b : Prop} (h₂ : ∃! x, ∃! h : p x, q x h)
    (h₁ : ∀ (x) (h : p x), q x h → (∀ (y) (hy : p y), q y hy → y = x) → b) : b := by
  simp only [exists_unique_iff_exists] at h₂
  apply h₂.elim
  exact fun x ⟨hxp, hxq⟩ H ↦ h₁ x hxp hxq fun y hyp hyq ↦ H y ⟨hyp, hyq⟩
#align exists_unique.elim2 ExistsUnique.elim₂

theorem ExistsUnique.intro₂ {α : Sort*} {p : α → Sort*} [∀ x, Subsingleton (p x)]
    {q : ∀ (x : α) (_ : p x), Prop} (w : α) (hp : p w) (hq : q w hp)
    (H : ∀ (y) (hy : p y), q y hy → y = w) : ∃! x, ∃! hx : p x, q x hx := by
  simp only [exists_unique_iff_exists]
  exact ExistsUnique.intro w ⟨hp, hq⟩ fun y ⟨hyp, hyq⟩ ↦ H y hyp hyq
#align exists_unique.intro2 ExistsUnique.intro₂

theorem ExistsUnique.exists₂ {α : Sort*} {p : α → Sort*} {q : ∀ (x : α) (_ : p x), Prop}
    (h : ∃! x, ∃! hx : p x, q x hx) : ∃ (x : _) (hx : p x), q x hx :=
  h.exists.imp fun _ hx ↦ hx.exists
#align exists_unique.exists2 ExistsUnique.exists₂

theorem ExistsUnique.unique₂ {α : Sort*} {p : α → Sort*} [∀ x, Subsingleton (p x)]
    {q : ∀ (x : α) (_ : p x), Prop} (h : ∃! x, ∃! hx : p x, q x hx) {y₁ y₂ : α}
    (hpy₁ : p y₁) (hqy₁ : q y₁ hpy₁) (hpy₂ : p y₂) (hqy₂ : q y₂ hpy₂) : y₁ = y₂ := by
  simp only [exists_unique_iff_exists] at h
  exact h.unique ⟨hpy₁, hqy₁⟩ ⟨hpy₂, hqy₂⟩
#align exists_unique.unique2 ExistsUnique.unique₂

end Quantifiers

/-! ### Classical lemmas -/

namespace Classical

-- use shortened names to avoid conflict when classical namespace is open.
/-- Any prop `p` is decidable classically. A shorthand for `Classical.propDecidable`. -/
noncomputable def dec (p : Prop) : Decidable p := by infer_instance
#align classical.dec Classical.dec

variable {α : Sort*} {p : α → Prop}

/-- Any predicate `p` is decidable classically. -/
noncomputable def decPred (p : α → Prop) : DecidablePred p := by infer_instance
#align classical.dec_pred Classical.decPred

/-- Any relation `p` is decidable classically. -/
noncomputable def decRel (p : α → α → Prop) : DecidableRel p := by infer_instance
#align classical.dec_rel Classical.decRel

/-- Any type `α` has decidable equality classically. -/
noncomputable def decEq (α : Sort*) : DecidableEq α := by infer_instance
#align classical.dec_eq Classical.decEq

/-- Construct a function from a default value `H0`, and a function to use if there exists a value
satisfying the predicate. -/
-- @[elab_as_elim] -- FIXME
noncomputable def existsCases {α C : Sort*} {p : α → Prop} (H0 : C) (H : ∀ a, p a → C) : C :=
  if h : ∃ a, p a then H (Classical.choose h) (Classical.choose_spec h) else H0
#align classical.exists_cases Classical.existsCases

theorem some_spec₂ {α : Sort*} {p : α → Prop} {h : ∃ a, p a} (q : α → Prop)
    (hpq : ∀ a, p a → q a) : q (choose h) := hpq _ <| choose_spec _
#align classical.some_spec2 Classical.some_spec₂

/-- A version of `Classical.indefiniteDescription` which is definitionally equal to a pair -/
noncomputable def subtype_of_exists {α : Type*} {P : α → Prop} (h : ∃ x, P x) : { x // P x } :=
  ⟨Classical.choose h, Classical.choose_spec h⟩
#align classical.subtype_of_exists Classical.subtype_of_exists

/-- A version of `byContradiction` that uses types instead of propositions. -/
protected noncomputable def byContradiction' {α : Sort*} (H : ¬(α → False)) : α :=
  Classical.choice <| (peirce _ False) fun h ↦ (H fun a ↦ h ⟨a⟩).elim
#align classical.by_contradiction' Classical.byContradiction'

/-- `classical.byContradiction'` is equivalent to lean's axiom `classical.choice`. -/
def choice_of_byContradiction' {α : Sort*} (contra : ¬(α → False) → α) : Nonempty α → α :=
  fun H ↦ contra H.elim
#align classical.choice_of_by_contradiction' Classical.choice_of_byContradiction'

end Classical

set_option autoImplicit true in
/-- This function has the same type as `Exists.recOn`, and can be used to case on an equality,
but `Exists.recOn` can only eliminate into Prop, while this version eliminates into any universe
using the axiom of choice. -/
-- @[elab_as_elim] -- FIXME
noncomputable def Exists.classicalRecOn {p : α → Prop} (h : ∃ a, p a) {C} (H : ∀ a, p a → C) : C :=
  H (Classical.choose h) (Classical.choose_spec h)
#align exists.classical_rec_on Exists.classicalRecOn

/-! ### Declarations about bounded quantifiers -/
section BoundedQuantifiers

variable {α : Sort*} {r p q : α → Prop} {P Q : ∀ x, p x → Prop} {b : Prop}

theorem bex_def : (∃ (x : _) (_ : p x), q x) ↔ ∃ x, p x ∧ q x :=
  ⟨fun ⟨x, px, qx⟩ ↦ ⟨x, px, qx⟩, fun ⟨x, px, qx⟩ ↦ ⟨x, px, qx⟩⟩
#align bex_def bex_def

theorem BEx.elim {b : Prop} : (∃ x h, P x h) → (∀ a h, P a h → b) → b
  | ⟨a, h₁, h₂⟩, h' => h' a h₁ h₂
#align bex.elim BEx.elim

theorem BEx.intro (a : α) (h₁ : p a) (h₂ : P a h₁) : ∃ (x : _) (h : p x), P x h :=
  ⟨a, h₁, h₂⟩
#align bex.intro BEx.intro

#align ball_congr forall₂_congr
#align bex_congr exists₂_congr

@[deprecated exists_eq_left] -- 2024-04-06
theorem bex_eq_left {a : α} : (∃ (x : _) (_ : x = a), p x) ↔ p a := by
  simp only [exists_prop, exists_eq_left]
#align bex_eq_left bex_eq_left

-- 2024-04-06
@[deprecated] alias ball_congr := forall₂_congr
@[deprecated] alias bex_congr := exists₂_congr

theorem BAll.imp_right (H : ∀ x h, P x h → Q x h) (h₁ : ∀ x h, P x h) (x h) : Q x h :=
  H _ _ <| h₁ _ _
#align ball.imp_right BAll.imp_right

theorem BEx.imp_right (H : ∀ x h, P x h → Q x h) : (∃ x h, P x h) → ∃ x h, Q x h
  | ⟨_, _, h'⟩ => ⟨_, _, H _ _ h'⟩
#align bex.imp_right BEx.imp_right

theorem BAll.imp_left (H : ∀ x, p x → q x) (h₁ : ∀ x, q x → r x) (x) (h : p x) : r x :=
  h₁ _ <| H _ h
#align ball.imp_left BAll.imp_left

theorem BEx.imp_left (H : ∀ x, p x → q x) : (∃ (x : _) (_ : p x), r x) → ∃ (x : _) (_ : q x), r x
  | ⟨x, hp, hr⟩ => ⟨x, H _ hp, hr⟩
#align bex.imp_left BEx.imp_left

@[deprecated id] -- 2024-03-23
theorem ball_of_forall (h : ∀ x, p x) (x) : p x := h x
#align ball_of_forall ball_of_forall

@[deprecated forall_imp] -- 2024-03-23
theorem forall_of_ball (H : ∀ x, p x) (h : ∀ x, p x → q x) (x) : q x := h x <| H x
#align forall_of_ball forall_of_ball

theorem exists_mem_of_exists (H : ∀ x, p x) : (∃ x, q x) → ∃ (x : _) (_ : p x), q x
  | ⟨x, hq⟩ => ⟨x, H x, hq⟩
#align bex_of_exists exists_mem_of_exists

theorem exists_of_exists_mem : (∃ (x : _) (_ : p x), q x) → ∃ x, q x
  | ⟨x, _, hq⟩ => ⟨x, hq⟩
#align exists_of_bex exists_of_exists_mem

theorem exists₂_imp : (∃ x h, P x h) → b ↔ ∀ x h, P x h → b := by simp
#align bex_imp_distrib exists₂_imp

-- 2024-03-23
@[deprecated] alias bex_of_exists := exists_mem_of_exists
@[deprecated] alias exists_of_bex := exists_of_exists_mem
@[deprecated] alias bex_imp := exists₂_imp

theorem not_exists_mem : (¬∃ x h, P x h) ↔ ∀ x h, ¬P x h := exists₂_imp
#align not_bex not_exists_mem

theorem not_forall₂_of_exists₂_not : (∃ x h, ¬P x h) → ¬∀ x h, P x h
  | ⟨x, h, hp⟩, al => hp <| al x h
#align not_ball_of_bex_not not_forall₂_of_exists₂_not

-- See Note [decidable namespace]
protected theorem Decidable.not_forall₂ [Decidable (∃ x h, ¬P x h)] [∀ x h, Decidable (P x h)] :
    (¬∀ x h, P x h) ↔ ∃ x h, ¬P x h :=
  ⟨Not.decidable_imp_symm fun nx x h ↦ nx.decidable_imp_symm
    fun h' ↦ ⟨x, h, h'⟩, not_forall₂_of_exists₂_not⟩
#align decidable.not_ball Decidable.not_forall₂

theorem not_forall₂ : (¬∀ x h, P x h) ↔ ∃ x h, ¬P x h := Decidable.not_forall₂
#align not_ball not_forall₂

#align ball_true_iff forall₂_true_iff

theorem forall₂_and : (∀ x h, P x h ∧ Q x h) ↔ (∀ x h, P x h) ∧ ∀ x h, Q x h :=
  Iff.trans (forall_congr' fun _ ↦ forall_and) forall_and
#align ball_and_distrib forall₂_and

theorem exists_mem_or : (∃ x h, P x h ∨ Q x h) ↔ (∃ x h, P x h) ∨ ∃ x h, Q x h :=
  Iff.trans (exists_congr fun _ ↦ exists_or) exists_or
#align bex_or_distrib exists_mem_or

theorem forall₂_or_left : (∀ x, p x ∨ q x → r x) ↔ (∀ x, p x → r x) ∧ ∀ x, q x → r x :=
  Iff.trans (forall_congr' fun _ ↦ or_imp) forall_and
#align ball_or_left_distrib forall₂_or_left

theorem exists_mem_or_left :
    (∃ (x : _) (_ : p x ∨ q x), r x) ↔ (∃ (x : _) (_ : p x), r x) ∨ ∃ (x : _) (_ : q x), r x := by
  simp only [exists_prop]
  exact Iff.trans (exists_congr fun x ↦ or_and_right) exists_or
#align bex_or_left_distrib exists_mem_or_left

-- 2023-03-23
@[deprecated] alias not_ball_of_bex_not := not_forall₂_of_exists₂_not
@[deprecated] alias Decidable.not_ball := Decidable.not_forall₂
@[deprecated] alias not_ball := not_forall₂
@[deprecated] alias ball_true_iff := forall₂_true_iff
@[deprecated] alias ball_and := forall₂_and
@[deprecated] alias not_bex := not_exists_mem
@[deprecated] alias bex_or := exists_mem_or
@[deprecated] alias ball_or_left := forall₂_or_left
@[deprecated] alias bex_or_left := exists_mem_or_left

end BoundedQuantifiers

#align classical.not_ball not_ball

section ite

variable {α : Sort*} {σ : α → Sort*} {P Q R : Prop} [Decidable P] [Decidable Q]
  {a b c : α} {A : P → α} {B : ¬P → α}

theorem dite_eq_iff : dite P A B = c ↔ (∃ h, A h = c) ∨ ∃ h, B h = c := by
  by_cases P <;> simp [*, exists_prop_of_true, exists_prop_of_false]
#align dite_eq_iff dite_eq_iff

theorem ite_eq_iff : ite P a b = c ↔ P ∧ a = c ∨ ¬P ∧ b = c :=
  dite_eq_iff.trans <| by simp only; rw [exists_prop, exists_prop]
#align ite_eq_iff ite_eq_iff

theorem eq_ite_iff : a = ite P b c ↔ P ∧ a = b ∨ ¬P ∧ a = c :=
  eq_comm.trans <| ite_eq_iff.trans <| (Iff.rfl.and eq_comm).or (Iff.rfl.and eq_comm)

theorem dite_eq_iff' : dite P A B = c ↔ (∀ h, A h = c) ∧ ∀ h, B h = c :=
  ⟨fun he ↦ ⟨fun h ↦ (dif_pos h).symm.trans he, fun h ↦ (dif_neg h).symm.trans he⟩, fun he ↦
    (em P).elim (fun h ↦ (dif_pos h).trans <| he.1 h) fun h ↦ (dif_neg h).trans <| he.2 h⟩
#align dite_eq_iff' dite_eq_iff'

theorem ite_eq_iff' : ite P a b = c ↔ (P → a = c) ∧ (¬P → b = c) := dite_eq_iff'
#align ite_eq_iff' ite_eq_iff'

#align dite_eq_left_iff dite_eq_left_iff
#align dite_eq_right_iff dite_eq_right_iff
#align ite_eq_left_iff ite_eq_left_iff
#align ite_eq_right_iff ite_eq_right_iff

theorem dite_ne_left_iff : dite P (fun _ ↦ a) B ≠ a ↔ ∃ h, a ≠ B h := by
  rw [Ne, dite_eq_left_iff, not_forall]
  exact exists_congr fun h ↦ by rw [ne_comm]
#align dite_ne_left_iff dite_ne_left_iff

theorem dite_ne_right_iff : (dite P A fun _ ↦ b) ≠ b ↔ ∃ h, A h ≠ b := by
  simp only [Ne, dite_eq_right_iff, not_forall]
#align dite_ne_right_iff dite_ne_right_iff

theorem ite_ne_left_iff : ite P a b ≠ a ↔ ¬P ∧ a ≠ b :=
  dite_ne_left_iff.trans <| by simp only; rw [exists_prop]
#align ite_ne_left_iff ite_ne_left_iff

theorem ite_ne_right_iff : ite P a b ≠ b ↔ P ∧ a ≠ b :=
  dite_ne_right_iff.trans <| by simp only; rw [exists_prop]
#align ite_ne_right_iff ite_ne_right_iff

protected theorem Ne.dite_eq_left_iff (h : ∀ h, a ≠ B h) : dite P (fun _ ↦ a) B = a ↔ P :=
  dite_eq_left_iff.trans ⟨fun H ↦ of_not_not fun h' ↦ h h' (H h').symm, fun h H ↦ (H h).elim⟩
#align ne.dite_eq_left_iff Ne.dite_eq_left_iff

protected theorem Ne.dite_eq_right_iff (h : ∀ h, A h ≠ b) : (dite P A fun _ ↦ b) = b ↔ ¬P :=
  dite_eq_right_iff.trans ⟨fun H h' ↦ h h' (H h'), fun h' H ↦ (h' H).elim⟩
#align ne.dite_eq_right_iff Ne.dite_eq_right_iff

protected theorem Ne.ite_eq_left_iff (h : a ≠ b) : ite P a b = a ↔ P :=
  Ne.dite_eq_left_iff fun _ ↦ h
#align ne.ite_eq_left_iff Ne.ite_eq_left_iff

protected theorem Ne.ite_eq_right_iff (h : a ≠ b) : ite P a b = b ↔ ¬P :=
  Ne.dite_eq_right_iff fun _ ↦ h
#align ne.ite_eq_right_iff Ne.ite_eq_right_iff

protected theorem Ne.dite_ne_left_iff (h : ∀ h, a ≠ B h) : dite P (fun _ ↦ a) B ≠ a ↔ ¬P :=
  dite_ne_left_iff.trans <| exists_iff_of_forall h
#align ne.dite_ne_left_iff Ne.dite_ne_left_iff

protected theorem Ne.dite_ne_right_iff (h : ∀ h, A h ≠ b) : (dite P A fun _ ↦ b) ≠ b ↔ P :=
  dite_ne_right_iff.trans <| exists_iff_of_forall h
#align ne.dite_ne_right_iff Ne.dite_ne_right_iff

protected theorem Ne.ite_ne_left_iff (h : a ≠ b) : ite P a b ≠ a ↔ ¬P :=
  Ne.dite_ne_left_iff fun _ ↦ h
#align ne.ite_ne_left_iff Ne.ite_ne_left_iff

protected theorem Ne.ite_ne_right_iff (h : a ≠ b) : ite P a b ≠ b ↔ P :=
  Ne.dite_ne_right_iff fun _ ↦ h
#align ne.ite_ne_right_iff Ne.ite_ne_right_iff

variable (P Q a b)

#align dite_eq_ite dite_eq_ite

theorem dite_eq_or_eq : (∃ h, dite P A B = A h) ∨ ∃ h, dite P A B = B h :=
  if h : _ then .inl ⟨h, dif_pos h⟩ else .inr ⟨h, dif_neg h⟩
#align dite_eq_or_eq dite_eq_or_eq

theorem ite_eq_or_eq : ite P a b = a ∨ ite P a b = b :=
  if h : _ then .inl (if_pos h) else .inr (if_neg h)
#align ite_eq_or_eq ite_eq_or_eq

/-- A two-argument function applied to two `dite`s is a `dite` of that two-argument function
applied to each of the branches. -/
theorem apply_dite₂ {α β γ : Sort*} (f : α → β → γ) (P : Prop) [Decidable P]
    (a : P → α) (b : ¬P → α) (c : P → β) (d : ¬P → β) :
    f (dite P a b) (dite P c d) = dite P (fun h ↦ f (a h) (c h)) fun h ↦ f (b h) (d h) := by
  by_cases h : P <;> simp [h]
#align apply_dite2 apply_dite₂

/-- A two-argument function applied to two `ite`s is a `ite` of that two-argument function
applied to each of the branches. -/
theorem apply_ite₂ {α β γ : Sort*} (f : α → β → γ) (P : Prop) [Decidable P] (a b : α) (c d : β) :
    f (ite P a b) (ite P c d) = ite P (f a c) (f b d) :=
  apply_dite₂ f P (fun _ ↦ a) (fun _ ↦ b) (fun _ ↦ c) fun _ ↦ d
#align apply_ite2 apply_ite₂

/-- A 'dite' producing a `Pi` type `Π a, σ a`, applied to a value `a : α` is a `dite` that applies
either branch to `a`. -/
theorem dite_apply (f : P → ∀ a, σ a) (g : ¬P → ∀ a, σ a) (a : α) :
    (dite P f g) a = dite P (fun h ↦ f h a) fun h ↦ g h a := by by_cases h:P <;> simp [h]
#align dite_apply dite_apply

/-- A 'ite' producing a `Pi` type `Π a, σ a`, applied to a value `a : α` is a `ite` that applies
either branch to `a`. -/
theorem ite_apply (f g : ∀ a, σ a) (a : α) : (ite P f g) a = ite P (f a) (g a) :=
  dite_apply P (fun _ ↦ f) (fun _ ↦ g) a
#align ite_apply ite_apply

theorem ite_and : ite (P ∧ Q) a b = ite P (ite Q a b) b := by
  by_cases hp : P <;> by_cases hq : Q <;> simp [hp, hq]
#align ite_and ite_and

theorem dite_dite_comm {B : Q → α} {C : ¬P → ¬Q → α} (h : P → ¬Q) :
    (if p : P then A p else if q : Q then B q else C p q) =
     if q : Q then B q else if p : P then A p else C p q :=
  dite_eq_iff'.2 ⟨
    fun p ↦ by rw [dif_neg (h p), dif_pos p],
    fun np ↦ by congr; funext _; rw [dif_neg np]⟩
#align dite_dite_comm dite_dite_comm

theorem ite_ite_comm (h : P → ¬Q) :
    (if P then a else if Q then b else c) =
     if Q then b else if P then a else c :=
  dite_dite_comm P Q h
#align ite_ite_comm ite_ite_comm

variable {P Q}

theorem ite_prop_iff_or : (if P then Q else R) ↔ (P ∧ Q ∨ ¬ P ∧ R) := by
  by_cases p : P <;> simp [p]

theorem dite_prop_iff_or {Q : P → Prop} {R : ¬P → Prop} [Decidable P] :
    dite P Q R ↔ (∃ p, Q p) ∨ (∃ p, R p) := by
  by_cases h : P <;> simp [h, exists_prop_of_false, exists_prop_of_true]

-- TODO make this a simp lemma in a future PR
theorem ite_prop_iff_and : (if P then Q else R) ↔ ((P → Q) ∧ (¬ P → R)) := by
  by_cases p : P <;> simp [p]

theorem dite_prop_iff_and {Q : P → Prop} {R : ¬P → Prop} [Decidable P] :
    dite P Q R ↔ (∀ h, Q h) ∧ (∀ h, R h) := by
  by_cases h : P <;> simp [h, forall_prop_of_false, forall_prop_of_true]

#align if_true_right_eq_or if_true_right
#align if_true_left_eq_or if_true_left
#align if_false_right_eq_and if_false_right
#align if_false_left_eq_and if_false_left

end ite

theorem not_beq_of_ne {α : Type*} [BEq α] [LawfulBEq α] {a b : α} (ne : a ≠ b) : ¬(a == b) :=
  fun h => ne (eq_of_beq h)

theorem beq_eq_decide {α : Type*} [BEq α] [LawfulBEq α] {a b : α} : (a == b) = decide (a = b) := by
  rw [← beq_iff_eq a b]
  cases a == b <;> simp

@[ext]
theorem beq_ext {α : Type*} (inst1 : BEq α) (inst2 : BEq α)
    (h : ∀ x y, @BEq.beq _ inst1 x y = @BEq.beq _ inst2 x y) :
    inst1 = inst2 := by
  have ⟨beq1⟩ := inst1
  have ⟨beq2⟩ := inst2
  congr
  funext x y
  exact h x y

theorem lawful_beq_subsingleton {α : Type*} (inst1 : BEq α) (inst2 : BEq α)
    [@LawfulBEq α inst1] [@LawfulBEq α inst2] :
    inst1 = inst2 := by
  apply beq_ext
  intro x y
  simp only [beq_eq_decide]<|MERGE_RESOLUTION|>--- conflicted
+++ resolved
@@ -169,17 +169,10 @@
 #align imp_iff_right imp_iff_rightₓ -- reorder implicits
 #align imp_iff_not imp_iff_notₓ -- reorder implicits
 
-<<<<<<< HEAD
 theorem imp_iff_right_iff : (a → b ↔ b) ↔ a ∨ b := Decidable.imp_iff_right_iff
 #align imp_iff_right_iff imp_iff_right_iff
 
 theorem and_or_imp : a ∧ b ∨ (a → c) ↔ a → b ∨ c := Decidable.and_or_imp
-=======
-@[simp] theorem imp_iff_right_iff {a b : Prop} : (a → b ↔ b) ↔ a ∨ b := Decidable.imp_iff_right_iff
-#align imp_iff_right_iff imp_iff_right_iff
-
-@[simp] theorem and_or_imp {a b c : Prop} : a ∧ b ∨ (a → c) ↔ a → b ∨ c := Decidable.and_or_imp
->>>>>>> f2658009
 #align and_or_imp and_or_imp
 
 /-- Provide modus tollens (`mt`) as dot notation for implications. -/
