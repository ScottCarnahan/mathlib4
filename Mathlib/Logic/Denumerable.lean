/-
Copyright (c) 2018 Mario Carneiro. All rights reserved.
Released under Apache 2.0 license as described in the file LICENSE.
Authors: Mario Carneiro
-/
import Mathlib.Data.Fintype.Card
import Mathlib.Data.List.MinMax
import Mathlib.Data.Nat.Order.Lemmas
import Mathlib.Logic.Encodable.Basic

/-!
# Denumerable types

This file defines denumerable (countably infinite) types as a typeclass extending `Encodable`. This
is used to provide explicit encode/decode functions from and to `ℕ`, with the information that those
functions are inverses of each other.

## Implementation notes

This property already has a name, namely `α ≃ ℕ`, but here we are interested in using it as a
typeclass.
-/

assert_not_exists OrderedSemiring

variable {α β : Type*}

/-- A denumerable type is (constructively) bijective with `ℕ`. Typeclass equivalent of `α ≃ ℕ`. -/
class Denumerable (α : Type*) extends Encodable α where
  /-- `decode` and `encode` are inverses. -/
  decode_inv : ∀ n, ∃ a ∈ decode n, encode a = n

open Finset Nat

namespace Denumerable

section

variable [Denumerable α] [Denumerable β]

open Encodable

theorem decode_isSome (α) [Denumerable α] (n : ℕ) : (decode (α := α) n).isSome :=
  Option.isSome_iff_exists.2 <| (decode_inv n).imp fun _ => And.left

/-- Returns the `n`-th element of `α` indexed by the decoding. -/
def ofNat (α) [Denumerable α] (n : ℕ) : α :=
  Option.get _ (decode_isSome α n)

@[simp]
theorem decode_eq_ofNat (α) [Denumerable α] (n : ℕ) : decode (α := α) n = some (ofNat α n) :=
  Option.eq_some_of_isSome _

@[simp]
theorem ofNat_of_decode {n b} (h : decode (α := α) n = some b) : ofNat (α := α) n = b :=
  Option.some.inj <| (decode_eq_ofNat _ _).symm.trans h

@[simp]
theorem encode_ofNat (n) : encode (ofNat α n) = n := by
  obtain ⟨a, h, e⟩ := decode_inv (α := α) n
  rwa [ofNat_of_decode h]

@[simp]
theorem ofNat_encode (a) : ofNat α (encode a) = a :=
  ofNat_of_decode (encodek _)

/-- A denumerable type is equivalent to `ℕ`. -/
def eqv (α) [Denumerable α] : α ≃ ℕ :=
  ⟨encode, ofNat α, ofNat_encode, encode_ofNat⟩

-- See Note [lower instance priority]
instance (priority := 100) : Infinite α :=
  Infinite.of_surjective _ (eqv α).surjective

/-- A type equivalent to `ℕ` is denumerable. -/
def mk' {α} (e : α ≃ ℕ) : Denumerable α where
  encode := e
  decode := some ∘ e.symm
  encodek _ := congr_arg some (e.symm_apply_apply _)
  decode_inv _ := ⟨_, rfl, e.apply_symm_apply _⟩

/-- Denumerability is conserved by equivalences. This is transitivity of equivalence the denumerable
way. -/
def ofEquiv (α) {β} [Denumerable α] (e : β ≃ α) : Denumerable β :=
  { Encodable.ofEquiv _ e with
    decode_inv := fun n => by
      -- Porting note: replaced `simp`
      simp_rw [Option.mem_def, decode_ofEquiv e, encode_ofEquiv e, decode_eq_ofNat,
        Option.map_some', Option.some_inj, exists_eq_left', Equiv.apply_symm_apply,
        Denumerable.encode_ofNat] }

@[simp]
theorem ofEquiv_ofNat (α) {β} [Denumerable α] (e : β ≃ α) (n) :
    @ofNat β (ofEquiv _ e) n = e.symm (ofNat α n) := by
  -- Porting note: added `letI`
  letI := ofEquiv _ e
  refine ofNat_of_decode ?_
  rw [decode_ofEquiv e]
  simp

/-- All denumerable types are equivalent. -/
def equiv₂ (α β) [Denumerable α] [Denumerable β] : α ≃ β :=
  (eqv α).trans (eqv β).symm

instance nat : Denumerable ℕ :=
  ⟨fun _ => ⟨_, rfl, rfl⟩⟩

@[simp]
theorem ofNat_nat (n) : ofNat ℕ n = n :=
  rfl

/-- If `α` is denumerable, then so is `Option α`. -/
instance option : Denumerable (Option α) :=
  ⟨fun n => by
    cases n with
    | zero =>
      refine ⟨none, ?_, encode_none⟩
      rw [decode_option_zero, Option.mem_def]
    | succ n =>
      refine ⟨some (ofNat α n), ?_, ?_⟩
      · rw [decode_option_succ, decode_eq_ofNat, Option.map_some', Option.mem_def]
      rw [encode_some, encode_ofNat]⟩

set_option linter.deprecated false in
/-- If `α` and `β` are denumerable, then so is their sum. -/
instance sum : Denumerable (α ⊕ β) :=
  ⟨fun n => by
    suffices ∃ a ∈ @decodeSum α β _ _ n, encodeSum a = bit (bodd n) (div2 n) by simpa [bit_decomp]
    simp only [decodeSum, boddDiv2_eq, decode_eq_ofNat, Option.some.injEq, Option.map_some',
      Option.mem_def, Sum.exists]
    cases bodd n <;> simp [decodeSum, bit, encodeSum, Nat.two_mul]⟩

section Sigma

variable {γ : α → Type*} [∀ a, Denumerable (γ a)]

/-- A denumerable collection of denumerable types is denumerable. -/
instance sigma : Denumerable (Sigma γ) :=
  ⟨fun n => by simp [decodeSigma]⟩

@[simp]
theorem sigma_ofNat_val (n : ℕ) :
    ofNat (Sigma γ) n = ⟨ofNat α (unpair n).1, ofNat (γ _) (unpair n).2⟩ :=
  Option.some.inj <| by rw [← decode_eq_ofNat, decode_sigma_val]; simp

end Sigma

/-- If `α` and `β` are denumerable, then so is their product. -/
instance prod : Denumerable (α × β) :=
  ofEquiv _ (Equiv.sigmaEquivProd α β).symm

-- Porting note: removed @[simp] - simp can prove it
theorem prod_ofNat_val (n : ℕ) :
    ofNat (α × β) n = (ofNat α (unpair n).1, ofNat β (unpair n).2) := by simp

@[simp]
theorem prod_nat_ofNat : ofNat (ℕ × ℕ) = unpair := by funext; simp

instance int : Denumerable ℤ :=
  Denumerable.mk' Equiv.intEquivNat

instance pnat : Denumerable ℕ+ :=
  Denumerable.mk' Equiv.pnatEquivNat

/-- The lift of a denumerable type is denumerable. -/
instance ulift : Denumerable (ULift α) :=
  ofEquiv _ Equiv.ulift

/-- The lift of a denumerable type is denumerable. -/
instance plift : Denumerable (PLift α) :=
  ofEquiv _ Equiv.plift

/-- If `α` is denumerable, then `α × α` and `α` are equivalent. -/
def pair : α × α ≃ α :=
  equiv₂ _ _

end

end Denumerable

namespace Nat.Subtype

open Function Encodable

/-! ### Subsets of `ℕ` -/

variable {s : Set ℕ} [Infinite s]

section Classical

theorem exists_succ (x : s) : ∃ n, (x : ℕ) + n + 1 ∈ s := by
  by_contra h
  have : ∀ (a : ℕ) (_ : a ∈ s), a < x + 1 := fun a ha =>
    lt_of_not_ge fun hax => h ⟨a - (x + 1), by rwa [add_right_comm, Nat.add_sub_cancel' hax]⟩
  classical
  exact Fintype.false
    ⟨(((Multiset.range (succ x)).filter (· ∈ s)).pmap
      (fun (y : ℕ) (hy : y ∈ s) => Subtype.mk y hy) (by simp [-Multiset.range_succ])).toFinset,
      by simpa [Subtype.ext_iff_val, Multiset.mem_filter, -Multiset.range_succ] ⟩

end Classical

variable [DecidablePred (· ∈ s)]

/-- Returns the next natural in a set, according to the usual ordering of `ℕ`. -/
def succ (x : s) : s :=
  have h : ∃ m, (x : ℕ) + m + 1 ∈ s := exists_succ x
  ⟨↑x + Nat.find h + 1, Nat.find_spec h⟩

theorem succ_le_of_lt {x y : s} (h : y < x) : succ y ≤ x :=
  have hx : ∃ m, (y : ℕ) + m + 1 ∈ s := exists_succ _
  let ⟨k, hk⟩ := Nat.exists_eq_add_of_lt h
  have : Nat.find hx ≤ k := Nat.find_min' _ (hk ▸ x.2)
  show (y : ℕ) + Nat.find hx + 1 ≤ x by omega

theorem le_succ_of_forall_lt_le {x y : s} (h : ∀ z < x, z ≤ y) : x ≤ succ y :=
  have hx : ∃ m, (y : ℕ) + m + 1 ∈ s := exists_succ _
  show (x : ℕ) ≤ (y : ℕ) + Nat.find hx + 1 from
    le_of_not_gt fun hxy =>
      (h ⟨_, Nat.find_spec hx⟩ hxy).not_lt <|
        (by omega : (y : ℕ) < (y : ℕ) + Nat.find hx + 1)

theorem lt_succ_self (x : s) : x < succ x :=
  calc
    -- Porting note: replaced `x + _`, added type annotations
    (x : ℕ) ≤ (x + Nat.find (exists_succ x) : ℕ) := le_add_right ..
    _ < (succ x : ℕ) := Nat.lt_succ_self (x + _)

theorem lt_succ_iff_le {x y : s} : x < succ y ↔ x ≤ y :=
  ⟨fun h => le_of_not_gt fun h' => not_le_of_gt h (succ_le_of_lt h'), fun h =>
    lt_of_le_of_lt h (lt_succ_self _)⟩

/-- Returns the `n`-th element of a set, according to the usual ordering of `ℕ`. -/
def ofNat (s : Set ℕ) [DecidablePred (· ∈ s)] [Infinite s] : ℕ → s
  | 0 => ⊥
  | n + 1 => succ (ofNat s n)

theorem ofNat_surjective_aux : ∀ {x : ℕ} (hx : x ∈ s), ∃ n, ofNat s n = ⟨x, hx⟩
  | x => fun hx => by
    set t : List s :=
      ((List.range x).filter fun y => y ∈ s).pmap
        (fun (y : ℕ) (hy : y ∈ s) => ⟨y, hy⟩)
        (by intros a ha; simpa using (List.mem_filter.mp ha).2) with ht
    have hmt : ∀ {y : s}, y ∈ t ↔ y < ⟨x, hx⟩ := by
      simp [List.mem_filter, Subtype.ext_iff_val, ht]
    have wf : ∀ m : s, List.maximum t = m → ↑m < x := fun m hmax => by
      simpa using hmt.mp (List.maximum_mem hmax)
    cases' hmax : List.maximum t with m
    · refine ⟨0, le_antisymm bot_le (le_of_not_gt fun h => List.not_mem_nil (⊥ : s) ?_)⟩
      rwa [← List.maximum_eq_bot.1 hmax, hmt]
    cases' ofNat_surjective_aux m.2 with a ha
    refine ⟨a + 1, le_antisymm ?_ ?_⟩ <;> rw [ofNat]
    · refine succ_le_of_lt ?_
      rw [ha]
      exact wf _ hmax
    · refine le_succ_of_forall_lt_le fun z hz => ?_
      rw [ha]
      cases m
      exact List.le_maximum_of_mem (hmt.2 hz) hmax
decreasing_by
  tauto

theorem ofNat_surjective : Surjective (ofNat s) := fun ⟨_, hx⟩ => ofNat_surjective_aux hx

@[simp]
theorem ofNat_range : Set.range (ofNat s) = Set.univ :=
  ofNat_surjective.range_eq

@[simp]
theorem coe_comp_ofNat_range : Set.range ((↑) ∘ ofNat s : ℕ → ℕ) = s := by
  rw [Set.range_comp Subtype.val, ofNat_range, Set.image_univ, Subtype.range_coe]

private def toFunAux (x : s) : ℕ :=
  (List.range x).countP (· ∈ s)

private theorem toFunAux_eq {s : Set ℕ} [DecidablePred (· ∈ s)] (x : s) :
<<<<<<< HEAD
    toFunAux x = ((Finset.range x).filter (· ∈ s)).card := by
=======
    toFunAux x = #{y ∈ Finset.range x | y ∈ s} := by
>>>>>>> d0df76bd
  rw [toFunAux, List.countP_eq_length_filter]
  rfl

open Finset

private theorem right_inverse_aux : ∀ n, toFunAux (ofNat s n) = n
  | 0 => by
    rw [toFunAux_eq, card_eq_zero, eq_empty_iff_forall_not_mem]
    rintro n hn
    rw [mem_filter, ofNat, mem_range] at hn
    exact bot_le.not_lt (show (⟨n, hn.2⟩ : s) < ⊥ from hn.1)
  | n + 1 => by
    have ih : toFunAux (ofNat s n) = n := right_inverse_aux n
    have h₁ : (ofNat s n : ℕ) ∉ {x ∈ range (ofNat s n) | x ∈ s} := by simp
    have h₂ : {x ∈ range (succ (ofNat s n)) | x ∈ s} =
        insert ↑(ofNat s n) {x ∈ range (ofNat s n) | x ∈ s} := by
      simp only [Finset.ext_iff, mem_insert, mem_range, mem_filter]
      exact fun m =>
        ⟨fun h => by
          simp only [h.2, and_true]
          exact Or.symm (lt_or_eq_of_le ((@lt_succ_iff_le _ _ _ ⟨m, h.2⟩ _).1 h.1)),
         fun h =>
          h.elim (fun h => h.symm ▸ ⟨lt_succ_self _, (ofNat s n).prop⟩) fun h =>
            ⟨h.1.trans (lt_succ_self _), h.2⟩⟩
    simp only [toFunAux_eq, ofNat, range_succ] at ih ⊢
    conv =>
      rhs
      rw [← ih, ← card_insert_of_not_mem h₁, ← h₂]

/-- Any infinite set of naturals is denumerable. -/
def denumerable (s : Set ℕ) [DecidablePred (· ∈ s)] [Infinite s] : Denumerable s :=
  Denumerable.ofEquiv ℕ
    { toFun := toFunAux
      invFun := ofNat s
      left_inv := leftInverse_of_surjective_of_rightInverse ofNat_surjective right_inverse_aux
      right_inv := right_inverse_aux }

end Nat.Subtype

namespace Denumerable

open Encodable

/-- An infinite encodable type is denumerable. -/
def ofEncodableOfInfinite (α : Type*) [Encodable α] [Infinite α] : Denumerable α := by
  letI := @decidableRangeEncode α _
  letI : Infinite (Set.range (@encode α _)) :=
    Infinite.of_injective _ (Equiv.ofInjective _ encode_injective).injective
  letI := Nat.Subtype.denumerable (Set.range (@encode α _))
  exact Denumerable.ofEquiv (Set.range (@encode α _)) (equivRangeEncode α)

end Denumerable

/-- See also `nonempty_encodable`, `nonempty_fintype`. -/
theorem nonempty_denumerable (α : Type*) [Countable α] [Infinite α] : Nonempty (Denumerable α) :=
  (nonempty_encodable α).map fun h => @Denumerable.ofEncodableOfInfinite _ h _

theorem nonempty_denumerable_iff {α : Type*} :
    Nonempty (Denumerable α) ↔ Countable α ∧ Infinite α :=
  ⟨fun ⟨_⟩ ↦ ⟨inferInstance, inferInstance⟩, fun ⟨_, _⟩ ↦ nonempty_denumerable _⟩

instance nonempty_equiv_of_countable [Countable α] [Infinite α] [Countable β] [Infinite β] :
    Nonempty (α ≃ β) := by
  cases nonempty_denumerable α
  cases nonempty_denumerable β
  exact ⟨(Denumerable.eqv _).trans (Denumerable.eqv _).symm⟩<|MERGE_RESOLUTION|>--- conflicted
+++ resolved
@@ -274,11 +274,7 @@
   (List.range x).countP (· ∈ s)
 
 private theorem toFunAux_eq {s : Set ℕ} [DecidablePred (· ∈ s)] (x : s) :
-<<<<<<< HEAD
-    toFunAux x = ((Finset.range x).filter (· ∈ s)).card := by
-=======
     toFunAux x = #{y ∈ Finset.range x | y ∈ s} := by
->>>>>>> d0df76bd
   rw [toFunAux, List.countP_eq_length_filter]
   rfl
 
