--- conflicted
+++ resolved
@@ -340,42 +340,6 @@
   ⟨fun f => extend e f default, fun f₁ f₂ h =>
     funext fun x => by simpa only [e.injective.extend_apply] using congr_fun h (e x)⟩
 
-<<<<<<< HEAD
-@[simp]
-theorem arrowCongrLeft_apply {α : Sort u} {β : Sort v} {γ : Sort w} [Inhabited γ] (e : α ↪ β)
-    (f : α → γ) (a : α) :
-    (e.arrowCongrLeft f) (e a) = f a := by
-  simp [arrowCongrLeft, Function.extend]
-
-@[simp]
-theorem arrowCongrLeft_of_not_exists {α : Sort u} {β : Sort v} {γ : Sort w} [Inhabited γ]
-    (e : α ↪ β) (f : α → γ) {b : β} (hb : ¬∃ a, e a = b) :
-    (e.arrowCongrLeft f) b = default :=
-  dif_neg hb
-
-@[simp]
-theorem arrowCongrLeft_trans {α₁ : Sort u} {α₂ : Sort v} {α₃ : Sort x} {γ : Sort w} [Inhabited γ]
-    (e₁₂ : α₁ ↪ α₂) (e₂₃ : α₂ ↪ α₃) (f : α₁ → γ) :
-    e₂₃.arrowCongrLeft (e₁₂.arrowCongrLeft f) = (e₁₂.trans e₂₃).arrowCongrLeft f := by
-  ext a
-  by_cases h₃ : ∃ b, e₂₃ b = a
-  · obtain ⟨b, hb⟩ := h₃
-    simp only [hb.symm, arrowCongrLeft_apply]
-    by_cases h₂ : ∃ c, e₁₂ c = b
-    · obtain ⟨c, hc⟩ := h₂
-      rw [hc.symm, arrowCongrLeft_apply, ← trans_apply, arrowCongrLeft_apply]
-    · have : ¬ ∃ c, (e₁₂.trans e₂₃) c = a := by
-        contrapose! h₂
-        obtain ⟨c, hc⟩ := h₂
-        use c
-        simpa [hb.symm, trans_apply, EmbeddingLike.apply_eq_iff_eq] using hc
-      rw [hb, arrowCongrLeft_of_not_exists e₁₂ f h₂, arrowCongrLeft_of_not_exists _ f this]
-  · rw [arrowCongrLeft_of_not_exists _ _ h₃, arrowCongrLeft_of_not_exists]
-    contrapose! h₃
-    obtain ⟨c, hc⟩ := h₃
-    use e₁₂ c
-    rwa [← trans_apply]
-=======
 -- `simps` would generate this over-applied
 @[simp]
 theorem arrowCongrLeft_apply {α : Sort u} {β : Sort v} {γ : Sort w} [Inhabited γ] (e : α ↪ β)
@@ -396,7 +360,6 @@
   ext f a
   simp only [trans_apply, arrowCongrLeft_apply, Pi.default_def, coe_trans]
   rw [e₁₂.injective.extend_comp e₂₃.injective, Function.comp_def]
->>>>>>> 6fa21dbb
 
 /-- Restrict both domain and codomain of an embedding. -/
 protected def subtypeMap {α β} {p : α → Prop} {q : β → Prop} (f : α ↪ β)
