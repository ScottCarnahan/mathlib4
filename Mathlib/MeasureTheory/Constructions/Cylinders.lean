/-
Copyright (c) 2023 Rémy Degenne. All rights reserved.
Released under Apache 2.0 license as described in the file LICENSE.
Authors: Rémy Degenne, Peter Pfaffelhuber
-/
import Mathlib.MeasureTheory.PiSystem
import Mathlib.Order.OmegaCompletePartialOrder
import Mathlib.Topology.Constructions
import Mathlib.MeasureTheory.MeasurableSpace.Basic

/-!
# π-systems of cylinders and square cylinders

The instance `MeasurableSpace.pi` on `∀ i, α i`, where each `α i` has a `MeasurableSpace` `m i`,
is defined as `⨆ i, (m i).comap (fun a => a i)`.
That is, a function `g : β → ∀ i, α i` is measurable iff for all `i`, the function `b ↦ g b i`
is measurable.

We define two π-systems generating `MeasurableSpace.pi`, cylinders and square cylinders.

## Main definitions

Given a finite set `s` of indices, a cylinder is the product of a set of `∀ i : s, α i` and of
`univ` on the other indices. A square cylinder is a cylinder for which the set on `∀ i : s, α i` is
a product set.

* `cylinder s S`: cylinder with base set `S : Set (∀ i : s, α i)` where `s` is a `Finset`
* `squareCylinders C` with `C : ∀ i, Set (Set (α i))`: set of all square cylinders such that for
  all `i` in the finset defining the box, the projection to `α i` belongs to `C i`. The main
  application of this is with `C i = {s : Set (α i) | MeasurableSet s}`.
* `measurableCylinders`: set of all cylinders with measurable base sets.

## Main statements

* `generateFrom_squareCylinders`: square cylinders formed from measurable sets generate the product
  σ-algebra
* `generateFrom_measurableCylinders`: cylinders formed from measurable sets generate the
  product σ-algebra

-/

open Set

namespace MeasureTheory

variable {ι : Type _} {α : ι → Type _}

section squareCylinders

/-- Given a finite set `s` of indices, a square cylinder is the product of a set `S` of
`∀ i : s, α i` and of `univ` on the other indices. The set `S` is a product of sets `t i` such that
for all `i : s`, `t i ∈ C i`.
`squareCylinders` is the set of all such squareCylinders. -/
def squareCylinders (C : ∀ i, Set (Set (α i))) : Set (Set (∀ i, α i)) :=
  {S | ∃ s : Finset ι, ∃ t ∈ univ.pi C, S = (s : Set ι).pi t}

theorem squareCylinders_eq_iUnion_image (C : ∀ i, Set (Set (α i))) :
    squareCylinders C = ⋃ s : Finset ι, (fun t ↦ (s : Set ι).pi t) '' univ.pi C := by
  ext1 f
  simp only [squareCylinders, mem_iUnion, mem_image, mem_univ_pi, exists_prop, mem_setOf_eq,
    eq_comm (a := f)]

theorem isPiSystem_squareCylinders {C : ∀ i, Set (Set (α i))} (hC : ∀ i, IsPiSystem (C i))
    (hC_univ : ∀ i, univ ∈ C i) :
    IsPiSystem (squareCylinders C) := by
  rintro S₁ ⟨s₁, t₁, h₁, rfl⟩ S₂ ⟨s₂, t₂, h₂, rfl⟩ hst_nonempty
  classical
  let t₁' := s₁.piecewise t₁ (fun i ↦ univ)
  let t₂' := s₂.piecewise t₂ (fun i ↦ univ)
  have h1 : ∀ i ∈ (s₁ : Set ι), t₁ i = t₁' i :=
    fun i hi ↦ (Finset.piecewise_eq_of_mem _ _ _ hi).symm
  have h1' : ∀ i ∉ (s₁ : Set ι), t₁' i = univ :=
    fun i hi ↦ Finset.piecewise_eq_of_not_mem _ _ _ hi
  have h2 : ∀ i ∈ (s₂ : Set ι), t₂ i = t₂' i :=
    fun i hi ↦ (Finset.piecewise_eq_of_mem _ _ _ hi).symm
  have h2' : ∀ i ∉ (s₂ : Set ι), t₂' i = univ :=
    fun i hi ↦ Finset.piecewise_eq_of_not_mem _ _ _ hi
  rw [Set.pi_congr rfl h1, Set.pi_congr rfl h2, ← union_pi_inter h1' h2']
  refine ⟨s₁ ∪ s₂, fun i ↦ t₁' i ∩ t₂' i, ?_, ?_⟩
  · rw [mem_univ_pi]
    intro i
    have : (t₁' i ∩ t₂' i).Nonempty := by
      obtain ⟨f, hf⟩ := hst_nonempty
      rw [Set.pi_congr rfl h1, Set.pi_congr rfl h2, mem_inter_iff, mem_pi, mem_pi] at hf
      refine ⟨f i, ⟨?_, ?_⟩⟩
      · by_cases hi₁ : i ∈ s₁
        · exact hf.1 i hi₁
        · rw [h1' i hi₁]
          exact mem_univ _
      · by_cases hi₂ : i ∈ s₂
        · exact hf.2 i hi₂
        · rw [h2' i hi₂]
          exact mem_univ _
    refine hC i _ ?_ _ ?_ this
    · by_cases hi₁ : i ∈ s₁
      · rw [← h1 i hi₁]
        exact h₁ i (mem_univ _)
      · rw [h1' i hi₁]
        exact hC_univ i
    · by_cases hi₂ : i ∈ s₂
      · rw [← h2 i hi₂]
        exact h₂ i (mem_univ _)
      · rw [h2' i hi₂]
        exact hC_univ i
  · rw [Finset.coe_union]

theorem comap_eval_le_generateFrom_squareCylinders_singleton
    (α : ι → Type*) [m : ∀ i, MeasurableSpace (α i)] (i : ι) :
    MeasurableSpace.comap (Function.eval i) (m i) ≤
      MeasurableSpace.generateFrom
        ((fun t ↦ ({i} : Set ι).pi t) '' univ.pi fun i ↦ {s : Set (α i) | MeasurableSet s}) := by
  simp only [Function.eval, singleton_pi, ge_iff_le]
  rw [MeasurableSpace.comap_eq_generateFrom]
  refine MeasurableSpace.generateFrom_mono fun S ↦ ?_
  simp only [mem_setOf_eq, mem_image, mem_univ_pi, forall_exists_index, and_imp]
  intro t ht h
  classical
  refine ⟨fun j ↦ if hji : j = i then by convert t else univ, fun j ↦ ?_, ?_⟩
  · by_cases hji : j = i
    · simp only [hji, eq_self_iff_true, eq_mpr_eq_cast, dif_pos]
      convert ht
      simp only [id_eq, cast_heq]
    · simp only [hji, not_false_iff, dif_neg, MeasurableSet.univ]
  · simp only [id_eq, eq_mpr_eq_cast, ← h]
    ext1 x
    simp only [singleton_pi, Function.eval, cast_eq, dite_eq_ite, ite_true, mem_preimage]

/-- The square cylinders formed from measurable sets generate the product σ-algebra. -/
theorem generateFrom_squareCylinders [∀ i, MeasurableSpace (α i)] :
    MeasurableSpace.generateFrom (squareCylinders fun i ↦ {s : Set (α i) | MeasurableSet s}) =
      MeasurableSpace.pi := by
  apply le_antisymm
  · rw [MeasurableSpace.generateFrom_le_iff]
    rintro S ⟨s, t, h, rfl⟩
    simp only [mem_univ_pi, mem_setOf_eq] at h
    exact MeasurableSet.pi (Finset.countable_toSet _) (fun i _ ↦ h i)
  · refine iSup_le fun i ↦ ?_
    refine (comap_eval_le_generateFrom_squareCylinders_singleton α i).trans ?_
    refine MeasurableSpace.generateFrom_mono ?_
    rw [← Finset.coe_singleton, squareCylinders_eq_iUnion_image]
    exact subset_iUnion
      (fun (s : Finset ι) ↦
        (fun t : ∀ i, Set (α i) ↦ (s : Set ι).pi t) '' univ.pi (fun i ↦ setOf MeasurableSet))
      ({i} : Finset ι)

end squareCylinders

section cylinder

/-- Given a finite set `s` of indices, a cylinder is the preimage of a set `S` of `∀ i : s, α i` by
the projection from `∀ i, α i` to `∀ i : s, α i`. -/
def cylinder (s : Finset ι) (S : Set (∀ i : s, α i)) : Set (∀ i, α i) :=
  (fun (f : ∀ i, α i) (i : s) ↦ f i) ⁻¹' S

@[simp]
theorem mem_cylinder (s : Finset ι) (S : Set (∀ i : s, α i)) (f : ∀ i, α i) :
    f ∈ cylinder s S ↔ (fun i : s ↦ f i) ∈ S :=
  mem_preimage

@[simp]
theorem cylinder_empty (s : Finset ι) : cylinder s (∅ : Set (∀ i : s, α i)) = ∅ := by
  rw [cylinder, preimage_empty]

@[simp]
theorem cylinder_univ (s : Finset ι) : cylinder s (univ : Set (∀ i : s, α i)) = univ := by
  rw [cylinder, preimage_univ]

@[simp]
theorem cylinder_eq_empty_iff [h_nonempty : Nonempty (∀ i, α i)] (s : Finset ι)
    (S : Set (∀ i : s, α i)) :
    cylinder s S = ∅ ↔ S = ∅ := by
  refine ⟨fun h ↦ ?_, fun h ↦ by (rw [h]; exact cylinder_empty _)⟩
  by_contra hS
<<<<<<< HEAD
  rw [← Ne.eq_def, ← nonempty_iff_ne_empty] at hS
=======
  rw [← Ne, ← nonempty_iff_ne_empty] at hS
>>>>>>> 252575a0
  let f := hS.some
  have hf : f ∈ S := hS.choose_spec
  classical
  let f' : ∀ i, α i := fun i ↦ if hi : i ∈ s then f ⟨i, hi⟩ else h_nonempty.some i
  have hf' : f' ∈ cylinder s S := by
    rw [mem_cylinder]
    simpa only [f', Finset.coe_mem, dif_pos]
  rw [h] at hf'
  exact not_mem_empty _ hf'

theorem inter_cylinder (s₁ s₂ : Finset ι) (S₁ : Set (∀ i : s₁, α i)) (S₂ : Set (∀ i : s₂, α i))
    [DecidableEq ι] :
    cylinder s₁ S₁ ∩ cylinder s₂ S₂ =
      cylinder (s₁ ∪ s₂)
        ((fun f ↦ fun j : s₁ ↦ f ⟨j, Finset.mem_union_left s₂ j.prop⟩) ⁻¹' S₁ ∩
          (fun f ↦ fun j : s₂ ↦ f ⟨j, Finset.mem_union_right s₁ j.prop⟩) ⁻¹' S₂) := by
  ext1 f; simp only [mem_inter_iff, mem_cylinder, mem_setOf_eq]; rfl

theorem inter_cylinder_same (s : Finset ι) (S₁ : Set (∀ i : s, α i)) (S₂ : Set (∀ i : s, α i)) :
    cylinder s S₁ ∩ cylinder s S₂ = cylinder s (S₁ ∩ S₂) := by
  classical rw [inter_cylinder]; rfl

theorem union_cylinder (s₁ s₂ : Finset ι) (S₁ : Set (∀ i : s₁, α i)) (S₂ : Set (∀ i : s₂, α i))
    [DecidableEq ι] :
    cylinder s₁ S₁ ∪ cylinder s₂ S₂ =
      cylinder (s₁ ∪ s₂)
        ((fun f ↦ fun j : s₁ ↦ f ⟨j, Finset.mem_union_left s₂ j.prop⟩) ⁻¹' S₁ ∪
          (fun f ↦ fun j : s₂ ↦ f ⟨j, Finset.mem_union_right s₁ j.prop⟩) ⁻¹' S₂) := by
  ext1 f; simp only [mem_union, mem_cylinder, mem_setOf_eq]; rfl

theorem union_cylinder_same (s : Finset ι) (S₁ : Set (∀ i : s, α i)) (S₂ : Set (∀ i : s, α i)) :
    cylinder s S₁ ∪ cylinder s S₂ = cylinder s (S₁ ∪ S₂) := by
  classical rw [union_cylinder]; rfl

theorem compl_cylinder (s : Finset ι) (S : Set (∀ i : s, α i)) :
    (cylinder s S)ᶜ = cylinder s (Sᶜ) := by
  ext1 f; simp only [mem_compl_iff, mem_cylinder]

theorem diff_cylinder_same (s : Finset ι) (S T : Set (∀ i : s, α i)) :
    cylinder s S \ cylinder s T = cylinder s (S \ T) := by
  ext1 f; simp only [mem_diff, mem_cylinder]

theorem eq_of_cylinder_eq_of_subset [h_nonempty : Nonempty (∀ i, α i)] {I J : Finset ι}
    {S : Set (∀ i : I, α i)} {T : Set (∀ i : J, α i)} (h_eq : cylinder I S = cylinder J T)
    (hJI : J ⊆ I) :
    S = (fun f : ∀ i : I, α i ↦ fun j : J ↦ f ⟨j, hJI j.prop⟩) ⁻¹' T := by
  rw [Set.ext_iff] at h_eq
  simp only [mem_cylinder] at h_eq
  ext1 f
  simp only [mem_preimage]
  classical
  specialize h_eq fun i ↦ if hi : i ∈ I then f ⟨i, hi⟩ else h_nonempty.some i
  have h_mem : ∀ j : J, ↑j ∈ I := fun j ↦ hJI j.prop
  simp only [Finset.coe_mem, dite_true, h_mem] at h_eq
  exact h_eq

theorem cylinder_eq_cylinder_union [DecidableEq ι] (I : Finset ι) (S : Set (∀ i : I, α i))
    (J : Finset ι) :
    cylinder I S =
      cylinder (I ∪ J) ((fun f ↦ fun j : I ↦ f ⟨j, Finset.mem_union_left J j.prop⟩) ⁻¹' S) := by
  ext1 f; simp only [mem_cylinder, mem_preimage]

theorem disjoint_cylinder_iff [Nonempty (∀ i, α i)] {s t : Finset ι} {S : Set (∀ i : s, α i)}
    {T : Set (∀ i : t, α i)} [DecidableEq ι] :
    Disjoint (cylinder s S) (cylinder t T) ↔
      Disjoint
        ((fun f : ∀ i : (s ∪ t : Finset ι), α i
          ↦ fun j : s ↦ f ⟨j, Finset.mem_union_left t j.prop⟩) ⁻¹' S)
        ((fun f ↦ fun j : t ↦ f ⟨j, Finset.mem_union_right s j.prop⟩) ⁻¹' T) := by
  simp_rw [Set.disjoint_iff, subset_empty_iff, inter_cylinder, cylinder_eq_empty_iff]

theorem IsClosed.cylinder [∀ i, TopologicalSpace (α i)] (s : Finset ι) {S : Set (∀ i : s, α i)}
    (hs : IsClosed S) : IsClosed (cylinder s S) :=
  hs.preimage (continuous_pi fun _ ↦ continuous_apply _)

theorem _root_.MeasurableSet.cylinder [∀ i, MeasurableSpace (α i)] (s : Finset ι)
    {S : Set (∀ i : s, α i)} (hS : MeasurableSet S) :
    MeasurableSet (cylinder s S) :=
  measurable_pi_lambda _ (fun _ ↦ measurable_pi_apply _) hS

end cylinder

section cylinders

/-- Given a finite set `s` of indices, a cylinder is the preimage of a set `S` of `∀ i : s, α i` by
the projection from `∀ i, α i` to `∀ i : s, α i`.
`measurableCylinders` is the set of all cylinders with measurable base `S`. -/
def measurableCylinders (α : ι → Type*) [∀ i, MeasurableSpace (α i)] : Set (Set (∀ i, α i)) :=
  ⋃ (s) (S) (_ : MeasurableSet S), {cylinder s S}

theorem empty_mem_measurableCylinders (α : ι → Type*) [∀ i, MeasurableSpace (α i)] :
    ∅ ∈ measurableCylinders α := by
  simp_rw [measurableCylinders, mem_iUnion, mem_singleton_iff]
  exact ⟨∅, ∅, MeasurableSet.empty, (cylinder_empty _).symm⟩

variable [∀ i, MeasurableSpace (α i)] {s t : Set (∀ i, α i)}

@[simp]
theorem mem_measurableCylinders (t : Set (∀ i, α i)) :
    t ∈ measurableCylinders α ↔ ∃ s S, MeasurableSet S ∧ t = cylinder s S := by
  simp_rw [measurableCylinders, mem_iUnion, exists_prop, mem_singleton_iff]

/-- A finset `s` such that `t = cylinder s S`. `S` is given by `measurableCylinders.set`. -/
noncomputable def measurableCylinders.finset (ht : t ∈ measurableCylinders α) : Finset ι :=
  ((mem_measurableCylinders t).mp ht).choose

/-- A set `S` such that `t = cylinder s S`. `s` is given by `measurableCylinders.finset`. -/
def measurableCylinders.set (ht : t ∈ measurableCylinders α) :
    Set (∀ i : measurableCylinders.finset ht, α i) :=
  ((mem_measurableCylinders t).mp ht).choose_spec.choose

theorem measurableCylinders.measurableSet (ht : t ∈ measurableCylinders α) :
    MeasurableSet (measurableCylinders.set ht) :=
  ((mem_measurableCylinders t).mp ht).choose_spec.choose_spec.left

theorem measurableCylinders.eq_cylinder (ht : t ∈ measurableCylinders α) :
    t = cylinder (measurableCylinders.finset ht) (measurableCylinders.set ht) :=
  ((mem_measurableCylinders t).mp ht).choose_spec.choose_spec.right

theorem cylinder_mem_measurableCylinders (s : Finset ι) (S : Set (∀ i : s, α i))
    (hS : MeasurableSet S) :
    cylinder s S ∈ measurableCylinders α := by
  rw [mem_measurableCylinders]; exact ⟨s, S, hS, rfl⟩

theorem inter_mem_measurableCylinders (hs : s ∈ measurableCylinders α)
    (ht : t ∈ measurableCylinders α) :
    s ∩ t ∈ measurableCylinders α := by
  rw [mem_measurableCylinders] at *
  obtain ⟨s₁, S₁, hS₁, rfl⟩ := hs
  obtain ⟨s₂, S₂, hS₂, rfl⟩ := ht
  classical
  refine ⟨s₁ ∪ s₂,
    (fun f ↦ (fun i ↦ f ⟨i, Finset.mem_union_left s₂ i.prop⟩ : ∀ i : s₁, α i)) ⁻¹' S₁ ∩
      {f | (fun i ↦ f ⟨i, Finset.mem_union_right s₁ i.prop⟩ : ∀ i : s₂, α i) ∈ S₂}, ?_, ?_⟩
  · refine MeasurableSet.inter ?_ ?_
    · exact measurable_pi_lambda _ (fun _ ↦ measurable_pi_apply _) hS₁
    · exact measurable_pi_lambda _ (fun _ ↦ measurable_pi_apply _) hS₂
  · exact inter_cylinder _ _ _ _

theorem isPiSystem_measurableCylinders : IsPiSystem (measurableCylinders α) :=
  fun _ hS _ hT _ ↦ inter_mem_measurableCylinders hS hT

theorem compl_mem_measurableCylinders (hs : s ∈ measurableCylinders α) :
    sᶜ ∈ measurableCylinders α := by
  rw [mem_measurableCylinders] at hs ⊢
  obtain ⟨s, S, hS, rfl⟩ := hs
  refine ⟨s, Sᶜ, hS.compl, ?_⟩
  rw [compl_cylinder]

theorem univ_mem_measurableCylinders (α : ι → Type*) [∀ i, MeasurableSpace (α i)] :
    Set.univ ∈ measurableCylinders α := by
  rw [← compl_empty]; exact compl_mem_measurableCylinders (empty_mem_measurableCylinders α)

theorem union_mem_measurableCylinders (hs : s ∈ measurableCylinders α)
    (ht : t ∈ measurableCylinders α) :
    s ∪ t ∈ measurableCylinders α := by
  rw [union_eq_compl_compl_inter_compl]
  exact compl_mem_measurableCylinders (inter_mem_measurableCylinders
    (compl_mem_measurableCylinders hs) (compl_mem_measurableCylinders ht))

theorem diff_mem_measurableCylinders (hs : s ∈ measurableCylinders α)
    (ht : t ∈ measurableCylinders α) :
    s \ t ∈ measurableCylinders α := by
  rw [diff_eq_compl_inter]
  exact inter_mem_measurableCylinders (compl_mem_measurableCylinders ht) hs

/-- The measurable cylinders generate the product σ-algebra. -/
theorem generateFrom_measurableCylinders :
    MeasurableSpace.generateFrom (measurableCylinders α) = MeasurableSpace.pi := by
  apply le_antisymm
  · refine MeasurableSpace.generateFrom_le (fun S hS ↦ ?_)
    obtain ⟨s, S, hSm, rfl⟩ := (mem_measurableCylinders _).mp hS
    exact hSm.cylinder
  · refine iSup_le fun i ↦ ?_
    refine (comap_eval_le_generateFrom_squareCylinders_singleton α i).trans ?_
    refine MeasurableSpace.generateFrom_mono (fun x ↦ ?_)
    simp only [singleton_pi, Function.eval, mem_image, mem_pi, mem_univ, mem_setOf_eq,
      forall_true_left, mem_measurableCylinders, exists_prop, forall_exists_index, and_imp]
    rintro t ht rfl
    refine ⟨{i}, {f | f ⟨i, Finset.mem_singleton_self i⟩ ∈ t i}, measurable_pi_apply _ (ht i), ?_⟩
    ext1 x
    simp only [singleton_pi, Function.eval, mem_preimage, mem_cylinder, mem_setOf_eq]

end cylinders

end MeasureTheory<|MERGE_RESOLUTION|>--- conflicted
+++ resolved
@@ -171,11 +171,7 @@
     cylinder s S = ∅ ↔ S = ∅ := by
   refine ⟨fun h ↦ ?_, fun h ↦ by (rw [h]; exact cylinder_empty _)⟩
   by_contra hS
-<<<<<<< HEAD
-  rw [← Ne.eq_def, ← nonempty_iff_ne_empty] at hS
-=======
   rw [← Ne, ← nonempty_iff_ne_empty] at hS
->>>>>>> 252575a0
   let f := hS.some
   have hf : f ∈ S := hS.choose_spec
   classical
