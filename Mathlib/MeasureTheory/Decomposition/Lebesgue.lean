/-
Copyright (c) 2021 Kexing Ying. All rights reserved.
Released under Apache 2.0 license as described in the file LICENSE.
Authors: Kexing Ying
-/
import Mathlib.MeasureTheory.Measure.Complex
import Mathlib.MeasureTheory.Measure.Sub
import Mathlib.MeasureTheory.Decomposition.Jordan
import Mathlib.MeasureTheory.Measure.WithDensityVectorMeasure
import Mathlib.MeasureTheory.Function.AEEqOfIntegral

#align_import measure_theory.decomposition.lebesgue from "leanprover-community/mathlib"@"b2ff9a3d7a15fd5b0f060b135421d6a89a999c2f"

/-!
# Lebesgue decomposition

This file proves the Lebesgue decomposition theorem. The Lebesgue decomposition theorem states that,
given two σ-finite measures `μ` and `ν`, there exists a σ-finite measure `ξ` and a measurable
function `f` such that `μ = ξ + fν` and `ξ` is mutually singular with respect to `ν`.

The Lebesgue decomposition provides the Radon-Nikodym theorem readily.

## Main definitions

* `MeasureTheory.Measure.HaveLebesgueDecomposition` : A pair of measures `μ` and `ν` is said
  to `HaveLebesgueDecomposition` if there exist a measure `ξ` and a measurable function `f`,
  such that `ξ` is mutually singular with respect to `ν` and `μ = ξ + ν.withDensity f`
* `MeasureTheory.Measure.singularPart` : If a pair of measures `HaveLebesgueDecomposition`,
  then `singularPart` chooses the measure from `HaveLebesgueDecomposition`, otherwise it
  returns the zero measure.
* `MeasureTheory.Measure.rnDeriv`: If a pair of measures
  `HaveLebesgueDecomposition`, then `rnDeriv` chooses the measurable function from
  `HaveLebesgueDecomposition`, otherwise it returns the zero function.
* `MeasureTheory.SignedMeasure.HaveLebesgueDecomposition` : A signed measure `s` and a
  measure `μ` is said to `HaveLebesgueDecomposition` if both the positive part and negative
  part of `s` `HaveLebesgueDecomposition` with respect to `μ`.
* `MeasureTheory.SignedMeasure.singularPart` : The singular part between a signed measure `s`
  and a measure `μ` is simply the singular part of the positive part of `s` with respect to `μ`
  minus the singular part of the negative part of `s` with respect to `μ`.
* `MeasureTheory.SignedMeasure.rnDeriv` : The Radon-Nikodym derivative of a signed
  measure `s` with respect to a measure `μ` is the Radon-Nikodym derivative of the positive part of
  `s` with respect to `μ` minus the Radon-Nikodym derivative of the negative part of `s` with
  respect to `μ`.

## Main results

* `MeasureTheory.Measure.haveLebesgueDecomposition_of_sigmaFinite` :
  the Lebesgue decomposition theorem.
* `MeasureTheory.Measure.eq_singularPart` : Given measures `μ` and `ν`, if `s` is a measure
  mutually singular to `ν` and `f` is a measurable function such that `μ = s + fν`, then
  `s = μ.singularPart ν`.
* `MeasureTheory.Measure.eq_rnDeriv` : Given measures `μ` and `ν`, if `s` is a
  measure mutually singular to `ν` and `f` is a measurable function such that `μ = s + fν`,
  then `f = μ.rnDeriv ν`.
* `MeasureTheory.SignedMeasure.singularPart_add_withDensity_rnDeriv_eq` :
  the Lebesgue decomposition theorem between a signed measure and a σ-finite positive measure.

# Tags

Lebesgue decomposition theorem
-/


noncomputable section

open scoped Classical MeasureTheory NNReal ENNReal

open Set

variable {α β : Type*} {m : MeasurableSpace α} {μ ν : MeasureTheory.Measure α}

namespace MeasureTheory

namespace Measure

/-- A pair of measures `μ` and `ν` is said to `HaveLebesgueDecomposition` if there exists a
measure `ξ` and a measurable function `f`, such that `ξ` is mutually singular with respect to
`ν` and `μ = ξ + ν.withDensity f`. -/
class HaveLebesgueDecomposition (μ ν : Measure α) : Prop where
  lebesgue_decomposition :
    ∃ p : Measure α × (α → ℝ≥0∞), Measurable p.2 ∧ p.1 ⟂ₘ ν ∧ μ = p.1 + ν.withDensity p.2
#align measure_theory.measure.have_lebesgue_decomposition MeasureTheory.Measure.HaveLebesgueDecomposition
#align measure_theory.measure.have_lebesgue_decomposition.lebesgue_decomposition MeasureTheory.Measure.HaveLebesgueDecomposition.lebesgue_decomposition

/-- If a pair of measures `HaveLebesgueDecomposition`, then `singularPart` chooses the
measure from `HaveLebesgueDecomposition`, otherwise it returns the zero measure. For sigma-finite
measures, `μ = μ.singularPart ν + ν.withDensity (μ.rnDeriv ν)`. -/
irreducible_def singularPart (μ ν : Measure α) : Measure α :=
  if h : HaveLebesgueDecomposition μ ν then (Classical.choose h.lebesgue_decomposition).1 else 0
#align measure_theory.measure.singular_part MeasureTheory.Measure.singularPart

/-- If a pair of measures `HaveLebesgueDecomposition`, then `rnDeriv` chooses the
measurable function from `HaveLebesgueDecomposition`, otherwise it returns the zero function.
For sigma-finite measures, `μ = μ.singularPart ν + ν.withDensity (μ.rnDeriv ν)`.-/
irreducible_def rnDeriv (μ ν : Measure α) : α → ℝ≥0∞ :=
  if h : HaveLebesgueDecomposition μ ν then (Classical.choose h.lebesgue_decomposition).2 else 0
#align measure_theory.measure.rn_deriv MeasureTheory.Measure.rnDeriv

lemma singularPart_of_not_haveLebesgueDecomposition {μ ν : Measure α}
    (h : ¬ HaveLebesgueDecomposition μ ν) :
    μ.singularPart ν = 0 := by
  rw [singularPart]; exact dif_neg h

lemma rnDeriv_of_not_haveLebesgueDecomposition {μ ν : Measure α}
    (h : ¬ HaveLebesgueDecomposition μ ν) :
    μ.rnDeriv ν = 0 := by
  rw [rnDeriv]; exact dif_neg h

theorem haveLebesgueDecomposition_spec (μ ν : Measure α) [h : HaveLebesgueDecomposition μ ν] :
    Measurable (μ.rnDeriv ν) ∧
      μ.singularPart ν ⟂ₘ ν ∧ μ = μ.singularPart ν + ν.withDensity (μ.rnDeriv ν) := by
  rw [singularPart, rnDeriv, dif_pos h, dif_pos h]
  exact Classical.choose_spec h.lebesgue_decomposition
#align measure_theory.measure.have_lebesgue_decomposition_spec MeasureTheory.Measure.haveLebesgueDecomposition_spec

theorem haveLebesgueDecomposition_add (μ ν : Measure α) [HaveLebesgueDecomposition μ ν] :
    μ = μ.singularPart ν + ν.withDensity (μ.rnDeriv ν) :=
  (haveLebesgueDecomposition_spec μ ν).2.2
#align measure_theory.measure.have_lebesgue_decomposition_add MeasureTheory.Measure.haveLebesgueDecomposition_add

instance haveLebesgueDecomposition_smul (μ ν : Measure α) [HaveLebesgueDecomposition μ ν]
    (r : ℝ≥0) : (r • μ).HaveLebesgueDecomposition ν where
  lebesgue_decomposition := by
    obtain ⟨hmeas, hsing, hadd⟩ := haveLebesgueDecomposition_spec μ ν
    refine' ⟨⟨r • μ.singularPart ν, r • μ.rnDeriv ν⟩, _, hsing.smul _, _⟩
    · change Measurable ((r : ℝ≥0∞) • μ.rnDeriv ν) -- cannot remove this line
      exact hmeas.const_smul _
    · change _ = (r : ℝ≥0∞) • _ + ν.withDensity ((r : ℝ≥0∞) • _)
      rw [withDensity_smul _ hmeas, ← smul_add, ← hadd]
      rfl
#align measure_theory.measure.have_lebesgue_decomposition_smul MeasureTheory.Measure.haveLebesgueDecomposition_smul

instance haveLebesgueDecomposition_smul_right (μ ν : Measure α) [HaveLebesgueDecomposition μ ν]
    (r : ℝ≥0) :
    μ.HaveLebesgueDecomposition (r • ν) where
  lebesgue_decomposition := by
    obtain ⟨hmeas, hsing, hadd⟩ := haveLebesgueDecomposition_spec μ ν
    by_cases hr : r = 0
<<<<<<< HEAD
    · refine ⟨⟨μ, 0⟩, measurable_const, ?_, ?_⟩
      · simp [hr]
      · simp
=======
    · exact ⟨⟨μ, 0⟩, measurable_const, by simp [hr], by simp⟩
>>>>>>> 2f46201c
    refine ⟨⟨μ.singularPart ν, r⁻¹ • μ.rnDeriv ν⟩, ?_, ?_, ?_⟩
    · change Measurable (r⁻¹ • μ.rnDeriv ν)
      exact hmeas.const_smul _
    · refine MutuallySingular.mono_ac hsing AbsolutelyContinuous.rfl ?_
      exact absolutelyContinuous_of_le_smul le_rfl
<<<<<<< HEAD
    · have : r⁻¹ • rnDeriv μ ν = ((r⁻¹ : ℝ≥0) : ℝ≥0∞) • rnDeriv μ ν := by
        ext x
        simp [ENNReal.smul_def]
      rw [this, withDensity_smul _ hmeas, nnreal_smul_eq_coe_smul r,
        withDensity_smul_measure, ← smul_assoc, smul_eq_mul, ENNReal.coe_inv,
        ENNReal.inv_mul_cancel]
      · simp only [one_smul]
        exact hadd
      · simp [hr]
      · exact ENNReal.coe_ne_top
      · exact hr
=======
    · have : r⁻¹ • rnDeriv μ ν = ((r⁻¹ : ℝ≥0) : ℝ≥0∞) • rnDeriv μ ν := by simp [ENNReal.smul_def]
      rw [this, withDensity_smul _ hmeas, ENNReal.smul_def r, withDensity_smul_measure,
        ← smul_assoc, smul_eq_mul, ENNReal.coe_inv hr, ENNReal.inv_mul_cancel, one_smul]
      · exact hadd
      · simp [hr]
      · exact ENNReal.coe_ne_top
>>>>>>> 2f46201c

@[measurability]
theorem measurable_rnDeriv (μ ν : Measure α) : Measurable <| μ.rnDeriv ν := by
  by_cases h : HaveLebesgueDecomposition μ ν
  · exact (haveLebesgueDecomposition_spec μ ν).1
  · rw [rnDeriv, dif_neg h]
    exact measurable_zero
#align measure_theory.measure.measurable_rn_deriv MeasureTheory.Measure.measurable_rnDeriv

theorem mutuallySingular_singularPart (μ ν : Measure α) : μ.singularPart ν ⟂ₘ ν := by
  by_cases h : HaveLebesgueDecomposition μ ν
  · exact (haveLebesgueDecomposition_spec μ ν).2.1
  · rw [singularPart, dif_neg h]
    exact MutuallySingular.zero_left
#align measure_theory.measure.mutually_singular_singular_part MeasureTheory.Measure.mutuallySingular_singularPart

theorem singularPart_le (μ ν : Measure α) : μ.singularPart ν ≤ μ := by
  by_cases hl : HaveLebesgueDecomposition μ ν
  · cases' (haveLebesgueDecomposition_spec μ ν).2 with _ h
    conv_rhs => rw [h]
    exact Measure.le_add_right le_rfl
  · rw [singularPart, dif_neg hl]
    exact Measure.zero_le μ
#align measure_theory.measure.singular_part_le MeasureTheory.Measure.singularPart_le

theorem withDensity_rnDeriv_le (μ ν : Measure α) : ν.withDensity (μ.rnDeriv ν) ≤ μ := by
  by_cases hl : HaveLebesgueDecomposition μ ν
  · cases' (haveLebesgueDecomposition_spec μ ν).2 with _ h
    conv_rhs => rw [h]
    exact Measure.le_add_left le_rfl
  · rw [rnDeriv, dif_neg hl, withDensity_zero]
    exact Measure.zero_le μ
#align measure_theory.measure.with_density_rn_deriv_le MeasureTheory.Measure.withDensity_rnDeriv_le

@[simp]
<<<<<<< HEAD
lemma withDensity_rnDeriv_eq_zero (μ ν : Measure α) [Measure.HaveLebesgueDecomposition ν μ] :
    μ.withDensity (ν.rnDeriv μ) = 0 ↔ μ ⟂ₘ ν := by
  have h_dec := haveLebesgueDecomposition_add ν μ
  refine ⟨fun h ↦ ?_, fun h ↦ ?_⟩
  · rw [h, add_zero] at h_dec
    rw [h_dec]
    exact (mutuallySingular_singularPart ν μ).symm
  · rw [h_dec, MutuallySingular.add_right_iff] at h
    rw [← MutuallySingular.self_iff]
    refine MutuallySingular.mono_ac h.2 ?_ AbsolutelyContinuous.rfl
    exact withDensity_absolutelyContinuous _ _

=======
lemma withDensity_rnDeriv_eq_zero (μ ν : Measure α) [μ.HaveLebesgueDecomposition ν] :
    ν.withDensity (μ.rnDeriv ν) = 0 ↔ μ ⟂ₘ ν := by
  have h_dec := haveLebesgueDecomposition_add μ ν
  refine ⟨fun h ↦ ?_, fun h ↦ ?_⟩
  · rw [h, add_zero] at h_dec
    rw [h_dec]
    exact mutuallySingular_singularPart μ ν
  · rw [← MutuallySingular.self_iff]
    rw [h_dec, MutuallySingular.add_left_iff] at h
    refine MutuallySingular.mono_ac h.2 AbsolutelyContinuous.rfl ?_
    exact withDensity_absolutelyContinuous _ _

@[simp]
lemma rnDeriv_eq_zero (μ ν : Measure α) [μ.HaveLebesgueDecomposition ν] :
    μ.rnDeriv ν =ᵐ[ν] 0 ↔ μ ⟂ₘ ν := by
  rw [← withDensity_rnDeriv_eq_zero,
    withDensity_eq_zero_iff (measurable_rnDeriv _ _).aemeasurable]

lemma MutuallySingular.rnDeriv_ae_eq_zero {μ ν : Measure α} (hμν : μ ⟂ₘ ν) :
    μ.rnDeriv ν =ᵐ[ν] 0 := by
  by_cases h : μ.HaveLebesgueDecomposition ν
  · rw [rnDeriv_eq_zero]
    exact hμν
  · rw [rnDeriv_of_not_haveLebesgueDecomposition h]

>>>>>>> 2f46201c
instance singularPart.instIsFiniteMeasure [IsFiniteMeasure μ] :
    IsFiniteMeasure (μ.singularPart ν) :=
  isFiniteMeasure_of_le μ <| singularPart_le μ ν
#align measure_theory.measure.singular_part.measure_theory.is_finite_measure MeasureTheory.Measure.singularPart.instIsFiniteMeasure

instance singularPart.instSigmaFinite [SigmaFinite μ] : SigmaFinite (μ.singularPart ν) :=
  sigmaFinite_of_le μ <| singularPart_le μ ν
#align measure_theory.measure.singular_part.measure_theory.sigma_finite MeasureTheory.Measure.singularPart.instSigmaFinite

instance singularPart.instIsLocallyFiniteMeasure [TopologicalSpace α] [IsLocallyFiniteMeasure μ] :
    IsLocallyFiniteMeasure (μ.singularPart ν) :=
  isLocallyFiniteMeasure_of_le <| singularPart_le μ ν
#align measure_theory.measure.singular_part.measure_theory.is_locally_finite_measure MeasureTheory.Measure.singularPart.instIsLocallyFiniteMeasure

instance withDensity.instIsFiniteMeasure [IsFiniteMeasure μ] :
    IsFiniteMeasure (ν.withDensity <| μ.rnDeriv ν) :=
  isFiniteMeasure_of_le μ <| withDensity_rnDeriv_le μ ν
#align measure_theory.measure.with_density.measure_theory.is_finite_measure MeasureTheory.Measure.withDensity.instIsFiniteMeasure

instance withDensity.instSigmaFinite [SigmaFinite μ] :
    SigmaFinite (ν.withDensity <| μ.rnDeriv ν) :=
  sigmaFinite_of_le μ <| withDensity_rnDeriv_le μ ν
#align measure_theory.measure.with_density.measure_theory.sigma_finite MeasureTheory.Measure.withDensity.instSigmaFinite

instance withDensity.instIsLocallyFiniteMeasure [TopologicalSpace α] [IsLocallyFiniteMeasure μ] :
    IsLocallyFiniteMeasure (ν.withDensity <| μ.rnDeriv ν) :=
  isLocallyFiniteMeasure_of_le <| withDensity_rnDeriv_le μ ν
#align measure_theory.measure.with_density.measure_theory.is_locally_finite_measure MeasureTheory.Measure.withDensity.instIsLocallyFiniteMeasure

theorem lintegral_rnDeriv_lt_top_of_measure_ne_top {μ : Measure α} (ν : Measure α) {s : Set α}
    (hs : μ s ≠ ∞) : ∫⁻ x in s, μ.rnDeriv ν x ∂ν < ∞ := by
  by_cases hl : HaveLebesgueDecomposition μ ν
  · haveI := hl
    obtain ⟨-, -, hadd⟩ := haveLebesgueDecomposition_spec μ ν
    suffices : (∫⁻ x in toMeasurable μ s, μ.rnDeriv ν x ∂ν) < ∞
    exact lt_of_le_of_lt (lintegral_mono_set (subset_toMeasurable _ _)) this
    rw [← withDensity_apply _ (measurableSet_toMeasurable _ _)]
    refine'
      lt_of_le_of_lt
        (le_add_left le_rfl :
          _ ≤ μ.singularPart ν (toMeasurable μ s) + ν.withDensity (μ.rnDeriv ν) (toMeasurable μ s))
        _
    rw [← Measure.add_apply, ← hadd, measure_toMeasurable]
    exact hs.lt_top
  · erw [Measure.rnDeriv, dif_neg hl, lintegral_zero]
    exact WithTop.zero_lt_top
#align measure_theory.measure.lintegral_rn_deriv_lt_top_of_measure_ne_top MeasureTheory.Measure.lintegral_rnDeriv_lt_top_of_measure_ne_top

theorem lintegral_rnDeriv_lt_top (μ ν : Measure α) [IsFiniteMeasure μ] :
    (∫⁻ x, μ.rnDeriv ν x ∂ν) < ∞ := by
  rw [← set_lintegral_univ]
  exact lintegral_rnDeriv_lt_top_of_measure_ne_top _ (measure_lt_top _ _).ne
#align measure_theory.measure.lintegral_rn_deriv_lt_top MeasureTheory.Measure.lintegral_rnDeriv_lt_top

lemma integrable_toReal_rnDeriv {μ ν : Measure α} [IsFiniteMeasure μ] :
    Integrable (fun x ↦ (μ.rnDeriv ν x).toReal) ν :=
  integrable_toReal_of_lintegral_ne_top (Measure.measurable_rnDeriv _ _).aemeasurable
    (Measure.lintegral_rnDeriv_lt_top _ _).ne

/-- The Radon-Nikodym derivative of a sigma-finite measure `μ` with respect to another
measure `ν` is `ν`-almost everywhere finite. -/
theorem rnDeriv_lt_top (μ ν : Measure α) [SigmaFinite μ] : ∀ᵐ x ∂ν, μ.rnDeriv ν x < ∞ := by
  suffices ∀ n, ∀ᵐ x ∂ν, x ∈ spanningSets μ n → μ.rnDeriv ν x < ∞ by
    filter_upwards [ae_all_iff.2 this] with _ hx using hx _ (mem_spanningSetsIndex _ _)
  intro n
  rw [← ae_restrict_iff' (measurable_spanningSets _ _)]
  apply ae_lt_top (measurable_rnDeriv _ _)
  refine' (lintegral_rnDeriv_lt_top_of_measure_ne_top _ _).ne
  exact (measure_spanningSets_lt_top _ _).ne
#align measure_theory.measure.rn_deriv_lt_top MeasureTheory.Measure.rnDeriv_lt_top

lemma rnDeriv_ne_top (μ ν : Measure α) [SigmaFinite μ] : ∀ᵐ x ∂ν, μ.rnDeriv ν x ≠ ∞ := by
  filter_upwards [Measure.rnDeriv_lt_top μ ν] with x hx using hx.ne

/-- Given measures `μ` and `ν`, if `s` is a measure mutually singular to `ν` and `f` is a
measurable function such that `μ = s + fν`, then `s = μ.singularPart μ`.

This theorem provides the uniqueness of the `singularPart` in the Lebesgue decomposition theorem,
while `MeasureTheory.Measure.eq_rnDeriv` provides the uniqueness of the
`rnDeriv`. -/
theorem eq_singularPart {s : Measure α} {f : α → ℝ≥0∞} (hf : Measurable f) (hs : s ⟂ₘ ν)
    (hadd : μ = s + ν.withDensity f) : s = μ.singularPart ν := by
  haveI : HaveLebesgueDecomposition μ ν := ⟨⟨⟨s, f⟩, hf, hs, hadd⟩⟩
  obtain ⟨hmeas, hsing, hadd'⟩ := haveLebesgueDecomposition_spec μ ν
  obtain ⟨⟨S, hS₁, hS₂, hS₃⟩, ⟨T, hT₁, hT₂, hT₃⟩⟩ := hs, hsing
  rw [hadd'] at hadd
  have hνinter : ν (S ∩ T)ᶜ = 0 := by
    rw [compl_inter]
    refine' nonpos_iff_eq_zero.1 (le_trans (measure_union_le _ _) _)
    rw [hT₃, hS₃, add_zero]
  have heq : s.restrict (S ∩ T)ᶜ = (μ.singularPart ν).restrict (S ∩ T)ᶜ := by
    ext1 A hA
    have hf : ν.withDensity f (A ∩ (S ∩ T)ᶜ) = 0 := by
      refine' withDensity_absolutelyContinuous ν _ _
      rw [← nonpos_iff_eq_zero]
      exact hνinter ▸ measure_mono (inter_subset_right _ _)
    have hrn : ν.withDensity (μ.rnDeriv ν) (A ∩ (S ∩ T)ᶜ) = 0 := by
      refine' withDensity_absolutelyContinuous ν _ _
      rw [← nonpos_iff_eq_zero]
      exact hνinter ▸ measure_mono (inter_subset_right _ _)
    rw [restrict_apply hA, restrict_apply hA, ← add_zero (s (A ∩ (S ∩ T)ᶜ)), ← hf, ← add_apply, ←
      hadd, add_apply, hrn, add_zero]
  have heq' : ∀ A : Set α, MeasurableSet A → s A = s.restrict (S ∩ T)ᶜ A := by
    intro A hA
    have hsinter : s (A ∩ (S ∩ T)) = 0 := by
      rw [← nonpos_iff_eq_zero]
      exact hS₂ ▸ measure_mono ((inter_subset_right _ _).trans (inter_subset_left _ _))
    rw [restrict_apply hA, ← diff_eq, AEDisjoint.measure_diff_left hsinter]
  ext1 A hA
  have hμinter : μ.singularPart ν (A ∩ (S ∩ T)) = 0 := by
    rw [← nonpos_iff_eq_zero]
    exact hT₂ ▸ measure_mono ((inter_subset_right _ _).trans (inter_subset_right _ _))
  rw [heq' A hA, heq, restrict_apply hA, ← diff_eq, AEDisjoint.measure_diff_left hμinter]
#align measure_theory.measure.eq_singular_part MeasureTheory.Measure.eq_singularPart

theorem singularPart_zero (ν : Measure α) : (0 : Measure α).singularPart ν = 0 := by
  refine' (eq_singularPart measurable_zero MutuallySingular.zero_left _).symm
  rw [zero_add, withDensity_zero]
#align measure_theory.measure.singular_part_zero MeasureTheory.Measure.singularPart_zero

theorem singularPart_smul (μ ν : Measure α) (r : ℝ≥0) :
    (r • μ).singularPart ν = r • μ.singularPart ν := by
  by_cases hr : r = 0
  · rw [hr, zero_smul, zero_smul, singularPart_zero]
  by_cases hl : HaveLebesgueDecomposition μ ν
  · refine'
      (eq_singularPart ((measurable_rnDeriv μ ν).const_smul (r : ℝ≥0∞))
          (MutuallySingular.smul r (haveLebesgueDecomposition_spec _ _).2.1) _).symm
    rw [withDensity_smul _ (measurable_rnDeriv _ _), ← smul_add,
      ← haveLebesgueDecomposition_add μ ν, ENNReal.smul_def]
  · rw [singularPart, singularPart, dif_neg hl, dif_neg, smul_zero]
    refine' fun hl' => hl _
    rw [← inv_smul_smul₀ hr μ]
    exact @Measure.haveLebesgueDecomposition_smul _ _ _ _ hl' _
#align measure_theory.measure.singular_part_smul MeasureTheory.Measure.singularPart_smul

theorem singularPart_smul_right (μ ν : Measure α) (r : ℝ≥0) (hr : r ≠ 0) :
    μ.singularPart (r • ν) = μ.singularPart ν := by
  by_cases hl : HaveLebesgueDecomposition μ ν
  · refine (eq_singularPart ((measurable_rnDeriv μ ν).const_smul r⁻¹) ?_ ?_).symm
    · refine (mutuallySingular_singularPart μ ν).mono_ac AbsolutelyContinuous.rfl ?_
      exact absolutelyContinuous_of_le_smul le_rfl
<<<<<<< HEAD
    · rw [nnreal_smul_eq_coe_smul r, withDensity_smul_measure, ← withDensity_smul]
=======
    · rw [ENNReal.smul_def r, withDensity_smul_measure, ← withDensity_smul]
>>>>>>> 2f46201c
      swap; · exact (measurable_rnDeriv _ _).const_smul _
      convert haveLebesgueDecomposition_add μ ν
      ext x
      simp only [Pi.smul_apply, ne_eq]
      rw [← ENNReal.smul_def, ← smul_assoc, smul_eq_mul, mul_inv_cancel hr, one_smul]
  · rw [singularPart, singularPart, dif_neg hl, dif_neg]
<<<<<<< HEAD
    refine' fun hl' => hl _
=======
    refine fun hl' => hl ?_
>>>>>>> 2f46201c
    rw [← inv_smul_smul₀ hr ν]
    infer_instance

theorem singularPart_add (μ₁ μ₂ ν : Measure α) [HaveLebesgueDecomposition μ₁ ν]
    [HaveLebesgueDecomposition μ₂ ν] :
    (μ₁ + μ₂).singularPart ν = μ₁.singularPart ν + μ₂.singularPart ν := by
  refine'
    (eq_singularPart ((measurable_rnDeriv μ₁ ν).add (measurable_rnDeriv μ₂ ν))
        ((haveLebesgueDecomposition_spec _ _).2.1.add_left
          (haveLebesgueDecomposition_spec _ _).2.1)
        _).symm
  erw [withDensity_add_left (measurable_rnDeriv μ₁ ν)]
  conv_rhs => rw [add_assoc, add_comm (μ₂.singularPart ν), ← add_assoc, ← add_assoc]
  rw [← haveLebesgueDecomposition_add μ₁ ν, add_assoc, add_comm (ν.withDensity (μ₂.rnDeriv ν)),
    ← haveLebesgueDecomposition_add μ₂ ν]
#align measure_theory.measure.singular_part_add MeasureTheory.Measure.singularPart_add

theorem singularPart_withDensity (ν : Measure α) {f : α → ℝ≥0∞} (hf : Measurable f) :
    (ν.withDensity f).singularPart ν = 0 :=
  haveI : ν.withDensity f = 0 + ν.withDensity f := by rw [zero_add]
  (eq_singularPart hf MutuallySingular.zero_left this).symm
#align measure_theory.measure.singular_part_with_density MeasureTheory.Measure.singularPart_withDensity

/-- Given measures `μ` and `ν`, if `s` is a measure mutually singular to `ν` and `f` is a
measurable function such that `μ = s + fν`, then `f = μ.rnDeriv ν`.

This theorem provides the uniqueness of the `rnDeriv` in the Lebesgue decomposition
theorem, while `MeasureTheory.Measure.eq_singularPart` provides the uniqueness of the
`singularPart`. Here, the uniqueness is given in terms of the measures, while the uniqueness in
terms of the functions is given in `eq_rnDeriv`. -/
theorem eq_withDensity_rnDeriv {s : Measure α} {f : α → ℝ≥0∞} (hf : Measurable f) (hs : s ⟂ₘ ν)
    (hadd : μ = s + ν.withDensity f) : ν.withDensity f = ν.withDensity (μ.rnDeriv ν) := by
  haveI : HaveLebesgueDecomposition μ ν := ⟨⟨⟨s, f⟩, hf, hs, hadd⟩⟩
  obtain ⟨hmeas, hsing, hadd'⟩ := haveLebesgueDecomposition_spec μ ν
  obtain ⟨⟨S, hS₁, hS₂, hS₃⟩, ⟨T, hT₁, hT₂, hT₃⟩⟩ := hs, hsing
  rw [hadd'] at hadd
  have hνinter : ν (S ∩ T)ᶜ = 0 := by
    rw [compl_inter]
    refine' nonpos_iff_eq_zero.1 (le_trans (measure_union_le _ _) _)
    rw [hT₃, hS₃, add_zero]
  have heq :
    (ν.withDensity f).restrict (S ∩ T) = (ν.withDensity (μ.rnDeriv ν)).restrict (S ∩ T) := by
    ext1 A hA
    have hs : s (A ∩ (S ∩ T)) = 0 := by
      rw [← nonpos_iff_eq_zero]
      exact hS₂ ▸ measure_mono ((inter_subset_right _ _).trans (inter_subset_left _ _))
    have hsing : μ.singularPart ν (A ∩ (S ∩ T)) = 0 := by
      rw [← nonpos_iff_eq_zero]
      exact hT₂ ▸ measure_mono ((inter_subset_right _ _).trans (inter_subset_right _ _))
    rw [restrict_apply hA, restrict_apply hA, ← add_zero (ν.withDensity f (A ∩ (S ∩ T))), ← hs, ←
      add_apply, add_comm, ← hadd, add_apply, hsing, zero_add]
  have heq' :
    ∀ A : Set α, MeasurableSet A → ν.withDensity f A = (ν.withDensity f).restrict (S ∩ T) A := by
    intro A hA
    have hνfinter : ν.withDensity f (A ∩ (S ∩ T)ᶜ) = 0 := by
      rw [← nonpos_iff_eq_zero]
      exact withDensity_absolutelyContinuous ν f hνinter ▸ measure_mono (inter_subset_right _ _)
    rw [restrict_apply hA, ← add_zero (ν.withDensity f (A ∩ (S ∩ T))), ← hνfinter, ← diff_eq,
      measure_inter_add_diff _ (hS₁.inter hT₁)]
  ext1 A hA
  have hνrn : ν.withDensity (μ.rnDeriv ν) (A ∩ (S ∩ T)ᶜ) = 0 := by
    rw [← nonpos_iff_eq_zero]
    exact
      withDensity_absolutelyContinuous ν (μ.rnDeriv ν) hνinter ▸
        measure_mono (inter_subset_right _ _)
  rw [heq' A hA, heq, ← add_zero ((ν.withDensity (μ.rnDeriv ν)).restrict (S ∩ T) A), ← hνrn,
    restrict_apply hA, ← diff_eq, measure_inter_add_diff _ (hS₁.inter hT₁)]
#align measure_theory.measure.eq_with_density_rn_deriv MeasureTheory.Measure.eq_withDensity_rnDeriv

theorem eq_withDensity_rnDeriv₀ {μ ν : Measure α} {s : Measure α} {f : α → ℝ≥0∞}
    (hf : AEMeasurable f ν) (hs : s ⟂ₘ ν) (hadd : μ = s + ν.withDensity f) :
    ν.withDensity f = ν.withDensity (μ.rnDeriv ν) := by
  rw [withDensity_congr_ae hf.ae_eq_mk] at hadd ⊢
  exact eq_withDensity_rnDeriv hf.measurable_mk hs hadd

theorem eq_rnDeriv₀ {μ ν : Measure α} [SigmaFinite ν] {s : Measure α} {f : α → ℝ≥0∞}
    (hf : AEMeasurable f ν) (hs : s ⟂ₘ ν) (hadd : μ = s + ν.withDensity f) :
    f =ᵐ[ν] μ.rnDeriv ν := by
  refine' ae_eq_of_forall_set_lintegral_eq_of_sigmaFinite₀ hf
    (measurable_rnDeriv μ ν).aemeasurable _
  intro a ha _
  calc ∫⁻ x : α in a, f x ∂ν = ν.withDensity f a := (withDensity_apply f ha).symm
    _ = ν.withDensity (μ.rnDeriv ν) a := by rw [eq_withDensity_rnDeriv₀ hf hs hadd]
    _ = ∫⁻ x : α in a, μ.rnDeriv ν x ∂ν := withDensity_apply _ ha

/-- Given measures `μ` and `ν`, if `s` is a measure mutually singular to `ν` and `f` is a
measurable function such that `μ = s + fν`, then `f = μ.rnDeriv ν`.

This theorem provides the uniqueness of the `rnDeriv` in the Lebesgue decomposition
theorem, while `MeasureTheory.Measure.eq_singularPart` provides the uniqueness of the
`singularPart`. Here, the uniqueness is given in terms of the functions, while the uniqueness in
terms of the functions is given in `eq_withDensity_rnDeriv`. -/
theorem eq_rnDeriv [SigmaFinite ν] {s : Measure α} {f : α → ℝ≥0∞} (hf : Measurable f) (hs : s ⟂ₘ ν)
    (hadd : μ = s + ν.withDensity f) : f =ᵐ[ν] μ.rnDeriv ν :=
  eq_rnDeriv₀ hf.aemeasurable hs hadd
#align measure_theory.measure.eq_rn_deriv MeasureTheory.Measure.eq_rnDeriv

/-- The Radon-Nikodym derivative of `f ν` with respect to `ν` is `f`. -/
theorem rnDeriv_withDensity (ν : Measure α) [SigmaFinite ν] {f : α → ℝ≥0∞} (hf : Measurable f) :
    (ν.withDensity f).rnDeriv ν =ᵐ[ν] f :=
  haveI : ν.withDensity f = 0 + ν.withDensity f := by rw [zero_add]
  (eq_rnDeriv hf MutuallySingular.zero_left this).symm
#align measure_theory.measure.rn_deriv_with_density MeasureTheory.Measure.rnDeriv_withDensity

/-- The Radon-Nikodym derivative of the restriction of a measure to a measurable set is the
indicator function of this set. -/
theorem rnDeriv_restrict (ν : Measure α) [SigmaFinite ν] {s : Set α} (hs : MeasurableSet s) :
    (ν.restrict s).rnDeriv ν =ᵐ[ν] s.indicator 1 := by
  rw [← withDensity_indicator_one hs]
  exact rnDeriv_withDensity _ (measurable_one.indicator hs)
#align measure_theory.measure.rn_deriv_restrict MeasureTheory.Measure.rnDeriv_restrict

<<<<<<< HEAD
theorem rnDeriv_smul_left (ν : Measure α) [IsFiniteMeasure ν]
    (μ : Measure α) [ν.HaveLebesgueDecomposition μ] (r : ℝ≥0) :
    (r • ν).rnDeriv μ =ᵐ[μ] r • ν.rnDeriv μ := by
  refine ae_eq_of_withDensity_eq ?_ ?_ ?_ ?_ ?_
  · exact (measurable_rnDeriv _ _).aemeasurable
  · exact (lintegral_rnDeriv_lt_top (r • ν) μ).ne
  · exact (measurable_rnDeriv _ _).aemeasurable.const_smul _
  · simp only [Pi.smul_apply, smul_eq_mul, ENNReal.smul_def]
    rw [lintegral_const_mul _ (measurable_rnDeriv _ _)]
    refine ENNReal.mul_ne_top ENNReal.coe_ne_top ?_
    exact (lintegral_rnDeriv_lt_top ν μ).ne
  · simp_rw [nnreal_smul_eq_coe_smul]
    have : r • rnDeriv ν μ = (r : ℝ≥0∞) • rnDeriv ν μ := by
      ext x
      simp [ENNReal.smul_def]
    rw [this, withDensity_smul _ (measurable_rnDeriv _ _)]
    suffices (r • ν).singularPart μ + withDensity μ (rnDeriv (r • ν) μ)
        = (r • ν).singularPart μ + r • withDensity μ (rnDeriv ν μ) by
      rwa [add_left_cancel] at this
      · refine MutuallySingular.mono_ac ((r • ν).mutuallySingular_singularPart μ)
          AbsolutelyContinuous.rfl ?_
        exact withDensity_absolutelyContinuous _ _
      · refine MutuallySingular.mono_ac ((r • ν).mutuallySingular_singularPart μ)
          AbsolutelyContinuous.rfl ?_
        refine AbsolutelyContinuous.trans ?_ (withDensity_absolutelyContinuous _ (rnDeriv ν μ))
        exact absolutelyContinuous_of_le_smul le_rfl
    rw [← (r • ν).haveLebesgueDecomposition_add μ, singularPart_smul, ← smul_add,
      ← ν.haveLebesgueDecomposition_add μ]

theorem rnDeriv_smul_left_of_ne_top (ν : Measure α) [IsFiniteMeasure ν]
    (μ : Measure α) [ν.HaveLebesgueDecomposition μ] {r : ℝ≥0∞} (hr : r ≠ ∞) :
    (r • ν).rnDeriv μ =ᵐ[μ] r • ν.rnDeriv μ := by
  have h : (r.toNNReal • ν).rnDeriv μ =ᵐ[μ] r.toNNReal • ν.rnDeriv μ :=
    rnDeriv_smul_left ν μ r.toNNReal
  have : r.toNNReal • rnDeriv ν μ = r • rnDeriv ν μ := by
      ext x
      simp [ENNReal.smul_def, ENNReal.coe_toNNReal hr]
  simpa [this, nnreal_smul_eq_coe_smul, ENNReal.coe_toNNReal hr] using h

theorem rnDeriv_smul_right (ν : Measure α) [IsFiniteMeasure ν]
    (μ : Measure α) [ν.HaveLebesgueDecomposition μ] {r : ℝ≥0} (hr : r ≠ 0) :
=======
/-- Radon-Nikodym derivative of the scalar multiple of a measure.
See also `rnDeriv_smul_left'`, which requires sigma-finite `ν` and `μ`. -/
theorem rnDeriv_smul_left (ν μ : Measure α) [IsFiniteMeasure ν]
    [ν.HaveLebesgueDecomposition μ] (r : ℝ≥0) :
    (r • ν).rnDeriv μ =ᵐ[μ] r • ν.rnDeriv μ := by
  rw [← withDensity_eq_iff]
  · simp_rw [ENNReal.smul_def]
    rw [withDensity_smul _ (measurable_rnDeriv _ _)]
    suffices (r • ν).singularPart μ + withDensity μ (rnDeriv (r • ν) μ)
        = (r • ν).singularPart μ + r • withDensity μ (rnDeriv ν μ) by
      rwa [Measure.add_right_inj] at this
    rw [← (r • ν).haveLebesgueDecomposition_add μ, singularPart_smul, ← smul_add,
      ← ν.haveLebesgueDecomposition_add μ]
  · exact (measurable_rnDeriv _ _).aemeasurable
  · exact (measurable_rnDeriv _ _).aemeasurable.const_smul _
  · exact (lintegral_rnDeriv_lt_top (r • ν) μ).ne

/-- Radon-Nikodym derivative of the scalar multiple of a measure.
See also `rnDeriv_smul_left_of_ne_top'`, which requires sigma-finite `ν` and `μ`. -/
theorem rnDeriv_smul_left_of_ne_top (ν μ : Measure α) [IsFiniteMeasure ν]
    [ν.HaveLebesgueDecomposition μ] {r : ℝ≥0∞} (hr : r ≠ ∞) :
    (r • ν).rnDeriv μ =ᵐ[μ] r • ν.rnDeriv μ := by
  have h : (r.toNNReal • ν).rnDeriv μ =ᵐ[μ] r.toNNReal • ν.rnDeriv μ :=
    rnDeriv_smul_left ν μ r.toNNReal
  simpa [ENNReal.smul_def, ENNReal.coe_toNNReal hr] using h

/-- Radon-Nikodym derivative with respect to the scalar multiple of a measure.
See also `rnDeriv_smul_right'`, which requires sigma-finite `ν` and `μ`. -/
theorem rnDeriv_smul_right (ν μ : Measure α) [IsFiniteMeasure ν]
    [ν.HaveLebesgueDecomposition μ] {r : ℝ≥0} (hr : r ≠ 0) :
>>>>>>> 2f46201c
    ν.rnDeriv (r • μ) =ᵐ[μ] r⁻¹ • ν.rnDeriv μ := by
  suffices ν.rnDeriv (r • μ) =ᵐ[r • μ] r⁻¹ • ν.rnDeriv μ by
    suffices hμ : μ ≪ r • μ by exact hμ.ae_le this
    refine absolutelyContinuous_of_le_smul (c := r⁻¹) ?_
<<<<<<< HEAD
    rw [← ENNReal.coe_inv hr, ← nnreal_smul_eq_coe_smul, ← smul_assoc, smul_eq_mul,
      inv_mul_cancel hr, one_smul]
  refine ae_eq_of_withDensity_eq ?_ ?_ ?_ ?_ ?_
  · exact (measurable_rnDeriv _ _).aemeasurable
  · exact (lintegral_rnDeriv_lt_top ν _).ne
  · exact (measurable_rnDeriv _ _).aemeasurable.const_smul _
  · simp only [ENNReal.smul_def, Pi.smul_apply, ne_eq, smul_eq_mul, lintegral_smul_measure]
    rw [lintegral_const_mul _ (measurable_rnDeriv _ _), ← mul_assoc]
    refine ENNReal.mul_ne_top (ENNReal.mul_ne_top ENNReal.coe_ne_top ENNReal.coe_ne_top) ?_
    exact (lintegral_rnDeriv_lt_top ν μ).ne
  · simp_rw [nnreal_smul_eq_coe_smul]
    have : r⁻¹ • rnDeriv ν μ = ((r⁻¹ : ℝ≥0) : ℝ≥0∞) • rnDeriv ν μ := by
      ext x
      simp [ENNReal.smul_def]
    rw [this, withDensity_smul _ (measurable_rnDeriv _ _)]
    suffices ν.singularPart (r • μ) + withDensity (r • μ) (rnDeriv ν (r • μ))
        = ν.singularPart (r • μ) + r⁻¹ • withDensity (r • μ) (rnDeriv ν μ) by
      rwa [add_left_cancel] at this
      · refine MutuallySingular.mono_ac (ν.mutuallySingular_singularPart (r • μ))
          AbsolutelyContinuous.rfl ?_
        exact withDensity_absolutelyContinuous _ _
      · refine MutuallySingular.mono_ac (ν.mutuallySingular_singularPart (r • μ))
          AbsolutelyContinuous.rfl ?_
        refine AbsolutelyContinuous.trans ?_ (withDensity_absolutelyContinuous _ (rnDeriv ν μ))
        exact absolutelyContinuous_of_le_smul le_rfl
    rw [← ν.haveLebesgueDecomposition_add (r • μ), singularPart_smul_right _ _ _ hr,
      nnreal_smul_eq_coe_smul r, withDensity_smul_measure, ← nnreal_smul_eq_coe_smul, ← smul_assoc,
      smul_eq_mul, inv_mul_cancel hr, one_smul]
    exact ν.haveLebesgueDecomposition_add μ

theorem rnDeriv_smul_right_of_ne_top (ν : Measure α) [IsFiniteMeasure ν]
    (μ : Measure α) [ν.HaveLebesgueDecomposition μ] {r : ℝ≥0∞} (hr : r ≠ 0) (hr_ne_top : r ≠ ∞) :
=======
    rw [← ENNReal.coe_inv hr, ← ENNReal.smul_def, ← smul_assoc, smul_eq_mul,
      inv_mul_cancel hr, one_smul]
  rw [← withDensity_eq_iff]
  rotate_left
  · exact (measurable_rnDeriv _ _).aemeasurable
  · exact (measurable_rnDeriv _ _).aemeasurable.const_smul _
  · exact (lintegral_rnDeriv_lt_top ν _).ne
  · simp_rw [ENNReal.smul_def]
    rw [withDensity_smul _ (measurable_rnDeriv _ _)]
    suffices ν.singularPart (r • μ) + withDensity (r • μ) (rnDeriv ν (r • μ))
        = ν.singularPart (r • μ) + r⁻¹ • withDensity (r • μ) (rnDeriv ν μ) by
      rwa [add_right_inj] at this
    rw [← ν.haveLebesgueDecomposition_add (r • μ), singularPart_smul_right _ _ _ hr,
      ENNReal.smul_def r, withDensity_smul_measure, ← ENNReal.smul_def, ← smul_assoc,
      smul_eq_mul, inv_mul_cancel hr, one_smul]
    exact ν.haveLebesgueDecomposition_add μ

/-- Radon-Nikodym derivative with respect to the scalar multiple of a measure.
See also `rnDeriv_smul_right_of_ne_top'`, which requires sigma-finite `ν` and `μ`. -/
theorem rnDeriv_smul_right_of_ne_top (ν μ : Measure α) [IsFiniteMeasure ν]
    [ν.HaveLebesgueDecomposition μ] {r : ℝ≥0∞} (hr : r ≠ 0) (hr_ne_top : r ≠ ∞) :
>>>>>>> 2f46201c
    ν.rnDeriv (r • μ) =ᵐ[μ] r⁻¹ • ν.rnDeriv μ := by
  have h : ν.rnDeriv (r.toNNReal • μ) =ᵐ[μ] r.toNNReal⁻¹ • ν.rnDeriv μ := by
    refine rnDeriv_smul_right ν μ ?_
    rw [ne_eq, ENNReal.toNNReal_eq_zero_iff]
    simp [hr, hr_ne_top]
  have : (r.toNNReal)⁻¹ • rnDeriv ν μ = r⁻¹ • rnDeriv ν μ := by
<<<<<<< HEAD
      ext x
      simp only [Pi.smul_apply, ENNReal.smul_def, ne_eq, smul_eq_mul]
      rw [ENNReal.coe_inv, ENNReal.coe_toNNReal hr_ne_top]
      rw [ne_eq, ENNReal.toNNReal_eq_zero_iff]
      simp [hr, hr_ne_top]
  simpa [this, nnreal_smul_eq_coe_smul, ENNReal.coe_toNNReal hr_ne_top] using h

=======
    ext x
    simp only [Pi.smul_apply, ENNReal.smul_def, ne_eq, smul_eq_mul]
    rw [ENNReal.coe_inv, ENNReal.coe_toNNReal hr_ne_top]
    rw [ne_eq, ENNReal.toNNReal_eq_zero_iff]
    simp [hr, hr_ne_top]
  simp_rw [this, ENNReal.smul_def, ENNReal.coe_toNNReal hr_ne_top] at h
  exact h

/-- Radon-Nikodym derivative of a sum of two measures.
See also `rnDeriv_add'`, which requires sigma-finite `ν₁`, `ν₂` and `μ`. -/
>>>>>>> 2f46201c
lemma rnDeriv_add (ν₁ ν₂ μ : Measure α) [IsFiniteMeasure ν₁] [IsFiniteMeasure ν₂]
    [ν₁.HaveLebesgueDecomposition μ] [ν₂.HaveLebesgueDecomposition μ]
    [(ν₁ + ν₂).HaveLebesgueDecomposition μ] :
    (ν₁ + ν₂).rnDeriv μ =ᵐ[μ] ν₁.rnDeriv μ + ν₂.rnDeriv μ := by
<<<<<<< HEAD
  refine ae_eq_of_withDensity_eq (measurable_rnDeriv _ _).aemeasurable ?_ ?_ ?_ ?_
  · exact (lintegral_rnDeriv_lt_top (ν₁ + ν₂) μ).ne
  · exact ((measurable_rnDeriv _ _).add (measurable_rnDeriv _ _)).aemeasurable
  · simp_rw [Pi.add_apply]
    rw [lintegral_add_left (measurable_rnDeriv _ _)]
    simp only [ne_eq, ENNReal.add_eq_top]
    push_neg
    exact ⟨(lintegral_rnDeriv_lt_top ν₁ μ).ne, (lintegral_rnDeriv_lt_top ν₂ μ).ne⟩
  · suffices (ν₁ + ν₂).singularPart μ + μ.withDensity ((ν₁ + ν₂).rnDeriv μ)
        = (ν₁ + ν₂).singularPart μ + μ.withDensity (ν₁.rnDeriv μ + ν₂.rnDeriv μ) by
      rwa [add_left_cancel] at this
      · refine MutuallySingular.mono_ac ((ν₁ + ν₂).mutuallySingular_singularPart μ)
          AbsolutelyContinuous.rfl ?_
        exact withDensity_absolutelyContinuous _ _
      · refine MutuallySingular.mono_ac ((ν₁ + ν₂).mutuallySingular_singularPart μ)
          AbsolutelyContinuous.rfl ?_
        exact withDensity_absolutelyContinuous _ _
=======
  rw [← withDensity_eq_iff]
  · suffices (ν₁ + ν₂).singularPart μ + μ.withDensity ((ν₁ + ν₂).rnDeriv μ)
        = (ν₁ + ν₂).singularPart μ + μ.withDensity (ν₁.rnDeriv μ + ν₂.rnDeriv μ) by
      rwa [add_right_inj] at this
>>>>>>> 2f46201c
    rw [← (ν₁ + ν₂).haveLebesgueDecomposition_add μ, singularPart_add,
      withDensity_add_left (measurable_rnDeriv _ _), add_assoc,
      add_comm (ν₂.singularPart μ), add_assoc, add_comm _ (ν₂.singularPart μ),
      ← ν₂.haveLebesgueDecomposition_add μ, ← add_assoc, ← ν₁.haveLebesgueDecomposition_add μ]
<<<<<<< HEAD

lemma MutuallySingular.rnDeriv_ae_eq_zero {μ ν : Measure α} [SigmaFinite ν] (hμν : μ ⟂ₘ ν) :
    μ.rnDeriv ν =ᵐ[ν] 0 := by
  refine (Measure.eq_rnDeriv measurable_zero hμν ?_).symm
  rw [withDensity_zero, add_zero]
=======
  · exact (measurable_rnDeriv _ _).aemeasurable
  · exact ((measurable_rnDeriv _ _).add (measurable_rnDeriv _ _)).aemeasurable
  · exact (lintegral_rnDeriv_lt_top (ν₁ + ν₂) μ).ne
>>>>>>> 2f46201c

open VectorMeasure SignedMeasure

/-- If two finite measures `μ` and `ν` are not mutually singular, there exists some `ε > 0` and
a measurable set `E`, such that `ν(E) > 0` and `E` is positive with respect to `μ - εν`.

This lemma is useful for the Lebesgue decomposition theorem. -/
theorem exists_positive_of_not_mutuallySingular (μ ν : Measure α) [IsFiniteMeasure μ]
    [IsFiniteMeasure ν] (h : ¬μ ⟂ₘ ν) :
    ∃ ε : ℝ≥0, 0 < ε ∧
      ∃ E : Set α,
        MeasurableSet E ∧ 0 < ν E ∧ 0 ≤[E] μ.toSignedMeasure - (ε • ν).toSignedMeasure := by
  -- for all `n : ℕ`, obtain the Hahn decomposition for `μ - (1 / n) ν`
  have :
    ∀ n : ℕ, ∃ i : Set α,
      MeasurableSet i ∧
        0 ≤[i] μ.toSignedMeasure - ((1 / (n + 1) : ℝ≥0) • ν).toSignedMeasure ∧
          μ.toSignedMeasure - ((1 / (n + 1) : ℝ≥0) • ν).toSignedMeasure ≤[iᶜ] 0 := by
    intro; exact exists_compl_positive_negative _
  choose f hf₁ hf₂ hf₃ using this
  -- set `A` to be the intersection of all the negative parts of obtained Hahn decompositions
  -- and we show that `μ A = 0`
  set A := ⋂ n, (f n)ᶜ with hA₁
  have hAmeas : MeasurableSet A := MeasurableSet.iInter fun n => (hf₁ n).compl
  have hA₂ : ∀ n : ℕ, μ.toSignedMeasure - ((1 / (n + 1) : ℝ≥0) • ν).toSignedMeasure ≤[A] 0 := by
    intro n; exact restrict_le_restrict_subset _ _ (hf₁ n).compl (hf₃ n) (iInter_subset _ _)
  have hA₃ : ∀ n : ℕ, μ A ≤ (1 / (n + 1) : ℝ≥0) * ν A := by
    intro n
    have := nonpos_of_restrict_le_zero _ (hA₂ n)
    rwa [toSignedMeasure_sub_apply hAmeas, sub_nonpos, ENNReal.toReal_le_toReal] at this
    exacts [ne_of_lt (measure_lt_top _ _), ne_of_lt (measure_lt_top _ _)]
  have hμ : μ A = 0 := by
    lift μ A to ℝ≥0 using ne_of_lt (measure_lt_top _ _) with μA
    lift ν A to ℝ≥0 using ne_of_lt (measure_lt_top _ _) with νA
    rw [ENNReal.coe_eq_zero]
    by_cases hb : 0 < νA
    · suffices ∀ b, 0 < b → μA ≤ b by
        by_contra h
        have h' := this (μA / 2) (half_pos (zero_lt_iff.2 h))
        rw [← @Classical.not_not (μA ≤ μA / 2)] at h'
        exact h' (not_le.2 (NNReal.half_lt_self h))
      intro c hc
      have : ∃ n : ℕ, 1 / (n + 1 : ℝ) < c * (νA : ℝ)⁻¹; refine' exists_nat_one_div_lt _
      · refine' mul_pos hc _
        rw [_root_.inv_pos]; exact hb
      rcases this with ⟨n, hn⟩
      have hb₁ : (0 : ℝ) < (νA : ℝ)⁻¹ := by rw [_root_.inv_pos]; exact hb
      have h' : 1 / (↑n + 1) * νA < c := by
        rw [← NNReal.coe_lt_coe, ← mul_lt_mul_right hb₁, NNReal.coe_mul, mul_assoc, ←
          NNReal.coe_inv, ← NNReal.coe_mul, _root_.mul_inv_cancel, ← NNReal.coe_mul, mul_one,
          NNReal.coe_inv]
        · exact hn
        · exact Ne.symm (ne_of_lt hb)
      refine' le_trans _ (le_of_lt h')
      rw [← ENNReal.coe_le_coe, ENNReal.coe_mul]
      exact hA₃ n
    · rw [not_lt, le_zero_iff] at hb
      specialize hA₃ 0
      simp [hb, le_zero_iff] at hA₃
      assumption
  -- since `μ` and `ν` are not mutually singular, `μ A = 0` implies `ν Aᶜ > 0`
  rw [MutuallySingular] at h; push_neg at h
  have := h _ hAmeas hμ
  simp_rw [compl_iInter, compl_compl] at this
  -- as `Aᶜ = ⋃ n, f n`, `ν Aᶜ > 0` implies there exists some `n` such that `ν (f n) > 0`
  obtain ⟨n, hn⟩ := exists_measure_pos_of_not_measure_iUnion_null this
  -- thus, choosing `f n` as the set `E` suffices
  exact ⟨1 / (n + 1), by simp, f n, hf₁ n, hn, hf₂ n⟩
#align measure_theory.measure.exists_positive_of_not_mutually_singular MeasureTheory.Measure.exists_positive_of_not_mutuallySingular

namespace LebesgueDecomposition

/-- Given two measures `μ` and `ν`, `measurableLE μ ν` is the set of measurable
functions `f`, such that, for all measurable sets `A`, `∫⁻ x in A, f x ∂μ ≤ ν A`.

This is useful for the Lebesgue decomposition theorem. -/
def measurableLE (μ ν : Measure α) : Set (α → ℝ≥0∞) :=
  {f | Measurable f ∧ ∀ (A : Set α), MeasurableSet A → (∫⁻ x in A, f x ∂μ) ≤ ν A}
#align measure_theory.measure.lebesgue_decomposition.measurable_le MeasureTheory.Measure.LebesgueDecomposition.measurableLE

theorem zero_mem_measurableLE : (0 : α → ℝ≥0∞) ∈ measurableLE μ ν :=
  ⟨measurable_zero, fun A _ => by simp⟩
#align measure_theory.measure.lebesgue_decomposition.zero_mem_measurable_le MeasureTheory.Measure.LebesgueDecomposition.zero_mem_measurableLE

theorem sup_mem_measurableLE {f g : α → ℝ≥0∞} (hf : f ∈ measurableLE μ ν)
    (hg : g ∈ measurableLE μ ν) : (fun a => f a ⊔ g a) ∈ measurableLE μ ν := by
  simp_rw [ENNReal.sup_eq_max]
  refine' ⟨Measurable.max hf.1 hg.1, fun A hA => _⟩
  have h₁ := hA.inter (measurableSet_le hf.1 hg.1)
  have h₂ := hA.inter (measurableSet_lt hg.1 hf.1)
  rw [set_lintegral_max hf.1 hg.1]
  refine' (add_le_add (hg.2 _ h₁) (hf.2 _ h₂)).trans_eq _
  · simp only [← not_le, ← compl_setOf, ← diff_eq]
    exact measure_inter_add_diff _ (measurableSet_le hf.1 hg.1)
#align measure_theory.measure.lebesgue_decomposition.sup_mem_measurable_le MeasureTheory.Measure.LebesgueDecomposition.sup_mem_measurableLE

theorem iSup_succ_eq_sup {α} (f : ℕ → α → ℝ≥0∞) (m : ℕ) (a : α) :
    ⨆ (k : ℕ) (_ : k ≤ m + 1), f k a = f m.succ a ⊔ ⨆ (k : ℕ) (_ : k ≤ m), f k a := by
  refine Option.ext fun x => ?_
  simp only [Option.mem_def, ENNReal.some_eq_coe]
  constructor <;> intro h <;> rw [← h]; symm
  all_goals
    set c := ⨆ (k : ℕ) (_ : k ≤ m + 1), f k a with hc
    set d := f m.succ a ⊔ ⨆ (k : ℕ) (_ : k ≤ m), f k a with hd
    rw [@le_antisymm_iff ℝ≥0∞, hc, hd]
    -- Specifying the type is weirdly necessary
    refine' ⟨_, _⟩
    · refine' iSup₂_le fun n hn => _
      rcases Nat.of_le_succ hn with (h | h)
      · exact le_sup_of_le_right (le_iSup₂ (f := fun k (_ : k ≤ m) => f k a) n h)
      · exact h ▸ le_sup_left
    · refine' sup_le _ (biSup_mono fun n hn => hn.trans m.le_succ)
      convert @le_iSup₂ ℝ≥0∞ ℕ (fun i => i ≤ m + 1) _ _ m.succ le_rfl
      rfl
#align measure_theory.measure.lebesgue_decomposition.supr_succ_eq_sup MeasureTheory.Measure.LebesgueDecomposition.iSup_succ_eq_sup

theorem iSup_mem_measurableLE (f : ℕ → α → ℝ≥0∞) (hf : ∀ n, f n ∈ measurableLE μ ν) (n : ℕ) :
    (fun x => ⨆ (k) (_ : k ≤ n), f k x) ∈ measurableLE μ ν := by
  induction' n with m hm
  · refine' ⟨_, _⟩
    · simp [(hf 0).1]
    · intro A hA; simp [(hf 0).2 A hA]
  · have :
      (fun a : α => ⨆ (k : ℕ) (_ : k ≤ m + 1), f k a) = fun a =>
        f m.succ a ⊔ ⨆ (k : ℕ) (_ : k ≤ m), f k a :=
      funext fun _ => iSup_succ_eq_sup _ _ _
    refine' ⟨measurable_iSup fun n => Measurable.iSup_Prop _ (hf n).1, fun A hA => _⟩
    rw [this]; exact (sup_mem_measurableLE (hf m.succ) hm).2 A hA
#align measure_theory.measure.lebesgue_decomposition.supr_mem_measurable_le MeasureTheory.Measure.LebesgueDecomposition.iSup_mem_measurableLE

theorem iSup_mem_measurableLE' (f : ℕ → α → ℝ≥0∞) (hf : ∀ n, f n ∈ measurableLE μ ν) (n : ℕ) :
    (⨆ (k) (_ : k ≤ n), f k) ∈ measurableLE μ ν := by
  convert iSup_mem_measurableLE f hf n
  refine Option.ext fun x => ?_; simp
#align measure_theory.measure.lebesgue_decomposition.supr_mem_measurable_le' MeasureTheory.Measure.LebesgueDecomposition.iSup_mem_measurableLE'

section SuprLemmas

--TODO: these statements should be moved elsewhere

theorem iSup_monotone {α : Type*} (f : ℕ → α → ℝ≥0∞) :
    Monotone fun n x => ⨆ (k) (_ : k ≤ n), f k x := fun _ _ hnm _ =>
  biSup_mono fun _ => ge_trans hnm
#align measure_theory.measure.lebesgue_decomposition.supr_monotone MeasureTheory.Measure.LebesgueDecomposition.iSup_monotone

theorem iSup_monotone' {α : Type*} (f : ℕ → α → ℝ≥0∞) (x : α) :
    Monotone fun n => ⨆ (k) (_ : k ≤ n), f k x := fun _ _ hnm => iSup_monotone f hnm x
#align measure_theory.measure.lebesgue_decomposition.supr_monotone' MeasureTheory.Measure.LebesgueDecomposition.iSup_monotone'

theorem iSup_le_le {α : Type*} (f : ℕ → α → ℝ≥0∞) (n k : ℕ) (hk : k ≤ n) :
    f k ≤ fun x => ⨆ (k) (_ : k ≤ n), f k x :=
  fun x => le_iSup₂ (f := fun k (_ : k ≤ n) => f k x) k hk
#align measure_theory.measure.lebesgue_decomposition.supr_le_le MeasureTheory.Measure.LebesgueDecomposition.iSup_le_le

end SuprLemmas

/-- `measurableLEEval μ ν` is the set of `∫⁻ x, f x ∂μ` for all `f ∈ measurableLE μ ν`. -/
def measurableLEEval (μ ν : Measure α) : Set ℝ≥0∞ :=
  (fun f : α → ℝ≥0∞ => ∫⁻ x, f x ∂μ) '' measurableLE μ ν
#align measure_theory.measure.lebesgue_decomposition.measurable_le_eval MeasureTheory.Measure.LebesgueDecomposition.measurableLEEval

end LebesgueDecomposition

open LebesgueDecomposition

/-- Any pair of finite measures `μ` and `ν`, `HaveLebesgueDecomposition`. That is to say,
there exist a measure `ξ` and a measurable function `f`, such that `ξ` is mutually singular
with respect to `ν` and `μ = ξ + ν.withDensity f`.

This is not an instance since this is also shown for the more general σ-finite measures with
`MeasureTheory.Measure.haveLebesgueDecomposition_of_sigmaFinite`. -/
theorem haveLebesgueDecomposition_of_finiteMeasure [IsFiniteMeasure μ] [IsFiniteMeasure ν] :
    HaveLebesgueDecomposition μ ν :=
  ⟨by
    have h :=
      @exists_seq_tendsto_sSup _ _ _ _ _ (measurableLEEval ν μ)
        ⟨0, 0, zero_mem_measurableLE, by simp⟩ (OrderTop.bddAbove _)
    choose g _ hg₂ f hf₁ hf₂ using h
    -- we set `ξ` to be the supremum of an increasing sequence of functions obtained from above
    set ξ := ⨆ (n) (k) (_ : k ≤ n), f k with hξ
    -- we see that `ξ` has the largest integral among all functions in `measurableLE`
    have hξ₁ : sSup (measurableLEEval ν μ) = ∫⁻ a, ξ a ∂ν := by
      have :=
        @lintegral_tendsto_of_tendsto_of_monotone _ _ ν (fun n => ⨆ (k) (_ : k ≤ n), f k)
          (⨆ (n) (k) (_ : k ≤ n), f k) ?_ ?_ ?_
      · refine' tendsto_nhds_unique _ this
        refine' tendsto_of_tendsto_of_tendsto_of_le_of_le hg₂ tendsto_const_nhds _ _
        · intro n; rw [← hf₂ n]
          apply lintegral_mono
          simp only [iSup_apply, iSup_le_le f n n le_rfl]
        · intro n
          exact le_sSup ⟨⨆ (k : ℕ) (_ : k ≤ n), f k, iSup_mem_measurableLE' _ hf₁ _, rfl⟩
      · intro n
        refine' Measurable.aemeasurable _
        convert (iSup_mem_measurableLE _ hf₁ n).1
        refine Option.ext fun x => ?_; simp
      · refine' Filter.eventually_of_forall fun a => _
        simp [iSup_monotone' f _]
      · refine' Filter.eventually_of_forall fun a => _
        simp [tendsto_atTop_iSup (iSup_monotone' f a)]
    have hξm : Measurable ξ := by
      convert measurable_iSup fun n => (iSup_mem_measurableLE _ hf₁ n).1
      refine Option.ext fun x => ?_; simp [hξ]
    -- `ξ` is the `f` in the theorem statement and we set `μ₁` to be `μ - ν.withDensity ξ`
    -- since we need `μ₁ + ν.withDensity ξ = μ`
    set μ₁ := μ - ν.withDensity ξ with hμ₁
    have hle : ν.withDensity ξ ≤ μ := by
      intro B hB
      rw [hξ, withDensity_apply _ hB]
      simp_rw [iSup_apply]
      rw [lintegral_iSup (fun i => (iSup_mem_measurableLE _ hf₁ i).1) (iSup_monotone _)]
      exact iSup_le fun i => (iSup_mem_measurableLE _ hf₁ i).2 B hB
    have : IsFiniteMeasure (ν.withDensity ξ) := by
      refine' isFiniteMeasure_withDensity _
      have hle' := hle univ MeasurableSet.univ
      rw [withDensity_apply _ MeasurableSet.univ, Measure.restrict_univ] at hle'
      exact ne_top_of_le_ne_top (measure_ne_top _ _) hle'
    refine' ⟨⟨μ₁, ξ⟩, hξm, _, _⟩
    · by_contra h
      -- if they are not mutually singular, then from `exists_positive_of_not_mutuallySingular`,
      -- there exists some `ε > 0` and a measurable set `E`, such that `μ(E) > 0` and `E` is
      -- positive with respect to `ν - εμ`
      obtain ⟨ε, hε₁, E, hE₁, hE₂, hE₃⟩ := exists_positive_of_not_mutuallySingular μ₁ ν h
      simp_rw [hμ₁] at hE₃
      have hξle : ∀ A, MeasurableSet A → (∫⁻ a in A, ξ a ∂ν) ≤ μ A := by
        intro A hA; rw [hξ]
        simp_rw [iSup_apply]
        rw [lintegral_iSup (fun n => (iSup_mem_measurableLE _ hf₁ n).1) (iSup_monotone _)]
        exact iSup_le fun n => (iSup_mem_measurableLE _ hf₁ n).2 A hA
      -- since `E` is positive, we have `∫⁻ a in A ∩ E, ε + ξ a ∂ν ≤ μ (A ∩ E)` for all `A`
      have hε₂ : ∀ A : Set α, MeasurableSet A → (∫⁻ a in A ∩ E, ε + ξ a ∂ν) ≤ μ (A ∩ E) := by
        intro A hA
        have := subset_le_of_restrict_le_restrict _ _ hE₁ hE₃ (inter_subset_right A E)
        rwa [zero_apply, toSignedMeasure_sub_apply (hA.inter hE₁),
          Measure.sub_apply (hA.inter hE₁) hle,
          ENNReal.toReal_sub_of_le _ (ne_of_lt (measure_lt_top _ _)), sub_nonneg, le_sub_iff_add_le,
          ← ENNReal.toReal_add, ENNReal.toReal_le_toReal, Measure.coe_smul, Pi.smul_apply,
          withDensity_apply _ (hA.inter hE₁), show ε • ν (A ∩ E) = (ε : ℝ≥0∞) * ν (A ∩ E) by rfl,
          ← set_lintegral_const, ← lintegral_add_left measurable_const] at this
        · rw [Ne.def, ENNReal.add_eq_top, not_or]
          exact ⟨ne_of_lt (measure_lt_top _ _), ne_of_lt (measure_lt_top _ _)⟩
        · exact ne_of_lt (measure_lt_top _ _)
        · exact ne_of_lt (measure_lt_top _ _)
        · exact ne_of_lt (measure_lt_top _ _)
        · rw [withDensity_apply _ (hA.inter hE₁)]
          exact hξle (A ∩ E) (hA.inter hE₁)
      -- from this, we can show `ξ + ε * E.indicator` is a function in `measurableLE` with
      -- integral greater than `ξ`
      have hξε : (ξ + E.indicator fun _ => (ε : ℝ≥0∞)) ∈ measurableLE ν μ := by
        refine' ⟨Measurable.add hξm (Measurable.indicator measurable_const hE₁), fun A hA => _⟩
        have :
          (∫⁻ a in A, (ξ + E.indicator fun _ => (ε : ℝ≥0∞)) a ∂ν) =
            (∫⁻ a in A ∩ E, ε + ξ a ∂ν) + ∫⁻ a in A \ E, ξ a ∂ν := by
          simp only [lintegral_add_left measurable_const, lintegral_add_left hξm,
            set_lintegral_const, add_assoc, lintegral_inter_add_diff _ _ hE₁, Pi.add_apply,
            lintegral_indicator _ hE₁, restrict_apply hE₁]
          rw [inter_comm, add_comm]
        rw [this, ← measure_inter_add_diff A hE₁]
        exact add_le_add (hε₂ A hA) (hξle (A \ E) (hA.diff hE₁))
      have : (∫⁻ a, ξ a + E.indicator (fun _ => (ε : ℝ≥0∞)) a ∂ν) ≤ sSup (measurableLEEval ν μ) :=
        le_sSup ⟨ξ + E.indicator fun _ => (ε : ℝ≥0∞), hξε, rfl⟩
      -- but this contradicts the maximality of `∫⁻ x, ξ x ∂ν`
      refine' not_lt.2 this _
      rw [hξ₁, lintegral_add_left hξm, lintegral_indicator _ hE₁, set_lintegral_const]
      refine' ENNReal.lt_add_right _ (ENNReal.mul_pos_iff.2 ⟨ENNReal.coe_pos.2 hε₁, hE₂⟩).ne'
      have := measure_ne_top (ν.withDensity ξ) univ
      rwa [withDensity_apply _ MeasurableSet.univ, Measure.restrict_univ] at this
    -- since `ν.withDensity ξ ≤ μ`, it is clear that `μ = μ₁ + ν.withDensity ξ`
    · rw [hμ₁]; ext1 A hA
      rw [Measure.coe_add, Pi.add_apply, Measure.sub_apply hA hle, add_comm,
        add_tsub_cancel_of_le (hle A hA)]⟩
#align measure_theory.measure.have_lebesgue_decomposition_of_finite_measure MeasureTheory.Measure.haveLebesgueDecomposition_of_finiteMeasure

attribute [local instance] haveLebesgueDecomposition_of_finiteMeasure

instance restrict.instIsFiniteMeasure {S : μ.FiniteSpanningSetsIn {s : Set α | MeasurableSet s}}
    (n : ℕ) : IsFiniteMeasure (μ.restrict <| S.set n) :=
  ⟨by rw [restrict_apply MeasurableSet.univ, univ_inter]; exact S.finite _⟩
#align measure_theory.measure.restrict.measure_theory.is_finite_measure MeasureTheory.Measure.restrict.instIsFiniteMeasure

-- see Note [lower instance priority]
/-- **The Lebesgue decomposition theorem**: Any pair of σ-finite measures `μ` and `ν`
`HaveLebesgueDecomposition`. That is to say, there exist a measure `ξ` and a measurable function
`f`, such that `ξ` is mutually singular with respect to `ν` and `μ = ξ + ν.withDensity f` -/
instance (priority := 100) haveLebesgueDecomposition_of_sigmaFinite (μ ν : Measure α)
    [SigmaFinite μ] [SigmaFinite ν] : HaveLebesgueDecomposition μ ν :=
  ⟨by
    -- Since `μ` and `ν` are both σ-finite, there exists a sequence of pairwise disjoint spanning
    -- sets which are finite with respect to both `μ` and `ν`
    obtain ⟨S, T, h₁, h₂⟩ := exists_eq_disjoint_finiteSpanningSetsIn μ ν
    have h₃ : Pairwise (Disjoint on T.set) := h₁ ▸ h₂
    -- We define `μn` and `νn` as sequences of measures such that `μn n = μ ∩ S n` and
    -- `νn n = ν ∩ S n` where `S` is the aforementioned finite spanning set sequence.
    -- Since `S` is spanning, it is clear that `sum μn = μ` and `sum νn = ν`
    set μn : ℕ → Measure α := fun n => μ.restrict (S.set n) with hμn
    have hμ : μ = sum μn := by rw [hμn, ← restrict_iUnion h₂ S.set_mem, S.spanning, restrict_univ]
    set νn : ℕ → Measure α := fun n => ν.restrict (T.set n) with hνn
    have hν : ν = sum νn := by rw [hνn, ← restrict_iUnion h₃ T.set_mem, T.spanning, restrict_univ]
    -- As `S` is finite with respect to both `μ` and `ν`, it is clear that `μn n` and `νn n` are
    -- finite measures for all `n : ℕ`. Thus, we may apply the finite Lebesgue decomposition theorem
    -- to `μn n` and `νn n`. We define `ξ` as the sum of the singular part of the Lebesgue
    -- decompositions of `μn n` and `νn n`, and `f` as the sum of the Radon-Nikodym derivatives of
    -- `μn n` and `νn n` restricted on `S n`
    set ξ := sum fun n => singularPart (μn n) (νn n) with hξ
    set f := ∑' n, (S.set n).indicator (rnDeriv (μn n) (νn n))
    -- I claim `ξ` and `f` form a Lebesgue decomposition of `μ` and `ν`
    refine' ⟨⟨ξ, f⟩, _, _, _⟩
    · exact
        Measurable.ennreal_tsum' fun n =>
          Measurable.indicator (measurable_rnDeriv (μn n) (νn n)) (S.set_mem n)
    -- We show that `ξ` is mutually singular with respect to `ν`
    · choose A hA₁ hA₂ hA₃ using fun n => mutuallySingular_singularPart (μn n) (νn n)
      simp only [hξ]
      -- We use the set `B := ⋃ j, (S.set j) ∩ A j` where `A n` is the set provided as
      -- `singularPart (μn n) (νn n) ⟂ₘ νn n`
      refine' ⟨⋃ j, S.set j ∩ A j, MeasurableSet.iUnion fun n => (S.set_mem n).inter (hA₁ n), _, _⟩
      -- `ξ B = 0` since `ξ B = ∑ i j, singularPart (μn j) (νn j) (S.set i ∩ A i)`
      --                     `= ∑ i, singularPart (μn i) (νn i) (S.set i ∩ A i)`
      --                     `≤ ∑ i, singularPart (μn i) (νn i) (A i) = 0`
      -- where the second equality follows as `singularPart (μn j) (νn j) (S.set i ∩ A i)` vanishes
      -- for all `i ≠ j`
      · rw [measure_iUnion]
        · have :
            ∀ i,
              (sum fun n => (μn n).singularPart (νn n)) (S.set i ∩ A i) =
                (μn i).singularPart (νn i) (S.set i ∩ A i) := by
            intro i; rw [sum_apply _ ((S.set_mem i).inter (hA₁ i)), tsum_eq_single i]
            · intro j hij
              rw [hμn, ← nonpos_iff_eq_zero]
              refine' le_trans ((singularPart_le _ _) _ ((S.set_mem i).inter (hA₁ i))) (le_of_eq _)
              rw [restrict_apply ((S.set_mem i).inter (hA₁ i)), inter_comm, ← inter_assoc]
              have : Disjoint (S.set j) (S.set i) := h₂ hij
              rw [disjoint_iff_inter_eq_empty] at this
              rw [this, empty_inter, measure_empty]
          simp_rw [this, tsum_eq_zero_iff ENNReal.summable]
          intro n; exact measure_mono_null (inter_subset_right _ _) (hA₂ n)
        · exact h₂.mono fun i j => Disjoint.mono inf_le_left inf_le_left
        · exact fun n => (S.set_mem n).inter (hA₁ n)
      -- We will now show `ν Bᶜ = 0`. This follows since `Bᶜ = ⋃ n, S.set n ∩ (A n)ᶜ` and thus,
      -- `ν Bᶜ = ∑ i, ν (S.set i ∩ (A i)ᶜ) = ∑ i, (νn i) (A i)ᶜ = 0`
      · have hcompl : IsCompl (⋃ n, S.set n ∩ A n) (⋃ n, S.set n ∩ (A n)ᶜ) := by
          constructor
          · rw [disjoint_iff_inf_le]
            rintro x ⟨hx₁, hx₂⟩; rw [mem_iUnion] at hx₁ hx₂
            obtain ⟨⟨i, hi₁, hi₂⟩, ⟨j, hj₁, hj₂⟩⟩ := hx₁, hx₂
            have : i = j := by by_contra hij; exact (h₂ hij).le_bot ⟨hi₁, hj₁⟩
            exact hj₂ (this ▸ hi₂)
          · rw [codisjoint_iff_le_sup]
            intro x hx
            simp only [mem_iUnion, sup_eq_union, mem_inter_iff, mem_union, mem_compl_iff,
              or_iff_not_imp_left]
            intro h; push_neg at h
            rw [top_eq_univ, ← S.spanning, mem_iUnion] at hx
            obtain ⟨i, hi⟩ := hx
            exact ⟨i, hi, h i hi⟩
        rw [hcompl.compl_eq, measure_iUnion, tsum_eq_zero_iff ENNReal.summable]
        · intro n; rw [inter_comm, ← restrict_apply (hA₁ n).compl, ← hA₃ n, hνn, h₁]
        · exact h₂.mono fun i j => Disjoint.mono inf_le_left inf_le_left
        · exact fun n => (S.set_mem n).inter (hA₁ n).compl
    -- Finally, it remains to show `μ = ξ + ν.withDensity f`. Since `μ = sum μn`, and
    -- `ξ + ν.withDensity f = ∑ n, singularPart (μn n) (νn n)`
    --                        `+ ν.withDensity (rnDeriv (μn n) (νn n)) ∩ (S.set n)`,
    -- it suffices to show that the individual summands are equal. This follows by the
    -- Lebesgue decomposition properties on the individual `μn n` and `νn n`
    · simp only
      nth_rw 1 [hμ]
      rw [withDensity_tsum _, sum_add_sum]
      · refine' sum_congr fun n => _
        nth_rw 1 [haveLebesgueDecomposition_add (μn n) (νn n)]
        suffices heq :
          (νn n).withDensity ((μn n).rnDeriv (νn n)) =
            ν.withDensity ((S.set n).indicator ((μn n).rnDeriv (νn n)))
        · rw [heq]
        rw [hν, withDensity_indicator (S.set_mem n), restrict_sum _ (S.set_mem n)]
        suffices hsumeq : (sum fun i : ℕ => (νn i).restrict (S.set n)) = νn n
        · rw [hsumeq]
        ext1 s hs
        rw [sum_apply _ hs, tsum_eq_single n, hνn, h₁, restrict_restrict (T.set_mem n), inter_self]
        · intro m hm
          rw [hνn, h₁, restrict_restrict (T.set_mem n), (h₃ hm.symm).inter_eq, restrict_empty,
            coe_zero, Pi.zero_apply]
      · exact fun n => Measurable.indicator (measurable_rnDeriv _ _) (S.set_mem n)⟩
#align measure_theory.measure.have_lebesgue_decomposition_of_sigma_finite MeasureTheory.Measure.haveLebesgueDecomposition_of_sigmaFinite

section rnDeriv

/-- Radon-Nikodym derivative of the scalar multiple of a measure.
See also `rnDeriv_smul_left`, which has no hypothesis on `μ` but requires finite `ν`. -/
theorem rnDeriv_smul_left' (ν μ : Measure α) [SigmaFinite ν] [SigmaFinite μ] (r : ℝ≥0) :
    (r • ν).rnDeriv μ =ᵐ[μ] r • ν.rnDeriv μ := by
  rw [← withDensity_eq_iff_of_sigmaFinite]
  · simp_rw [ENNReal.smul_def]
    rw [withDensity_smul _ (measurable_rnDeriv _ _)]
    suffices (r • ν).singularPart μ + withDensity μ (rnDeriv (r • ν) μ)
        = (r • ν).singularPart μ + r • withDensity μ (rnDeriv ν μ) by
      rwa [Measure.add_right_inj] at this
    rw [← (r • ν).haveLebesgueDecomposition_add μ, singularPart_smul, ← smul_add,
      ← ν.haveLebesgueDecomposition_add μ]
  · exact (measurable_rnDeriv _ _).aemeasurable
  · exact (measurable_rnDeriv _ _).aemeasurable.const_smul _

/-- Radon-Nikodym derivative of the scalar multiple of a measure.
See also `rnDeriv_smul_left_of_ne_top`, which has no hypothesis on `μ` but requires finite `ν`. -/
theorem rnDeriv_smul_left_of_ne_top' (ν μ : Measure α) [SigmaFinite ν] [SigmaFinite μ]
    {r : ℝ≥0∞} (hr : r ≠ ∞) :
    (r • ν).rnDeriv μ =ᵐ[μ] r • ν.rnDeriv μ := by
  have h : (r.toNNReal • ν).rnDeriv μ =ᵐ[μ] r.toNNReal • ν.rnDeriv μ :=
    rnDeriv_smul_left' ν μ r.toNNReal
  simpa [ENNReal.smul_def, ENNReal.coe_toNNReal hr] using h

/-- Radon-Nikodym derivative with respect to the scalar multiple of a measure.
See also `rnDeriv_smul_right`, which has no hypothesis on `μ` but requires finite `ν`. -/
theorem rnDeriv_smul_right' (ν μ : Measure α) [SigmaFinite ν] [SigmaFinite μ]
    {r : ℝ≥0} (hr : r ≠ 0) :
    ν.rnDeriv (r • μ) =ᵐ[μ] r⁻¹ • ν.rnDeriv μ := by
  suffices ν.rnDeriv (r • μ) =ᵐ[r • μ] r⁻¹ • ν.rnDeriv μ by
    suffices hμ : μ ≪ r • μ by exact hμ.ae_le this
    refine absolutelyContinuous_of_le_smul (c := r⁻¹) ?_
    rw [← ENNReal.coe_inv hr, ← ENNReal.smul_def, ← smul_assoc, smul_eq_mul,
      inv_mul_cancel hr, one_smul]
  rw [← withDensity_eq_iff_of_sigmaFinite]
  · simp_rw [ENNReal.smul_def]
    rw [withDensity_smul _ (measurable_rnDeriv _ _)]
    suffices ν.singularPart (r • μ) + withDensity (r • μ) (rnDeriv ν (r • μ))
        = ν.singularPart (r • μ) + r⁻¹ • withDensity (r • μ) (rnDeriv ν μ) by
      rwa [add_right_inj] at this
    rw [← ν.haveLebesgueDecomposition_add (r • μ), singularPart_smul_right _ _ _ hr,
      ENNReal.smul_def r, withDensity_smul_measure, ← ENNReal.smul_def, ← smul_assoc,
      smul_eq_mul, inv_mul_cancel hr, one_smul]
    exact ν.haveLebesgueDecomposition_add μ
  · exact (measurable_rnDeriv _ _).aemeasurable
  · exact (measurable_rnDeriv _ _).aemeasurable.const_smul _

/-- Radon-Nikodym derivative with respect to the scalar multiple of a measure.
See also `rnDeriv_smul_right_of_ne_top`, which has no hypothesis on `μ` but requires finite `ν`. -/
theorem rnDeriv_smul_right_of_ne_top' (ν μ : Measure α) [SigmaFinite ν] [SigmaFinite μ]
    {r : ℝ≥0∞} (hr : r ≠ 0) (hr_ne_top : r ≠ ∞) :
    ν.rnDeriv (r • μ) =ᵐ[μ] r⁻¹ • ν.rnDeriv μ := by
  have h : ν.rnDeriv (r.toNNReal • μ) =ᵐ[μ] r.toNNReal⁻¹ • ν.rnDeriv μ := by
    refine rnDeriv_smul_right' ν μ ?_
    rw [ne_eq, ENNReal.toNNReal_eq_zero_iff]
    simp [hr, hr_ne_top]
  have : (r.toNNReal)⁻¹ • rnDeriv ν μ = r⁻¹ • rnDeriv ν μ := by
    ext x
    simp only [Pi.smul_apply, ENNReal.smul_def, ne_eq, smul_eq_mul]
    rw [ENNReal.coe_inv, ENNReal.coe_toNNReal hr_ne_top]
    rw [ne_eq, ENNReal.toNNReal_eq_zero_iff]
    simp [hr, hr_ne_top]
  simp_rw [this, ENNReal.smul_def, ENNReal.coe_toNNReal hr_ne_top] at h
  exact h

/-- Radon-Nikodym derivative of a sum of two measures.
See also `rnDeriv_add`, which has no hypothesis on `μ` but requires finite `ν₁` and `ν₂`. -/
lemma rnDeriv_add' (ν₁ ν₂ μ : Measure α) [SigmaFinite ν₁] [SigmaFinite ν₂] [SigmaFinite μ] :
    (ν₁ + ν₂).rnDeriv μ =ᵐ[μ] ν₁.rnDeriv μ + ν₂.rnDeriv μ := by
  rw [← withDensity_eq_iff_of_sigmaFinite]
  · suffices (ν₁ + ν₂).singularPart μ + μ.withDensity ((ν₁ + ν₂).rnDeriv μ)
        = (ν₁ + ν₂).singularPart μ + μ.withDensity (ν₁.rnDeriv μ + ν₂.rnDeriv μ) by
      rwa [add_right_inj] at this
    rw [← (ν₁ + ν₂).haveLebesgueDecomposition_add μ, singularPart_add,
      withDensity_add_left (measurable_rnDeriv _ _), add_assoc,
      add_comm (ν₂.singularPart μ), add_assoc, add_comm _ (ν₂.singularPart μ),
      ← ν₂.haveLebesgueDecomposition_add μ, ← add_assoc, ← ν₁.haveLebesgueDecomposition_add μ]
  · exact (measurable_rnDeriv _ _).aemeasurable
  · exact ((measurable_rnDeriv _ _).add (measurable_rnDeriv _ _)).aemeasurable

end rnDeriv

end Measure

namespace SignedMeasure

open Measure

/-- A signed measure `s` is said to `HaveLebesgueDecomposition` with respect to a measure `μ`
if the positive part and the negative part of `s` both `HaveLebesgueDecomposition` with
respect to `μ`. -/
class HaveLebesgueDecomposition (s : SignedMeasure α) (μ : Measure α) : Prop where
  posPart : s.toJordanDecomposition.posPart.HaveLebesgueDecomposition μ
  negPart : s.toJordanDecomposition.negPart.HaveLebesgueDecomposition μ
#align measure_theory.signed_measure.have_lebesgue_decomposition MeasureTheory.SignedMeasure.HaveLebesgueDecomposition
#align measure_theory.signed_measure.have_lebesgue_decomposition.pos_part MeasureTheory.SignedMeasure.HaveLebesgueDecomposition.posPart
#align measure_theory.signed_measure.have_lebesgue_decomposition.neg_part MeasureTheory.SignedMeasure.HaveLebesgueDecomposition.negPart

attribute [instance] HaveLebesgueDecomposition.posPart

attribute [instance] HaveLebesgueDecomposition.negPart

theorem not_haveLebesgueDecomposition_iff (s : SignedMeasure α) (μ : Measure α) :
    ¬s.HaveLebesgueDecomposition μ ↔
      ¬s.toJordanDecomposition.posPart.HaveLebesgueDecomposition μ ∨
        ¬s.toJordanDecomposition.negPart.HaveLebesgueDecomposition μ :=
  ⟨fun h => not_or_of_imp fun hp hn => h ⟨hp, hn⟩, fun h hl => (not_and_or.2 h) ⟨hl.1, hl.2⟩⟩
#align measure_theory.signed_measure.not_have_lebesgue_decomposition_iff MeasureTheory.SignedMeasure.not_haveLebesgueDecomposition_iff

-- `infer_instance` directly does not work
-- see Note [lower instance priority]
instance (priority := 100) haveLebesgueDecomposition_of_sigmaFinite (s : SignedMeasure α)
    (μ : Measure α) [SigmaFinite μ] : s.HaveLebesgueDecomposition μ where
  posPart := inferInstance
  negPart := inferInstance
#align measure_theory.signed_measure.have_lebesgue_decomposition_of_sigma_finite MeasureTheory.SignedMeasure.haveLebesgueDecomposition_of_sigmaFinite

instance haveLebesgueDecomposition_neg (s : SignedMeasure α) (μ : Measure α)
    [s.HaveLebesgueDecomposition μ] : (-s).HaveLebesgueDecomposition μ where
  posPart := by
    rw [toJordanDecomposition_neg, JordanDecomposition.neg_posPart]
    infer_instance
  negPart := by
    rw [toJordanDecomposition_neg, JordanDecomposition.neg_negPart]
    infer_instance
#align measure_theory.signed_measure.have_lebesgue_decomposition_neg MeasureTheory.SignedMeasure.haveLebesgueDecomposition_neg

instance haveLebesgueDecomposition_smul (s : SignedMeasure α) (μ : Measure α)
    [s.HaveLebesgueDecomposition μ] (r : ℝ≥0) : (r • s).HaveLebesgueDecomposition μ where
  posPart := by
    rw [toJordanDecomposition_smul, JordanDecomposition.smul_posPart]
    infer_instance
  negPart := by
    rw [toJordanDecomposition_smul, JordanDecomposition.smul_negPart]
    infer_instance
#align measure_theory.signed_measure.have_lebesgue_decomposition_smul MeasureTheory.SignedMeasure.haveLebesgueDecomposition_smul

instance haveLebesgueDecomposition_smul_real (s : SignedMeasure α) (μ : Measure α)
    [s.HaveLebesgueDecomposition μ] (r : ℝ) : (r • s).HaveLebesgueDecomposition μ := by
  by_cases hr : 0 ≤ r
  · lift r to ℝ≥0 using hr
    exact s.haveLebesgueDecomposition_smul μ _
  · rw [not_le] at hr
    refine'
      { posPart := by
          rw [toJordanDecomposition_smul_real, JordanDecomposition.real_smul_posPart_neg _ _ hr]
          infer_instance
        negPart := by
          rw [toJordanDecomposition_smul_real, JordanDecomposition.real_smul_negPart_neg _ _ hr]
          infer_instance }
#align measure_theory.signed_measure.have_lebesgue_decomposition_smul_real MeasureTheory.SignedMeasure.haveLebesgueDecomposition_smul_real

/-- Given a signed measure `s` and a measure `μ`, `s.singularPart μ` is the signed measure
such that `s.singularPart μ + μ.withDensityᵥ (s.rnDeriv μ) = s` and
`s.singularPart μ` is mutually singular with respect to `μ`. -/
def singularPart (s : SignedMeasure α) (μ : Measure α) : SignedMeasure α :=
  (s.toJordanDecomposition.posPart.singularPart μ).toSignedMeasure -
    (s.toJordanDecomposition.negPart.singularPart μ).toSignedMeasure
#align measure_theory.signed_measure.singular_part MeasureTheory.SignedMeasure.singularPart

section

theorem singularPart_mutuallySingular (s : SignedMeasure α) (μ : Measure α) :
    s.toJordanDecomposition.posPart.singularPart μ ⟂ₘ
      s.toJordanDecomposition.negPart.singularPart μ := by
  by_cases hl : s.HaveLebesgueDecomposition μ
  · haveI := hl
    obtain ⟨i, hi, hpos, hneg⟩ := s.toJordanDecomposition.mutuallySingular
    rw [s.toJordanDecomposition.posPart.haveLebesgueDecomposition_add μ] at hpos
    rw [s.toJordanDecomposition.negPart.haveLebesgueDecomposition_add μ] at hneg
    rw [add_apply, add_eq_zero_iff] at hpos hneg
    exact ⟨i, hi, hpos.1, hneg.1⟩
  · rw [not_haveLebesgueDecomposition_iff] at hl
    cases' hl with hp hn
    · rw [Measure.singularPart, dif_neg hp]
      exact MutuallySingular.zero_left
    · rw [Measure.singularPart, Measure.singularPart, dif_neg hn]
      exact MutuallySingular.zero_right
#align measure_theory.signed_measure.singular_part_mutually_singular MeasureTheory.SignedMeasure.singularPart_mutuallySingular

theorem singularPart_totalVariation (s : SignedMeasure α) (μ : Measure α) :
    (s.singularPart μ).totalVariation =
      s.toJordanDecomposition.posPart.singularPart μ +
        s.toJordanDecomposition.negPart.singularPart μ := by
  have :
    (s.singularPart μ).toJordanDecomposition =
      ⟨s.toJordanDecomposition.posPart.singularPart μ,
        s.toJordanDecomposition.negPart.singularPart μ, singularPart_mutuallySingular s μ⟩ := by
    refine' JordanDecomposition.toSignedMeasure_injective _
    rw [toSignedMeasure_toJordanDecomposition]
    rfl
  · rw [totalVariation, this]
#align measure_theory.signed_measure.singular_part_total_variation MeasureTheory.SignedMeasure.singularPart_totalVariation

nonrec theorem mutuallySingular_singularPart (s : SignedMeasure α) (μ : Measure α) :
    singularPart s μ ⟂ᵥ μ.toENNRealVectorMeasure := by
  rw [mutuallySingular_ennreal_iff, singularPart_totalVariation]
  change _ ⟂ₘ VectorMeasure.equivMeasure.toFun (VectorMeasure.equivMeasure.invFun μ)
  rw [VectorMeasure.equivMeasure.right_inv μ]
  exact (mutuallySingular_singularPart _ _).add_left (mutuallySingular_singularPart _ _)
#align measure_theory.signed_measure.mutually_singular_singular_part MeasureTheory.SignedMeasure.mutuallySingular_singularPart

end

/-- The Radon-Nikodym derivative between a signed measure and a positive measure.

`rnDeriv s μ` satisfies `μ.withDensityᵥ (s.rnDeriv μ) = s`
if and only if `s` is absolutely continuous with respect to `μ` and this fact is known as
`MeasureTheory.SignedMeasure.absolutelyContinuous_iff_withDensity_rnDeriv_eq`
and can be found in `MeasureTheory.Decomposition.RadonNikodym`. -/
def rnDeriv (s : SignedMeasure α) (μ : Measure α) : α → ℝ := fun x =>
  (s.toJordanDecomposition.posPart.rnDeriv μ x).toReal -
    (s.toJordanDecomposition.negPart.rnDeriv μ x).toReal
#align measure_theory.signed_measure.rn_deriv MeasureTheory.SignedMeasure.rnDeriv

-- Porting note: The generated equation theorem is the form of `rnDeriv s μ x`.

theorem rnDeriv_def (s : SignedMeasure α) (μ : Measure α) : rnDeriv s μ = fun x =>
    (s.toJordanDecomposition.posPart.rnDeriv μ x).toReal -
      (s.toJordanDecomposition.negPart.rnDeriv μ x).toReal :=
  rfl

attribute [eqns rnDeriv_def] rnDeriv

variable {s t : SignedMeasure α}

@[measurability]
theorem measurable_rnDeriv (s : SignedMeasure α) (μ : Measure α) : Measurable (rnDeriv s μ) := by
  rw [rnDeriv]
  measurability
#align measure_theory.signed_measure.measurable_rn_deriv MeasureTheory.SignedMeasure.measurable_rnDeriv

theorem integrable_rnDeriv (s : SignedMeasure α) (μ : Measure α) : Integrable (rnDeriv s μ) μ := by
  refine' Integrable.sub _ _ <;>
    · constructor
      · apply Measurable.aestronglyMeasurable; measurability
      exact hasFiniteIntegral_toReal_of_lintegral_ne_top (lintegral_rnDeriv_lt_top _ μ).ne
#align measure_theory.signed_measure.integrable_rn_deriv MeasureTheory.SignedMeasure.integrable_rnDeriv

variable (s μ)

/-- **The Lebesgue Decomposition theorem between a signed measure and a measure**:
Given a signed measure `s` and a σ-finite measure `μ`, there exist a signed measure `t` and a
measurable and integrable function `f`, such that `t` is mutually singular with respect to `μ`
and `s = t + μ.with_densityᵥ f`. In this case `t = s.singular_part μ` and
`f = s.rn_deriv μ`. -/
theorem singularPart_add_withDensity_rnDeriv_eq [s.HaveLebesgueDecomposition μ] :
    s.singularPart μ + μ.withDensityᵥ (s.rnDeriv μ) = s := by
  conv_rhs =>
    rw [← toSignedMeasure_toJordanDecomposition s, JordanDecomposition.toSignedMeasure]
  rw [singularPart, rnDeriv,
    withDensityᵥ_sub' (integrable_toReal_of_lintegral_ne_top _ _)
      (integrable_toReal_of_lintegral_ne_top _ _),
    withDensityᵥ_toReal, withDensityᵥ_toReal, sub_eq_add_neg, sub_eq_add_neg,
    add_comm (s.toJordanDecomposition.posPart.singularPart μ).toSignedMeasure, ← add_assoc,
    add_assoc (-(s.toJordanDecomposition.negPart.singularPart μ).toSignedMeasure),
    ← toSignedMeasure_add, add_comm, ← add_assoc, ← neg_add, ← toSignedMeasure_add, add_comm,
    ← sub_eq_add_neg]
  convert rfl
  -- `convert rfl` much faster than `congr`
  · exact s.toJordanDecomposition.posPart.haveLebesgueDecomposition_add μ
  · rw [add_comm]
    exact s.toJordanDecomposition.negPart.haveLebesgueDecomposition_add μ
  all_goals
    first
    | exact (lintegral_rnDeriv_lt_top _ _).ne
    | measurability
#align measure_theory.signed_measure.singular_part_add_with_density_rn_deriv_eq MeasureTheory.SignedMeasure.singularPart_add_withDensity_rnDeriv_eq

variable {s μ}

theorem jordanDecomposition_add_withDensity_mutuallySingular {f : α → ℝ} (hf : Measurable f)
    (htμ : t ⟂ᵥ μ.toENNRealVectorMeasure) :
    (t.toJordanDecomposition.posPart + μ.withDensity fun x : α => ENNReal.ofReal (f x)) ⟂ₘ
      t.toJordanDecomposition.negPart + μ.withDensity fun x : α => ENNReal.ofReal (-f x) := by
  rw [mutuallySingular_ennreal_iff, totalVariation_mutuallySingular_iff] at htμ
  change
    _ ⟂ₘ VectorMeasure.equivMeasure.toFun (VectorMeasure.equivMeasure.invFun μ) ∧
      _ ⟂ₘ VectorMeasure.equivMeasure.toFun (VectorMeasure.equivMeasure.invFun μ) at htμ
  rw [VectorMeasure.equivMeasure.right_inv] at htμ
  exact
    ((JordanDecomposition.mutuallySingular _).add_right
          (htμ.1.mono_ac (refl _) (withDensity_absolutelyContinuous _ _))).add_left
      ((htμ.2.symm.mono_ac (withDensity_absolutelyContinuous _ _) (refl _)).add_right
        (withDensity_ofReal_mutuallySingular hf))
#align measure_theory.signed_measure.jordan_decomposition_add_with_density_mutually_singular MeasureTheory.SignedMeasure.jordanDecomposition_add_withDensity_mutuallySingular

theorem toJordanDecomposition_eq_of_eq_add_withDensity {f : α → ℝ} (hf : Measurable f)
    (hfi : Integrable f μ) (htμ : t ⟂ᵥ μ.toENNRealVectorMeasure) (hadd : s = t + μ.withDensityᵥ f) :
    s.toJordanDecomposition =
      @JordanDecomposition.mk α _
        (t.toJordanDecomposition.posPart + μ.withDensity fun x => ENNReal.ofReal (f x))
        (t.toJordanDecomposition.negPart + μ.withDensity fun x => ENNReal.ofReal (-f x))
        (by haveI := isFiniteMeasure_withDensity_ofReal hfi.2; infer_instance)
        (by haveI := isFiniteMeasure_withDensity_ofReal hfi.neg.2; infer_instance)
        (jordanDecomposition_add_withDensity_mutuallySingular hf htμ) := by
  haveI := isFiniteMeasure_withDensity_ofReal hfi.2
  haveI := isFiniteMeasure_withDensity_ofReal hfi.neg.2
  refine' toJordanDecomposition_eq _
  simp_rw [JordanDecomposition.toSignedMeasure, hadd]
  ext i hi
  rw [VectorMeasure.sub_apply, toSignedMeasure_apply_measurable hi,
      toSignedMeasure_apply_measurable hi, add_apply, add_apply, ENNReal.toReal_add,
      ENNReal.toReal_add, add_sub_add_comm, ← toSignedMeasure_apply_measurable hi,
      ← toSignedMeasure_apply_measurable hi, ← VectorMeasure.sub_apply,
      ← JordanDecomposition.toSignedMeasure, toSignedMeasure_toJordanDecomposition,
      VectorMeasure.add_apply, ← toSignedMeasure_apply_measurable hi,
      ← toSignedMeasure_apply_measurable hi,
      withDensityᵥ_eq_withDensity_pos_part_sub_withDensity_neg_part hfi,
      VectorMeasure.sub_apply] <;>
    exact (measure_lt_top _ _).ne
#align measure_theory.signed_measure.to_jordan_decomposition_eq_of_eq_add_with_density MeasureTheory.SignedMeasure.toJordanDecomposition_eq_of_eq_add_withDensity

private theorem haveLebesgueDecomposition_mk' (μ : Measure α) {f : α → ℝ} (hf : Measurable f)
    (hfi : Integrable f μ) (htμ : t ⟂ᵥ μ.toENNRealVectorMeasure) (hadd : s = t + μ.withDensityᵥ f) :
    s.HaveLebesgueDecomposition μ := by
  have htμ' := htμ
  rw [mutuallySingular_ennreal_iff] at htμ
  change _ ⟂ₘ VectorMeasure.equivMeasure.toFun (VectorMeasure.equivMeasure.invFun μ) at htμ
  rw [VectorMeasure.equivMeasure.right_inv, totalVariation_mutuallySingular_iff] at htμ
  refine'
    { posPart := by
        use ⟨t.toJordanDecomposition.posPart, fun x => ENNReal.ofReal (f x)⟩
        refine' ⟨hf.ennreal_ofReal, htμ.1, _⟩
        rw [toJordanDecomposition_eq_of_eq_add_withDensity hf hfi htμ' hadd]
      negPart := by
        use ⟨t.toJordanDecomposition.negPart, fun x => ENNReal.ofReal (-f x)⟩
        refine' ⟨hf.neg.ennreal_ofReal, htμ.2, _⟩
        rw [toJordanDecomposition_eq_of_eq_add_withDensity hf hfi htμ' hadd] }

theorem haveLebesgueDecomposition_mk (μ : Measure α) {f : α → ℝ} (hf : Measurable f)
    (htμ : t ⟂ᵥ μ.toENNRealVectorMeasure) (hadd : s = t + μ.withDensityᵥ f) :
    s.HaveLebesgueDecomposition μ := by
  by_cases hfi : Integrable f μ
  · exact haveLebesgueDecomposition_mk' μ hf hfi htμ hadd
  · rw [withDensityᵥ, dif_neg hfi, add_zero] at hadd
    refine' haveLebesgueDecomposition_mk' μ measurable_zero (integrable_zero _ _ μ) htμ _
    rwa [withDensityᵥ_zero, add_zero]
#align measure_theory.signed_measure.have_lebesgue_decomposition_mk MeasureTheory.SignedMeasure.haveLebesgueDecomposition_mk

private theorem eq_singularPart' (t : SignedMeasure α) {f : α → ℝ} (hf : Measurable f)
    (hfi : Integrable f μ) (htμ : t ⟂ᵥ μ.toENNRealVectorMeasure) (hadd : s = t + μ.withDensityᵥ f) :
    t = s.singularPart μ := by
  have htμ' := htμ
  rw [mutuallySingular_ennreal_iff, totalVariation_mutuallySingular_iff] at htμ
  change
    _ ⟂ₘ VectorMeasure.equivMeasure.toFun (VectorMeasure.equivMeasure.invFun μ) ∧
      _ ⟂ₘ VectorMeasure.equivMeasure.toFun (VectorMeasure.equivMeasure.invFun μ) at htμ
  rw [VectorMeasure.equivMeasure.right_inv] at htμ
  · rw [singularPart, ← t.toSignedMeasure_toJordanDecomposition,
      JordanDecomposition.toSignedMeasure]
    congr
    · have hfpos : Measurable fun x => ENNReal.ofReal (f x) := by measurability
      refine' eq_singularPart hfpos htμ.1 _
      rw [toJordanDecomposition_eq_of_eq_add_withDensity hf hfi htμ' hadd]
    · have hfneg : Measurable fun x => ENNReal.ofReal (-f x) := by measurability
      refine' eq_singularPart hfneg htμ.2 _
      rw [toJordanDecomposition_eq_of_eq_add_withDensity hf hfi htμ' hadd]

/-- Given a measure `μ`, signed measures `s` and `t`, and a function `f` such that `t` is
mutually singular with respect to `μ` and `s = t + μ.withDensityᵥ f`, we have
`t = singularPart s μ`, i.e. `t` is the singular part of the Lebesgue decomposition between
`s` and `μ`. -/
theorem eq_singularPart (t : SignedMeasure α) (f : α → ℝ) (htμ : t ⟂ᵥ μ.toENNRealVectorMeasure)
    (hadd : s = t + μ.withDensityᵥ f) : t = s.singularPart μ := by
  by_cases hfi : Integrable f μ
  · refine' eq_singularPart' t hfi.1.measurable_mk (hfi.congr hfi.1.ae_eq_mk) htμ _
    convert hadd using 2
    exact WithDensityᵥEq.congr_ae hfi.1.ae_eq_mk.symm
  · rw [withDensityᵥ, dif_neg hfi, add_zero] at hadd
    refine' eq_singularPart' t measurable_zero (integrable_zero _ _ μ) htμ _
    rwa [withDensityᵥ_zero, add_zero]
#align measure_theory.signed_measure.eq_singular_part MeasureTheory.SignedMeasure.eq_singularPart

theorem singularPart_zero (μ : Measure α) : (0 : SignedMeasure α).singularPart μ = 0 := by
  refine' (eq_singularPart 0 0 VectorMeasure.MutuallySingular.zero_left _).symm
  rw [zero_add, withDensityᵥ_zero]
#align measure_theory.signed_measure.singular_part_zero MeasureTheory.SignedMeasure.singularPart_zero

theorem singularPart_neg (s : SignedMeasure α) (μ : Measure α) :
    (-s).singularPart μ = -s.singularPart μ := by
  have h₁ :
    ((-s).toJordanDecomposition.posPart.singularPart μ).toSignedMeasure =
      (s.toJordanDecomposition.negPart.singularPart μ).toSignedMeasure := by
    refine' toSignedMeasure_congr _
    rw [toJordanDecomposition_neg, JordanDecomposition.neg_posPart]
  have h₂ :
    ((-s).toJordanDecomposition.negPart.singularPart μ).toSignedMeasure =
      (s.toJordanDecomposition.posPart.singularPart μ).toSignedMeasure := by
    refine' toSignedMeasure_congr _
    rw [toJordanDecomposition_neg, JordanDecomposition.neg_negPart]
  rw [singularPart, singularPart, neg_sub, h₁, h₂]
#align measure_theory.signed_measure.singular_part_neg MeasureTheory.SignedMeasure.singularPart_neg

theorem singularPart_smul_nnreal (s : SignedMeasure α) (μ : Measure α) (r : ℝ≥0) :
    (r • s).singularPart μ = r • s.singularPart μ := by
  rw [singularPart, singularPart, smul_sub, ← toSignedMeasure_smul, ← toSignedMeasure_smul]
  conv_lhs =>
    congr
    · congr
      · rw [toJordanDecomposition_smul, JordanDecomposition.smul_posPart, singularPart_smul]
    · congr
      rw [toJordanDecomposition_smul, JordanDecomposition.smul_negPart, singularPart_smul]
#align measure_theory.signed_measure.singular_part_smul_nnreal MeasureTheory.SignedMeasure.singularPart_smul_nnreal

nonrec theorem singularPart_smul (s : SignedMeasure α) (μ : Measure α) (r : ℝ) :
    (r • s).singularPart μ = r • s.singularPart μ := by
  by_cases hr : 0 ≤ r
  · lift r to ℝ≥0 using hr
    exact singularPart_smul_nnreal s μ r
  · rw [singularPart, singularPart]
    conv_lhs =>
      congr
      · congr
        · rw [toJordanDecomposition_smul_real,
            JordanDecomposition.real_smul_posPart_neg _ _ (not_le.1 hr), singularPart_smul]
      · congr
        · rw [toJordanDecomposition_smul_real,
            JordanDecomposition.real_smul_negPart_neg _ _ (not_le.1 hr), singularPart_smul]
    rw [toSignedMeasure_smul, toSignedMeasure_smul, ← neg_sub, ← smul_sub]
    change -(((-r).toNNReal : ℝ) • (_ : SignedMeasure α)) = _
    rw [← neg_smul, Real.coe_toNNReal _ (le_of_lt (neg_pos.mpr (not_le.1 hr))), neg_neg]
#align measure_theory.signed_measure.singular_part_smul MeasureTheory.SignedMeasure.singularPart_smul

theorem singularPart_add (s t : SignedMeasure α) (μ : Measure α) [s.HaveLebesgueDecomposition μ]
    [t.HaveLebesgueDecomposition μ] :
    (s + t).singularPart μ = s.singularPart μ + t.singularPart μ := by
  refine'
    (eq_singularPart _ (s.rnDeriv μ + t.rnDeriv μ)
        ((mutuallySingular_singularPart s μ).add_left (mutuallySingular_singularPart t μ))
        _).symm
  erw [withDensityᵥ_add (integrable_rnDeriv s μ) (integrable_rnDeriv t μ)]
  rw [add_assoc, add_comm (t.singularPart μ), add_assoc, add_comm _ (t.singularPart μ),
    singularPart_add_withDensity_rnDeriv_eq, ← add_assoc,
    singularPart_add_withDensity_rnDeriv_eq]
#align measure_theory.signed_measure.singular_part_add MeasureTheory.SignedMeasure.singularPart_add

theorem singularPart_sub (s t : SignedMeasure α) (μ : Measure α) [s.HaveLebesgueDecomposition μ]
    [t.HaveLebesgueDecomposition μ] :
    (s - t).singularPart μ = s.singularPart μ - t.singularPart μ := by
  rw [sub_eq_add_neg, sub_eq_add_neg, singularPart_add, singularPart_neg]
#align measure_theory.signed_measure.singular_part_sub MeasureTheory.SignedMeasure.singularPart_sub

/-- Given a measure `μ`, signed measures `s` and `t`, and a function `f` such that `t` is
mutually singular with respect to `μ` and `s = t + μ.withDensityᵥ f`, we have
`f = rnDeriv s μ`, i.e. `f` is the Radon-Nikodym derivative of `s` and `μ`. -/
theorem eq_rnDeriv (t : SignedMeasure α) (f : α → ℝ) (hfi : Integrable f μ)
    (htμ : t ⟂ᵥ μ.toENNRealVectorMeasure) (hadd : s = t + μ.withDensityᵥ f) :
    f =ᵐ[μ] s.rnDeriv μ := by
  set f' := hfi.1.mk f
  have hadd' : s = t + μ.withDensityᵥ f' := by
    convert hadd using 2
    exact WithDensityᵥEq.congr_ae hfi.1.ae_eq_mk.symm
  haveI := haveLebesgueDecomposition_mk μ hfi.1.measurable_mk htμ hadd'
  refine' (Integrable.ae_eq_of_withDensityᵥ_eq (integrable_rnDeriv _ _) hfi _).symm
  rw [← add_right_inj t, ← hadd, eq_singularPart _ f htμ hadd,
    singularPart_add_withDensity_rnDeriv_eq]
#align measure_theory.signed_measure.eq_rn_deriv MeasureTheory.SignedMeasure.eq_rnDeriv

theorem rnDeriv_neg (s : SignedMeasure α) (μ : Measure α) [s.HaveLebesgueDecomposition μ] :
    (-s).rnDeriv μ =ᵐ[μ] -s.rnDeriv μ := by
  refine'
    Integrable.ae_eq_of_withDensityᵥ_eq (integrable_rnDeriv _ _) (integrable_rnDeriv _ _).neg _
  rw [withDensityᵥ_neg, ← add_right_inj ((-s).singularPart μ),
    singularPart_add_withDensity_rnDeriv_eq, singularPart_neg, ← neg_add,
    singularPart_add_withDensity_rnDeriv_eq]
#align measure_theory.signed_measure.rn_deriv_neg MeasureTheory.SignedMeasure.rnDeriv_neg

theorem rnDeriv_smul (s : SignedMeasure α) (μ : Measure α) [s.HaveLebesgueDecomposition μ] (r : ℝ) :
    (r • s).rnDeriv μ =ᵐ[μ] r • s.rnDeriv μ := by
  refine'
    Integrable.ae_eq_of_withDensityᵥ_eq (integrable_rnDeriv _ _)
      ((integrable_rnDeriv _ _).smul r) _
  change _ = μ.withDensityᵥ ((r : ℝ) • s.rnDeriv μ)
  rw [withDensityᵥ_smul (rnDeriv s μ) (r : ℝ), ← add_right_inj ((r • s).singularPart μ),
    singularPart_add_withDensity_rnDeriv_eq, singularPart_smul]
  change _ = _ + r • _
  rw [← smul_add, singularPart_add_withDensity_rnDeriv_eq]
#align measure_theory.signed_measure.rn_deriv_smul MeasureTheory.SignedMeasure.rnDeriv_smul

theorem rnDeriv_add (s t : SignedMeasure α) (μ : Measure α) [s.HaveLebesgueDecomposition μ]
    [t.HaveLebesgueDecomposition μ] [(s + t).HaveLebesgueDecomposition μ] :
    (s + t).rnDeriv μ =ᵐ[μ] s.rnDeriv μ + t.rnDeriv μ := by
  refine'
    Integrable.ae_eq_of_withDensityᵥ_eq (integrable_rnDeriv _ _)
      ((integrable_rnDeriv _ _).add (integrable_rnDeriv _ _)) _
  rw [← add_right_inj ((s + t).singularPart μ), singularPart_add_withDensity_rnDeriv_eq,
    withDensityᵥ_add (integrable_rnDeriv _ _) (integrable_rnDeriv _ _), singularPart_add,
    add_assoc, add_comm (t.singularPart μ), add_assoc, add_comm _ (t.singularPart μ),
    singularPart_add_withDensity_rnDeriv_eq, ← add_assoc,
    singularPart_add_withDensity_rnDeriv_eq]
#align measure_theory.signed_measure.rn_deriv_add MeasureTheory.SignedMeasure.rnDeriv_add

theorem rnDeriv_sub (s t : SignedMeasure α) (μ : Measure α) [s.HaveLebesgueDecomposition μ]
    [t.HaveLebesgueDecomposition μ] [hst : (s - t).HaveLebesgueDecomposition μ] :
    (s - t).rnDeriv μ =ᵐ[μ] s.rnDeriv μ - t.rnDeriv μ := by
  rw [sub_eq_add_neg] at hst
  rw [sub_eq_add_neg, sub_eq_add_neg]
  exact ae_eq_trans (rnDeriv_add _ _ _) (Filter.EventuallyEq.add (ae_eq_refl _) (rnDeriv_neg _ _))
#align measure_theory.signed_measure.rn_deriv_sub MeasureTheory.SignedMeasure.rnDeriv_sub

end SignedMeasure

namespace ComplexMeasure

/-- A complex measure is said to `HaveLebesgueDecomposition` with respect to a positive measure
if both its real and imaginary part `HaveLebesgueDecomposition` with respect to that measure. -/
class HaveLebesgueDecomposition (c : ComplexMeasure α) (μ : Measure α) : Prop where
  rePart : c.re.HaveLebesgueDecomposition μ
  imPart : c.im.HaveLebesgueDecomposition μ
#align measure_theory.complex_measure.have_lebesgue_decomposition MeasureTheory.ComplexMeasure.HaveLebesgueDecomposition
#align measure_theory.complex_measure.have_lebesgue_decomposition.re_part MeasureTheory.ComplexMeasure.HaveLebesgueDecomposition.rePart
#align measure_theory.complex_measure.have_lebesgue_decomposition.im_part MeasureTheory.ComplexMeasure.HaveLebesgueDecomposition.imPart

attribute [instance] HaveLebesgueDecomposition.rePart

attribute [instance] HaveLebesgueDecomposition.imPart

/-- The singular part between a complex measure `c` and a positive measure `μ` is the complex
measure satisfying `c.singularPart μ + μ.withDensityᵥ (c.rnDeriv μ) = c`. This property is given
by `MeasureTheory.ComplexMeasure.singularPart_add_withDensity_rnDeriv_eq`. -/
def singularPart (c : ComplexMeasure α) (μ : Measure α) : ComplexMeasure α :=
  (c.re.singularPart μ).toComplexMeasure (c.im.singularPart μ)
#align measure_theory.complex_measure.singular_part MeasureTheory.ComplexMeasure.singularPart

/-- The Radon-Nikodym derivative between a complex measure and a positive measure. -/
def rnDeriv (c : ComplexMeasure α) (μ : Measure α) : α → ℂ := fun x =>
  ⟨c.re.rnDeriv μ x, c.im.rnDeriv μ x⟩
#align measure_theory.complex_measure.rn_deriv MeasureTheory.ComplexMeasure.rnDeriv

variable {c : ComplexMeasure α}

theorem integrable_rnDeriv (c : ComplexMeasure α) (μ : Measure α) : Integrable (c.rnDeriv μ) μ := by
  rw [← memℒp_one_iff_integrable, ← memℒp_re_im_iff]
  exact
    ⟨memℒp_one_iff_integrable.2 (SignedMeasure.integrable_rnDeriv _ _),
      memℒp_one_iff_integrable.2 (SignedMeasure.integrable_rnDeriv _ _)⟩
#align measure_theory.complex_measure.integrable_rn_deriv MeasureTheory.ComplexMeasure.integrable_rnDeriv

theorem singularPart_add_withDensity_rnDeriv_eq [c.HaveLebesgueDecomposition μ] :
    c.singularPart μ + μ.withDensityᵥ (c.rnDeriv μ) = c := by
  conv_rhs => rw [← c.toComplexMeasure_to_signedMeasure]
  ext i hi : 1
  rw [VectorMeasure.add_apply, SignedMeasure.toComplexMeasure_apply]
  ext
  · rw [Complex.add_re, withDensityᵥ_apply (c.integrable_rnDeriv μ) hi, ← IsROrC.re_eq_complex_re,
      ← integral_re (c.integrable_rnDeriv μ).integrableOn, IsROrC.re_eq_complex_re,
      ← withDensityᵥ_apply _ hi]
    · change (c.re.singularPart μ + μ.withDensityᵥ (c.re.rnDeriv μ)) i = _
      rw [c.re.singularPart_add_withDensity_rnDeriv_eq μ]
    · exact SignedMeasure.integrable_rnDeriv _ _
  · rw [Complex.add_im, withDensityᵥ_apply (c.integrable_rnDeriv μ) hi, ← IsROrC.im_eq_complex_im,
      ← integral_im (c.integrable_rnDeriv μ).integrableOn, IsROrC.im_eq_complex_im,
      ← withDensityᵥ_apply _ hi]
    · change (c.im.singularPart μ + μ.withDensityᵥ (c.im.rnDeriv μ)) i = _
      rw [c.im.singularPart_add_withDensity_rnDeriv_eq μ]
    · exact SignedMeasure.integrable_rnDeriv _ _
#align measure_theory.complex_measure.singular_part_add_with_density_rn_deriv_eq MeasureTheory.ComplexMeasure.singularPart_add_withDensity_rnDeriv_eq

end ComplexMeasure

end MeasureTheory<|MERGE_RESOLUTION|>--- conflicted
+++ resolved
@@ -136,38 +136,18 @@
   lebesgue_decomposition := by
     obtain ⟨hmeas, hsing, hadd⟩ := haveLebesgueDecomposition_spec μ ν
     by_cases hr : r = 0
-<<<<<<< HEAD
-    · refine ⟨⟨μ, 0⟩, measurable_const, ?_, ?_⟩
-      · simp [hr]
-      · simp
-=======
     · exact ⟨⟨μ, 0⟩, measurable_const, by simp [hr], by simp⟩
->>>>>>> 2f46201c
     refine ⟨⟨μ.singularPart ν, r⁻¹ • μ.rnDeriv ν⟩, ?_, ?_, ?_⟩
     · change Measurable (r⁻¹ • μ.rnDeriv ν)
       exact hmeas.const_smul _
     · refine MutuallySingular.mono_ac hsing AbsolutelyContinuous.rfl ?_
       exact absolutelyContinuous_of_le_smul le_rfl
-<<<<<<< HEAD
-    · have : r⁻¹ • rnDeriv μ ν = ((r⁻¹ : ℝ≥0) : ℝ≥0∞) • rnDeriv μ ν := by
-        ext x
-        simp [ENNReal.smul_def]
-      rw [this, withDensity_smul _ hmeas, nnreal_smul_eq_coe_smul r,
-        withDensity_smul_measure, ← smul_assoc, smul_eq_mul, ENNReal.coe_inv,
-        ENNReal.inv_mul_cancel]
-      · simp only [one_smul]
-        exact hadd
-      · simp [hr]
-      · exact ENNReal.coe_ne_top
-      · exact hr
-=======
     · have : r⁻¹ • rnDeriv μ ν = ((r⁻¹ : ℝ≥0) : ℝ≥0∞) • rnDeriv μ ν := by simp [ENNReal.smul_def]
       rw [this, withDensity_smul _ hmeas, ENNReal.smul_def r, withDensity_smul_measure,
         ← smul_assoc, smul_eq_mul, ENNReal.coe_inv hr, ENNReal.inv_mul_cancel, one_smul]
       · exact hadd
       · simp [hr]
       · exact ENNReal.coe_ne_top
->>>>>>> 2f46201c
 
 @[measurability]
 theorem measurable_rnDeriv (μ ν : Measure α) : Measurable <| μ.rnDeriv ν := by
@@ -203,20 +183,6 @@
 #align measure_theory.measure.with_density_rn_deriv_le MeasureTheory.Measure.withDensity_rnDeriv_le
 
 @[simp]
-<<<<<<< HEAD
-lemma withDensity_rnDeriv_eq_zero (μ ν : Measure α) [Measure.HaveLebesgueDecomposition ν μ] :
-    μ.withDensity (ν.rnDeriv μ) = 0 ↔ μ ⟂ₘ ν := by
-  have h_dec := haveLebesgueDecomposition_add ν μ
-  refine ⟨fun h ↦ ?_, fun h ↦ ?_⟩
-  · rw [h, add_zero] at h_dec
-    rw [h_dec]
-    exact (mutuallySingular_singularPart ν μ).symm
-  · rw [h_dec, MutuallySingular.add_right_iff] at h
-    rw [← MutuallySingular.self_iff]
-    refine MutuallySingular.mono_ac h.2 ?_ AbsolutelyContinuous.rfl
-    exact withDensity_absolutelyContinuous _ _
-
-=======
 lemma withDensity_rnDeriv_eq_zero (μ ν : Measure α) [μ.HaveLebesgueDecomposition ν] :
     ν.withDensity (μ.rnDeriv ν) = 0 ↔ μ ⟂ₘ ν := by
   have h_dec := haveLebesgueDecomposition_add μ ν
@@ -242,7 +208,6 @@
     exact hμν
   · rw [rnDeriv_of_not_haveLebesgueDecomposition h]
 
->>>>>>> 2f46201c
 instance singularPart.instIsFiniteMeasure [IsFiniteMeasure μ] :
     IsFiniteMeasure (μ.singularPart ν) :=
   isFiniteMeasure_of_le μ <| singularPart_le μ ν
@@ -385,22 +350,14 @@
   · refine (eq_singularPart ((measurable_rnDeriv μ ν).const_smul r⁻¹) ?_ ?_).symm
     · refine (mutuallySingular_singularPart μ ν).mono_ac AbsolutelyContinuous.rfl ?_
       exact absolutelyContinuous_of_le_smul le_rfl
-<<<<<<< HEAD
-    · rw [nnreal_smul_eq_coe_smul r, withDensity_smul_measure, ← withDensity_smul]
-=======
     · rw [ENNReal.smul_def r, withDensity_smul_measure, ← withDensity_smul]
->>>>>>> 2f46201c
       swap; · exact (measurable_rnDeriv _ _).const_smul _
       convert haveLebesgueDecomposition_add μ ν
       ext x
       simp only [Pi.smul_apply, ne_eq]
       rw [← ENNReal.smul_def, ← smul_assoc, smul_eq_mul, mul_inv_cancel hr, one_smul]
   · rw [singularPart, singularPart, dif_neg hl, dif_neg]
-<<<<<<< HEAD
-    refine' fun hl' => hl _
-=======
     refine fun hl' => hl ?_
->>>>>>> 2f46201c
     rw [← inv_smul_smul₀ hr ν]
     infer_instance
 
@@ -513,49 +470,6 @@
   exact rnDeriv_withDensity _ (measurable_one.indicator hs)
 #align measure_theory.measure.rn_deriv_restrict MeasureTheory.Measure.rnDeriv_restrict
 
-<<<<<<< HEAD
-theorem rnDeriv_smul_left (ν : Measure α) [IsFiniteMeasure ν]
-    (μ : Measure α) [ν.HaveLebesgueDecomposition μ] (r : ℝ≥0) :
-    (r • ν).rnDeriv μ =ᵐ[μ] r • ν.rnDeriv μ := by
-  refine ae_eq_of_withDensity_eq ?_ ?_ ?_ ?_ ?_
-  · exact (measurable_rnDeriv _ _).aemeasurable
-  · exact (lintegral_rnDeriv_lt_top (r • ν) μ).ne
-  · exact (measurable_rnDeriv _ _).aemeasurable.const_smul _
-  · simp only [Pi.smul_apply, smul_eq_mul, ENNReal.smul_def]
-    rw [lintegral_const_mul _ (measurable_rnDeriv _ _)]
-    refine ENNReal.mul_ne_top ENNReal.coe_ne_top ?_
-    exact (lintegral_rnDeriv_lt_top ν μ).ne
-  · simp_rw [nnreal_smul_eq_coe_smul]
-    have : r • rnDeriv ν μ = (r : ℝ≥0∞) • rnDeriv ν μ := by
-      ext x
-      simp [ENNReal.smul_def]
-    rw [this, withDensity_smul _ (measurable_rnDeriv _ _)]
-    suffices (r • ν).singularPart μ + withDensity μ (rnDeriv (r • ν) μ)
-        = (r • ν).singularPart μ + r • withDensity μ (rnDeriv ν μ) by
-      rwa [add_left_cancel] at this
-      · refine MutuallySingular.mono_ac ((r • ν).mutuallySingular_singularPart μ)
-          AbsolutelyContinuous.rfl ?_
-        exact withDensity_absolutelyContinuous _ _
-      · refine MutuallySingular.mono_ac ((r • ν).mutuallySingular_singularPart μ)
-          AbsolutelyContinuous.rfl ?_
-        refine AbsolutelyContinuous.trans ?_ (withDensity_absolutelyContinuous _ (rnDeriv ν μ))
-        exact absolutelyContinuous_of_le_smul le_rfl
-    rw [← (r • ν).haveLebesgueDecomposition_add μ, singularPart_smul, ← smul_add,
-      ← ν.haveLebesgueDecomposition_add μ]
-
-theorem rnDeriv_smul_left_of_ne_top (ν : Measure α) [IsFiniteMeasure ν]
-    (μ : Measure α) [ν.HaveLebesgueDecomposition μ] {r : ℝ≥0∞} (hr : r ≠ ∞) :
-    (r • ν).rnDeriv μ =ᵐ[μ] r • ν.rnDeriv μ := by
-  have h : (r.toNNReal • ν).rnDeriv μ =ᵐ[μ] r.toNNReal • ν.rnDeriv μ :=
-    rnDeriv_smul_left ν μ r.toNNReal
-  have : r.toNNReal • rnDeriv ν μ = r • rnDeriv ν μ := by
-      ext x
-      simp [ENNReal.smul_def, ENNReal.coe_toNNReal hr]
-  simpa [this, nnreal_smul_eq_coe_smul, ENNReal.coe_toNNReal hr] using h
-
-theorem rnDeriv_smul_right (ν : Measure α) [IsFiniteMeasure ν]
-    (μ : Measure α) [ν.HaveLebesgueDecomposition μ] {r : ℝ≥0} (hr : r ≠ 0) :
-=======
 /-- Radon-Nikodym derivative of the scalar multiple of a measure.
 See also `rnDeriv_smul_left'`, which requires sigma-finite `ν` and `μ`. -/
 theorem rnDeriv_smul_left (ν μ : Measure α) [IsFiniteMeasure ν]
@@ -586,45 +500,10 @@
 See also `rnDeriv_smul_right'`, which requires sigma-finite `ν` and `μ`. -/
 theorem rnDeriv_smul_right (ν μ : Measure α) [IsFiniteMeasure ν]
     [ν.HaveLebesgueDecomposition μ] {r : ℝ≥0} (hr : r ≠ 0) :
->>>>>>> 2f46201c
     ν.rnDeriv (r • μ) =ᵐ[μ] r⁻¹ • ν.rnDeriv μ := by
   suffices ν.rnDeriv (r • μ) =ᵐ[r • μ] r⁻¹ • ν.rnDeriv μ by
     suffices hμ : μ ≪ r • μ by exact hμ.ae_le this
     refine absolutelyContinuous_of_le_smul (c := r⁻¹) ?_
-<<<<<<< HEAD
-    rw [← ENNReal.coe_inv hr, ← nnreal_smul_eq_coe_smul, ← smul_assoc, smul_eq_mul,
-      inv_mul_cancel hr, one_smul]
-  refine ae_eq_of_withDensity_eq ?_ ?_ ?_ ?_ ?_
-  · exact (measurable_rnDeriv _ _).aemeasurable
-  · exact (lintegral_rnDeriv_lt_top ν _).ne
-  · exact (measurable_rnDeriv _ _).aemeasurable.const_smul _
-  · simp only [ENNReal.smul_def, Pi.smul_apply, ne_eq, smul_eq_mul, lintegral_smul_measure]
-    rw [lintegral_const_mul _ (measurable_rnDeriv _ _), ← mul_assoc]
-    refine ENNReal.mul_ne_top (ENNReal.mul_ne_top ENNReal.coe_ne_top ENNReal.coe_ne_top) ?_
-    exact (lintegral_rnDeriv_lt_top ν μ).ne
-  · simp_rw [nnreal_smul_eq_coe_smul]
-    have : r⁻¹ • rnDeriv ν μ = ((r⁻¹ : ℝ≥0) : ℝ≥0∞) • rnDeriv ν μ := by
-      ext x
-      simp [ENNReal.smul_def]
-    rw [this, withDensity_smul _ (measurable_rnDeriv _ _)]
-    suffices ν.singularPart (r • μ) + withDensity (r • μ) (rnDeriv ν (r • μ))
-        = ν.singularPart (r • μ) + r⁻¹ • withDensity (r • μ) (rnDeriv ν μ) by
-      rwa [add_left_cancel] at this
-      · refine MutuallySingular.mono_ac (ν.mutuallySingular_singularPart (r • μ))
-          AbsolutelyContinuous.rfl ?_
-        exact withDensity_absolutelyContinuous _ _
-      · refine MutuallySingular.mono_ac (ν.mutuallySingular_singularPart (r • μ))
-          AbsolutelyContinuous.rfl ?_
-        refine AbsolutelyContinuous.trans ?_ (withDensity_absolutelyContinuous _ (rnDeriv ν μ))
-        exact absolutelyContinuous_of_le_smul le_rfl
-    rw [← ν.haveLebesgueDecomposition_add (r • μ), singularPart_smul_right _ _ _ hr,
-      nnreal_smul_eq_coe_smul r, withDensity_smul_measure, ← nnreal_smul_eq_coe_smul, ← smul_assoc,
-      smul_eq_mul, inv_mul_cancel hr, one_smul]
-    exact ν.haveLebesgueDecomposition_add μ
-
-theorem rnDeriv_smul_right_of_ne_top (ν : Measure α) [IsFiniteMeasure ν]
-    (μ : Measure α) [ν.HaveLebesgueDecomposition μ] {r : ℝ≥0∞} (hr : r ≠ 0) (hr_ne_top : r ≠ ∞) :
-=======
     rw [← ENNReal.coe_inv hr, ← ENNReal.smul_def, ← smul_assoc, smul_eq_mul,
       inv_mul_cancel hr, one_smul]
   rw [← withDensity_eq_iff]
@@ -646,22 +525,12 @@
 See also `rnDeriv_smul_right_of_ne_top'`, which requires sigma-finite `ν` and `μ`. -/
 theorem rnDeriv_smul_right_of_ne_top (ν μ : Measure α) [IsFiniteMeasure ν]
     [ν.HaveLebesgueDecomposition μ] {r : ℝ≥0∞} (hr : r ≠ 0) (hr_ne_top : r ≠ ∞) :
->>>>>>> 2f46201c
     ν.rnDeriv (r • μ) =ᵐ[μ] r⁻¹ • ν.rnDeriv μ := by
   have h : ν.rnDeriv (r.toNNReal • μ) =ᵐ[μ] r.toNNReal⁻¹ • ν.rnDeriv μ := by
     refine rnDeriv_smul_right ν μ ?_
     rw [ne_eq, ENNReal.toNNReal_eq_zero_iff]
     simp [hr, hr_ne_top]
   have : (r.toNNReal)⁻¹ • rnDeriv ν μ = r⁻¹ • rnDeriv ν μ := by
-<<<<<<< HEAD
-      ext x
-      simp only [Pi.smul_apply, ENNReal.smul_def, ne_eq, smul_eq_mul]
-      rw [ENNReal.coe_inv, ENNReal.coe_toNNReal hr_ne_top]
-      rw [ne_eq, ENNReal.toNNReal_eq_zero_iff]
-      simp [hr, hr_ne_top]
-  simpa [this, nnreal_smul_eq_coe_smul, ENNReal.coe_toNNReal hr_ne_top] using h
-
-=======
     ext x
     simp only [Pi.smul_apply, ENNReal.smul_def, ne_eq, smul_eq_mul]
     rw [ENNReal.coe_inv, ENNReal.coe_toNNReal hr_ne_top]
@@ -672,50 +541,21 @@
 
 /-- Radon-Nikodym derivative of a sum of two measures.
 See also `rnDeriv_add'`, which requires sigma-finite `ν₁`, `ν₂` and `μ`. -/
->>>>>>> 2f46201c
 lemma rnDeriv_add (ν₁ ν₂ μ : Measure α) [IsFiniteMeasure ν₁] [IsFiniteMeasure ν₂]
     [ν₁.HaveLebesgueDecomposition μ] [ν₂.HaveLebesgueDecomposition μ]
     [(ν₁ + ν₂).HaveLebesgueDecomposition μ] :
     (ν₁ + ν₂).rnDeriv μ =ᵐ[μ] ν₁.rnDeriv μ + ν₂.rnDeriv μ := by
-<<<<<<< HEAD
-  refine ae_eq_of_withDensity_eq (measurable_rnDeriv _ _).aemeasurable ?_ ?_ ?_ ?_
-  · exact (lintegral_rnDeriv_lt_top (ν₁ + ν₂) μ).ne
-  · exact ((measurable_rnDeriv _ _).add (measurable_rnDeriv _ _)).aemeasurable
-  · simp_rw [Pi.add_apply]
-    rw [lintegral_add_left (measurable_rnDeriv _ _)]
-    simp only [ne_eq, ENNReal.add_eq_top]
-    push_neg
-    exact ⟨(lintegral_rnDeriv_lt_top ν₁ μ).ne, (lintegral_rnDeriv_lt_top ν₂ μ).ne⟩
-  · suffices (ν₁ + ν₂).singularPart μ + μ.withDensity ((ν₁ + ν₂).rnDeriv μ)
-        = (ν₁ + ν₂).singularPart μ + μ.withDensity (ν₁.rnDeriv μ + ν₂.rnDeriv μ) by
-      rwa [add_left_cancel] at this
-      · refine MutuallySingular.mono_ac ((ν₁ + ν₂).mutuallySingular_singularPart μ)
-          AbsolutelyContinuous.rfl ?_
-        exact withDensity_absolutelyContinuous _ _
-      · refine MutuallySingular.mono_ac ((ν₁ + ν₂).mutuallySingular_singularPart μ)
-          AbsolutelyContinuous.rfl ?_
-        exact withDensity_absolutelyContinuous _ _
-=======
   rw [← withDensity_eq_iff]
   · suffices (ν₁ + ν₂).singularPart μ + μ.withDensity ((ν₁ + ν₂).rnDeriv μ)
         = (ν₁ + ν₂).singularPart μ + μ.withDensity (ν₁.rnDeriv μ + ν₂.rnDeriv μ) by
       rwa [add_right_inj] at this
->>>>>>> 2f46201c
     rw [← (ν₁ + ν₂).haveLebesgueDecomposition_add μ, singularPart_add,
       withDensity_add_left (measurable_rnDeriv _ _), add_assoc,
       add_comm (ν₂.singularPart μ), add_assoc, add_comm _ (ν₂.singularPart μ),
       ← ν₂.haveLebesgueDecomposition_add μ, ← add_assoc, ← ν₁.haveLebesgueDecomposition_add μ]
-<<<<<<< HEAD
-
-lemma MutuallySingular.rnDeriv_ae_eq_zero {μ ν : Measure α} [SigmaFinite ν] (hμν : μ ⟂ₘ ν) :
-    μ.rnDeriv ν =ᵐ[ν] 0 := by
-  refine (Measure.eq_rnDeriv measurable_zero hμν ?_).symm
-  rw [withDensity_zero, add_zero]
-=======
   · exact (measurable_rnDeriv _ _).aemeasurable
   · exact ((measurable_rnDeriv _ _).add (measurable_rnDeriv _ _)).aemeasurable
   · exact (lintegral_rnDeriv_lt_top (ν₁ + ν₂) μ).ne
->>>>>>> 2f46201c
 
 open VectorMeasure SignedMeasure
 
