--- conflicted
+++ resolved
@@ -53,17 +53,11 @@
 
 @[deprecated (since := "2025-01-21")] alias rnDeriv_ae_eq_condexp := rnDeriv_ae_eq_condExp
 
-@[deprecated (since := "2025-01-21")] alias rnDeriv_ae_eq_condexp := rnDeriv_ae_eq_condExp
-
 -- TODO: the following couple of lemmas should be generalized and proved using Jensen's inequality
 -- for the conditional expectation (not in mathlib yet) .
 theorem eLpNorm_one_condExp_le_eLpNorm (f : α → ℝ) : eLpNorm (μ[f|m]) 1 μ ≤ eLpNorm f 1 μ := by
   by_cases hf : Integrable f μ
-<<<<<<< HEAD
-  swap; · rw [condExp_undef hf, eLpNorm_zero]; exact zero_le _
-=======
   swap; · rw [condExp_of_not_integrable hf, eLpNorm_zero]; exact zero_le _
->>>>>>> 10c0c64b
   by_cases hm : m ≤ m0
   swap; · rw [condExp_of_not_le hm, eLpNorm_zero]; exact zero_le _
   by_cases hsig : SigmaFinite (μ.trim hm)
@@ -73,19 +67,6 @@
       refine eLpNorm_mono_ae ?_
       filter_upwards [condExp_mono hf hf.abs
         (ae_of_all μ (fun x => le_abs_self (f x) : ∀ x, f x ≤ |f x|)),
-<<<<<<< HEAD
-        EventuallyLE.trans (condExp_neg f).symm.le
-          (condExp_mono hf.neg hf.abs
-          (ae_of_all μ (fun x => neg_le_abs (f x) : ∀ x, -f x ≤ |f x|)))] with x hx₁ hx₂
-      exact abs_le_abs hx₁ hx₂
-    _ = eLpNorm f 1 μ := by
-      rw [eLpNorm_one_eq_lintegral_nnnorm, eLpNorm_one_eq_lintegral_nnnorm,
-        ← ENNReal.toReal_eq_toReal (hasFiniteIntegral_iff_nnnorm.mp integrable_condExp.2).ne
-          (hasFiniteIntegral_iff_nnnorm.mp hf.2).ne,
-        ← integral_norm_eq_lintegral_nnnorm
-          (stronglyMeasurable_condExp.mono hm).aestronglyMeasurable,
-        ← integral_norm_eq_lintegral_nnnorm hf.1]
-=======
         (condExp_neg ..).symm.le.trans (condExp_mono hf.neg hf.abs
           (ae_of_all μ (fun x => neg_le_abs (f x) : ∀ x, -f x ≤ |f x|)))] with x hx₁ hx₂
       exact abs_le_abs hx₁ hx₂
@@ -96,7 +77,6 @@
         ← integral_norm_eq_lintegral_enorm
           (stronglyMeasurable_condExp.mono hm).aestronglyMeasurable,
         ← integral_norm_eq_lintegral_enorm hf.1]
->>>>>>> 10c0c64b
       simp_rw [Real.norm_eq_abs]
       rw (config := {occs := .pos [2]}) [← integral_condExp hm]
       refine integral_congr_ae ?_
@@ -109,14 +89,6 @@
 
 @[deprecated (since := "2025-01-21")]
 alias eLpNorm_one_condexp_le_eLpNorm := eLpNorm_one_condExp_le_eLpNorm
-<<<<<<< HEAD
-
-@[deprecated (since := "2024-07-27")]
-alias snorm_one_condExp_le_snorm := eLpNorm_one_condExp_le_eLpNorm
-
-@[deprecated (since := "2025-01-21")] alias snorm_one_condexp_le_snorm := snorm_one_condExp_le_snorm
-=======
->>>>>>> 10c0c64b
 
 theorem integral_abs_condExp_le (f : α → ℝ) : ∫ x, |(μ[f|m]) x| ∂μ ≤ ∫ x, |f x| ∂μ := by
   by_cases hm : m ≤ m0
@@ -125,22 +97,13 @@
     positivity
   by_cases hfint : Integrable f μ
   swap
-<<<<<<< HEAD
-  · simp only [condExp_undef hfint, Pi.zero_apply, abs_zero, integral_const, Algebra.id.smul_eq_mul,
-      mul_zero]
-=======
   · simp only [condExp_of_not_integrable hfint, Pi.zero_apply, abs_zero, integral_const,
       Algebra.id.smul_eq_mul, mul_zero]
->>>>>>> 10c0c64b
     positivity
   rw [integral_eq_lintegral_of_nonneg_ae, integral_eq_lintegral_of_nonneg_ae]
   · apply ENNReal.toReal_mono <;> simp_rw [← Real.norm_eq_abs, ofReal_norm_eq_enorm]
     · exact hfint.2.ne
-<<<<<<< HEAD
-    · rw [← eLpNorm_one_eq_lintegral_nnnorm, ← eLpNorm_one_eq_lintegral_nnnorm]
-=======
     · rw [← eLpNorm_one_eq_lintegral_enorm, ← eLpNorm_one_eq_lintegral_enorm]
->>>>>>> 10c0c64b
       exact eLpNorm_one_condExp_le_eLpNorm _
   · filter_upwards with x using abs_nonneg _
   · simp_rw [← Real.norm_eq_abs]
@@ -148,15 +111,9 @@
   · filter_upwards with x using abs_nonneg _
   · simp_rw [← Real.norm_eq_abs]
     exact (stronglyMeasurable_condExp.mono hm).aestronglyMeasurable.norm
-<<<<<<< HEAD
 
 @[deprecated (since := "2025-01-21")] alias integral_abs_condexp_le := integral_abs_condExp_le
 
-=======
-
-@[deprecated (since := "2025-01-21")] alias integral_abs_condexp_le := integral_abs_condExp_le
-
->>>>>>> 10c0c64b
 theorem setIntegral_abs_condExp_le {s : Set α} (hs : MeasurableSet[m] s) (f : α → ℝ) :
     ∫ x in s, |(μ[f|m]) x| ∂μ ≤ ∫ x in s, |f x| ∂μ := by
   by_cases hnm : m ≤ m0
@@ -165,13 +122,8 @@
     positivity
   by_cases hfint : Integrable f μ
   swap
-<<<<<<< HEAD
-  · simp only [condExp_undef hfint, Pi.zero_apply, abs_zero, integral_const, Algebra.id.smul_eq_mul,
-      mul_zero]
-=======
   · simp only [condExp_of_not_integrable hfint, Pi.zero_apply, abs_zero, integral_const,
       Algebra.id.smul_eq_mul, mul_zero]
->>>>>>> 10c0c64b
     positivity
   have : ∫ x in s, |(μ[f|m]) x| ∂μ = ∫ x, |(μ[s.indicator f|m]) x| ∂μ := by
     rw [← integral_indicator (hnm _ hs)]
@@ -187,15 +139,6 @@
   simp_rw [← Real.norm_eq_abs, norm_indicator_eq_indicator_norm]
 
 @[deprecated (since := "2025-01-21")] alias setIntegral_abs_condexp_le := setIntegral_abs_condExp_le
-<<<<<<< HEAD
-
-@[deprecated (since := "2024-04-17")]
-alias set_integral_abs_condExp_le := setIntegral_abs_condExp_le
-
-@[deprecated (since := "2025-01-21")]
-alias set_integral_abs_condexp_le := set_integral_abs_condExp_le
-=======
->>>>>>> 10c0c64b
 
 /-- If the real valued function `f` is bounded almost everywhere by `R`, then so is its conditional
 expectation. -/
@@ -207,11 +150,7 @@
     exact Eventually.of_forall fun _ => R.coe_nonneg
   by_cases hfint : Integrable f μ
   swap
-<<<<<<< HEAD
-  · simp_rw [condExp_undef hfint]
-=======
   · simp_rw [condExp_of_not_integrable hfint]
->>>>>>> 10c0c64b
     filter_upwards [hbdd] with x hx
     rw [Pi.zero_apply, abs_zero]
     exact (abs_nonneg _).trans hx
@@ -287,11 +226,7 @@
 section PullOut
 
 -- TODO: this section could be generalized beyond multiplication, to any bounded bilinear map.
-<<<<<<< HEAD
-/-- Auxiliary lemma for `condexp_mul_of_stronglyMeasurable_left`. -/
-=======
 /-- Auxiliary lemma for `condExp_mul_of_stronglyMeasurable_left`. -/
->>>>>>> 10c0c64b
 theorem condExp_stronglyMeasurable_simpleFunc_mul (hm : m ≤ m0) (f : @SimpleFunc α m ℝ) {g : α → ℝ}
     (hg : Integrable g μ) : μ[(f * g : α → ℝ)|m] =ᵐ[μ] f * μ[g|m] := by
   have : ∀ (s c) (f : α → ℝ), Set.indicator s (Function.const α c) * f = s.indicator (c • f) := by
@@ -309,22 +244,14 @@
       @SimpleFunc.coe_const _ _ m, @SimpleFunc.coe_zero _ _ m, Set.piecewise_eq_indicator]
     rw [this, this]
     refine (condExp_indicator (hg.smul c) hs).trans ?_
-<<<<<<< HEAD
-    filter_upwards [condExp_smul (m := m) (m0 := m0) c g] with x hx
-=======
     filter_upwards [condExp_smul c g m] with x hx
->>>>>>> 10c0c64b
     classical simp_rw [Set.indicator_apply, hx]
   · have h_add := @SimpleFunc.coe_add _ _ m _ g₁ g₂
     calc
       μ[⇑(g₁ + g₂) * g|m] =ᵐ[μ] μ[(⇑g₁ + ⇑g₂) * g|m] := by
         refine condExp_congr_ae (EventuallyEq.mul ?_ EventuallyEq.rfl); rw [h_add]
       _ =ᵐ[μ] μ[⇑g₁ * g|m] + μ[⇑g₂ * g|m] := by
-<<<<<<< HEAD
-        rw [add_mul]; exact condExp_add (hg.simpleFunc_mul' hm _) (hg.simpleFunc_mul' hm _)
-=======
         rw [add_mul]; exact condExp_add (hg.simpleFunc_mul' hm _) (hg.simpleFunc_mul' hm _) _
->>>>>>> 10c0c64b
       _ =ᵐ[μ] ⇑g₁ * μ[g|m] + ⇑g₂ * μ[g|m] := EventuallyEq.add h_eq₁ h_eq₂
       _ =ᵐ[μ] ⇑(g₁ + g₂) * μ[g|m] := by rw [h_add, add_mul]
 
@@ -378,11 +305,7 @@
 alias condexp_stronglyMeasurable_mul_of_bound := condExp_stronglyMeasurable_mul_of_bound
 
 theorem condExp_stronglyMeasurable_mul_of_bound₀ (hm : m ≤ m0) [IsFiniteMeasure μ] {f g : α → ℝ}
-<<<<<<< HEAD
-    (hf : AEStronglyMeasurable' m f μ) (hg : Integrable g μ) (c : ℝ)
-=======
     (hf : AEStronglyMeasurable[m] f μ) (hg : Integrable g μ) (c : ℝ)
->>>>>>> 10c0c64b
     (hf_bound : ∀ᵐ x ∂μ, ‖f x‖ ≤ c) : μ[f * g|m] =ᵐ[μ] f * μ[g|m] := by
   have : μ[f * g|m] =ᵐ[μ] μ[hf.mk f * g|m] :=
     condExp_congr_ae (EventuallyEq.mul hf.ae_eq_mk EventuallyEq.rfl)
@@ -442,11 +365,7 @@
   simpa [mul_comm] using condExp_mul_of_stronglyMeasurable_left hg (mul_comm f g ▸ hfg) hf
 
 /-- Pull-out property of the conditional expectation. -/
-<<<<<<< HEAD
-theorem condExp_mul_of_aestronglyMeasurable_left {f g : α → ℝ} (hf : AEStronglyMeasurable' m f μ)
-=======
 theorem condExp_mul_of_aestronglyMeasurable_left {f g : α → ℝ} (hf : AEStronglyMeasurable[m] f μ)
->>>>>>> 10c0c64b
     (hfg : Integrable (f * g) μ) (hg : Integrable g μ) : μ[f * g|m] =ᵐ[μ] f * μ[g|m] := by
   have : μ[f * g|m] =ᵐ[μ] μ[hf.mk f * g|m] :=
     condExp_congr_ae (hf.ae_eq_mk.mul EventuallyEq.rfl)
@@ -460,11 +379,7 @@
 alias condexp_stronglyMeasurable_mul₀ := condExp_mul_of_aestronglyMeasurable_left
 
 /-- Pull-out property of the conditional expectation. -/
-<<<<<<< HEAD
-lemma condExp_mul_of_aestronglyMeasurable_right {f g : α → ℝ} (hg : AEStronglyMeasurable' m g μ)
-=======
 lemma condExp_mul_of_aestronglyMeasurable_right {f g : α → ℝ} (hg : AEStronglyMeasurable[m] g μ)
->>>>>>> 10c0c64b
     (hfg : Integrable (f * g) μ) (hf : Integrable f μ) : μ[f * g | m] =ᵐ[μ] μ[f | m] * g := by
   simpa [mul_comm] using condExp_mul_of_aestronglyMeasurable_left hg (mul_comm f g ▸ hfg) hf
 
