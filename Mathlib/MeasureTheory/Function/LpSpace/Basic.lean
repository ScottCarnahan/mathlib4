/-
Copyright (c) 2020 Rémy Degenne. All rights reserved.
Released under Apache 2.0 license as described in the file LICENSE.
Authors: Rémy Degenne, Sébastien Gouëzel
-/
import Mathlib.Analysis.NormedSpace.OperatorNorm.NNNorm
import Mathlib.MeasureTheory.Function.LpSeminorm.ChebyshevMarkov
import Mathlib.MeasureTheory.Function.LpSeminorm.CompareExp
import Mathlib.MeasureTheory.Function.LpSeminorm.TriangleInequality

/-!
# Lp space

This file provides the space `Lp E p μ` as the subtype of elements of `α →ₘ[μ] E`
(see `MeasureTheory.AEEqFun`) such that `eLpNorm f p μ` is finite.
For `1 ≤ p`, `eLpNorm` defines a norm and `Lp` is a complete metric space
(the latter is proved at `Mathlib/MeasureTheory/Function/LpSpace/Complete.lean`).

## Main definitions

* `Lp E p μ` : elements of `α →ₘ[μ] E` such that `eLpNorm f p μ` is finite.
  Defined as an `AddSubgroup` of `α →ₘ[μ] E`.

Lipschitz functions vanishing at zero act by composition on `Lp`. We define this action, and prove
that it is continuous. In particular,
* `ContinuousLinearMap.compLp` defines the action on `Lp` of a continuous linear map.
* `Lp.posPart` is the positive part of an `Lp` function.
* `Lp.negPart` is the negative part of an `Lp` function.

## Notations

* `α →₁[μ] E` : the type `Lp E 1 μ`.
* `α →₂[μ] E` : the type `Lp E 2 μ`.

## Implementation

Since `Lp` is defined as an `AddSubgroup`, dot notation does not work. Use `Lp.Measurable f` to
say that the coercion of `f` to a genuine function is measurable, instead of the non-working
`f.Measurable`.

To prove that two `Lp` elements are equal, it suffices to show that their coercions to functions
coincide almost everywhere (this is registered as an `ext` rule). This can often be done using
`filter_upwards`. For instance, a proof from first principles that `f + (g + h) = (f + g) + h`
could read (in the `Lp` namespace)
```
example (f g h : Lp E p μ) : (f + g) + h = f + (g + h) := by
  ext1
  filter_upwards [coeFn_add (f + g) h, coeFn_add f g, coeFn_add f (g + h), coeFn_add g h]
    with _ ha1 ha2 ha3 ha4
  simp only [ha1, ha2, ha3, ha4, add_assoc]
```
The lemma `coeFn_add` states that the coercion of `f + g` coincides almost everywhere with the sum
of the coercions of `f` and `g`. All such lemmas use `coeFn` in their name, to distinguish the
function coercion from the coercion to almost everywhere defined functions.
-/

noncomputable section

open MeasureTheory Filter
open scoped NNReal ENNReal

variable {α 𝕜 𝕜' E F : Type*} {m : MeasurableSpace α} {p : ℝ≥0∞} {μ : Measure α}
  [NormedAddCommGroup E] [NormedAddCommGroup F]

namespace MeasureTheory

/-!
### Lp space

The space of equivalence classes of measurable functions for which `eLpNorm f p μ < ∞`.
-/

@[simp]
theorem eLpNorm_aeeqFun {α E : Type*} [MeasurableSpace α] {μ : Measure α} [NormedAddCommGroup E]
    {p : ℝ≥0∞} {f : α → E} (hf : AEStronglyMeasurable f μ) :
    eLpNorm (AEEqFun.mk f hf) p μ = eLpNorm f p μ :=
  eLpNorm_congr_ae (AEEqFun.coeFn_mk _ _)

theorem MemLp.eLpNorm_mk_lt_top {α E : Type*} [MeasurableSpace α] {μ : Measure α}
    [NormedAddCommGroup E] {p : ℝ≥0∞} {f : α → E} (hfp : MemLp f p μ) :
    eLpNorm (AEEqFun.mk f hfp.1) p μ < ∞ := by simp [hfp.2]

@[deprecated (since := "2025-02-21")]
alias Memℒp.eLpNorm_mk_lt_top := MemLp.eLpNorm_mk_lt_top

/-- Lp space -/
def Lp {α} (E : Type*) {m : MeasurableSpace α} [NormedAddCommGroup E] (p : ℝ≥0∞)
    (μ : Measure α := by volume_tac) : AddSubgroup (α →ₘ[μ] E) where
  carrier := { f | eLpNorm f p μ < ∞ }
  zero_mem' := by simp [eLpNorm_congr_ae AEEqFun.coeFn_zero, eLpNorm_zero]
  add_mem' {f g} hf hg := by
    simp [eLpNorm_congr_ae (AEEqFun.coeFn_add f g),
      eLpNorm_add_lt_top ⟨f.aestronglyMeasurable, hf⟩ ⟨g.aestronglyMeasurable, hg⟩]
  neg_mem' {f} hf := by rwa [Set.mem_setOf_eq, eLpNorm_congr_ae (AEEqFun.coeFn_neg f), eLpNorm_neg]

/-- `α →₁[μ] E` is the type of `L¹` or integrable functions from `α` to `E`. -/
scoped notation:25 α' " →₁[" μ "] " E => MeasureTheory.Lp (α := α') E 1 μ
/-- `α →₂[μ] E` is the type of `L²` or square-integrable functions from `α` to `E`. -/
scoped notation:25 α' " →₂[" μ "] " E => MeasureTheory.Lp (α := α') E 2 μ

namespace MemLp

/-- make an element of Lp from a function verifying `MemLp` -/
def toLp (f : α → E) (h_mem_ℒp : MemLp f p μ) : Lp E p μ :=
  ⟨AEEqFun.mk f h_mem_ℒp.1, h_mem_ℒp.eLpNorm_mk_lt_top⟩

theorem toLp_val {f : α → E} (h : MemLp f p μ) : (toLp f h).1 = AEEqFun.mk f h.1 := rfl

theorem coeFn_toLp {f : α → E} (hf : MemLp f p μ) : hf.toLp f =ᵐ[μ] f :=
  AEEqFun.coeFn_mk _ _

theorem toLp_congr {f g : α → E} (hf : MemLp f p μ) (hg : MemLp g p μ) (hfg : f =ᵐ[μ] g) :
    hf.toLp f = hg.toLp g := by simp [toLp, hfg]

@[simp]
theorem toLp_eq_toLp_iff {f g : α → E} (hf : MemLp f p μ) (hg : MemLp g p μ) :
    hf.toLp f = hg.toLp g ↔ f =ᵐ[μ] g := by simp [toLp]

@[simp]
theorem toLp_zero (h : MemLp (0 : α → E) p μ) : h.toLp 0 = 0 :=
  rfl

theorem toLp_add {f g : α → E} (hf : MemLp f p μ) (hg : MemLp g p μ) :
    (hf.add hg).toLp (f + g) = hf.toLp f + hg.toLp g :=
  rfl

theorem toLp_neg {f : α → E} (hf : MemLp f p μ) : hf.neg.toLp (-f) = -hf.toLp f :=
  rfl

theorem toLp_sub {f g : α → E} (hf : MemLp f p μ) (hg : MemLp g p μ) :
    (hf.sub hg).toLp (f - g) = hf.toLp f - hg.toLp g :=
  rfl

end MemLp

namespace Lp

instance instCoeFun : CoeFun (Lp E p μ) (fun _ => α → E) :=
  ⟨fun f => ((f : α →ₘ[μ] E) : α → E)⟩

@[ext high]
theorem ext {f g : Lp E p μ} (h : f =ᵐ[μ] g) : f = g := by
  cases f
  cases g
  simp only [Subtype.mk_eq_mk]
  exact AEEqFun.ext h

theorem mem_Lp_iff_eLpNorm_lt_top {f : α →ₘ[μ] E} : f ∈ Lp E p μ ↔ eLpNorm f p μ < ∞ := Iff.rfl

theorem mem_Lp_iff_memLp {f : α →ₘ[μ] E} : f ∈ Lp E p μ ↔ MemLp f p μ := by
  simp [mem_Lp_iff_eLpNorm_lt_top, MemLp, f.stronglyMeasurable.aestronglyMeasurable]

@[deprecated (since := "2025-02-21")]
alias mem_Lp_iff_memℒp := mem_Lp_iff_memLp

protected theorem antitone [IsFiniteMeasure μ] {p q : ℝ≥0∞} (hpq : p ≤ q) : Lp E q μ ≤ Lp E p μ :=
  fun f hf => (MemLp.mono_exponent ⟨f.aestronglyMeasurable, hf⟩ hpq).2

@[simp]
theorem coeFn_mk {f : α →ₘ[μ] E} (hf : eLpNorm f p μ < ∞) : ((⟨f, hf⟩ : Lp E p μ) : α → E) = f :=
  rfl

-- not @[simp] because dsimp can prove this
theorem coe_mk {f : α →ₘ[μ] E} (hf : eLpNorm f p μ < ∞) : ((⟨f, hf⟩ : Lp E p μ) : α →ₘ[μ] E) = f :=
  rfl

@[simp]
theorem toLp_coeFn (f : Lp E p μ) (hf : MemLp f p μ) : hf.toLp f = f := by
  cases f
  simp [MemLp.toLp]

theorem eLpNorm_lt_top (f : Lp E p μ) : eLpNorm f p μ < ∞ :=
  f.prop

@[aesop (rule_sets := [finiteness]) safe apply]
theorem eLpNorm_ne_top (f : Lp E p μ) : eLpNorm f p μ ≠ ∞ :=
  (eLpNorm_lt_top f).ne

@[fun_prop, measurability]
protected theorem stronglyMeasurable (f : Lp E p μ) : StronglyMeasurable f :=
  f.val.stronglyMeasurable

@[fun_prop, measurability]
protected theorem aestronglyMeasurable (f : Lp E p μ) : AEStronglyMeasurable f μ :=
  f.val.aestronglyMeasurable

protected theorem memLp (f : Lp E p μ) : MemLp f p μ :=
  ⟨Lp.aestronglyMeasurable f, f.prop⟩

@[deprecated (since := "2025-02-21")]
alias memℒp := Lp.memLp

variable (E p μ)

theorem coeFn_zero : ⇑(0 : Lp E p μ) =ᵐ[μ] 0 :=
  AEEqFun.coeFn_zero

variable {E p μ}

theorem coeFn_neg (f : Lp E p μ) : ⇑(-f) =ᵐ[μ] -f :=
  AEEqFun.coeFn_neg _

theorem coeFn_add (f g : Lp E p μ) : ⇑(f + g) =ᵐ[μ] f + g :=
  AEEqFun.coeFn_add _ _

theorem coeFn_sub (f g : Lp E p μ) : ⇑(f - g) =ᵐ[μ] f - g :=
  AEEqFun.coeFn_sub _ _

theorem const_mem_Lp (α) {_ : MeasurableSpace α} (μ : Measure α) (c : E) [IsFiniteMeasure μ] :
    @AEEqFun.const α _ _ μ _ c ∈ Lp E p μ :=
  (memLp_const c).eLpNorm_mk_lt_top

instance instNorm : Norm (Lp E p μ) where norm f := ENNReal.toReal (eLpNorm f p μ)

-- note: we need this to be defeq to the instance from `SeminormedAddGroup.toNNNorm`, so
-- can't use `ENNReal.toNNReal (eLpNorm f p μ)`
instance instNNNorm : NNNorm (Lp E p μ) where nnnorm f := ⟨‖f‖, ENNReal.toReal_nonneg⟩

instance instDist : Dist (Lp E p μ) where dist f g := ‖f - g‖

instance instEDist : EDist (Lp E p μ) where edist f g := eLpNorm (⇑f - ⇑g) p μ

theorem norm_def (f : Lp E p μ) : ‖f‖ = ENNReal.toReal (eLpNorm f p μ) :=
  rfl

theorem nnnorm_def (f : Lp E p μ) : ‖f‖₊ = ENNReal.toNNReal (eLpNorm f p μ) :=
  rfl

@[simp, norm_cast]
protected theorem coe_nnnorm (f : Lp E p μ) : (‖f‖₊ : ℝ) = ‖f‖ :=
  rfl

@[simp]
theorem enorm_def (f : Lp E p μ) : ‖f‖ₑ = eLpNorm f p μ :=
  ENNReal.coe_toNNReal <| Lp.eLpNorm_ne_top f

@[deprecated (since := "2025-01-20")] alias nnnorm_coe_ennreal := enorm_def

@[simp]
lemma norm_toLp (f : α → E) (hf : MemLp f p μ) : ‖hf.toLp f‖ = ENNReal.toReal (eLpNorm f p μ) := by
  rw [norm_def, eLpNorm_congr_ae (MemLp.coeFn_toLp hf)]

@[simp]
theorem nnnorm_toLp (f : α → E) (hf : MemLp f p μ) :
    ‖hf.toLp f‖₊ = ENNReal.toNNReal (eLpNorm f p μ) :=
  NNReal.eq <| norm_toLp f hf

lemma enorm_toLp {f : α → E} (hf : MemLp f p μ) : ‖hf.toLp f‖ₑ = eLpNorm f p μ := by
  simp [enorm, nnnorm_toLp f hf, ENNReal.coe_toNNReal hf.2.ne]

@[deprecated (since := "2025-01-20")] alias coe_nnnorm_toLp := enorm_toLp

theorem dist_def (f g : Lp E p μ) : dist f g = (eLpNorm (⇑f - ⇑g) p μ).toReal := by
  simp_rw [dist, norm_def]
  refine congr_arg _ ?_
  apply eLpNorm_congr_ae (coeFn_sub _ _)

theorem edist_def (f g : Lp E p μ) : edist f g = eLpNorm (⇑f - ⇑g) p μ :=
  rfl

protected theorem edist_dist (f g : Lp E p μ) : edist f g = .ofReal (dist f g) := by
  rw [edist_def, dist_def, ← eLpNorm_congr_ae (coeFn_sub _ _),
    ENNReal.ofReal_toReal (eLpNorm_ne_top (f - g))]

protected theorem dist_edist (f g : Lp E p μ) : dist f g = (edist f g).toReal :=
  MeasureTheory.Lp.dist_def ..

theorem dist_eq_norm (f g : Lp E p μ) : dist f g = ‖f - g‖ := rfl

@[simp]
theorem edist_toLp_toLp (f g : α → E) (hf : MemLp f p μ) (hg : MemLp g p μ) :
    edist (hf.toLp f) (hg.toLp g) = eLpNorm (f - g) p μ := by
  rw [edist_def]
  exact eLpNorm_congr_ae (hf.coeFn_toLp.sub hg.coeFn_toLp)

@[simp]
theorem edist_toLp_zero (f : α → E) (hf : MemLp f p μ) : edist (hf.toLp f) 0 = eLpNorm f p μ := by
  simpa using edist_toLp_toLp f 0 hf MemLp.zero

@[simp]
theorem nnnorm_zero : ‖(0 : Lp E p μ)‖₊ = 0 := by
  rw [nnnorm_def]
  change (eLpNorm (⇑(0 : α →ₘ[μ] E)) p μ).toNNReal = 0
  simp [eLpNorm_congr_ae AEEqFun.coeFn_zero, eLpNorm_zero]

@[simp]
theorem norm_zero : ‖(0 : Lp E p μ)‖ = 0 :=
  congr_arg ((↑) : ℝ≥0 → ℝ) nnnorm_zero

@[simp]
theorem norm_measure_zero (f : Lp E p (0 : MeasureTheory.Measure α)) : ‖f‖ = 0 := by
  -- Squeezed for performance reasons
  simp only [norm_def, eLpNorm_measure_zero, ENNReal.toReal_zero]

@[simp] theorem norm_exponent_zero (f : Lp E 0 μ) : ‖f‖ = 0 := by
  -- Squeezed for performance reasons
  simp only [norm_def, eLpNorm_exponent_zero, ENNReal.toReal_zero]

theorem nnnorm_eq_zero_iff {f : Lp E p μ} (hp : 0 < p) : ‖f‖₊ = 0 ↔ f = 0 := by
  refine ⟨fun hf => ?_, fun hf => by simp [hf]⟩
  rw [nnnorm_def, ENNReal.toNNReal_eq_zero_iff] at hf
  cases hf with
  | inl hf =>
    rw [eLpNorm_eq_zero_iff (Lp.aestronglyMeasurable f) hp.ne.symm] at hf
    exact Subtype.eq (AEEqFun.ext (hf.trans AEEqFun.coeFn_zero.symm))
  | inr hf =>
    exact absurd hf (eLpNorm_ne_top f)

theorem norm_eq_zero_iff {f : Lp E p μ} (hp : 0 < p) : ‖f‖ = 0 ↔ f = 0 :=
  NNReal.coe_eq_zero.trans (nnnorm_eq_zero_iff hp)

theorem eq_zero_iff_ae_eq_zero {f : Lp E p μ} : f = 0 ↔ f =ᵐ[μ] 0 := by
  rw [← (Lp.memLp f).toLp_eq_toLp_iff MemLp.zero, MemLp.toLp_zero, toLp_coeFn]

@[simp]
theorem nnnorm_neg (f : Lp E p μ) : ‖-f‖₊ = ‖f‖₊ := by
  rw [nnnorm_def, nnnorm_def, eLpNorm_congr_ae (coeFn_neg _), eLpNorm_neg]

@[simp]
theorem norm_neg (f : Lp E p μ) : ‖-f‖ = ‖f‖ :=
  congr_arg ((↑) : ℝ≥0 → ℝ) (nnnorm_neg f)

theorem nnnorm_le_mul_nnnorm_of_ae_le_mul {c : ℝ≥0} {f : Lp E p μ} {g : Lp F p μ}
    (h : ∀ᵐ x ∂μ, ‖f x‖₊ ≤ c * ‖g x‖₊) : ‖f‖₊ ≤ c * ‖g‖₊ := by
  simp only [nnnorm_def]
  have := eLpNorm_le_nnreal_smul_eLpNorm_of_ae_le_mul h p
  rwa [← ENNReal.toNNReal_le_toNNReal _ _, ENNReal.smul_def, smul_eq_mul, ENNReal.toNNReal_mul,
    ENNReal.toNNReal_coe] at this
  · finiteness
  · exact ENNReal.mul_ne_top ENNReal.coe_ne_top (by finiteness)

theorem norm_le_mul_norm_of_ae_le_mul {c : ℝ} {f : Lp E p μ} {g : Lp F p μ}
    (h : ∀ᵐ x ∂μ, ‖f x‖ ≤ c * ‖g x‖) : ‖f‖ ≤ c * ‖g‖ := by
  rcases le_or_lt 0 c with hc | hc
  · lift c to ℝ≥0 using hc
    exact NNReal.coe_le_coe.mpr (nnnorm_le_mul_nnnorm_of_ae_le_mul h)
  · simp only [norm_def]
    have := eLpNorm_eq_zero_and_zero_of_ae_le_mul_neg h hc p
    simp [this]

theorem norm_le_norm_of_ae_le {f : Lp E p μ} {g : Lp F p μ} (h : ∀ᵐ x ∂μ, ‖f x‖ ≤ ‖g x‖) :
    ‖f‖ ≤ ‖g‖ := by
  rw [norm_def, norm_def]
  exact ENNReal.toReal_mono (by finiteness) (eLpNorm_mono_ae h)

theorem mem_Lp_of_nnnorm_ae_le_mul {c : ℝ≥0} {f : α →ₘ[μ] E} {g : Lp F p μ}
    (h : ∀ᵐ x ∂μ, ‖f x‖₊ ≤ c * ‖g x‖₊) : f ∈ Lp E p μ :=
  mem_Lp_iff_memLp.2 <| MemLp.of_nnnorm_le_mul (Lp.memLp g) f.aestronglyMeasurable h

theorem mem_Lp_of_ae_le_mul {c : ℝ} {f : α →ₘ[μ] E} {g : Lp F p μ}
    (h : ∀ᵐ x ∂μ, ‖f x‖ ≤ c * ‖g x‖) : f ∈ Lp E p μ :=
  mem_Lp_iff_memLp.2 <| MemLp.of_le_mul (Lp.memLp g) f.aestronglyMeasurable h

theorem mem_Lp_of_nnnorm_ae_le {f : α →ₘ[μ] E} {g : Lp F p μ} (h : ∀ᵐ x ∂μ, ‖f x‖₊ ≤ ‖g x‖₊) :
    f ∈ Lp E p μ :=
  mem_Lp_iff_memLp.2 <| MemLp.of_le (Lp.memLp g) f.aestronglyMeasurable h

theorem mem_Lp_of_ae_le {f : α →ₘ[μ] E} {g : Lp F p μ} (h : ∀ᵐ x ∂μ, ‖f x‖ ≤ ‖g x‖) :
    f ∈ Lp E p μ :=
  mem_Lp_of_nnnorm_ae_le h

theorem mem_Lp_of_ae_nnnorm_bound [IsFiniteMeasure μ] {f : α →ₘ[μ] E} (C : ℝ≥0)
    (hfC : ∀ᵐ x ∂μ, ‖f x‖₊ ≤ C) : f ∈ Lp E p μ :=
  mem_Lp_iff_memLp.2 <| MemLp.of_bound f.aestronglyMeasurable _ hfC

theorem mem_Lp_of_ae_bound [IsFiniteMeasure μ] {f : α →ₘ[μ] E} (C : ℝ) (hfC : ∀ᵐ x ∂μ, ‖f x‖ ≤ C) :
    f ∈ Lp E p μ :=
  mem_Lp_iff_memLp.2 <| MemLp.of_bound f.aestronglyMeasurable _ hfC

theorem nnnorm_le_of_ae_bound [IsFiniteMeasure μ] {f : Lp E p μ} {C : ℝ≥0}
    (hfC : ∀ᵐ x ∂μ, ‖f x‖₊ ≤ C) : ‖f‖₊ ≤ measureUnivNNReal μ ^ p.toReal⁻¹ * C := by
  by_cases hμ : μ = 0
  · by_cases hp : p.toReal⁻¹ = 0
    · simp [hp, hμ, nnnorm_def]
    · simp [hμ, nnnorm_def, Real.zero_rpow hp]
  rw [← ENNReal.coe_le_coe, nnnorm_def, ENNReal.coe_toNNReal (eLpNorm_ne_top _)]
  refine (eLpNorm_le_of_ae_nnnorm_bound hfC).trans_eq ?_
  rw [← coe_measureUnivNNReal μ, ← ENNReal.coe_rpow_of_ne_zero (measureUnivNNReal_pos hμ).ne',
    ENNReal.coe_mul, mul_comm, ENNReal.smul_def, smul_eq_mul]

theorem norm_le_of_ae_bound [IsFiniteMeasure μ] {f : Lp E p μ} {C : ℝ} (hC : 0 ≤ C)
    (hfC : ∀ᵐ x ∂μ, ‖f x‖ ≤ C) : ‖f‖ ≤ measureUnivNNReal μ ^ p.toReal⁻¹ * C := by
  lift C to ℝ≥0 using hC
  have := nnnorm_le_of_ae_bound hfC
  rwa [← NNReal.coe_le_coe, NNReal.coe_mul, NNReal.coe_rpow] at this

instance instNormedAddCommGroup [hp : Fact (1 ≤ p)] : NormedAddCommGroup (Lp E p μ) :=
  { AddGroupNorm.toNormedAddCommGroup
      { toFun := (norm : Lp E p μ → ℝ)
        map_zero' := norm_zero
        neg' := by simp only [norm_neg, implies_true] -- squeezed for performance reasons
        add_le' := fun f g => by
          suffices ‖f + g‖ₑ ≤ ‖f‖ₑ + ‖g‖ₑ by
            -- Squeezed for performance reasons
            simpa only [ge_iff_le, enorm, ←ENNReal.coe_add, ENNReal.coe_le_coe] using this
          simp only [Lp.enorm_def]
          exact (eLpNorm_congr_ae (AEEqFun.coeFn_add _ _)).trans_le
            (eLpNorm_add_le (Lp.aestronglyMeasurable _) (Lp.aestronglyMeasurable _) hp.out)
        eq_zero_of_map_eq_zero' := fun _ =>
          (norm_eq_zero_iff <| zero_lt_one.trans_le hp.1).1 } with
    edist := edist
    edist_dist := Lp.edist_dist }

-- check no diamond is created
example [Fact (1 ≤ p)] : PseudoEMetricSpace.toEDist = (Lp.instEDist : EDist (Lp E p μ)) := by
  with_reducible_and_instances rfl

example [Fact (1 ≤ p)] : SeminormedAddGroup.toNNNorm = (Lp.instNNNorm : NNNorm (Lp E p μ)) := by
  with_reducible_and_instances rfl

section IsBoundedSMul

variable [NormedRing 𝕜] [NormedRing 𝕜'] [Module 𝕜 E] [Module 𝕜' E]
variable [IsBoundedSMul 𝕜 E] [IsBoundedSMul 𝕜' E]

theorem const_smul_mem_Lp (c : 𝕜) (f : Lp E p μ) : c • (f : α →ₘ[μ] E) ∈ Lp E p μ := by
  rw [mem_Lp_iff_eLpNorm_lt_top, eLpNorm_congr_ae (AEEqFun.coeFn_smul _ _)]
<<<<<<< HEAD
  exact eLpNorm_const_smul_le.trans_lt <| ENNReal.mul_lt_top (by finiteness) f.prop
=======
  exact eLpNorm_const_smul_le.trans_lt <| (by finiteness)
>>>>>>> ecfeb634

variable (𝕜 E p μ)

/-- The `𝕜`-submodule of elements of `α →ₘ[μ] E` whose `Lp` norm is finite.  This is `Lp E p μ`,
with extra structure. -/
def LpSubmodule : Submodule 𝕜 (α →ₘ[μ] E) :=
  { Lp E p μ with smul_mem' := fun c f hf => by simpa using const_smul_mem_Lp c ⟨f, hf⟩ }

variable {𝕜 E p μ}

theorem coe_LpSubmodule : (LpSubmodule 𝕜 E p μ).toAddSubgroup = Lp E p μ :=
  rfl

instance instModule : Module 𝕜 (Lp E p μ) :=
  { (LpSubmodule 𝕜 E p μ).module with }

theorem coeFn_smul (c : 𝕜) (f : Lp E p μ) : ⇑(c • f) =ᵐ[μ] c • ⇑f :=
  AEEqFun.coeFn_smul _ _

instance instIsCentralScalar [Module 𝕜ᵐᵒᵖ E] [IsBoundedSMul 𝕜ᵐᵒᵖ E] [IsCentralScalar 𝕜 E] :
    IsCentralScalar 𝕜 (Lp E p μ) where
  op_smul_eq_smul k f := Subtype.ext <| op_smul_eq_smul k (f : α →ₘ[μ] E)

instance instSMulCommClass [SMulCommClass 𝕜 𝕜' E] : SMulCommClass 𝕜 𝕜' (Lp E p μ) where
  smul_comm k k' f := Subtype.ext <| smul_comm k k' (f : α →ₘ[μ] E)

instance instIsScalarTower [SMul 𝕜 𝕜'] [IsScalarTower 𝕜 𝕜' E] : IsScalarTower 𝕜 𝕜' (Lp E p μ) where
  smul_assoc k k' f := Subtype.ext <| smul_assoc k k' (f : α →ₘ[μ] E)

instance instIsBoundedSMul [Fact (1 ≤ p)] : IsBoundedSMul 𝕜 (Lp E p μ) :=
  IsBoundedSMul.of_enorm_smul_le fun r f => by
    simpa only [eLpNorm_congr_ae (coeFn_smul _ _), enorm_def]
      using eLpNorm_const_smul_le (c := r) (f := f) (p := p)

end IsBoundedSMul

section NormedSpace

variable {𝕜 : Type*} [NormedField 𝕜] [NormedSpace 𝕜 E]

instance instNormedSpace [Fact (1 ≤ p)] : NormedSpace 𝕜 (Lp E p μ) where
  norm_smul_le _ _ := norm_smul_le _ _

end NormedSpace

end Lp

namespace MemLp

variable {𝕜 : Type*} [NormedRing 𝕜] [Module 𝕜 E] [IsBoundedSMul 𝕜 E]

theorem toLp_const_smul {f : α → E} (c : 𝕜) (hf : MemLp f p μ) :
    (hf.const_smul c).toLp (c • f) = c • hf.toLp f :=
  rfl

end MemLp

variable {ε : Type*} [TopologicalSpace ε] [ContinuousENorm ε]

theorem MemLp.enorm_rpow_div {f : α → ε} (hf : MemLp f p μ) (q : ℝ≥0∞) :
    MemLp (‖f ·‖ₑ ^ q.toReal) (p / q) μ := by
  refine ⟨(hf.1.enorm.pow_const q.toReal).aestronglyMeasurable, ?_⟩
  by_cases q_top : q = ∞
  · simp [q_top]
  by_cases q_zero : q = 0
  · simp only [q_zero, ENNReal.toReal_zero, Real.rpow_zero]
    by_cases p_zero : p = 0
    · simp [p_zero]
    rw [ENNReal.div_zero p_zero]
    simpa only [ENNReal.rpow_zero, eLpNorm_exponent_top] using (memLp_top_const_enorm (by simp)).2
  rw [eLpNorm_enorm_rpow _ (ENNReal.toReal_pos q_zero q_top)]
  apply ENNReal.rpow_lt_top_of_nonneg ENNReal.toReal_nonneg
  rw [ENNReal.ofReal_toReal q_top, div_eq_mul_inv, mul_assoc, ENNReal.inv_mul_cancel q_zero q_top,
    mul_one]
  exact hf.2.ne

theorem MemLp.norm_rpow_div {f : α → E} (hf : MemLp f p μ) (q : ℝ≥0∞) :
    MemLp (fun x : α => ‖f x‖ ^ q.toReal) (p / q) μ := by
  refine ⟨(hf.1.norm.aemeasurable.pow_const q.toReal).aestronglyMeasurable, ?_⟩
  by_cases q_top : q = ∞
  · simp [q_top]
  by_cases q_zero : q = 0
  · simp only [q_zero, ENNReal.toReal_zero, Real.rpow_zero]
    by_cases p_zero : p = 0
    · simp [p_zero]
    rw [ENNReal.div_zero p_zero]
    exact (memLp_top_const (1 : ℝ)).2
  rw [eLpNorm_norm_rpow _ (ENNReal.toReal_pos q_zero q_top)]
  apply ENNReal.rpow_lt_top_of_nonneg ENNReal.toReal_nonneg
  rw [ENNReal.ofReal_toReal q_top, div_eq_mul_inv, mul_assoc, ENNReal.inv_mul_cancel q_zero q_top,
    mul_one]
  exact hf.2.ne

@[deprecated (since := "2025-02-21")]
alias Memℒp.norm_rpow_div := MemLp.norm_rpow_div

theorem memLp_enorm_rpow_iff {q : ℝ≥0∞} {f : α → ε} (hf : AEStronglyMeasurable f μ) (q_zero : q ≠ 0)
    (q_top : q ≠ ∞) : MemLp (‖f ·‖ₑ ^ q.toReal) (p / q) μ ↔ MemLp f p μ := by
  refine ⟨fun h => ?_, fun h => h.enorm_rpow_div q⟩
  apply (memLp_enorm_iff hf).1
  convert h.enorm_rpow_div q⁻¹ using 1
  · ext x
    have : q.toReal * q.toReal⁻¹ = 1 :=
      CommGroupWithZero.mul_inv_cancel q.toReal <| ENNReal.toReal_ne_zero.mpr ⟨q_zero, q_top⟩
    simp [← ENNReal.rpow_mul, this, ENNReal.rpow_one]
  · rw [div_eq_mul_inv, inv_inv, div_eq_mul_inv, mul_assoc, ENNReal.inv_mul_cancel q_zero q_top,
      mul_one]

theorem memLp_norm_rpow_iff {q : ℝ≥0∞} {f : α → E} (hf : AEStronglyMeasurable f μ) (q_zero : q ≠ 0)
    (q_top : q ≠ ∞) : MemLp (fun x : α => ‖f x‖ ^ q.toReal) (p / q) μ ↔ MemLp f p μ := by
  refine ⟨fun h => ?_, fun h => h.norm_rpow_div q⟩
  apply (memLp_norm_iff hf).1
  convert h.norm_rpow_div q⁻¹ using 1
  · ext x
    rw [Real.norm_eq_abs, Real.abs_rpow_of_nonneg (norm_nonneg _), ← Real.rpow_mul (abs_nonneg _),
      ENNReal.toReal_inv, mul_inv_cancel₀, abs_of_nonneg (norm_nonneg _), Real.rpow_one]
    simp [ENNReal.toReal_eq_zero_iff, not_or, q_zero, q_top]
  · rw [div_eq_mul_inv, inv_inv, div_eq_mul_inv, mul_assoc, ENNReal.inv_mul_cancel q_zero q_top,
      mul_one]

@[deprecated (since := "2025-02-21")]
alias memℒp_norm_rpow_iff := memLp_norm_rpow_iff

theorem MemLp.enorm_rpow {f : α → ε} (hf : MemLp f p μ) (hp_ne_zero : p ≠ 0) (hp_ne_top : p ≠ ∞) :
    MemLp (fun x : α => ‖f x‖ₑ ^ p.toReal) 1 μ := by
  convert hf.enorm_rpow_div p
  rw [div_eq_mul_inv, ENNReal.mul_inv_cancel hp_ne_zero hp_ne_top]

theorem MemLp.norm_rpow {f : α → E} (hf : MemLp f p μ) (hp_ne_zero : p ≠ 0) (hp_ne_top : p ≠ ∞) :
    MemLp (fun x : α => ‖f x‖ ^ p.toReal) 1 μ := by
  convert hf.norm_rpow_div p
  rw [div_eq_mul_inv, ENNReal.mul_inv_cancel hp_ne_zero hp_ne_top]

@[deprecated (since := "2025-02-21")]
alias Memℒp.norm_rpow := MemLp.norm_rpow

theorem AEEqFun.compMeasurePreserving_mem_Lp {β : Type*} [MeasurableSpace β]
    {μb : MeasureTheory.Measure β} {g : β →ₘ[μb] E} (hg : g ∈ Lp E p μb) {f : α → β}
    (hf : MeasurePreserving f μ μb) :
    g.compMeasurePreserving f hf ∈ Lp E p μ := by
  rw [Lp.mem_Lp_iff_eLpNorm_lt_top] at hg ⊢
  rwa [eLpNorm_compMeasurePreserving]

namespace Lp

/-! ### Composition with a measure preserving function -/

variable {β : Type*} [MeasurableSpace β] {μb : MeasureTheory.Measure β} {f : α → β}

/-- Composition of an `L^p` function with a measure preserving function is an `L^p` function. -/
def compMeasurePreserving (f : α → β) (hf : MeasurePreserving f μ μb) :
    Lp E p μb →+ Lp E p μ where
  toFun g := ⟨g.1.compMeasurePreserving f hf, g.1.compMeasurePreserving_mem_Lp g.2 hf⟩
  map_zero' := rfl
  map_add' := by rintro ⟨⟨_⟩, _⟩ ⟨⟨_⟩, _⟩; rfl

@[simp]
theorem compMeasurePreserving_val (g : Lp E p μb) (hf : MeasurePreserving f μ μb) :
    (compMeasurePreserving f hf g).1 = g.1.compMeasurePreserving f hf :=
  rfl

theorem coeFn_compMeasurePreserving (g : Lp E p μb) (hf : MeasurePreserving f μ μb) :
    compMeasurePreserving f hf g =ᵐ[μ] g ∘ f :=
  g.1.coeFn_compMeasurePreserving hf

@[simp]
theorem norm_compMeasurePreserving (g : Lp E p μb) (hf : MeasurePreserving f μ μb) :
    ‖compMeasurePreserving f hf g‖ = ‖g‖ :=
  congr_arg ENNReal.toReal <| g.1.eLpNorm_compMeasurePreserving hf

theorem isometry_compMeasurePreserving [Fact (1 ≤ p)] (hf : MeasurePreserving f μ μb) :
    Isometry (compMeasurePreserving f hf : Lp E p μb → Lp E p μ) :=
  AddMonoidHomClass.isometry_of_norm _ (norm_compMeasurePreserving · hf)

theorem toLp_compMeasurePreserving {g : β → E} (hg : MemLp g p μb) (hf : MeasurePreserving f μ μb) :
    compMeasurePreserving f hf (hg.toLp g) = (hg.comp_measurePreserving hf).toLp _ := rfl

variable (𝕜 : Type*) [NormedRing 𝕜] [Module 𝕜 E] [IsBoundedSMul 𝕜 E]

/-- `MeasureTheory.Lp.compMeasurePreserving` as a linear map. -/
@[simps]
def compMeasurePreservingₗ (f : α → β) (hf : MeasurePreserving f μ μb) :
    Lp E p μb →ₗ[𝕜] Lp E p μ where
  __ := compMeasurePreserving f hf
  map_smul' c g := by rcases g with ⟨⟨_⟩, _⟩; rfl

/-- `MeasureTheory.Lp.compMeasurePreserving` as a linear isometry. -/
@[simps!]
def compMeasurePreservingₗᵢ [Fact (1 ≤ p)] (f : α → β) (hf : MeasurePreserving f μ μb) :
    Lp E p μb →ₗᵢ[𝕜] Lp E p μ where
  toLinearMap := compMeasurePreservingₗ 𝕜 f hf
  norm_map' := (norm_compMeasurePreserving · hf)

end Lp

end MeasureTheory

open MeasureTheory

/-!
### Composition on `L^p`

We show that Lipschitz functions vanishing at zero act by composition on `L^p`, and specialize
this to the composition with continuous linear maps, and to the definition of the positive
part of an `L^p` function.
-/


section Composition

variable {g : E → F} {c : ℝ≥0}

theorem LipschitzWith.comp_memLp {α E F} {K} [MeasurableSpace α] {μ : Measure α}
    [NormedAddCommGroup E] [NormedAddCommGroup F] {f : α → E} {g : E → F} (hg : LipschitzWith K g)
    (g0 : g 0 = 0) (hL : MemLp f p μ) : MemLp (g ∘ f) p μ :=
  have : ∀ x, ‖g (f x)‖ ≤ K * ‖f x‖ := fun x ↦ by
    -- TODO: add `LipschitzWith.nnnorm_sub_le` and `LipschitzWith.nnnorm_le`
    simpa [g0] using hg.norm_sub_le (f x) 0
  hL.of_le_mul (hg.continuous.comp_aestronglyMeasurable hL.1) (Eventually.of_forall this)

@[deprecated (since := "2025-02-21")]
alias LipschitzWith.comp_memℒp := LipschitzWith.comp_memLp

theorem MeasureTheory.MemLp.of_comp_antilipschitzWith {α E F} {K'} [MeasurableSpace α]
    {μ : Measure α} [NormedAddCommGroup E] [NormedAddCommGroup F] {f : α → E} {g : E → F}
    (hL : MemLp (g ∘ f) p μ) (hg : UniformContinuous g) (hg' : AntilipschitzWith K' g)
    (g0 : g 0 = 0) : MemLp f p μ := by
  have A : ∀ x, ‖f x‖ ≤ K' * ‖g (f x)‖ := by
    intro x
    -- TODO: add `AntilipschitzWith.le_mul_nnnorm_sub` and `AntilipschitzWith.le_mul_norm`
    rw [← dist_zero_right, ← dist_zero_right, ← g0]
    apply hg'.le_mul_dist
  have B : AEStronglyMeasurable f μ :=
    (hg'.isUniformEmbedding hg).isEmbedding.aestronglyMeasurable_comp_iff.1 hL.1
  exact hL.of_le_mul B (Filter.Eventually.of_forall A)

@[deprecated (since := "2025-02-21")]
alias MeasureTheory.Memℒp.of_comp_antilipschitzWith := MeasureTheory.MemLp.of_comp_antilipschitzWith

lemma MeasureTheory.MemLp.continuousLinearMap_comp [NontriviallyNormedField 𝕜]
    [NormedSpace 𝕜 E] [NormedSpace 𝕜 F] {f : α → E}
    (h_Lp : MemLp f p μ) (L : E →L[𝕜] F) :
    MemLp (fun x ↦ L (f x)) p μ :=
  LipschitzWith.comp_memLp L.lipschitz (by simp) h_Lp

namespace LipschitzWith

theorem memLp_comp_iff_of_antilipschitz {α E F} {K K'} [MeasurableSpace α] {μ : Measure α}
    [NormedAddCommGroup E] [NormedAddCommGroup F] {f : α → E} {g : E → F} (hg : LipschitzWith K g)
    (hg' : AntilipschitzWith K' g) (g0 : g 0 = 0) : MemLp (g ∘ f) p μ ↔ MemLp f p μ :=
  ⟨fun h => h.of_comp_antilipschitzWith hg.uniformContinuous hg' g0, fun h => hg.comp_memLp g0 h⟩

@[deprecated (since := "2025-02-21")]
alias memℒp_comp_iff_of_antilipschitz := memLp_comp_iff_of_antilipschitz

/-- When `g` is a Lipschitz function sending `0` to `0` and `f` is in `Lp`, then `g ∘ f` is well
defined as an element of `Lp`. -/
def compLp (hg : LipschitzWith c g) (g0 : g 0 = 0) (f : Lp E p μ) : Lp F p μ :=
  ⟨AEEqFun.comp g hg.continuous (f : α →ₘ[μ] E), by
    suffices ∀ᵐ x ∂μ, ‖AEEqFun.comp g hg.continuous (f : α →ₘ[μ] E) x‖ ≤ c * ‖f x‖ from
      Lp.mem_Lp_of_ae_le_mul this
    filter_upwards [AEEqFun.coeFn_comp g hg.continuous (f : α →ₘ[μ] E)] with a ha
    simp only [ha]
    rw [← dist_zero_right, ← dist_zero_right, ← g0]
    exact hg.dist_le_mul (f a) 0⟩

theorem coeFn_compLp (hg : LipschitzWith c g) (g0 : g 0 = 0) (f : Lp E p μ) :
    hg.compLp g0 f =ᵐ[μ] g ∘ f :=
  AEEqFun.coeFn_comp _ hg.continuous _

@[simp]
theorem compLp_zero (hg : LipschitzWith c g) (g0 : g 0 = 0) : hg.compLp g0 (0 : Lp E p μ) = 0 := by
  rw [Lp.eq_zero_iff_ae_eq_zero]
  apply (coeFn_compLp _ _ _).trans
  filter_upwards [Lp.coeFn_zero E p μ] with _ ha
  simp only [ha, g0, Function.comp_apply, Pi.zero_apply]

theorem norm_compLp_sub_le (hg : LipschitzWith c g) (g0 : g 0 = 0) (f f' : Lp E p μ) :
    ‖hg.compLp g0 f - hg.compLp g0 f'‖ ≤ c * ‖f - f'‖ := by
  apply Lp.norm_le_mul_norm_of_ae_le_mul
  filter_upwards [hg.coeFn_compLp g0 f, hg.coeFn_compLp g0 f',
    Lp.coeFn_sub (hg.compLp g0 f) (hg.compLp g0 f'), Lp.coeFn_sub f f'] with a ha1 ha2 ha3 ha4
  simp only [ha1, ha2, ha3, ha4, ← dist_eq_norm, Pi.sub_apply, Function.comp_apply]
  exact hg.dist_le_mul (f a) (f' a)

theorem norm_compLp_le (hg : LipschitzWith c g) (g0 : g 0 = 0) (f : Lp E p μ) :
    ‖hg.compLp g0 f‖ ≤ c * ‖f‖ := by
  -- squeezed for performance reasons
  simpa only [compLp_zero, sub_zero] using hg.norm_compLp_sub_le g0 f 0

theorem lipschitzWith_compLp [Fact (1 ≤ p)] (hg : LipschitzWith c g) (g0 : g 0 = 0) :
    LipschitzWith c (hg.compLp g0 : Lp E p μ → Lp F p μ) :=
  -- squeezed for performance reasons
  LipschitzWith.of_dist_le_mul fun f g => by simp only [dist_eq_norm, norm_compLp_sub_le]

theorem continuous_compLp [Fact (1 ≤ p)] (hg : LipschitzWith c g) (g0 : g 0 = 0) :
    Continuous (hg.compLp g0 : Lp E p μ → Lp F p μ) :=
  (lipschitzWith_compLp hg g0).continuous

end LipschitzWith

namespace ContinuousLinearMap

variable {𝕜 : Type*} [NontriviallyNormedField 𝕜] [NormedSpace 𝕜 E] [NormedSpace 𝕜 F]

/-- Composing `f : Lp` with `L : E →L[𝕜] F`. -/
def compLp (L : E →L[𝕜] F) (f : Lp E p μ) : Lp F p μ :=
  L.lipschitz.compLp (map_zero L) f

theorem coeFn_compLp (L : E →L[𝕜] F) (f : Lp E p μ) : ∀ᵐ a ∂μ, (L.compLp f) a = L (f a) :=
  LipschitzWith.coeFn_compLp _ _ _

theorem coeFn_compLp' (L : E →L[𝕜] F) (f : Lp E p μ) : L.compLp f =ᵐ[μ] fun a => L (f a) :=
  L.coeFn_compLp f

theorem comp_memLp (L : E →L[𝕜] F) (f : Lp E p μ) : MemLp (L ∘ f) p μ :=
  (Lp.memLp (L.compLp f)).ae_eq (L.coeFn_compLp' f)

@[deprecated (since := "2025-02-21")]
alias comp_memℒp := comp_memLp

theorem comp_memLp' (L : E →L[𝕜] F) {f : α → E} (hf : MemLp f p μ) : MemLp (L ∘ f) p μ :=
  (L.comp_memLp (hf.toLp f)).ae_eq (EventuallyEq.fun_comp hf.coeFn_toLp _)

@[deprecated (since := "2025-02-21")]
alias comp_memℒp' := comp_memLp'

section RCLike

variable {K : Type*} [RCLike K]

theorem _root_.MeasureTheory.MemLp.ofReal {f : α → ℝ} (hf : MemLp f p μ) :
    MemLp (fun x => (f x : K)) p μ :=
  (@RCLike.ofRealCLM K _).comp_memLp' hf

@[deprecated (since := "2025-02-21")]
alias _root_.MeasureTheory.Memℒp.ofReal := _root_.MeasureTheory.MemLp.ofReal

theorem _root_.MeasureTheory.memLp_re_im_iff {f : α → K} :
    MemLp (fun x ↦ RCLike.re (f x)) p μ ∧ MemLp (fun x ↦ RCLike.im (f x)) p μ ↔
      MemLp f p μ := by
  refine ⟨?_, fun hf => ⟨hf.re, hf.im⟩⟩
  rintro ⟨hre, him⟩
  convert MeasureTheory.MemLp.add (ε := K) hre.ofReal (him.ofReal.const_mul RCLike.I)
  ext1 x
  rw [Pi.add_apply, mul_comm, RCLike.re_add_im]

@[deprecated (since := "2025-02-21")]
alias _root_.MeasureTheory.memℒp_re_im_iff := _root_.MeasureTheory.memLp_re_im_iff

end RCLike

theorem add_compLp (L L' : E →L[𝕜] F) (f : Lp E p μ) :
    (L + L').compLp f = L.compLp f + L'.compLp f := by
  ext1
  refine (coeFn_compLp' (L + L') f).trans ?_
  refine EventuallyEq.trans ?_ (Lp.coeFn_add _ _).symm
  refine
    EventuallyEq.trans ?_ (EventuallyEq.add (L.coeFn_compLp' f).symm (L'.coeFn_compLp' f).symm)
  filter_upwards with x
  rw [coe_add', Pi.add_def]

theorem smul_compLp {𝕜'} [NormedRing 𝕜'] [Module 𝕜' F] [IsBoundedSMul 𝕜' F] [SMulCommClass 𝕜 𝕜' F]
    (c : 𝕜') (L : E →L[𝕜] F) (f : Lp E p μ) : (c • L).compLp f = c • L.compLp f := by
  ext1
  refine (coeFn_compLp' (c • L) f).trans ?_
  refine EventuallyEq.trans ?_ (Lp.coeFn_smul _ _).symm
  refine (L.coeFn_compLp' f).mono fun x hx => ?_
  rw [Pi.smul_apply, hx, coe_smul', Pi.smul_def]

theorem norm_compLp_le (L : E →L[𝕜] F) (f : Lp E p μ) : ‖L.compLp f‖ ≤ ‖L‖ * ‖f‖ :=
  LipschitzWith.norm_compLp_le _ _ _

variable (μ p)

/-- Composing `f : Lp E p μ` with `L : E →L[𝕜] F`, seen as a `𝕜`-linear map on `Lp E p μ`. -/
def compLpₗ (L : E →L[𝕜] F) : Lp E p μ →ₗ[𝕜] Lp F p μ where
  toFun f := L.compLp f
  map_add' f g := by
    ext1
    filter_upwards [Lp.coeFn_add f g, coeFn_compLp L (f + g), coeFn_compLp L f,
      coeFn_compLp L g, Lp.coeFn_add (L.compLp f) (L.compLp g)]
    intro a ha1 ha2 ha3 ha4 ha5
    simp only [ha1, ha2, ha3, ha4, ha5, map_add, Pi.add_apply]
  map_smul' c f := by
    dsimp
    ext1
    filter_upwards [Lp.coeFn_smul c f, coeFn_compLp L (c • f), Lp.coeFn_smul c (L.compLp f),
      coeFn_compLp L f] with _ ha1 ha2 ha3 ha4
    simp only [ha1, ha2, ha3, ha4, map_smul, Pi.smul_apply]

/-- Composing `f : Lp E p μ` with `L : E →L[𝕜] F`, seen as a continuous `𝕜`-linear map on
`Lp E p μ`. See also the similar
* `LinearMap.compLeft` for functions,
* `ContinuousLinearMap.compLeftContinuous` for continuous functions,
* `ContinuousLinearMap.compLeftContinuousBounded` for bounded continuous functions,
* `ContinuousLinearMap.compLeftContinuousCompact` for continuous functions on compact spaces.
-/
def compLpL [Fact (1 ≤ p)] (L : E →L[𝕜] F) : Lp E p μ →L[𝕜] Lp F p μ :=
  LinearMap.mkContinuous (L.compLpₗ p μ) ‖L‖ L.norm_compLp_le

variable {μ p}

theorem coeFn_compLpL [Fact (1 ≤ p)] (L : E →L[𝕜] F) (f : Lp E p μ) :
    L.compLpL p μ f =ᵐ[μ] fun a => L (f a) :=
  L.coeFn_compLp f

theorem add_compLpL [Fact (1 ≤ p)] (L L' : E →L[𝕜] F) :
    (L + L').compLpL p μ = L.compLpL p μ + L'.compLpL p μ := by ext1 f; exact add_compLp L L' f

theorem smul_compLpL [Fact (1 ≤ p)] {𝕜'} [NormedRing 𝕜'] [Module 𝕜' F] [IsBoundedSMul 𝕜' F]
    [SMulCommClass 𝕜 𝕜' F] (c : 𝕜') (L : E →L[𝕜] F) : (c • L).compLpL p μ = c • L.compLpL p μ := by
  ext1 f; exact smul_compLp c L f

theorem norm_compLpL_le [Fact (1 ≤ p)] (L : E →L[𝕜] F) : ‖L.compLpL p μ‖ ≤ ‖L‖ :=
  LinearMap.mkContinuous_norm_le _ (norm_nonneg _) _

end ContinuousLinearMap

namespace MeasureTheory.Lp

section PosPart

theorem lipschitzWith_pos_part : LipschitzWith 1 fun x : ℝ => max x 0 :=
  LipschitzWith.id.max_const _

theorem _root_.MeasureTheory.MemLp.pos_part {f : α → ℝ} (hf : MemLp f p μ) :
    MemLp (fun x => max (f x) 0) p μ :=
  lipschitzWith_pos_part.comp_memLp (max_eq_right le_rfl) hf

@[deprecated (since := "2025-02-21")]
alias _root_.MeasureTheory.Memℒp.pos_part := _root_.MeasureTheory.MemLp.pos_part

theorem _root_.MeasureTheory.MemLp.neg_part {f : α → ℝ} (hf : MemLp f p μ) :
    MemLp (fun x => max (-f x) 0) p μ :=
  lipschitzWith_pos_part.comp_memLp (max_eq_right le_rfl) hf.neg

@[deprecated (since := "2025-02-21")]
alias _root_.MeasureTheory.Memℒp.neg_part := _root_.MeasureTheory.MemLp.neg_part

/-- Positive part of a function in `L^p`. -/
def posPart (f : Lp ℝ p μ) : Lp ℝ p μ :=
  lipschitzWith_pos_part.compLp (max_eq_right le_rfl) f

/-- Negative part of a function in `L^p`. -/
def negPart (f : Lp ℝ p μ) : Lp ℝ p μ :=
  posPart (-f)

@[norm_cast]
theorem coe_posPart (f : Lp ℝ p μ) : (posPart f : α →ₘ[μ] ℝ) = (f : α →ₘ[μ] ℝ).posPart :=
  rfl

theorem coeFn_posPart (f : Lp ℝ p μ) : ⇑(posPart f) =ᵐ[μ] fun a => max (f a) 0 :=
  AEEqFun.coeFn_posPart _

theorem coeFn_negPart_eq_max (f : Lp ℝ p μ) : ∀ᵐ a ∂μ, negPart f a = max (-f a) 0 := by
  rw [negPart]
  filter_upwards [coeFn_posPart (-f), coeFn_neg f] with _ h₁ h₂
  rw [h₁, h₂, Pi.neg_apply]

theorem coeFn_negPart (f : Lp ℝ p μ) : ∀ᵐ a ∂μ, negPart f a = -min (f a) 0 :=
  (coeFn_negPart_eq_max f).mono fun a h => by rw [h, ← max_neg_neg, neg_zero]

theorem continuous_posPart [Fact (1 ≤ p)] : Continuous fun f : Lp ℝ p μ => posPart f :=
  LipschitzWith.continuous_compLp _ _

theorem continuous_negPart [Fact (1 ≤ p)] : Continuous fun f : Lp ℝ p μ => negPart f := by
  unfold negPart
  exact continuous_posPart.comp continuous_neg

end PosPart

end MeasureTheory.Lp

end Composition

namespace MeasureTheory.Lp

/-- A version of **Markov's inequality** with elements of Lp. -/
lemma pow_mul_meas_ge_le_enorm (f : Lp E p μ) (hp_ne_zero : p ≠ 0) (hp_ne_top : p ≠ ∞) (ε : ℝ≥0∞) :
    (ε * μ {x | ε ≤ ‖f x‖ₑ ^ p.toReal}) ^ (1 / p.toReal) ≤ ENNReal.ofReal ‖f‖ :=
  (ENNReal.ofReal_toReal (eLpNorm_ne_top f)).symm ▸
    pow_mul_meas_ge_le_eLpNorm μ hp_ne_zero hp_ne_top (Lp.aestronglyMeasurable f) ε

/-- A version of **Markov's inequality** with elements of Lp. -/
lemma mul_meas_ge_le_pow_enorm (f : Lp E p μ) (hp_ne_zero : p ≠ 0) (hp_ne_top : p ≠ ∞) (ε : ℝ≥0∞) :
    ε * μ {x | ε ≤ ‖f x‖ₑ ^ p.toReal} ≤ ENNReal.ofReal ‖f‖ ^ p.toReal :=
  (ENNReal.ofReal_toReal (eLpNorm_ne_top f)).symm ▸
    mul_meas_ge_le_pow_eLpNorm μ hp_ne_zero hp_ne_top (Lp.aestronglyMeasurable f) ε

/-- A version of **Markov's inequality** with elements of Lp. -/
theorem mul_meas_ge_le_pow_enorm' (f : Lp E p μ) (hp_ne_zero : p ≠ 0) (hp_ne_top : p ≠ ∞)
    (ε : ℝ≥0∞) : ε ^ p.toReal * μ {x | ε ≤ ‖f x‖₊ } ≤ ENNReal.ofReal ‖f‖ ^ p.toReal :=
  (ENNReal.ofReal_toReal (eLpNorm_ne_top f)).symm ▸
    mul_meas_ge_le_pow_eLpNorm' μ hp_ne_zero hp_ne_top (Lp.aestronglyMeasurable f) ε

/-- A version of **Markov's inequality** with elements of Lp. -/
theorem meas_ge_le_mul_pow_enorm (f : Lp E p μ) (hp_ne_zero : p ≠ 0) (hp_ne_top : p ≠ ∞) {ε : ℝ≥0∞}
    (hε : ε ≠ 0) : μ {x | ε ≤ ‖f x‖₊} ≤ ε⁻¹ ^ p.toReal * ENNReal.ofReal ‖f‖ ^ p.toReal :=
  (ENNReal.ofReal_toReal (eLpNorm_ne_top f)).symm ▸
    meas_ge_le_mul_pow_eLpNorm_enorm μ hp_ne_zero hp_ne_top (Lp.aestronglyMeasurable f) hε (by simp)

@[deprecated (since := "2025-01-20")] alias pow_mul_meas_ge_le_norm := pow_mul_meas_ge_le_enorm
@[deprecated (since := "2025-01-20")] alias mul_meas_ge_le_pow_norm := mul_meas_ge_le_pow_enorm
@[deprecated (since := "2025-01-20")] alias mul_meas_ge_le_pow_norm' := mul_meas_ge_le_pow_enorm'
@[deprecated (since := "2025-01-20")] alias meas_ge_le_mul_pow_norm := meas_ge_le_mul_pow_enorm

end MeasureTheory.Lp<|MERGE_RESOLUTION|>--- conflicted
+++ resolved
@@ -415,11 +415,7 @@
 
 theorem const_smul_mem_Lp (c : 𝕜) (f : Lp E p μ) : c • (f : α →ₘ[μ] E) ∈ Lp E p μ := by
   rw [mem_Lp_iff_eLpNorm_lt_top, eLpNorm_congr_ae (AEEqFun.coeFn_smul _ _)]
-<<<<<<< HEAD
-  exact eLpNorm_const_smul_le.trans_lt <| ENNReal.mul_lt_top (by finiteness) f.prop
-=======
   exact eLpNorm_const_smul_le.trans_lt <| (by finiteness)
->>>>>>> ecfeb634
 
 variable (𝕜 E p μ)
 
