/-
Copyright (c) 2024 Jesse Reimann, Kalle Kytölä, Yoh Tanimoto. All rights reserved.
Released under Apache 2.0 license as described in the file LICENSE.
Authors: Jesse Reimann, Kalle Kytölä, Yoh Tanimoto
-/
import Mathlib.Topology.ContinuousFunction.Bounded
import Mathlib.Topology.Sets.Compacts
import Mathlib.Topology.UrysohnsLemma
import Mathlib.MeasureTheory.Measure.Content
import Mathlib.Topology.ContinuousFunction.ZeroAtInfty
import Mathlib.MeasureTheory.Constructions.BorelSpace.Basic
import Mathlib.MeasureTheory.Integral.Bochner

<<<<<<< HEAD

=======
>>>>>>> 67904bc4
/-!
#  Riesz–Markov–Kakutani representation theorem

This file will prove a version of the Riesz-Markov-Kakutani representation theorem.
The theorem is first proven for locally compact Hausdorff (T2) spaces.
A large part of the file is an adaptation of the `EEReal` version by Jesse Reimann, Kalle Kytölä
to `ℝ` version.

To make use of the existing API, the measure is constructed from a content `λ` on the
compact subsets of the space X, rather than the usual construction of open sets in the literature.

## References

* [Walter Rudin, Real and Complex Analysis.][Rud87]

-/


noncomputable section

open BoundedContinuousFunction NNReal ENNReal

open Set Function TopologicalSpace ZeroAtInfty


variable {X : Type*} [TopologicalSpace X] [LocallyCompactSpace X] [T2Space X] [NormalSpace X]
variable (Λ : C(X, ℝ) →ₗ[ℝ] ℝ) (hΛ : ∀ (f : C(X, ℝ)), 0 ≤ f → 0 ≤ Λ f)
-- need to restrict Λ : C₀(X, ℝ)

lemma Λ_mono {f g : C(X, ℝ)} (h : f ≤ g) : Λ f ≤ Λ g := by
  have : 0 ≤ g - f := by exact sub_nonneg.mpr h
  calc Λ f ≤ Λ f + Λ (g - f) := by exact le_add_of_nonneg_right (hΛ (g - f) this)
  _ = Λ (f + (g - f)) := by rw [← LinearMap.map_add Λ f (g - f)]
  _ = Λ g := by simp only [add_sub_cancel]


/-! ### Construction of the content: -/

lemma exists_tsupport_one_of_isOpen_isClosed [NormalSpace X] {s t : Set X}
    (hs : IsOpen s) (ht : IsClosed t) (hst : t ⊆ s) : ∃ f : C(X, ℝ), tsupport f ⊆ s ∧ EqOn f 1 t
    ∧ ∀ x, f x ∈ Icc (0 : ℝ) 1 := by
  sorry


/-- Given a positive linear functional Λ on X, for `K ⊆ X` compact define
`λ(K) = inf {Λf | 1≤f on K}`. When X is a compact Hausdorff space, this will be shown to be a
content, and will be shown to agree with the Riesz measure on the compact subsets `K ⊆ X`. -/
<<<<<<< HEAD
def rieszContentAux : Compacts X → ℝ := fun K =>
  sInf (Λ '' { f : C(X, ℝ) | HasCompactSupport f ∧ (∀ (x : X), 0 ≤ f x)
  ∧ (∀ (x : X), x ∈ K → 1 ≤ f x) })
=======
def rieszContentAux : Compacts X → ℝ≥0 := fun K =>
  sInf (Λ '' { f : X →ᵇ ℝ≥0 | ∀ x ∈ K, (1 : ℝ≥0) ≤ f x })
>>>>>>> 67904bc4

section RieszMonotone

/-- For any compact subset `K ⊆ X`, there exist some bounded continuous nonnegative
functions f on X such that `f ≥ 1` on K. -/
theorem rieszContentAux_image_nonempty (K : Compacts X) :
    (Λ '' { f : C(X, ℝ) | HasCompactSupport f ∧ (∀ (x : X), 0 ≤ f x) ∧ (∀ (x : X),
    x ∈ K → 1 ≤ f x) }).Nonempty := by
  rw [image_nonempty]
<<<<<<< HEAD
  obtain ⟨V, hV⟩ := exists_compact_superset K.2
  obtain ⟨f, hf⟩ := exists_tsupport_one_of_isOpen_isClosed isOpen_interior (IsCompact.isClosed K.2)
    hV.2
  use f
  simp only [mem_setOf_eq]
  constructor
  · exact IsCompact.of_isClosed_subset hV.1 (isClosed_tsupport f)
      (_root_.subset_trans hf.1 interior_subset)
  constructor
  · intro x
    exact (Set.mem_Icc.mp (hf.2.2 x)).1
  · intro x hx
    apply le_of_eq
    rw [← ContinuousMap.one_apply x]
    exact (hf.2.1 hx).symm

lemma rieszContentAux_nonneg {K : Compacts X} : 0 ≤ rieszContentAux Λ K := by
  apply le_csInf
  exact rieszContentAux_image_nonempty Λ K
  intro b
  simp only [mem_image, mem_setOf_eq, forall_exists_index, and_imp]
  intro f _ hf _ hb
  rw [← hb]
  exact hΛ f hf

lemma rieszContentAux_image_BddBelow (K : Compacts X) :
    BddBelow (Λ '' { f : C(X, ℝ) | HasCompactSupport f ∧ (∀ (x : X), 0 ≤ f x)
    ∧ (∀ (x : X), x ∈ K → 1 ≤ f x) }) := by
  use 0
  intro b
  simp only [mem_image, mem_setOf_eq, forall_exists_index, and_imp]
  intro f _ hf _ hb
  rw [← hb]
  exact hΛ f hf
=======
  use (1 : X →ᵇ ℝ≥0)
  intro x _
  simp only [BoundedContinuousFunction.coe_one, Pi.one_apply]; rfl
>>>>>>> 67904bc4

/-- Riesz content λ (associated with a positive linear functional Λ) is
monotone: if `K₁ ⊆ K₂` are compact subsets in X, then `λ(K₁) ≤ λ(K₂)`. -/
theorem rieszContentAux_mono {K₁ K₂ : Compacts X} (h : K₁ ≤ K₂) :
<<<<<<< HEAD
    rieszContentAux Λ K₁ ≤ rieszContentAux Λ K₂ := by
  apply csInf_le_csInf (rieszContentAux_image_BddBelow Λ hΛ K₁) (rieszContentAux_image_nonempty Λ K₂)
  simp only [image_subset_iff]
  intro f hf
  simp only [mem_setOf_eq] at hf
  simp only [mem_preimage, mem_image, mem_setOf_eq]
  use f
  constructor
  constructor
  · exact hf.1
  constructor
  · exact hf.2.1
  · intro x hx
    exact hf.2.2 x (Set.mem_of_subset_of_mem h hx)
  rfl
=======
    rieszContentAux Λ K₁ ≤ rieszContentAux Λ K₂ :=
  csInf_le_csInf (OrderBot.bddBelow _) (rieszContentAux_image_nonempty Λ K₂)
    (image_subset Λ (setOf_subset_setOf.mpr fun _ f_hyp x x_in_K₁ => f_hyp x (h x_in_K₁)))
>>>>>>> 67904bc4

end RieszMonotone

section RieszSubadditive

/-- Any bounded continuous nonnegative f such that `f ≥ 1` on K gives an upper bound on the
content of K; namely `λ(K) ≤ Λ f`. -/
<<<<<<< HEAD
theorem rieszContentAux_le {K : Compacts X} {f : C(X, ℝ)}
    (h : HasCompactSupport f ∧ (∀ (x : X), 0 ≤ f x) ∧ ∀ (x : X), x ∈ K → 1 ≤ f x) :
    rieszContentAux Λ K ≤ Λ f := by
  apply csInf_le (rieszContentAux_image_BddBelow Λ hΛ K)
  simp only [mem_image, mem_setOf_eq]
  use f
=======
theorem rieszContentAux_le {K : Compacts X} {f : X →ᵇ ℝ≥0} (h : ∀ x ∈ K, (1 : ℝ≥0) ≤ f x) :
    rieszContentAux Λ K ≤ Λ f :=
  csInf_le (OrderBot.bddBelow _) ⟨f, ⟨h, rfl⟩⟩
>>>>>>> 67904bc4

/-- The Riesz content can be approximated arbitrarily well by evaluating the positive linear
functional on test functions: for any `ε > 0`, there exists a bounded continuous nonnegative
function f on X such that `f ≥ 1` on K and such that `λ(K) ≤ Λ f < λ(K) + ε`. -/
theorem exists_lt_rieszContentAux_add_pos (K : Compacts X) {ε : ℝ} (εpos : 0 < ε) :
    ∃ f : C(X, ℝ), HasCompactSupport f ∧ (∀ (x : X), 0 ≤ f x) ∧ (∀ x ∈ K, 1 ≤ f x)
    ∧ Λ f < rieszContentAux Λ K + ε := by
  --choose a test function `f` s.t. `Λf = α < λ(K) + ε`
  obtain ⟨α, ⟨⟨f, f_hyp⟩, α_hyp⟩⟩ :=
    exists_lt_of_csInf_lt (rieszContentAux_image_nonempty Λ K)
      (lt_add_of_pos_right (rieszContentAux Λ K) εpos)
<<<<<<< HEAD
  use f
  simp only [mem_setOf_eq] at f_hyp
  constructor
  · exact f_hyp.1.1
  constructor
  · exact f_hyp.1.2.1
  constructor
  · exact f_hyp.1.2.2
  · rw [f_hyp.2]
    exact α_hyp
=======
  refine ⟨f, f_hyp.left, ?_⟩
  rw [f_hyp.right]
  exact α_hyp
>>>>>>> 67904bc4

/-- The Riesz content λ associated to a given positive linear functional Λ is
finitely subadditive: `λ(K₁ ∪ K₂) ≤ λ(K₁) + λ(K₂)` for any compact subsets `K₁, K₂ ⊆ X`. -/
theorem rieszContentAux_sup_le {K₁ K₂ : Compacts X} :
    rieszContentAux Λ (K₁ ⊔ K₂) ≤ rieszContentAux Λ K₁ + rieszContentAux Λ K₂ := by
  apply le_of_forall_pos_lt_add'
  intro ε εpos
  --get test functions s.t. `λ(Ki) ≤ Λfi ≤ λ(Ki) + ε/2, i=1,2`
  obtain ⟨f1, f_test_function_K₁⟩ := exists_lt_rieszContentAux_add_pos Λ K₁ (half_pos εpos)
  obtain ⟨f2, f_test_function_K₂⟩ := exists_lt_rieszContentAux_add_pos Λ K₂ (half_pos εpos)
  --let `f := f1 + f2` test function for the content of `K`
  have f_test_function_union : ∀ x ∈ K₁ ⊔ K₂, 1 ≤ (f1 + f2) x := by
    rintro x (x_in_K₁ | x_in_K₂)
    · simp only [ContinuousMap.add_apply]
      apply le_add_of_le_of_nonneg
      · exact f_test_function_K₁.2.2.1 x x_in_K₁
      · exact f_test_function_K₂.2.1 x
    · simp only [ContinuousMap.add_apply]
      rw [add_comm]
      apply le_add_of_le_of_nonneg
      · exact f_test_function_K₂.2.2.1 x x_in_K₂
      · exact f_test_function_K₁.2.1 x
  --use that `Λf` is an upper bound for `λ(K₁⊔K₂)`
  set f := f1 + f2 with hf
  have f_HasCompactSupport : HasCompactSupport f := by
    exact HasCompactSupport.add f_test_function_K₁.1 f_test_function_K₂.1
  have f_nonneg : ∀ (x : X), 0 ≤ f x := by
    intro x
    rw [hf]
    simp only [ContinuousMap.add_apply]
    exact add_nonneg (f_test_function_K₁.2.1 x) (f_test_function_K₂.2.1 x)
  apply lt_of_le_of_lt (rieszContentAux_le Λ hΛ
    (And.intro f_HasCompactSupport (And.intro f_nonneg f_test_function_union)))
  rw [hf]
  simp only [map_add]
  --use that `Λfi` are lower bounds for `λ(Ki) + ε/2`
  apply lt_of_lt_of_le (_root_.add_lt_add f_test_function_K₁.2.2.2 f_test_function_K₂.2.2.2)
    (le_of_eq _)
  rw [add_assoc, add_comm (ε / 2), add_assoc, add_halves ε, add_assoc]

end RieszSubadditive

section RieszAdditive

theorem rieszContentAux_eq_add [T2Space X] {K₁ K₂ : Compacts X} (h : Disjoint K₁ K₂) :
    rieszContentAux Λ (K₁ ⊔ K₂) = rieszContentAux Λ K₁ + rieszContentAux Λ K₂ := by
  apply le_antisymm
  · exact rieszContentAux_sup_le Λ hΛ
  · apply le_csInf
    · exact rieszContentAux_image_nonempty Λ (K₁ ⊔ K₂)
    · intro b hb
      obtain ⟨f, hf⟩ := hb
      simp only [mem_setOf_eq] at hf
      have hDisjoint : Disjoint K₁.carrier K₂.carrier := by
        rw [disjoint_iff]
        rw [disjoint_iff] at h
        simp only [inf_eq_inter, bot_eq_empty]
        simp only [Compacts.carrier_eq_coe]
        rw [← TopologicalSpace.Compacts.coe_inf]
        rw [← Compacts.carrier_eq_coe]
        rw [h]
        exact rfl
      obtain ⟨g, hg⟩ := exists_continuous_zero_one_of_isCompact K₁.isCompact'
        (IsCompact.isClosed K₂.isCompact') hDisjoint
      simp only [Compacts.carrier_eq_coe, mem_Icc] at hg
      have h1 : rieszContentAux Λ K₁ ≤ Λ (f * (1 - g)) := by
        apply csInf_le (rieszContentAux_image_BddBelow Λ hΛ K₁)
        simp only [mem_image, mem_setOf_eq]
        use f * (1 - g)
        constructor
        constructor
        exact HasCompactSupport.mul_right hf.1.1
        constructor
        · intro x
          simp only [ContinuousMap.mul_apply, ContinuousMap.sub_apply, ContinuousMap.one_apply]
          exact mul_nonneg (hf.1.2.1 x) (unitInterval.one_minus_nonneg ⟨(g x), hg.2.2 x⟩)
        · intro x hx
          simp only [ContinuousMap.mul_apply, ContinuousMap.sub_apply, ContinuousMap.one_apply]
          have hgx : g x = 0 := by
            rw [hg.1 hx]
            simp only [Pi.zero_apply]
          rw [hgx]
          simp only [sub_zero, mul_one, ge_iff_le]
          exact hf.1.2.2 x ((Set.mem_union x K₁ K₂).mpr (Or.inl hx))
        · rfl
      have h2 : rieszContentAux Λ K₂ ≤ Λ (f * g) := by
        apply csInf_le (rieszContentAux_image_BddBelow Λ hΛ K₂)
        simp only [mem_image, mem_setOf_eq]
        use f * g
        constructor
        constructor
        exact HasCompactSupport.mul_right hf.1.1
        constructor
        · intro x
          simp only [ContinuousMap.mul_apply, ContinuousMap.sub_apply, ContinuousMap.one_apply]
          exact mul_nonneg (hf.1.2.1 x) (hg.2.2 x).1
        · intro x hx
          simp only [ContinuousMap.mul_apply, ContinuousMap.sub_apply, ContinuousMap.one_apply]
          have hgx : g x = 1 := by
            rw [hg.2.1 hx]
            simp only [Pi.one_apply]
          rw [hgx]
          simp only [sub_zero, mul_one, ge_iff_le]
          exact hf.1.2.2 x ((Set.mem_union x K₁ K₂).mpr (Or.inr hx))
        · rfl
      have hb : b = Λ (f * (1 - g) + f * g) := by
        ring_nf
        exact (hf.2).symm
      rw [hb]
      simp only [map_add, ge_iff_le]
      exact add_le_add h1 h2

end RieszAdditive

lemma restrictNonneg (f : C(X, ℝ≥0)) : 0 ≤ f.1 := by
  intro x
  simp only [Pi.zero_apply, ContinuousMap.toFun_eq_coe, zero_le]

def continuousToReal : C(ℝ≥0, ℝ) := ⟨NNReal.toReal, NNReal.continuous_coe⟩

def ExtendToReal (f : C(X, ℝ≥0)) : C(X, ℝ) :=
  ⟨NNReal.toReal ∘ f, Continuous.comp continuousToReal.2 f.2⟩

@[simp]
theorem map_apply (f : C(X, ℝ≥0)) (x : X) : ExtendToReal f x = f x :=
  rfl

@[simp]
theorem coe_map (f : C(X, ℝ≥0)) : ExtendToReal f = fun x => (f x : ℝ) := by
  rfl

def continuousExtendToReal (f : C(X, ℝ≥0)) : C(X, ℝ) :=
  ⟨NNReal.toReal ∘ f, Continuous.comp continuousToReal.2 f.2⟩

def continuousRestrictionToNNReal (f : C(X, ℝ)) : C(X, ℝ≥0) :=
  ⟨Real.toNNReal ∘ f, Continuous.comp continuous_real_toNNReal f.2⟩

-- to Continuous?
def RestrictNonneg (Λ : C(X, ℝ) →ₗ[ℝ] ℝ)  (hΛ : ∀ (f : C(X, ℝ)), 0 ≤ f → 0 ≤ Λ f) :
    C(X, ℝ≥0) → ℝ≥0 := fun f => ⟨Λ (continuousExtendToReal f), hΛ (continuousExtendToReal f) (restrictNonneg f)⟩

def rieszContentNonneg : Compacts X → ℝ≥0 := fun K =>
  sInf (RestrictNonneg Λ hΛ '' { f : C(X, ℝ≥0) | HasCompactSupport f ∧ (∀ (x : X), 0 ≤ f x)
  ∧ (∀ (x : X), x ∈ K → 1 ≤ f x) })

theorem rieszContentNonneg_image_nonempty (K : Compacts X) :
    (RestrictNonneg Λ hΛ '' { f : C(X, ℝ≥0) | HasCompactSupport f ∧ (∀ (x : X), 0 ≤ f x) ∧
    (∀ (x : X), x ∈ K → 1 ≤ f x) }).Nonempty := by
  rw [image_nonempty]
  obtain ⟨V, hV⟩ := exists_compact_superset K.2
  obtain ⟨f, hf⟩ := exists_tsupport_one_of_isOpen_isClosed isOpen_interior (IsCompact.isClosed K.2)
    hV.2
  use (continuousRestrictionToNNReal f)
  simp only [zero_le, implies_true, true_and, mem_setOf_eq]
  constructor
  · apply HasCompactSupport.of_support_subset_isCompact hV.1
    apply Set.Subset.trans (Function.support_comp_subset Real.toNNReal_zero f)
    exact Set.Subset.trans (Set.Subset.trans subset_closure hf.1) interior_subset
  · intro x hx
    apply le_of_eq
    rw [continuousRestrictionToNNReal]
    simp only [ContinuousMap.coe_mk, comp_apply]
    rw [eq_comm, Real.toNNReal_eq_one]
    exact hf.2.1 hx

lemma rieszContentNonneg_image_BddBelow (K : Compacts X) :
    BddBelow (RestrictNonneg Λ hΛ '' { f : C(X, ℝ≥0) | HasCompactSupport f ∧ (∀ (x : X), 0 ≤ f x)
    ∧ (∀ (x : X), x ∈ K → 1 ≤ f x) }) := by
  use 0
  simp only [zero_le, implies_true, true_and]
  intro b _
  exact b.2

lemma rieszContentAux_eq_rieszContentNonneg {K : Compacts X} :
    ⟨rieszContentAux Λ K, rieszContentAux_nonneg Λ hΛ⟩ = rieszContentNonneg Λ hΛ K  := by
  apply le_antisymm
  · rw [← NNReal.coe_le_coe]
    simp only [coe_mk]
    apply (csInf_le_iff (rieszContentAux_image_BddBelow Λ hΛ K)
      (rieszContentAux_image_nonempty Λ K)).mpr
    · intro b hb
      by_cases hbzero : 0 ≤ b
      · rw [← Real.coe_toNNReal b hbzero]
        rw [NNReal.coe_le_coe]
        apply (le_csInf_iff (rieszContentNonneg_image_BddBelow Λ hΛ K) (rieszContentNonneg_image_nonempty Λ hΛ K)).mpr
        intro c hc
        simp only [zero_le, implies_true, true_and, mem_image, mem_setOf_eq] at hc
        obtain ⟨f, hf⟩ := hc
        rw [RestrictNonneg] at hf
        rw [← hf.2, Real.toNNReal_le_iff_le_coe]
        simp only [coe_mk]
        rw [mem_lowerBounds] at hb
        apply hb
        simp only [mem_image, mem_setOf_eq]
        use continuousExtendToReal f
        constructor
        constructor
        · apply HasCompactSupport.of_support_subset_isCompact hf.1.1
          rw [continuousExtendToReal]
          exact Set.Subset.trans (Function.support_comp_subset NNReal.coe_zero f) subset_closure
        constructor
        · intro x
          rw [continuousExtendToReal]
          simp only [ContinuousMap.coe_mk, comp_apply, zero_le_coe]
        · intro x hx
          rw [continuousExtendToReal]
          simp only [ContinuousMap.coe_mk, comp_apply, one_le_coe]
          exact hf.1.2 x hx
        rfl
      · push_neg at hbzero
        apply le_of_lt (lt_of_lt_of_le hbzero _)
        simp only [zero_le_coe]
  · apply (csInf_le_iff (rieszContentNonneg_image_BddBelow Λ hΛ K) (rieszContentNonneg_image_nonempty Λ hΛ K)).mpr
    intro b hb
    simp only [zero_le, implies_true, true_and] at hb
    rw [mem_lowerBounds] at hb
    rw [← NNReal.coe_le_coe]
    simp only [coe_mk]
    apply (le_csInf_iff (rieszContentAux_image_BddBelow Λ hΛ K) (rieszContentAux_image_nonempty Λ K)).mpr
    intro c hc
    simp only [mem_image, mem_setOf_eq] at hc
    obtain ⟨f, hf⟩ := hc
    have hΛfpos : 0 ≤ Λ f := by
      apply hΛ
      exact hf.1.2.1
    rw [← Real.le_toNNReal_iff_coe_le _]
    · apply hb
      rw [← hf.2]
      simp only [mem_image, mem_setOf_eq]
      use continuousRestrictionToNNReal f
      constructor
      constructor
      · rw [continuousRestrictionToNNReal]
        simp only [ContinuousMap.coe_mk]
        apply HasCompactSupport.of_support_subset_isCompact hf.1.1
        exact Set.Subset.trans (Function.support_comp_subset Real.toNNReal_zero f) subset_closure
      · intro x hx
        rw [continuousRestrictionToNNReal]
        simp only [ContinuousMap.coe_mk, comp_apply, Real.one_le_toNNReal]
        exact hf.1.2.2 x hx
      rw [RestrictNonneg, Real.toNNReal_of_nonneg hΛfpos, ← NNReal.coe_inj]
      simp only [coe_mk, coe_mk (Λ f) hΛfpos]
      rw [continuousExtendToReal, continuousRestrictionToNNReal]
      simp only [ContinuousMap.coe_mk]
      apply congr_arg
      ext x
      simp only [ContinuousMap.coe_mk, comp_apply, Real.coe_toNNReal', max_eq_left_iff]
      exact hf.1.2.1 x
    · rw [← hf.2]
      exact hΛfpos

theorem rieszContentNonneg_mono {K₁ K₂ : Compacts X} (h : K₁ ≤ K₂) :
    rieszContentNonneg Λ hΛ K₁ ≤ rieszContentNonneg Λ hΛ K₂ := by
  rw [← rieszContentAux_eq_rieszContentNonneg, ← rieszContentAux_eq_rieszContentNonneg]
  rw [← NNReal.coe_le_coe]
  simp only [coe_mk]
  exact rieszContentAux_mono Λ hΛ h

theorem rieszContentNonneg_eq_add [T2Space X] {K₁ K₂ : Compacts X} (h : Disjoint K₁ K₂) :
    rieszContentNonneg Λ hΛ (K₁ ⊔ K₂) = rieszContentNonneg Λ hΛ K₁ + rieszContentNonneg Λ hΛ K₂ := by
  rw [← rieszContentAux_eq_rieszContentNonneg, ← rieszContentAux_eq_rieszContentNonneg, ← rieszContentAux_eq_rieszContentNonneg]
  rw [← NNReal.eq_iff]
  simp only [coe_mk, NNReal.coe_add]
  exact rieszContentAux_eq_add Λ hΛ h

theorem rieszContentNonneg_sup_le {K₁ K₂ : Compacts X} :
    rieszContentNonneg Λ hΛ (K₁ ⊔ K₂) ≤ rieszContentNonneg Λ hΛ K₁ + rieszContentNonneg Λ hΛ K₂ := by
  rw [← rieszContentAux_eq_rieszContentNonneg, ← rieszContentAux_eq_rieszContentNonneg, ← rieszContentAux_eq_rieszContentNonneg]
  rw [← NNReal.coe_le_coe]
  simp only [coe_mk, NNReal.coe_add]
  exact rieszContentAux_sup_le Λ hΛ

def rieszContent : MeasureTheory.Content X where
  toFun := rieszContentNonneg Λ hΛ
  mono' := by
    intro K₁ K₂ h
    exact rieszContentNonneg_mono Λ hΛ h
  sup_disjoint' := by
    intro K₁ K₂ hDisjoint _ _
    have : Disjoint K₁ K₂ := by
        rw [disjoint_iff]
        rw [disjoint_iff] at hDisjoint
        simp only [inf_eq_inter, bot_eq_empty] at hDisjoint
        apply TopologicalSpace.Compacts.ext
        simp only [Compacts.coe_inf, Compacts.coe_bot]
        exact hDisjoint
    exact rieszContentNonneg_eq_add Λ hΛ this
  sup_le' := by
    intro K₁ K₂
    exact rieszContentNonneg_sup_le Λ hΛ

variable [MeasurableSpace X] [BorelSpace X]

def μ := (MeasureTheory.Content.measure (rieszContent Λ hΛ))

/-- The Riesz-Markov-Kakutani theorem. -/
theorem RMK : ∀ (f : C₀(X, ℝ)), ∫ (x : X), f x ∂(μ Λ hΛ) = Λ f.1 := by
 sorry<|MERGE_RESOLUTION|>--- conflicted
+++ resolved
@@ -11,10 +11,6 @@
 import Mathlib.MeasureTheory.Constructions.BorelSpace.Basic
 import Mathlib.MeasureTheory.Integral.Bochner
 
-<<<<<<< HEAD
-
-=======
->>>>>>> 67904bc4
 /-!
 #  Riesz–Markov–Kakutani representation theorem
 
@@ -62,14 +58,8 @@
 /-- Given a positive linear functional Λ on X, for `K ⊆ X` compact define
 `λ(K) = inf {Λf | 1≤f on K}`. When X is a compact Hausdorff space, this will be shown to be a
 content, and will be shown to agree with the Riesz measure on the compact subsets `K ⊆ X`. -/
-<<<<<<< HEAD
-def rieszContentAux : Compacts X → ℝ := fun K =>
-  sInf (Λ '' { f : C(X, ℝ) | HasCompactSupport f ∧ (∀ (x : X), 0 ≤ f x)
-  ∧ (∀ (x : X), x ∈ K → 1 ≤ f x) })
-=======
 def rieszContentAux : Compacts X → ℝ≥0 := fun K =>
   sInf (Λ '' { f : X →ᵇ ℝ≥0 | ∀ x ∈ K, (1 : ℝ≥0) ≤ f x })
->>>>>>> 67904bc4
 
 section RieszMonotone
 
@@ -79,71 +69,16 @@
     (Λ '' { f : C(X, ℝ) | HasCompactSupport f ∧ (∀ (x : X), 0 ≤ f x) ∧ (∀ (x : X),
     x ∈ K → 1 ≤ f x) }).Nonempty := by
   rw [image_nonempty]
-<<<<<<< HEAD
-  obtain ⟨V, hV⟩ := exists_compact_superset K.2
-  obtain ⟨f, hf⟩ := exists_tsupport_one_of_isOpen_isClosed isOpen_interior (IsCompact.isClosed K.2)
-    hV.2
-  use f
-  simp only [mem_setOf_eq]
-  constructor
-  · exact IsCompact.of_isClosed_subset hV.1 (isClosed_tsupport f)
-      (_root_.subset_trans hf.1 interior_subset)
-  constructor
-  · intro x
-    exact (Set.mem_Icc.mp (hf.2.2 x)).1
-  · intro x hx
-    apply le_of_eq
-    rw [← ContinuousMap.one_apply x]
-    exact (hf.2.1 hx).symm
-
-lemma rieszContentAux_nonneg {K : Compacts X} : 0 ≤ rieszContentAux Λ K := by
-  apply le_csInf
-  exact rieszContentAux_image_nonempty Λ K
-  intro b
-  simp only [mem_image, mem_setOf_eq, forall_exists_index, and_imp]
-  intro f _ hf _ hb
-  rw [← hb]
-  exact hΛ f hf
-
-lemma rieszContentAux_image_BddBelow (K : Compacts X) :
-    BddBelow (Λ '' { f : C(X, ℝ) | HasCompactSupport f ∧ (∀ (x : X), 0 ≤ f x)
-    ∧ (∀ (x : X), x ∈ K → 1 ≤ f x) }) := by
-  use 0
-  intro b
-  simp only [mem_image, mem_setOf_eq, forall_exists_index, and_imp]
-  intro f _ hf _ hb
-  rw [← hb]
-  exact hΛ f hf
-=======
   use (1 : X →ᵇ ℝ≥0)
   intro x _
   simp only [BoundedContinuousFunction.coe_one, Pi.one_apply]; rfl
->>>>>>> 67904bc4
 
 /-- Riesz content λ (associated with a positive linear functional Λ) is
 monotone: if `K₁ ⊆ K₂` are compact subsets in X, then `λ(K₁) ≤ λ(K₂)`. -/
 theorem rieszContentAux_mono {K₁ K₂ : Compacts X} (h : K₁ ≤ K₂) :
-<<<<<<< HEAD
-    rieszContentAux Λ K₁ ≤ rieszContentAux Λ K₂ := by
-  apply csInf_le_csInf (rieszContentAux_image_BddBelow Λ hΛ K₁) (rieszContentAux_image_nonempty Λ K₂)
-  simp only [image_subset_iff]
-  intro f hf
-  simp only [mem_setOf_eq] at hf
-  simp only [mem_preimage, mem_image, mem_setOf_eq]
-  use f
-  constructor
-  constructor
-  · exact hf.1
-  constructor
-  · exact hf.2.1
-  · intro x hx
-    exact hf.2.2 x (Set.mem_of_subset_of_mem h hx)
-  rfl
-=======
     rieszContentAux Λ K₁ ≤ rieszContentAux Λ K₂ :=
   csInf_le_csInf (OrderBot.bddBelow _) (rieszContentAux_image_nonempty Λ K₂)
     (image_subset Λ (setOf_subset_setOf.mpr fun _ f_hyp x x_in_K₁ => f_hyp x (h x_in_K₁)))
->>>>>>> 67904bc4
 
 end RieszMonotone
 
@@ -151,18 +86,9 @@
 
 /-- Any bounded continuous nonnegative f such that `f ≥ 1` on K gives an upper bound on the
 content of K; namely `λ(K) ≤ Λ f`. -/
-<<<<<<< HEAD
-theorem rieszContentAux_le {K : Compacts X} {f : C(X, ℝ)}
-    (h : HasCompactSupport f ∧ (∀ (x : X), 0 ≤ f x) ∧ ∀ (x : X), x ∈ K → 1 ≤ f x) :
-    rieszContentAux Λ K ≤ Λ f := by
-  apply csInf_le (rieszContentAux_image_BddBelow Λ hΛ K)
-  simp only [mem_image, mem_setOf_eq]
-  use f
-=======
 theorem rieszContentAux_le {K : Compacts X} {f : X →ᵇ ℝ≥0} (h : ∀ x ∈ K, (1 : ℝ≥0) ≤ f x) :
     rieszContentAux Λ K ≤ Λ f :=
   csInf_le (OrderBot.bddBelow _) ⟨f, ⟨h, rfl⟩⟩
->>>>>>> 67904bc4
 
 /-- The Riesz content can be approximated arbitrarily well by evaluating the positive linear
 functional on test functions: for any `ε > 0`, there exists a bounded continuous nonnegative
@@ -174,22 +100,9 @@
   obtain ⟨α, ⟨⟨f, f_hyp⟩, α_hyp⟩⟩ :=
     exists_lt_of_csInf_lt (rieszContentAux_image_nonempty Λ K)
       (lt_add_of_pos_right (rieszContentAux Λ K) εpos)
-<<<<<<< HEAD
-  use f
-  simp only [mem_setOf_eq] at f_hyp
-  constructor
-  · exact f_hyp.1.1
-  constructor
-  · exact f_hyp.1.2.1
-  constructor
-  · exact f_hyp.1.2.2
-  · rw [f_hyp.2]
-    exact α_hyp
-=======
   refine ⟨f, f_hyp.left, ?_⟩
   rw [f_hyp.right]
   exact α_hyp
->>>>>>> 67904bc4
 
 /-- The Riesz content λ associated to a given positive linear functional Λ is
 finitely subadditive: `λ(K₁ ∪ K₂) ≤ λ(K₁) + λ(K₂)` for any compact subsets `K₁, K₂ ⊆ X`. -/
