--- conflicted
+++ resolved
@@ -67,16 +67,6 @@
 
 /-- The bounded continuous map `x ↦ exp (L x * I)`, for a continuous linear form `L`. -/
 noncomputable
-<<<<<<< HEAD
-def probCharCLM (L : F →L[ℝ] ℝ) : F →ᵇ ℂ :=
-  char continuous_probChar (L := isBoundedBilinearMap_apply.symm.toContinuousLinearMap.toLinearMap₂)
-    isBoundedBilinearMap_apply.symm.continuous L
-
-lemma probCharCLM_apply (L : F →L[ℝ] ℝ) (x : F) : probCharCLM L x = exp (L x * I) := rfl
-
-@[simp]
-lemma probCharCLM_zero : probCharCLM (0 : F →L[ℝ] ℝ) = 1 := by simp [probCharCLM]
-=======
 def probCharDual (L : Dual ℝ F) : F →ᵇ ℂ :=
   char continuous_probChar (L := isBoundedBilinearMap_apply.symm.toContinuousLinearMap.toLinearMap₂)
     isBoundedBilinearMap_apply.symm.continuous L
@@ -85,7 +75,6 @@
 
 @[simp]
 lemma probCharDual_zero : probCharDual (0 : Dual ℝ F) = 1 := by simp [probCharDual]
->>>>>>> b2206c9c
 
 end BoundedContinuousFunction
 
@@ -208,7 +197,6 @@
 lemma charFun_map_mul {μ : Measure ℝ} (r t : ℝ) :
     charFun (μ.map (r * ·)) t = charFun μ (r * t) := charFun_map_smul r t
 
-<<<<<<< HEAD
 lemma integral_conv {E F : Type*} [AddMonoid E] [MeasurableSpace E] [MeasurableAdd₂ E]
     {μ ν : Measure E} [SFinite μ] [SFinite ν]
     [NormedAddCommGroup F] [NormedSpace ℝ F] {f : E → F} (hf : Integrable f (μ ∗ ν)) :
@@ -217,8 +205,6 @@
   rw [integral_map (by fun_prop) hf.1, integral_prod]
   exact (integrable_map_measure hf.1 (by fun_prop)).mp hf
 
-=======
->>>>>>> b2206c9c
 variable {E : Type*} [MeasurableSpace E] {μ ν : Measure E} {t : E}
   [NormedAddCommGroup E] [InnerProductSpace ℝ E] [BorelSpace E] [SecondCountableTopology E]
 
@@ -259,32 +245,6 @@
   [NormedAddCommGroup F] [NormedSpace ℝ F] {mF : MeasurableSpace F}
   {μ : Measure E} {ν : Measure F}
 
-<<<<<<< HEAD
-/-- The characteristic function of a measure in a normed space, function from `E →L[ℝ] ℝ` to `ℂ`
-with `charFunCLM μ L = ∫ v, exp (L v * I) ∂μ`. -/
-noncomputable
-def charFunCLM (μ : Measure E) (L : E →L[ℝ] ℝ) : ℂ := ∫ v, probCharCLM L v ∂μ
-
-lemma charFunCLM_apply (L : E →L[ℝ] ℝ) : charFunCLM μ L = ∫ v, exp (L v * I) ∂μ := rfl
-
-@[simp]
-lemma charFunCLM_dirac [OpensMeasurableSpace E] {x : E} (L : E →L[ℝ] ℝ) :
-    charFunCLM (Measure.dirac x) L = cexp (L x * I) := by
-  rw [charFunCLM_apply, integral_dirac]
-
-lemma charFunCLM_prod [SFinite μ] [SFinite ν] (L : E × F →L[ℝ] ℝ) :
-    charFunCLM (μ.prod ν) L
-      = charFunCLM μ (L.comp (.inl ℝ E F)) * charFunCLM ν (L.comp (.inr ℝ E F)) := by
-  let L₁ : E →L[ℝ] ℝ := L.comp (.inl ℝ E F)
-  let L₂ : F →L[ℝ] ℝ := L.comp (.inr ℝ E F)
-  simp_rw [charFunCLM_apply, ← L.comp_inl_add_comp_inr, ofReal_add, add_mul,
-    Complex.exp_add]
-  rw [integral_prod_mul (f := fun x ↦ cexp ((L₁ x * I))) (g := fun x ↦ cexp ((L₂ x * I)))]
-
-lemma charFunCLM_eq_charFun_map_one [OpensMeasurableSpace E] (L : E →L[ℝ] ℝ) :
-    charFunCLM μ L = charFun (μ.map L) 1 := by
-  rw [charFunCLM_apply]
-=======
 /-- The characteristic function of a measure in a normed space, function from `Dual ℝ E` to `ℂ`
 with `charFunDual μ L = ∫ v, exp (L v * I) ∂μ`. -/
 noncomputable
@@ -295,7 +255,6 @@
 lemma charFunDual_eq_charFun_map_one [OpensMeasurableSpace E] (L : Dual ℝ E) :
     charFunDual μ L = charFun (μ.map L) 1 := by
   rw [charFunDual_apply]
->>>>>>> b2206c9c
   have : ∫ x, cexp (L x * I) ∂μ = ∫ x, cexp (x * I) ∂(μ.map L) := by
     rw [integral_map]
     · fun_prop
@@ -303,15 +262,9 @@
   rw [this, charFun_apply]
   simp
 
-<<<<<<< HEAD
-lemma charFun_map_eq_charFunCLM_smul [OpensMeasurableSpace E] (L : E →L[ℝ] ℝ) (u : ℝ) :
-    charFun (μ.map L) u = charFunCLM μ (u • L) := by
-  rw [charFunCLM_apply]
-=======
 lemma charFun_map_eq_charFunDual_smul [OpensMeasurableSpace E] (L : Dual ℝ E) (u : ℝ) :
     charFun (μ.map L) u = charFunDual μ (u • L) := by
   rw [charFunDual_apply]
->>>>>>> b2206c9c
   have : ∫ x, cexp ((u • L) x * I) ∂μ = ∫ x, cexp (u * x * I) ∂(μ.map L) := by
     rw [integral_map]
     · simp
@@ -320,19 +273,6 @@
   rw [this, charFun_apply]
   simp
 
-<<<<<<< HEAD
-lemma charFunCLM_map [OpensMeasurableSpace E] [BorelSpace F] (L : E →L[ℝ] F) (L' : F →L[ℝ] ℝ) :
-    charFunCLM (μ.map L) L' = charFunCLM μ (L'.comp L) := by
-  rw [charFunCLM_eq_charFun_map_one, charFunCLM_eq_charFun_map_one,
-    Measure.map_map (by fun_prop) (by fun_prop)]
-  simp
-
-variable [CompleteSpace E] [BorelSpace E] [SecondCountableTopology E]
-
-/-- If two finite measures have the same characteristic function, then they are equal. -/
-theorem ext_of_charFunCLM {μ ν : Measure E} [IsFiniteMeasure μ] [IsFiniteMeasure ν]
-    (h : charFunCLM μ = charFunCLM ν) :
-=======
 lemma charFun_eq_charFunDual_toDualMap {E : Type*} [NormedAddCommGroup E] [InnerProductSpace ℝ E]
     {mE : MeasurableSpace E} {μ : Measure E} (t : E) :
     charFun μ t = charFunDual μ (InnerProductSpace.toDualMap ℝ E t) := by
@@ -365,18 +305,13 @@
 /-- If two finite measures have the same characteristic function, then they are equal. -/
 theorem Measure.ext_of_charFunDual {μ ν : Measure E} [IsFiniteMeasure μ] [IsFiniteMeasure ν]
     (h : charFunDual μ = charFunDual ν) :
->>>>>>> b2206c9c
     μ = ν := by
   refine ext_of_integral_char_eq continuous_probChar probChar_ne_one
     ?_ ?_ (fun L ↦ funext_iff.mp h L)
   · intro v hv
     rw [ne_eq, LinearMap.ext_iff]
     simp only [ContinuousLinearMap.toLinearMap₂_apply, LinearMap.zero_apply, not_forall]
-<<<<<<< HEAD
-    change ∃ L : E →L[ℝ] ℝ, L v ≠ 0
-=======
     change ∃ L : Dual ℝ E, L v ≠ 0
->>>>>>> b2206c9c
     by_contra! h
     exact hv (NormedSpace.eq_zero_of_forall_dual_eq_zero _ h)
   · exact isBoundedBilinearMap_apply.symm.continuous
