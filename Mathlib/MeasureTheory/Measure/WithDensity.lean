--- conflicted
+++ resolved
@@ -586,11 +586,7 @@
 
 section SFinite
 
-<<<<<<< HEAD
-/-- Auxiliary lemma for `sFinite_withDensity`. -/
-=======
 /-- Auxiliary lemma for `sFinite_withDensity_of_measurable`. -/
->>>>>>> 89b4b590
 lemma sFinite_withDensity_of_sigmaFinite_of_measurable (μ : Measure α) [SigmaFinite μ]
     {f : α → ℝ≥0∞} (hf : Measurable f) :
     SFinite (μ.withDensity f) := by
@@ -621,20 +617,6 @@
     split_ifs with h <;> simp [h]
   infer_instance
 
-<<<<<<< HEAD
-/-- If `μ` is s-finite, then `μ.withDensity f` is s-finite. -/
-lemma sFinite_withDensity (μ : Measure α) [SFinite μ] {f : α → ℝ≥0∞} (hf : AEMeasurable f μ) :
-    SFinite (μ.withDensity f) := by
-  rw [withDensity_congr_ae hf.ae_eq_mk]
-  have : μ.withDensity (hf.mk f)
-      = Measure.sum (fun n ↦ (sFiniteSeq μ n).withDensity (hf.mk f)) := by
-    rw [← withDensity_sum]
-    congr
-    rw [sum_sFiniteSeq μ]
-  rw [this]
-  have : ∀ n, SFinite ((sFiniteSeq μ n).withDensity (hf.mk f)) :=
-    fun n ↦ sFinite_withDensity_of_sigmaFinite_of_measurable _ hf.measurable_mk
-=======
 /-- If `μ` is s-finite and `f` is measurable, then `μ.withDensity f` is s-finite.
 TODO: extend this to all functions and make it an instance. -/
 lemma sFinite_withDensity_of_measurable (μ : Measure α) [SFinite μ]
@@ -643,7 +625,6 @@
   rw [← sum_sFiniteSeq μ, withDensity_sum]
   have : ∀ n, SFinite ((sFiniteSeq μ n).withDensity f) :=
     fun n ↦ sFinite_withDensity_of_sigmaFinite_of_measurable _ hf
->>>>>>> 89b4b590
   infer_instance
 
 end SFinite
