/-
Copyright (c) 2017 Johannes Hölzl. All rights reserved.
Released under Apache 2.0 license as described in the file LICENSE.
Authors: Johannes Hölzl, Mario Carneiro
-/
import Mathlib.Data.Countable.Basic
import Mathlib.Data.Fin.VecNotation
import Mathlib.Order.Disjointed
import Mathlib.MeasureTheory.OuterMeasure.Defs

/-!
# Outer Measures

An outer measure is a function `μ : Set α → ℝ≥0∞`, from the powerset of a type to the extended
nonnegative real numbers that satisfies the following conditions:
1. `μ ∅ = 0`;
2. `μ` is monotone;
3. `μ` is countably subadditive. This means that the outer measure of a countable union is at most
   the sum of the outer measure on the individual sets.

Note that we do not need `α` to be measurable to define an outer measure.

## References

<https://en.wikipedia.org/wiki/Outer_measure>

## Tags

outer measure
-/


noncomputable section

open Set Function Filter
open scoped NNReal Topology ENNReal

namespace MeasureTheory

section OuterMeasureClass

variable {α ι F : Type*} [FunLike F (Set α) ℝ≥0∞] [OuterMeasureClass F α]
  {μ : F} {s t : Set α}

@[simp]
theorem measure_empty : μ ∅ = 0 := OuterMeasureClass.measure_empty μ

@[mono, gcongr]
theorem measure_mono (h : s ⊆ t) : μ s ≤ μ t :=
  OuterMeasureClass.measure_mono μ h

theorem measure_mono_null (h : s ⊆ t) (ht : μ t = 0) : μ s = 0 :=
  eq_bot_mono (measure_mono h) ht

theorem measure_pos_of_superset (h : s ⊆ t) (hs : μ s ≠ 0) : 0 < μ t :=
  hs.bot_lt.trans_le (measure_mono h)

theorem measure_iUnion_le [Countable ι] (s : ι → Set α) : μ (⋃ i, s i) ≤ ∑' i, μ (s i) := by
  refine rel_iSup_tsum μ measure_empty (· ≤ ·) (fun t ↦ ?_) _
  calc
    μ (⋃ i, t i) = μ (⋃ i, disjointed t i) := by rw [iUnion_disjointed]
    _ ≤ ∑' i, μ (disjointed t i) :=
      OuterMeasureClass.measure_iUnion_nat_le _ _ (disjoint_disjointed _)
    _ ≤ ∑' i, μ (t i) := by gcongr; apply disjointed_subset

theorem measure_biUnion_le {I : Set ι} (μ : F) (hI : I.Countable) (s : ι → Set α) :
    μ (⋃ i ∈ I, s i) ≤ ∑' i : I, μ (s i) := by
  have := hI.to_subtype
  rw [biUnion_eq_iUnion]
  apply measure_iUnion_le

theorem measure_biUnion_finset_le (I : Finset ι) (s : ι → Set α) :
    μ (⋃ i ∈ I, s i) ≤ ∑ i ∈ I, μ (s i) :=
  (measure_biUnion_le μ I.countable_toSet s).trans_eq <| I.tsum_subtype (μ <| s ·)

theorem measure_iUnion_fintype_le [Fintype ι] (μ : F) (s : ι → Set α) :
    μ (⋃ i, s i) ≤ ∑ i, μ (s i) := by
  simpa using measure_biUnion_finset_le Finset.univ s

theorem measure_union_le (s t : Set α) : μ (s ∪ t) ≤ μ s + μ t := by
  simpa [union_eq_iUnion] using measure_iUnion_fintype_le μ (cond · s t)

lemma measure_univ_le_add_compl (s : Set α) : μ univ ≤ μ s + μ sᶜ :=
  s.union_compl_self ▸ measure_union_le s sᶜ

theorem measure_le_inter_add_diff (μ : F) (s t : Set α) : μ s ≤ μ (s ∩ t) + μ (s \ t) := by
  simpa using measure_union_le (s ∩ t) (s \ t)

theorem measure_diff_null (ht : μ t = 0) : μ (s \ t) = μ s :=
  (measure_mono diff_subset).antisymm <| calc
    μ s ≤ μ (s ∩ t) + μ (s \ t) := measure_le_inter_add_diff _ _ _
    _ ≤ μ t + μ (s \ t) := by gcongr; apply inter_subset_right
    _ = μ (s \ t) := by simp [ht]

theorem measure_biUnion_null_iff {I : Set ι} (hI : I.Countable) {s : ι → Set α} :
    μ (⋃ i ∈ I, s i) = 0 ↔ ∀ i ∈ I, μ (s i) = 0 := by
  refine ⟨fun h i hi ↦ measure_mono_null (subset_biUnion_of_mem hi) h, fun h ↦ ?_⟩
  have _ := hI.to_subtype
  simpa [h] using measure_iUnion_le (μ := μ) fun x : I ↦ s x

theorem measure_sUnion_null_iff {S : Set (Set α)} (hS : S.Countable) :
    μ (⋃₀ S) = 0 ↔ ∀ s ∈ S, μ s = 0 := by
  rw [sUnion_eq_biUnion, measure_biUnion_null_iff hS]

@[simp]
theorem measure_iUnion_null_iff {ι : Sort*} [Countable ι] {s : ι → Set α} :
    μ (⋃ i, s i) = 0 ↔ ∀ i, μ (s i) = 0 := by
  rw [← sUnion_range, measure_sUnion_null_iff (countable_range s), forall_mem_range]

alias ⟨_, measure_iUnion_null⟩ := measure_iUnion_null_iff

@[simp]
theorem measure_union_null_iff : μ (s ∪ t) = 0 ↔ μ s = 0 ∧ μ t = 0 := by
  simp [union_eq_iUnion, and_comm]

theorem measure_union_null (hs : μ s = 0) (ht : μ t = 0) : μ (s ∪ t) = 0 := by simp [*]

lemma measure_null_iff_singleton (hs : s.Countable) : μ s = 0 ↔ ∀ x ∈ s, μ {x} = 0 := by
  rw [← measure_biUnion_null_iff hs, biUnion_of_singleton]

/-- Let `μ` be an (outer) measure; let `s : ι → Set α` be a sequence of sets, `S = ⋃ n, s n`.
If `μ (S \ s n)` tends to zero along some nontrivial filter (usually `Filter.atTop` on `ι = ℕ`),
then `μ S = ⨆ n, μ (s n)`. -/
theorem measure_iUnion_of_tendsto_zero {ι} (μ : F) {s : ι → Set α} (l : Filter ι) [NeBot l]
    (h0 : Tendsto (fun k => μ ((⋃ n, s n) \ s k)) l (𝓝 0)) : μ (⋃ n, s n) = ⨆ n, μ (s n) := by
  refine le_antisymm ?_ <| iSup_le fun n ↦ measure_mono <| subset_iUnion _ _
  set S := ⋃ n, s n
  set M := ⨆ n, μ (s n)
  have A : ∀ k, μ S ≤ M + μ (S \ s k) := fun k ↦ calc
    μ S ≤ μ (S ∩ s k) + μ (S \ s k) := measure_le_inter_add_diff _ _ _
    _ ≤ μ (s k) + μ (S \ s k) := by gcongr; apply inter_subset_right
    _ ≤ M + μ (S \ s k) := by gcongr; exact le_iSup (μ ∘ s) k
  have B : Tendsto (fun k ↦ M + μ (S \ s k)) l (𝓝 M) := by simpa using tendsto_const_nhds.add h0
  exact ge_of_tendsto' B A

/-- If a set has zero measure in a neighborhood of each of its points, then it has zero measure
in a second-countable space. -/
theorem measure_null_of_locally_null [TopologicalSpace α] [SecondCountableTopology α]
    (s : Set α) (hs : ∀ x ∈ s, ∃ u ∈ 𝓝[s] x, μ u = 0) : μ s = 0 := by
  choose! u hxu hu₀ using hs
  choose t ht using TopologicalSpace.countable_cover_nhdsWithin hxu
  rcases ht with ⟨ts, t_count, ht⟩
  apply measure_mono_null ht
  exact (measure_biUnion_null_iff t_count).2 fun x hx => hu₀ x (ts hx)

/-- If `m s ≠ 0`, then for some point `x ∈ s` and any `t ∈ 𝓝[s] x` we have `0 < m t`. -/
theorem exists_mem_forall_mem_nhdsWithin_pos_measure [TopologicalSpace α]
    [SecondCountableTopology α] {s : Set α} (hs : μ s ≠ 0) :
    ∃ x ∈ s, ∀ t ∈ 𝓝[s] x, 0 < μ t := by
  contrapose! hs
  simp only [nonpos_iff_eq_zero] at hs
  exact measure_null_of_locally_null s hs

end OuterMeasureClass

namespace OuterMeasure

variable {α β : Type*} {m : OuterMeasure α}

@[deprecated measure_empty (since := "2024-05-14")]
theorem empty' (m : OuterMeasure α) : m ∅ = 0 := measure_empty

@[deprecated measure_mono (since := "2024-05-14")]
theorem mono' (m : OuterMeasure α) {s₁ s₂} (h : s₁ ⊆ s₂) : m s₁ ≤ m s₂ := by gcongr

@[deprecated measure_mono_null (since := "2024-05-14")]
theorem mono_null (m : OuterMeasure α) {s t} (h : s ⊆ t) (ht : m t = 0) : m s = 0 :=
  measure_mono_null h ht

@[deprecated measure_pos_of_superset (since := "2024-05-14")]
theorem pos_of_subset_ne_zero (m : OuterMeasure α) {a b : Set α} (hs : a ⊆ b) (hnz : m a ≠ 0) :
    0 < m b :=
  measure_pos_of_superset hs hnz

@[deprecated measure_iUnion_le (since := "2024-05-14")]
protected theorem iUnion (m : OuterMeasure α) {β} [Countable β] (s : β → Set α) :
    m (⋃ i, s i) ≤ ∑' i, m (s i) :=
  measure_iUnion_le s

@[deprecated measure_biUnion_null_iff (since := "2024-05-14")]
theorem biUnion_null_iff (m : OuterMeasure α) {s : Set β} (hs : s.Countable) {t : β → Set α} :
    m (⋃ i ∈ s, t i) = 0 ↔ ∀ i ∈ s, m (t i) = 0 :=
  measure_biUnion_null_iff hs

@[deprecated measure_sUnion_null_iff (since := "2024-05-14")]
theorem sUnion_null_iff (m : OuterMeasure α) {S : Set (Set α)} (hS : S.Countable) :
    m (⋃₀ S) = 0 ↔ ∀ s ∈ S, m s = 0 := measure_sUnion_null_iff hS

@[deprecated measure_iUnion_null_iff (since := "2024-05-14")]
theorem iUnion_null_iff {ι : Sort*} [Countable ι] (m : OuterMeasure α) {s : ι → Set α} :
    m (⋃ i, s i) = 0 ↔ ∀ i, m (s i) = 0 :=
  measure_iUnion_null_iff

@[deprecated measure_iUnion_null (since := "2024-05-14")]
alias ⟨_, iUnion_null⟩ := iUnion_null_iff

@[deprecated (since := "2024-01-14")]
theorem iUnion_null_iff' (m : OuterMeasure α) {ι : Prop} {s : ι → Set α} :
    m (⋃ i, s i) = 0 ↔ ∀ i, m (s i) = 0 :=
  measure_iUnion_null_iff

@[deprecated measure_biUnion_finset_le (since := "2024-05-14")]
protected theorem iUnion_finset (m : OuterMeasure α) (s : β → Set α) (t : Finset β) :
    m (⋃ i ∈ t, s i) ≤ ∑ i ∈ t, m (s i) :=
  measure_biUnion_finset_le t s

@[deprecated measure_union_le (since := "2024-05-14")]
protected theorem union (m : OuterMeasure α) (s₁ s₂ : Set α) : m (s₁ ∪ s₂) ≤ m s₁ + m s₂ :=
  measure_union_le s₁ s₂

/-- If a set has zero measure in a neighborhood of each of its points, then it has zero measure
in a second-countable space. -/
@[deprecated measure_null_of_locally_null (since := "2024-05-14")]
theorem null_of_locally_null [TopologicalSpace α] [SecondCountableTopology α] (m : OuterMeasure α)
    (s : Set α) (hs : ∀ x ∈ s, ∃ u ∈ 𝓝[s] x, m u = 0) : m s = 0 :=
  measure_null_of_locally_null s hs

/-- If `m s ≠ 0`, then for some point `x ∈ s` and any `t ∈ 𝓝[s] x` we have `0 < m t`. -/
@[deprecated exists_mem_forall_mem_nhdsWithin_pos_measure (since := "2024-05-14")]
theorem exists_mem_forall_mem_nhds_within_pos [TopologicalSpace α] [SecondCountableTopology α]
    (m : OuterMeasure α) {s : Set α} (hs : m s ≠ 0) : ∃ x ∈ s, ∀ t ∈ 𝓝[s] x, 0 < m t :=
  exists_mem_forall_mem_nhdsWithin_pos_measure hs

/-- If `s : ι → Set α` is a sequence of sets, `S = ⋃ n, s n`, and `m (S \ s n)` tends to zero along
some nontrivial filter (usually `atTop` on `ι = ℕ`), then `m S = ⨆ n, m (s n)`. -/
theorem iUnion_of_tendsto_zero {ι} (m : OuterMeasure α) {s : ι → Set α} (l : Filter ι) [NeBot l]
    (h0 : Tendsto (fun k => m ((⋃ n, s n) \ s k)) l (𝓝 0)) : m (⋃ n, s n) = ⨆ n, m (s n) :=
  measure_iUnion_of_tendsto_zero m l h0

/-- If `s : ℕ → Set α` is a monotone sequence of sets such that `∑' k, m (s (k + 1) \ s k) ≠ ∞`,
then `m (⋃ n, s n) = ⨆ n, m (s n)`. -/
theorem iUnion_nat_of_monotone_of_tsum_ne_top (m : OuterMeasure α) {s : ℕ → Set α}
    (h_mono : ∀ n, s n ⊆ s (n + 1)) (h0 : (∑' k, m (s (k + 1) \ s k)) ≠ ∞) :
    m (⋃ n, s n) = ⨆ n, m (s n) := by
  classical
  refine measure_iUnion_of_tendsto_zero m atTop ?_
  refine tendsto_nhds_bot_mono' (ENNReal.tendsto_sum_nat_add _ h0) fun n => ?_
  refine (m.mono ?_).trans (measure_iUnion_le _)
  -- Current goal: `(⋃ k, s k) \ s n ⊆ ⋃ k, s (k + n + 1) \ s (k + n)`
  have h' : Monotone s := @monotone_nat_of_le_succ (Set α) _ _ h_mono
  simp only [diff_subset_iff, iUnion_subset_iff]
  intro i x hx
  have : ∃i, x ∈ s i := by exists i
  rcases Nat.findX this with ⟨j, hj, hlt⟩
  clear hx i
  rcases le_or_lt j n with hjn | hnj
  · exact Or.inl (h' hjn hj)
  have : j - (n + 1) + n + 1 = j := by omega
  refine Or.inr (mem_iUnion.2 ⟨j - (n + 1), ?_, hlt _ ?_⟩)
  · rwa [this]
  · rw [← Nat.succ_le_iff, Nat.succ_eq_add_one, this]

@[deprecated measure_le_inter_add_diff (since := "2024-05-14")]
theorem le_inter_add_diff {m : OuterMeasure α} {t : Set α} (s : Set α) :
    m t ≤ m (t ∩ s) + m (t \ s) :=
  measure_le_inter_add_diff m t s

@[deprecated measure_diff_null (since := "2024-05-14")]
theorem diff_null (m : OuterMeasure α) (s : Set α) {t : Set α} (ht : m t = 0) : m (s \ t) = m s :=
  measure_diff_null ht

@[deprecated measure_union_null (since := "2024-05-14")]
theorem union_null (m : OuterMeasure α) {s₁ s₂ : Set α} (h₁ : m s₁ = 0) (h₂ : m s₂ = 0) :
    m (s₁ ∪ s₂) = 0 :=
  measure_union_null h₁ h₂

theorem coe_fn_injective : Injective fun (μ : OuterMeasure α) (s : Set α) => μ s :=
  DFunLike.coe_injective

@[ext]
theorem ext {μ₁ μ₂ : OuterMeasure α} (h : ∀ s, μ₁ s = μ₂ s) : μ₁ = μ₂ :=
  DFunLike.ext _ _ h

/-- A version of `MeasureTheory.OuterMeasure.ext` that assumes `μ₁ s = μ₂ s` on all *nonempty*
sets `s`, and gets `μ₁ ∅ = μ₂ ∅` from `MeasureTheory.OuterMeasure.empty'`. -/
theorem ext_nonempty {μ₁ μ₂ : OuterMeasure α} (h : ∀ s : Set α, s.Nonempty → μ₁ s = μ₂ s) :
    μ₁ = μ₂ :=
<<<<<<< HEAD
  ext fun s => s.eq_empty_or_nonempty.elim (fun he => by rw [he, empty', empty']) (h s)
#align measure_theory.outer_measure.ext_nonempty MeasureTheory.OuterMeasure.ext_nonempty

instance instZero : Zero (OuterMeasure α) :=
  ⟨{  measureOf := fun _ => 0
      empty := rfl
      mono := by intro _ _ _; exact le_refl 0
      iUnion_nat := fun s => zero_le _ }⟩
#align measure_theory.outer_measure.has_zero MeasureTheory.OuterMeasure.instZero

@[simp]
theorem coe_zero : ⇑(0 : OuterMeasure α) = 0 :=
  rfl
#align measure_theory.outer_measure.coe_zero MeasureTheory.OuterMeasure.coe_zero

instance instInhabited : Inhabited (OuterMeasure α) :=
  ⟨0⟩
#align measure_theory.outer_measure.inhabited MeasureTheory.OuterMeasure.instInhabited

instance instAdd : Add (OuterMeasure α) :=
  ⟨fun m₁ m₂ =>
    { measureOf := fun s => m₁ s + m₂ s
      empty := show m₁ ∅ + m₂ ∅ = 0 by simp [OuterMeasure.empty]
      mono := fun {s₁ s₂} h => add_le_add (m₁.mono h) (m₂.mono h)
      iUnion_nat := fun s =>
        calc
          m₁ (⋃ i, s i) + m₂ (⋃ i, s i) ≤ (∑' i, m₁ (s i)) + ∑' i, m₂ (s i) :=
            add_le_add (m₁.iUnion_nat s) (m₂.iUnion_nat s)
          _ = _ := ENNReal.tsum_add.symm
           }⟩
#align measure_theory.outer_measure.has_add MeasureTheory.OuterMeasure.instAdd

@[simp]
theorem coe_add (m₁ m₂ : OuterMeasure α) : ⇑(m₁ + m₂) = m₁ + m₂ :=
  rfl
#align measure_theory.outer_measure.coe_add MeasureTheory.OuterMeasure.coe_add

theorem add_apply (m₁ m₂ : OuterMeasure α) (s : Set α) : (m₁ + m₂) s = m₁ s + m₂ s :=
  rfl
#align measure_theory.outer_measure.add_apply MeasureTheory.OuterMeasure.add_apply

section SMul

variable [SMul R ℝ≥0∞] [IsScalarTower R ℝ≥0∞ ℝ≥0∞]
variable [SMul R' ℝ≥0∞] [IsScalarTower R' ℝ≥0∞ ℝ≥0∞]

instance instSMul : SMul R (OuterMeasure α) :=
  ⟨fun c m =>
    { measureOf := fun s => c • m s
      empty := by simp; rw [← smul_one_mul c]; simp
      mono := fun {s t} h => by
        simp only
        rw [← smul_one_mul c, ← smul_one_mul c (m t)]
        exact ENNReal.mul_left_mono (m.mono h)
      iUnion_nat := fun s => by
        simp_rw [← smul_one_mul c (m _), ENNReal.tsum_mul_left]
        exact ENNReal.mul_left_mono (m.iUnion_nat _) }⟩

@[simp]
theorem coe_smul (c : R) (m : OuterMeasure α) : ⇑(c • m) = c • ⇑m :=
  rfl
#align measure_theory.outer_measure.coe_smul MeasureTheory.OuterMeasure.coe_smul

theorem smul_apply (c : R) (m : OuterMeasure α) (s : Set α) : (c • m) s = c • m s :=
  rfl
#align measure_theory.outer_measure.smul_apply MeasureTheory.OuterMeasure.smul_apply

instance instSMulCommClass [SMulCommClass R R' ℝ≥0∞] : SMulCommClass R R' (OuterMeasure α) :=
  ⟨fun _ _ _ => ext fun _ => smul_comm _ _ _⟩
#align measure_theory.outer_measure.smul_comm_class MeasureTheory.OuterMeasure.instSMulCommClass

instance instIsScalarTower [SMul R R'] [IsScalarTower R R' ℝ≥0∞] :
    IsScalarTower R R' (OuterMeasure α) :=
  ⟨fun _ _ _ => ext fun _ => smul_assoc _ _ _⟩
#align measure_theory.outer_measure.is_scalar_tower MeasureTheory.OuterMeasure.instIsScalarTower

instance instIsCentralScalar [SMul Rᵐᵒᵖ ℝ≥0∞] [IsCentralScalar R ℝ≥0∞] :
    IsCentralScalar R (OuterMeasure α) :=
  ⟨fun _ _ => ext fun _ => op_smul_eq_smul _ _⟩
#align measure_theory.outer_measure.is_central_scalar MeasureTheory.OuterMeasure.instIsCentralScalar

end SMul

instance instMulAction [Monoid R] [MulAction R ℝ≥0∞] [IsScalarTower R ℝ≥0∞ ℝ≥0∞] :
    MulAction R (OuterMeasure α) :=
  Injective.mulAction _ coe_fn_injective coe_smul
#align measure_theory.outer_measure.mul_action MeasureTheory.OuterMeasure.instMulAction

instance addCommMonoid : AddCommMonoid (OuterMeasure α) :=
  Injective.addCommMonoid (show OuterMeasure α → Set α → ℝ≥0∞ from _) coe_fn_injective rfl
    (fun _ _ => rfl) fun _ _ => rfl
#align measure_theory.outer_measure.add_comm_monoid MeasureTheory.OuterMeasure.addCommMonoid

/-- `(⇑)` as an `AddMonoidHom`. -/
@[simps]
def coeFnAddMonoidHom : OuterMeasure α →+ Set α → ℝ≥0∞ where
  toFun := (⇑)
  map_zero' := coe_zero
  map_add' := coe_add
#align measure_theory.outer_measure.coe_fn_add_monoid_hom MeasureTheory.OuterMeasure.coeFnAddMonoidHom

instance instDistribMulAction [Monoid R] [DistribMulAction R ℝ≥0∞] [IsScalarTower R ℝ≥0∞ ℝ≥0∞] :
    DistribMulAction R (OuterMeasure α) :=
  Injective.distribMulAction coeFnAddMonoidHom coe_fn_injective coe_smul
#align measure_theory.outer_measure.distrib_mul_action MeasureTheory.OuterMeasure.instDistribMulAction

instance instModule [Semiring R] [Module R ℝ≥0∞] [IsScalarTower R ℝ≥0∞ ℝ≥0∞] :
    Module R (OuterMeasure α) :=
  Injective.module R coeFnAddMonoidHom coe_fn_injective coe_smul
#align measure_theory.outer_measure.module MeasureTheory.OuterMeasure.instModule

instance instBot : Bot (OuterMeasure α) :=
  ⟨0⟩
#align measure_theory.outer_measure.has_bot MeasureTheory.OuterMeasure.instBot

@[simp]
theorem coe_bot : (⊥ : OuterMeasure α) = 0 :=
  rfl
#align measure_theory.outer_measure.coe_bot MeasureTheory.OuterMeasure.coe_bot

instance instPartialOrder : PartialOrder (OuterMeasure α) where
  le m₁ m₂ := ∀ s, m₁ s ≤ m₂ s
  le_refl a s := le_rfl
  le_trans a b c hab hbc s := le_trans (hab s) (hbc s)
  le_antisymm a b hab hba := ext fun s => le_antisymm (hab s) (hba s)
#align measure_theory.outer_measure.outer_measure.partial_order MeasureTheory.OuterMeasure.instPartialOrder

instance orderBot : OrderBot (OuterMeasure α) :=
  { bot := 0,
    bot_le := fun a s => by simp only [coe_zero, Pi.zero_apply, coe_bot, zero_le] }
#align measure_theory.outer_measure.outer_measure.order_bot MeasureTheory.OuterMeasure.orderBot

theorem univ_eq_zero_iff (m : OuterMeasure α) : m univ = 0 ↔ m = 0 :=
  ⟨fun h => bot_unique fun s => (m.mono' <| subset_univ s).trans_eq h, fun h => h.symm ▸ rfl⟩
#align measure_theory.outer_measure.univ_eq_zero_iff MeasureTheory.OuterMeasure.univ_eq_zero_iff

section Supremum

instance instSupSet : SupSet (OuterMeasure α) :=
  ⟨fun ms =>
    { measureOf := fun s => ⨆ m ∈ ms, (m : OuterMeasure α) s
      empty := nonpos_iff_eq_zero.1 <| iSup₂_le fun m _ => le_of_eq m.empty
      mono := fun {s₁ s₂} hs => iSup₂_mono fun m _ => m.mono hs
      iUnion_nat := fun f =>
        iSup₂_le fun m hm =>
          calc
            m (⋃ i, f i) ≤ ∑' i : ℕ, m (f i) := m.iUnion_nat _
            _ ≤ ∑' i, ⨆ m ∈ ms, (m : OuterMeasure α) (f i) :=
               ENNReal.tsum_le_tsum fun i => by apply le_iSup₂ m hm
             }⟩
#align measure_theory.outer_measure.has_Sup MeasureTheory.OuterMeasure.instSupSet

instance instCompleteLattice : CompleteLattice (OuterMeasure α) :=
  { OuterMeasure.orderBot,
    completeLatticeOfSup (OuterMeasure α) fun ms =>
      ⟨fun m hm s => by apply le_iSup₂ m hm, fun m hm s => iSup₂_le fun m' hm' => hm hm' s⟩ with }
#align measure_theory.outer_measure.complete_lattice MeasureTheory.OuterMeasure.instCompleteLattice

@[simp]
theorem sSup_apply (ms : Set (OuterMeasure α)) (s : Set α) :
    (sSup ms) s = ⨆ m ∈ ms, (m : OuterMeasure α) s :=
  rfl
#align measure_theory.outer_measure.Sup_apply MeasureTheory.OuterMeasure.sSup_apply

@[simp]
theorem iSup_apply {ι} (f : ι → OuterMeasure α) (s : Set α) : (⨆ i : ι, f i) s = ⨆ i, f i s := by
  rw [iSup, sSup_apply, iSup_range]
#align measure_theory.outer_measure.supr_apply MeasureTheory.OuterMeasure.iSup_apply

@[norm_cast]
theorem coe_iSup {ι} (f : ι → OuterMeasure α) : ⇑(⨆ i, f i) = ⨆ i, ⇑(f i) :=
  funext fun s => by simp
#align measure_theory.outer_measure.coe_supr MeasureTheory.OuterMeasure.coe_iSup

@[simp]
theorem sup_apply (m₁ m₂ : OuterMeasure α) (s : Set α) : (m₁ ⊔ m₂) s = m₁ s ⊔ m₂ s := by
  have := iSup_apply (fun b => cond b m₁ m₂) s; rwa [iSup_bool_eq, iSup_bool_eq] at this
#align measure_theory.outer_measure.sup_apply MeasureTheory.OuterMeasure.sup_apply

theorem smul_iSup [SMul R ℝ≥0∞] [IsScalarTower R ℝ≥0∞ ℝ≥0∞] {ι} (f : ι → OuterMeasure α) (c : R) :
    (c • ⨆ i, f i) = ⨆ i, c • f i :=
  ext fun s => by simp only [smul_apply, iSup_apply, ENNReal.smul_iSup]
#align measure_theory.outer_measure.smul_supr MeasureTheory.OuterMeasure.smul_iSup

end Supremum

@[mono, gcongr]
theorem mono'' {m₁ m₂ : OuterMeasure α} {s₁ s₂ : Set α} (hm : m₁ ≤ m₂) (hs : s₁ ⊆ s₂) :
    m₁ s₁ ≤ m₂ s₂ :=
  (hm s₁).trans (m₂.mono hs)
#align measure_theory.outer_measure.mono'' MeasureTheory.OuterMeasure.mono''

/-- The pushforward of `m` along `f`. The outer measure on `s` is defined to be `m (f ⁻¹' s)`. -/
def map {β} (f : α → β) : OuterMeasure α →ₗ[ℝ≥0∞] OuterMeasure β where
  toFun m :=
    { measureOf := fun s => m (f ⁻¹' s)
      empty := m.empty
      mono := fun {s t} h => m.mono (preimage_mono h)
      iUnion_nat := fun s => by simp; apply m.iUnion_nat fun i => f ⁻¹' s i }
  map_add' m₁ m₂ := coe_fn_injective rfl
  map_smul' c m := coe_fn_injective rfl
#align measure_theory.outer_measure.map MeasureTheory.OuterMeasure.map

@[simp]
theorem map_apply {β} (f : α → β) (m : OuterMeasure α) (s : Set β) : map f m s = m (f ⁻¹' s) :=
  rfl
#align measure_theory.outer_measure.map_apply MeasureTheory.OuterMeasure.map_apply

@[simp]
theorem map_id (m : OuterMeasure α) : map id m = m :=
  ext fun _ => rfl
#align measure_theory.outer_measure.map_id MeasureTheory.OuterMeasure.map_id

@[simp]
theorem map_map {β γ} (f : α → β) (g : β → γ) (m : OuterMeasure α) :
    map g (map f m) = map (g ∘ f) m :=
  ext fun _ => rfl
#align measure_theory.outer_measure.map_map MeasureTheory.OuterMeasure.map_map

@[mono]
theorem map_mono {β} (f : α → β) : Monotone (map f) := fun _ _ h _ => h _
#align measure_theory.outer_measure.map_mono MeasureTheory.OuterMeasure.map_mono

@[simp]
theorem map_sup {β} (f : α → β) (m m' : OuterMeasure α) : map f (m ⊔ m') = map f m ⊔ map f m' :=
  ext fun s => by simp only [map_apply, sup_apply]
#align measure_theory.outer_measure.map_sup MeasureTheory.OuterMeasure.map_sup

@[simp]
theorem map_iSup {β ι} (f : α → β) (m : ι → OuterMeasure α) : map f (⨆ i, m i) = ⨆ i, map f (m i) :=
  ext fun s => by simp only [map_apply, iSup_apply]
#align measure_theory.outer_measure.map_supr MeasureTheory.OuterMeasure.map_iSup

instance instFunctor : Functor OuterMeasure where map {_ _} f := map f
#align measure_theory.outer_measure.functor MeasureTheory.OuterMeasure.instFunctor

instance instLawfulFunctor : LawfulFunctor OuterMeasure := by constructor <;> intros <;> rfl
#align measure_theory.outer_measure.is_lawful_functor MeasureTheory.OuterMeasure.instLawfulFunctor

/-- The dirac outer measure. -/
def dirac (a : α) : OuterMeasure α where
  measureOf s := indicator s (fun _ => 1) a
  empty := by simp
  mono {s t} h := indicator_le_indicator_of_subset h (fun _ => zero_le _) a
  iUnion_nat s :=
    if hs : a ∈ ⋃ n, s n then
      let ⟨i, hi⟩ := mem_iUnion.1 hs
      calc
        indicator (⋃ n, s n) (fun _ => (1 : ℝ≥0∞)) a = 1 := indicator_of_mem hs _
        _ = indicator (s i) (fun _ => 1) a := Eq.symm (indicator_of_mem hi _)
        _ ≤ ∑' n, indicator (s n) (fun _ => 1) a := ENNReal.le_tsum _

    else by simp only [indicator_of_not_mem hs, zero_le]
#align measure_theory.outer_measure.dirac MeasureTheory.OuterMeasure.dirac

@[simp]
theorem dirac_apply (a : α) (s : Set α) : dirac a s = indicator s (fun _ => 1) a :=
  rfl
#align measure_theory.outer_measure.dirac_apply MeasureTheory.OuterMeasure.dirac_apply

/-- The sum of an (arbitrary) collection of outer measures. -/
def sum {ι} (f : ι → OuterMeasure α) : OuterMeasure α where
  measureOf s := ∑' i, f i s
  empty := by simp
  mono {s t} h := ENNReal.tsum_le_tsum fun i => (f i).mono' h
  iUnion_nat s := by
    rw [ENNReal.tsum_comm]; exact ENNReal.tsum_le_tsum fun i => (f i).iUnion_nat _
#align measure_theory.outer_measure.sum MeasureTheory.OuterMeasure.sum

@[simp]
theorem sum_apply {ι} (f : ι → OuterMeasure α) (s : Set α) : sum f s = ∑' i, f i s :=
  rfl
#align measure_theory.outer_measure.sum_apply MeasureTheory.OuterMeasure.sum_apply

theorem smul_dirac_apply (a : ℝ≥0∞) (b : α) (s : Set α) :
    (a • dirac b) s = indicator s (fun _ => a) b := by
  simp only [smul_apply, smul_eq_mul, dirac_apply, ← indicator_mul_right _ fun _ => a, mul_one]
#align measure_theory.outer_measure.smul_dirac_apply MeasureTheory.OuterMeasure.smul_dirac_apply

/-- Pullback of an `OuterMeasure`: `comap f μ s = μ (f '' s)`. -/
def comap {β} (f : α → β) : OuterMeasure β →ₗ[ℝ≥0∞] OuterMeasure α where
  toFun m :=
    { measureOf := fun s => m (f '' s)
      empty := by simp
      mono := fun {s t} h => m.mono <| image_subset f h
      iUnion_nat := fun s => by
        simp only
        rw [image_iUnion]
        apply m.iUnion_nat }
  map_add' m₁ m₂ := rfl
  map_smul' c m := rfl
#align measure_theory.outer_measure.comap MeasureTheory.OuterMeasure.comap

@[simp]
theorem comap_apply {β} (f : α → β) (m : OuterMeasure β) (s : Set α) : comap f m s = m (f '' s) :=
  rfl
#align measure_theory.outer_measure.comap_apply MeasureTheory.OuterMeasure.comap_apply

@[mono]
theorem comap_mono {β} (f : α → β) : Monotone (comap f) := fun _ _ h _ => h _
#align measure_theory.outer_measure.comap_mono MeasureTheory.OuterMeasure.comap_mono

@[simp]
theorem comap_iSup {β ι} (f : α → β) (m : ι → OuterMeasure β) :
    comap f (⨆ i, m i) = ⨆ i, comap f (m i) :=
  ext fun s => by simp only [comap_apply, iSup_apply]
#align measure_theory.outer_measure.comap_supr MeasureTheory.OuterMeasure.comap_iSup

/-- Restrict an `OuterMeasure` to a set. -/
def restrict (s : Set α) : OuterMeasure α →ₗ[ℝ≥0∞] OuterMeasure α :=
  (map (↑)).comp (comap ((↑) : s → α))
#align measure_theory.outer_measure.restrict MeasureTheory.OuterMeasure.restrict

-- TODO (kmill): change `m (t ∩ s)` to `m (s ∩ t)`
@[simp]
theorem restrict_apply (s t : Set α) (m : OuterMeasure α) : restrict s m t = m (t ∩ s) := by
  simp [restrict, inter_comm t]
#align measure_theory.outer_measure.restrict_apply MeasureTheory.OuterMeasure.restrict_apply

@[mono]
theorem restrict_mono {s t : Set α} (h : s ⊆ t) {m m' : OuterMeasure α} (hm : m ≤ m') :
    restrict s m ≤ restrict t m' := fun u => by
  simp only [restrict_apply]
  exact (hm _).trans (m'.mono <| inter_subset_inter_right _ h)
#align measure_theory.outer_measure.restrict_mono MeasureTheory.OuterMeasure.restrict_mono

@[simp]
theorem restrict_univ (m : OuterMeasure α) : restrict univ m = m :=
  ext fun s => by simp
#align measure_theory.outer_measure.restrict_univ MeasureTheory.OuterMeasure.restrict_univ

@[simp]
theorem restrict_empty (m : OuterMeasure α) : restrict ∅ m = 0 :=
  ext fun s => by simp
#align measure_theory.outer_measure.restrict_empty MeasureTheory.OuterMeasure.restrict_empty

@[simp]
theorem restrict_iSup {ι} (s : Set α) (m : ι → OuterMeasure α) :
    restrict s (⨆ i, m i) = ⨆ i, restrict s (m i) := by simp [restrict]
#align measure_theory.outer_measure.restrict_supr MeasureTheory.OuterMeasure.restrict_iSup

theorem map_comap {β} (f : α → β) (m : OuterMeasure β) : map f (comap f m) = restrict (range f) m :=
  ext fun s => congr_arg m <| by simp only [image_preimage_eq_inter_range, Subtype.range_coe]
#align measure_theory.outer_measure.map_comap MeasureTheory.OuterMeasure.map_comap

theorem map_comap_le {β} (f : α → β) (m : OuterMeasure β) : map f (comap f m) ≤ m := fun _ =>
  m.mono <| image_preimage_subset _ _
#align measure_theory.outer_measure.map_comap_le MeasureTheory.OuterMeasure.map_comap_le

theorem restrict_le_self (m : OuterMeasure α) (s : Set α) : restrict s m ≤ m :=
  map_comap_le _ _
#align measure_theory.outer_measure.restrict_le_self MeasureTheory.OuterMeasure.restrict_le_self

@[simp]
theorem map_le_restrict_range {β} {ma : OuterMeasure α} {mb : OuterMeasure β} {f : α → β} :
    map f ma ≤ restrict (range f) mb ↔ map f ma ≤ mb :=
  ⟨fun h => h.trans (restrict_le_self _ _), fun h s => by simpa using h (s ∩ range f)⟩
#align measure_theory.outer_measure.map_le_restrict_range MeasureTheory.OuterMeasure.map_le_restrict_range

theorem map_comap_of_surjective {β} {f : α → β} (hf : Surjective f) (m : OuterMeasure β) :
    map f (comap f m) = m :=
  ext fun s => by rw [map_apply, comap_apply, hf.image_preimage]
#align measure_theory.outer_measure.map_comap_of_surjective MeasureTheory.OuterMeasure.map_comap_of_surjective

theorem le_comap_map {β} (f : α → β) (m : OuterMeasure α) : m ≤ comap f (map f m) := fun _ =>
  m.mono <| subset_preimage_image _ _
#align measure_theory.outer_measure.le_comap_map MeasureTheory.OuterMeasure.le_comap_map

theorem comap_map {β} {f : α → β} (hf : Injective f) (m : OuterMeasure α) : comap f (map f m) = m :=
  ext fun s => by rw [comap_apply, map_apply, hf.preimage_image]
#align measure_theory.outer_measure.comap_map MeasureTheory.OuterMeasure.comap_map

@[simp]
theorem top_apply {s : Set α} (h : s.Nonempty) : (⊤ : OuterMeasure α) s = ∞ :=
  let ⟨a, as⟩ := h
  top_unique <| le_trans (by simp [smul_dirac_apply, as]) (le_iSup₂ (∞ • dirac a) trivial)
#align measure_theory.outer_measure.top_apply MeasureTheory.OuterMeasure.top_apply

theorem top_apply' (s : Set α) : (⊤ : OuterMeasure α) s = ⨅ h : s = ∅, 0 :=
  s.eq_empty_or_nonempty.elim (fun h => by simp [h]) fun h => by simp [h, h.ne_empty]
#align measure_theory.outer_measure.top_apply' MeasureTheory.OuterMeasure.top_apply'

@[simp]
theorem comap_top (f : α → β) : comap f ⊤ = ⊤ :=
  ext_nonempty fun s hs => by rw [comap_apply, top_apply hs, top_apply (hs.image _)]
#align measure_theory.outer_measure.comap_top MeasureTheory.OuterMeasure.comap_top

theorem map_top (f : α → β) : map f ⊤ = restrict (range f) ⊤ :=
  ext fun s => by
    rw [map_apply, restrict_apply, ← image_preimage_eq_inter_range, top_apply', top_apply',
      Set.image_eq_empty]
#align measure_theory.outer_measure.map_top MeasureTheory.OuterMeasure.map_top

@[simp]
theorem map_top_of_surjective (f : α → β) (hf : Surjective f) : map f ⊤ = ⊤ := by
  rw [map_top, hf.range_eq, restrict_univ]
#align measure_theory.outer_measure.map_top_of_surjective MeasureTheory.OuterMeasure.map_top_of_surjective

end Basic

section OfFunction

-- Porting note: "set_option eqn_compiler.zeta true" removed

variable {α : Type*} (m : Set α → ℝ≥0∞) (m_empty : m ∅ = 0)

/-- Given any function `m` assigning measures to sets satisying `m ∅ = 0`, there is
  a unique maximal outer measure `μ` satisfying `μ s ≤ m s` for all `s : Set α`. -/
protected def ofFunction : OuterMeasure α :=
  let μ s := ⨅ (f : ℕ → Set α) (_ : s ⊆ ⋃ i, f i), ∑' i, m (f i)
  { measureOf := μ
    empty :=
      le_antisymm
        ((iInf_le_of_le fun _ => ∅) <| iInf_le_of_le (empty_subset _) <| by simp [m_empty])
        (zero_le _)
    mono := fun {s₁ s₂} hs => iInf_mono fun f => iInf_mono' fun hb => ⟨hs.trans hb, le_rfl⟩
    iUnion_nat := fun s =>
      ENNReal.le_of_forall_pos_le_add <| by
        intro ε hε (hb : (∑' i, μ (s i)) < ∞)
        rcases ENNReal.exists_pos_sum_of_countable (ENNReal.coe_pos.2 hε).ne' ℕ with ⟨ε', hε', hl⟩
        refine' le_trans _ (add_le_add_left (le_of_lt hl) _)
        rw [← ENNReal.tsum_add]
        choose f hf using
          show ∀ i, ∃ f : ℕ → Set α, (s i ⊆ ⋃ i, f i) ∧ (∑' i, m (f i)) < μ (s i) + ε' i by
            intro i
            have : μ (s i) < μ (s i) + ε' i :=
              ENNReal.lt_add_right (ne_top_of_le_ne_top hb.ne <| ENNReal.le_tsum _)
                (by simpa using (hε' i).ne')
            rcases iInf_lt_iff.mp this with ⟨t, ht⟩
            exists t
            contrapose! ht
            exact le_iInf ht
        refine' le_trans _ (ENNReal.tsum_le_tsum fun i => le_of_lt (hf i).2)
        rw [← ENNReal.tsum_prod, ← Nat.pairEquiv.symm.tsum_eq]
        refine' iInf_le_of_le _ (iInf_le _ _)
        apply iUnion_subset
        intro i
        apply Subset.trans (hf i).1
        apply iUnion_subset
        simp only [Nat.pairEquiv_symm_apply]
        rw [iUnion_unpair]
        intro j
        apply subset_iUnion₂ i }
#align measure_theory.outer_measure.of_function MeasureTheory.OuterMeasure.ofFunction

theorem ofFunction_apply (s : Set α) :
    OuterMeasure.ofFunction m m_empty s = ⨅ (t : ℕ → Set α) (_ : s ⊆ iUnion t), ∑' n, m (t n) :=
  rfl
#align measure_theory.outer_measure.of_function_apply MeasureTheory.OuterMeasure.ofFunction_apply

variable {m m_empty}

theorem ofFunction_le (s : Set α) : OuterMeasure.ofFunction m m_empty s ≤ m s :=
  let f : ℕ → Set α := fun i => Nat.casesOn i s fun _ => ∅
  iInf_le_of_le f <|
    iInf_le_of_le (subset_iUnion f 0) <|
      le_of_eq <| tsum_eq_single 0 <| by
        rintro (_ | i)
        · simp
        · simp [m_empty]
#align measure_theory.outer_measure.of_function_le MeasureTheory.OuterMeasure.ofFunction_le

theorem ofFunction_eq (s : Set α) (m_mono : ∀ ⦃t : Set α⦄, s ⊆ t → m s ≤ m t)
    (m_subadd : ∀ s : ℕ → Set α, m (⋃ i, s i) ≤ ∑' i, m (s i)) :
    OuterMeasure.ofFunction m m_empty s = m s :=
  le_antisymm (ofFunction_le s) <|
    le_iInf fun f => le_iInf fun hf => le_trans (m_mono hf) (m_subadd f)
#align measure_theory.outer_measure.of_function_eq MeasureTheory.OuterMeasure.ofFunction_eq

theorem le_ofFunction {μ : OuterMeasure α} :
    μ ≤ OuterMeasure.ofFunction m m_empty ↔ ∀ s, μ s ≤ m s :=
  ⟨fun H s => le_trans (H s) (ofFunction_le s), fun H _ =>
    le_iInf fun f =>
      le_iInf fun hs =>
        le_trans (μ.mono hs) <| le_trans (μ.iUnion f) <| ENNReal.tsum_le_tsum fun _ => H _⟩
#align measure_theory.outer_measure.le_of_function MeasureTheory.OuterMeasure.le_ofFunction

theorem isGreatest_ofFunction :
    IsGreatest { μ : OuterMeasure α | ∀ s, μ s ≤ m s } (OuterMeasure.ofFunction m m_empty) :=
  ⟨fun _ => ofFunction_le _, fun _ => le_ofFunction.2⟩
#align measure_theory.outer_measure.is_greatest_of_function MeasureTheory.OuterMeasure.isGreatest_ofFunction

theorem ofFunction_eq_sSup : OuterMeasure.ofFunction m m_empty = sSup { μ | ∀ s, μ s ≤ m s } :=
  (@isGreatest_ofFunction α m m_empty).isLUB.sSup_eq.symm
#align measure_theory.outer_measure.of_function_eq_Sup MeasureTheory.OuterMeasure.ofFunction_eq_sSup

/-- If `m u = ∞` for any set `u` that has nonempty intersection both with `s` and `t`, then
`μ (s ∪ t) = μ s + μ t`, where `μ = MeasureTheory.OuterMeasure.ofFunction m m_empty`.

E.g., if `α` is an (e)metric space and `m u = ∞` on any set of diameter `≥ r`, then this lemma
implies that `μ (s ∪ t) = μ s + μ t` on any two sets such that `r ≤ edist x y` for all `x ∈ s`
and `y ∈ t`.  -/
theorem ofFunction_union_of_top_of_nonempty_inter {s t : Set α}
    (h : ∀ u, (s ∩ u).Nonempty → (t ∩ u).Nonempty → m u = ∞) :
    OuterMeasure.ofFunction m m_empty (s ∪ t) =
      OuterMeasure.ofFunction m m_empty s + OuterMeasure.ofFunction m m_empty t := by
  refine' le_antisymm (OuterMeasure.union _ _ _) (le_iInf fun f => le_iInf fun hf => _)
  set μ := OuterMeasure.ofFunction m m_empty
  rcases Classical.em (∃ i, (s ∩ f i).Nonempty ∧ (t ∩ f i).Nonempty) with (⟨i, hs, ht⟩ | he)
  · calc
      μ s + μ t ≤ ∞ := le_top
      _ = m (f i) := (h (f i) hs ht).symm
      _ ≤ ∑' i, m (f i) := ENNReal.le_tsum i

  set I := fun s => { i : ℕ | (s ∩ f i).Nonempty }
  have hd : Disjoint (I s) (I t) := disjoint_iff_inf_le.mpr fun i hi => he ⟨i, hi⟩
  have hI : ∀ u ⊆ s ∪ t, μ u ≤ ∑' i : I u, μ (f i) := fun u hu =>
    calc
      μ u ≤ μ (⋃ i : I u, f i) :=
        μ.mono fun x hx =>
          let ⟨i, hi⟩ := mem_iUnion.1 (hf (hu hx))
          mem_iUnion.2 ⟨⟨i, ⟨x, hx, hi⟩⟩, hi⟩
      _ ≤ ∑' i : I u, μ (f i) := μ.iUnion _

  calc
    μ s + μ t ≤ (∑' i : I s, μ (f i)) + ∑' i : I t, μ (f i) :=
      add_le_add (hI _ <| subset_union_left _ _) (hI _ <| subset_union_right _ _)
    _ = ∑' i : ↑(I s ∪ I t), μ (f i) :=
      (tsum_union_disjoint (f := fun i => μ (f i)) hd ENNReal.summable ENNReal.summable).symm
    _ ≤ ∑' i, μ (f i) :=
      (tsum_le_tsum_of_inj (↑) Subtype.coe_injective (fun _ _ => zero_le _) (fun _ => le_rfl)
        ENNReal.summable ENNReal.summable)
    _ ≤ ∑' i, m (f i) := ENNReal.tsum_le_tsum fun i => ofFunction_le _

#align measure_theory.outer_measure.of_function_union_of_top_of_nonempty_inter MeasureTheory.OuterMeasure.ofFunction_union_of_top_of_nonempty_inter

theorem comap_ofFunction {β} (f : β → α) (h : Monotone m ∨ Surjective f) :
    comap f (OuterMeasure.ofFunction m m_empty) =
      OuterMeasure.ofFunction (fun s => m (f '' s)) (by simp; simp [m_empty]) := by
  refine' le_antisymm (le_ofFunction.2 fun s => _) fun s => _
  · rw [comap_apply]
    apply ofFunction_le
  · rw [comap_apply, ofFunction_apply, ofFunction_apply]
    refine' iInf_mono' fun t => ⟨fun k => f ⁻¹' t k, _⟩
    refine' iInf_mono' fun ht => _
    rw [Set.image_subset_iff, preimage_iUnion] at ht
    refine' ⟨ht, ENNReal.tsum_le_tsum fun n => _⟩
    cases' h with hl hr
    exacts [hl (image_preimage_subset _ _), (congr_arg m (hr.image_preimage (t n))).le]
#align measure_theory.outer_measure.comap_of_function MeasureTheory.OuterMeasure.comap_ofFunction

theorem map_ofFunction_le {β} (f : α → β) :
    map f (OuterMeasure.ofFunction m m_empty) ≤
      OuterMeasure.ofFunction (fun s => m (f ⁻¹' s)) m_empty :=
  le_ofFunction.2 fun s => by
    rw [map_apply]
    apply ofFunction_le
#align measure_theory.outer_measure.map_of_function_le MeasureTheory.OuterMeasure.map_ofFunction_le

theorem map_ofFunction {β} {f : α → β} (hf : Injective f) :
    map f (OuterMeasure.ofFunction m m_empty) =
      OuterMeasure.ofFunction (fun s => m (f ⁻¹' s)) m_empty := by
  refine' (map_ofFunction_le _).antisymm fun s => _
  simp only [ofFunction_apply, map_apply, le_iInf_iff]
  intro t ht
  refine' iInf_le_of_le (fun n => (range f)ᶜ ∪ f '' t n) (iInf_le_of_le _ _)
  · rw [← union_iUnion, ← inter_subset, ← image_preimage_eq_inter_range, ← image_iUnion]
    exact image_subset _ ht
  · refine' ENNReal.tsum_le_tsum fun n => le_of_eq _
    simp [hf.preimage_image]
#align measure_theory.outer_measure.map_of_function MeasureTheory.OuterMeasure.map_ofFunction

-- TODO (kmill): change `m (t ∩ s)` to `m (s ∩ t)`
theorem restrict_ofFunction (s : Set α) (hm : Monotone m) :
    restrict s (OuterMeasure.ofFunction m m_empty) =
      OuterMeasure.ofFunction (fun t => m (t ∩ s)) (by simp; simp [m_empty]) := by
      rw [restrict]
      simp only [inter_comm _ s, LinearMap.comp_apply]
      rw [comap_ofFunction _ (Or.inl hm)]
      simp only [map_ofFunction Subtype.coe_injective, Subtype.image_preimage_coe]
#align measure_theory.outer_measure.restrict_of_function MeasureTheory.OuterMeasure.restrict_ofFunction

theorem smul_ofFunction {c : ℝ≥0∞} (hc : c ≠ ∞) : c • OuterMeasure.ofFunction m m_empty =
    OuterMeasure.ofFunction (c • m) (by simp [m_empty]) := by
  ext1 s
  haveI : Nonempty { t : ℕ → Set α // s ⊆ ⋃ i, t i } := ⟨⟨fun _ => s, subset_iUnion (fun _ => s) 0⟩⟩
  simp only [smul_apply, ofFunction_apply, ENNReal.tsum_mul_left, Pi.smul_apply, smul_eq_mul,
  iInf_subtype']
  rw [ENNReal.iInf_mul_left fun h => (hc h).elim]
#align measure_theory.outer_measure.smul_of_function MeasureTheory.OuterMeasure.smul_ofFunction

end OfFunction

section BoundedBy

variable {α : Type*} (m : Set α → ℝ≥0∞)

/-- Given any function `m` assigning measures to sets, there is a unique maximal outer measure `μ`
  satisfying `μ s ≤ m s` for all `s : Set α`. This is the same as `OuterMeasure.ofFunction`,
  except that it doesn't require `m ∅ = 0`. -/
def boundedBy : OuterMeasure α :=
  OuterMeasure.ofFunction (fun s => ⨆ _ : s.Nonempty, m s) (by simp [Set.not_nonempty_empty])
#align measure_theory.outer_measure.bounded_by MeasureTheory.OuterMeasure.boundedBy

variable {m}

theorem boundedBy_le (s : Set α) : boundedBy m s ≤ m s :=
  (ofFunction_le _).trans iSup_const_le
#align measure_theory.outer_measure.bounded_by_le MeasureTheory.OuterMeasure.boundedBy_le

theorem boundedBy_eq_ofFunction (m_empty : m ∅ = 0) (s : Set α) :
    boundedBy m s = OuterMeasure.ofFunction m m_empty s := by
  have : (fun s : Set α => ⨆ _ : s.Nonempty, m s) = m := by
    ext1 t
    rcases t.eq_empty_or_nonempty with h | h <;> simp [h, Set.not_nonempty_empty, m_empty]
  simp [boundedBy, this]
#align measure_theory.outer_measure.bounded_by_eq_of_function MeasureTheory.OuterMeasure.boundedBy_eq_ofFunction

theorem boundedBy_apply (s : Set α) :
    boundedBy m s = ⨅ (t : ℕ → Set α) (_ : s ⊆ iUnion t),
                      ∑' n, ⨆ _ : (t n).Nonempty, m (t n) := by
  simp [boundedBy, ofFunction_apply]
#align measure_theory.outer_measure.bounded_by_apply MeasureTheory.OuterMeasure.boundedBy_apply

theorem boundedBy_eq (s : Set α) (m_empty : m ∅ = 0) (m_mono : ∀ ⦃t : Set α⦄, s ⊆ t → m s ≤ m t)
    (m_subadd : ∀ s : ℕ → Set α, m (⋃ i, s i) ≤ ∑' i, m (s i)) : boundedBy m s = m s := by
  rw [boundedBy_eq_ofFunction m_empty, ofFunction_eq s m_mono m_subadd]
#align measure_theory.outer_measure.bounded_by_eq MeasureTheory.OuterMeasure.boundedBy_eq

@[simp]
theorem boundedBy_eq_self (m : OuterMeasure α) : boundedBy m = m :=
  ext fun _ => boundedBy_eq _ m.empty' (fun _ ht => m.mono' ht) m.iUnion_nat
#align measure_theory.outer_measure.bounded_by_eq_self MeasureTheory.OuterMeasure.boundedBy_eq_self

theorem le_boundedBy {μ : OuterMeasure α} : μ ≤ boundedBy m ↔ ∀ s, μ s ≤ m s := by
  rw [boundedBy , le_ofFunction, forall_congr']; intro s
  rcases s.eq_empty_or_nonempty with h | h <;> simp [h, Set.not_nonempty_empty]
#align measure_theory.outer_measure.le_bounded_by MeasureTheory.OuterMeasure.le_boundedBy

theorem le_boundedBy' {μ : OuterMeasure α} :
    μ ≤ boundedBy m ↔ ∀ s : Set α, s.Nonempty → μ s ≤ m s := by
  rw [le_boundedBy, forall_congr']
  intro s
  rcases s.eq_empty_or_nonempty with h | h <;> simp [h]
#align measure_theory.outer_measure.le_bounded_by' MeasureTheory.OuterMeasure.le_boundedBy'

@[simp]
theorem boundedBy_top : boundedBy (⊤ : Set α → ℝ≥0∞) = ⊤ := by
  rw [eq_top_iff, le_boundedBy']
  intro s hs
  rw [top_apply hs]
  exact le_rfl
#align measure_theory.outer_measure.bounded_by_top MeasureTheory.OuterMeasure.boundedBy_top

@[simp]
theorem boundedBy_zero : boundedBy (0 : Set α → ℝ≥0∞) = 0 := by
  rw [← coe_bot, eq_bot_iff]
  apply boundedBy_le
#align measure_theory.outer_measure.bounded_by_zero MeasureTheory.OuterMeasure.boundedBy_zero

theorem smul_boundedBy {c : ℝ≥0∞} (hc : c ≠ ∞) : c • boundedBy m = boundedBy (c • m) := by
  simp only [boundedBy , smul_ofFunction hc]
  congr 1 with s : 1
  rcases s.eq_empty_or_nonempty with (rfl | hs) <;> simp [*]
#align measure_theory.outer_measure.smul_bounded_by MeasureTheory.OuterMeasure.smul_boundedBy

theorem comap_boundedBy {β} (f : β → α)
    (h : (Monotone fun s : { s : Set α // s.Nonempty } => m s) ∨ Surjective f) :
    comap f (boundedBy m) = boundedBy fun s => m (f '' s) := by
  refine' (comap_ofFunction _ _).trans _
  · refine' h.imp (fun H s t hst => iSup_le fun hs => _) id
    have ht : t.Nonempty := hs.mono hst
    exact (@H ⟨s, hs⟩ ⟨t, ht⟩ hst).trans (le_iSup (fun _ : t.Nonempty => m t) ht)
  · dsimp only [boundedBy]
    congr with s : 1
    rw [image_nonempty]
#align measure_theory.outer_measure.comap_bounded_by MeasureTheory.OuterMeasure.comap_boundedBy

/-- If `m u = ∞` for any set `u` that has nonempty intersection both with `s` and `t`, then
`μ (s ∪ t) = μ s + μ t`, where `μ = MeasureTheory.OuterMeasure.boundedBy m`.

E.g., if `α` is an (e)metric space and `m u = ∞` on any set of diameter `≥ r`, then this lemma
implies that `μ (s ∪ t) = μ s + μ t` on any two sets such that `r ≤ edist x y` for all `x ∈ s`
and `y ∈ t`.  -/
theorem boundedBy_union_of_top_of_nonempty_inter {s t : Set α}
    (h : ∀ u, (s ∩ u).Nonempty → (t ∩ u).Nonempty → m u = ∞) :
    boundedBy m (s ∪ t) = boundedBy m s + boundedBy m t :=
  ofFunction_union_of_top_of_nonempty_inter fun u hs ht =>
    top_unique <| (h u hs ht).ge.trans <| le_iSup (fun _ => m u) (hs.mono <| inter_subset_right s u)
#align measure_theory.outer_measure.bounded_by_union_of_top_of_nonempty_inter MeasureTheory.OuterMeasure.boundedBy_union_of_top_of_nonempty_inter

end BoundedBy

section CaratheodoryMeasurable

universe u

variable {α : Type u} (m : OuterMeasure α)

attribute [local simp] Set.inter_comm Set.inter_left_comm Set.inter_assoc

variable {s s₁ s₂ : Set α}

/-- A set `s` is Carathéodory-measurable for an outer measure `m` if for all sets `t` we have
  `m t = m (t ∩ s) + m (t \ s)`. -/
def IsCaratheodory (s : Set α) : Prop :=
  ∀ t, m t = m (t ∩ s) + m (t \ s)
#align measure_theory.outer_measure.is_caratheodory MeasureTheory.OuterMeasure.IsCaratheodory

theorem isCaratheodory_iff_le' {s : Set α} :
    IsCaratheodory m s ↔ ∀ t, m (t ∩ s) + m (t \ s) ≤ m t :=
  forall_congr' fun _ => le_antisymm_iff.trans <| and_iff_right <| le_inter_add_diff _
#align measure_theory.outer_measure.is_caratheodory_iff_le' MeasureTheory.OuterMeasure.isCaratheodory_iff_le'

@[simp]
theorem isCaratheodory_empty : IsCaratheodory m ∅ := by simp [IsCaratheodory, m.empty, diff_empty]
#align measure_theory.outer_measure.is_caratheodory_empty MeasureTheory.OuterMeasure.isCaratheodory_empty

theorem isCaratheodory_compl : IsCaratheodory m s₁ → IsCaratheodory m s₁ᶜ := by
  simp [IsCaratheodory, diff_eq, add_comm]
#align measure_theory.outer_measure.is_caratheodory_compl MeasureTheory.OuterMeasure.isCaratheodory_compl

@[simp]
theorem isCaratheodory_compl_iff : IsCaratheodory m sᶜ ↔ IsCaratheodory m s :=
  ⟨fun h => by simpa using isCaratheodory_compl m h, isCaratheodory_compl m⟩
#align measure_theory.outer_measure.is_caratheodory_compl_iff MeasureTheory.OuterMeasure.isCaratheodory_compl_iff

theorem isCaratheodory_union (h₁ : IsCaratheodory m s₁) (h₂ : IsCaratheodory m s₂) :
    IsCaratheodory m (s₁ ∪ s₂) := fun t => by
  rw [h₁ t, h₂ (t ∩ s₁), h₂ (t \ s₁), h₁ (t ∩ (s₁ ∪ s₂)), inter_diff_assoc _ _ s₁,
    Set.inter_assoc _ _ s₁, inter_eq_self_of_subset_right (Set.subset_union_left _ _),
    union_diff_left, h₂ (t ∩ s₁)]
  simp [diff_eq, add_assoc]
#align measure_theory.outer_measure.is_caratheodory_union MeasureTheory.OuterMeasure.isCaratheodory_union

theorem measure_inter_union (h : s₁ ∩ s₂ ⊆ ∅) (h₁ : IsCaratheodory m s₁) {t : Set α} :
    m (t ∩ (s₁ ∪ s₂)) = m (t ∩ s₁) + m (t ∩ s₂) := by
  rw [h₁, Set.inter_assoc, Set.union_inter_cancel_left, inter_diff_assoc, union_diff_cancel_left h]
#align measure_theory.outer_measure.measure_inter_union MeasureTheory.OuterMeasure.measure_inter_union

theorem isCaratheodory_iUnion_lt {s : ℕ → Set α} :
    ∀ {n : ℕ}, (∀ i < n, IsCaratheodory m (s i)) → IsCaratheodory m (⋃ i < n, s i)
  | 0, _ => by simp [Nat.not_lt_zero]
  | n + 1, h => by
    rw [biUnion_lt_succ]
    exact isCaratheodory_union m
            (isCaratheodory_iUnion_lt fun i hi => h i <| lt_of_lt_of_le hi <| Nat.le_succ _)
            (h n (le_refl (n + 1)))
#align measure_theory.outer_measure.is_caratheodory_Union_lt MeasureTheory.OuterMeasure.isCaratheodory_iUnion_lt

theorem isCaratheodory_inter (h₁ : IsCaratheodory m s₁) (h₂ : IsCaratheodory m s₂) :
    IsCaratheodory m (s₁ ∩ s₂) := by
  rw [← isCaratheodory_compl_iff, Set.compl_inter]
  exact isCaratheodory_union _ (isCaratheodory_compl _ h₁) (isCaratheodory_compl _ h₂)
#align measure_theory.outer_measure.is_caratheodory_inter MeasureTheory.OuterMeasure.isCaratheodory_inter

theorem isCaratheodory_sum {s : ℕ → Set α} (h : ∀ i, IsCaratheodory m (s i))
    (hd : Pairwise (Disjoint on s)) {t : Set α} :
    ∀ {n}, (∑ i in Finset.range n, m (t ∩ s i)) = m (t ∩ ⋃ i < n, s i)
  | 0 => by simp [Nat.not_lt_zero, m.empty]
  | Nat.succ n => by
    rw [biUnion_lt_succ, Finset.sum_range_succ, Set.union_comm, isCaratheodory_sum h hd,
      m.measure_inter_union _ (h n), add_comm]
    intro a
    simpa using fun (h₁ : a ∈ s n) i (hi : i < n) h₂ => (hd (ne_of_gt hi)).le_bot ⟨h₁, h₂⟩
#align measure_theory.outer_measure.is_caratheodory_sum MeasureTheory.OuterMeasure.isCaratheodory_sum

theorem isCaratheodory_iUnion_nat {s : ℕ → Set α} (h : ∀ i, IsCaratheodory m (s i))
    (hd : Pairwise (Disjoint on s)) : IsCaratheodory m (⋃ i, s i) := by
      apply (isCaratheodory_iff_le' m).mpr
      intro t
      have hp : m (t ∩ ⋃ i, s i) ≤ ⨆ n, m (t ∩ ⋃ i < n, s i) := by
        convert m.iUnion fun i => t ∩ s i using 1
        · simp [inter_iUnion]
        · simp [ENNReal.tsum_eq_iSup_nat, isCaratheodory_sum m h hd]
      refine' le_trans (add_le_add_right hp _) _
      rw [ENNReal.iSup_add]
      refine'
        iSup_le fun n =>
          le_trans (add_le_add_left _ _) (ge_of_eq (isCaratheodory_iUnion_lt m (fun i _ => h i) _))
      refine' m.mono (diff_subset_diff_right _)
      exact iUnion₂_subset fun i _ => subset_iUnion _ i
#align measure_theory.outer_measure.is_caratheodory_Union_nat MeasureTheory.OuterMeasure.isCaratheodory_iUnion_nat

theorem f_iUnion {s : ℕ → Set α} (h : ∀ i, IsCaratheodory m (s i)) (hd : Pairwise (Disjoint on s)) :
    m (⋃ i, s i) = ∑' i, m (s i) := by
  refine' le_antisymm (m.iUnion_nat s) _
  rw [ENNReal.tsum_eq_iSup_nat]
  refine' iSup_le fun n => _
  have := @isCaratheodory_sum _ m _ h hd univ n
  simp only [inter_comm, inter_univ, univ_inter] at this; simp only [this, ge_iff_le]
  exact m.mono (iUnion₂_subset fun i _ => subset_iUnion _ i)
#align measure_theory.outer_measure.f_Union MeasureTheory.OuterMeasure.f_iUnion

/-- The Carathéodory-measurable sets for an outer measure `m` form a Dynkin system.  -/
def caratheodoryDynkin : MeasurableSpace.DynkinSystem α where
  Has := IsCaratheodory m
  has_empty := isCaratheodory_empty m
  has_compl s := isCaratheodory_compl m s
  has_iUnion_nat f hf hn := by apply isCaratheodory_iUnion_nat m hf f
#align measure_theory.outer_measure.caratheodory_dynkin MeasureTheory.OuterMeasure.caratheodoryDynkin

/-- Given an outer measure `μ`, the Carathéodory-measurable space is
  defined such that `s` is measurable if `∀t, μ t = μ (t ∩ s) + μ (t \ s)`. -/
protected def caratheodory : MeasurableSpace α := by
  apply MeasurableSpace.DynkinSystem.toMeasurableSpace (caratheodoryDynkin m)
  intro s₁ s₂
  apply isCaratheodory_inter
#align measure_theory.outer_measure.caratheodory MeasureTheory.OuterMeasure.caratheodory

theorem isCaratheodory_iff {s : Set α} :
    MeasurableSet[OuterMeasure.caratheodory m] s ↔ ∀ t, m t = m (t ∩ s) + m (t \ s) :=
  Iff.rfl
#align measure_theory.outer_measure.is_caratheodory_iff MeasureTheory.OuterMeasure.isCaratheodory_iff

theorem isCaratheodory_iff_le {s : Set α} :
    MeasurableSet[OuterMeasure.caratheodory m] s ↔ ∀ t, m (t ∩ s) + m (t \ s) ≤ m t :=
  isCaratheodory_iff_le' m
#align measure_theory.outer_measure.is_caratheodory_iff_le MeasureTheory.OuterMeasure.isCaratheodory_iff_le

protected theorem iUnion_eq_of_caratheodory {s : ℕ → Set α}
    (h : ∀ i, MeasurableSet[OuterMeasure.caratheodory m] (s i)) (hd : Pairwise (Disjoint on s)) :
    m (⋃ i, s i) = ∑' i, m (s i) :=
  f_iUnion m h hd
#align measure_theory.outer_measure.Union_eq_of_caratheodory MeasureTheory.OuterMeasure.iUnion_eq_of_caratheodory

end CaratheodoryMeasurable

variable {α : Type*}

theorem ofFunction_caratheodory {m : Set α → ℝ≥0∞} {s : Set α} {h₀ : m ∅ = 0}
    (hs : ∀ t, m (t ∩ s) + m (t \ s) ≤ m t) :
    MeasurableSet[(OuterMeasure.ofFunction m h₀).caratheodory] s := by
  apply (isCaratheodory_iff_le _).mpr
  refine' fun t => le_iInf fun f => le_iInf fun hf => _
  refine'
    le_trans
      (add_le_add ((iInf_le_of_le fun i => f i ∩ s) <| iInf_le _ _)
        ((iInf_le_of_le fun i => f i \ s) <| iInf_le _ _))
      _
  · rw [← iUnion_inter]
    exact inter_subset_inter_left _ hf
  · rw [← iUnion_diff]
    exact diff_subset_diff_left hf
  · rw [← ENNReal.tsum_add]
    exact ENNReal.tsum_le_tsum fun i => hs _
#align measure_theory.outer_measure.of_function_caratheodory MeasureTheory.OuterMeasure.ofFunction_caratheodory

theorem boundedBy_caratheodory {m : Set α → ℝ≥0∞} {s : Set α}
    (hs : ∀ t, m (t ∩ s) + m (t \ s) ≤ m t) : MeasurableSet[(boundedBy m).caratheodory] s := by
  apply ofFunction_caratheodory; intro t
  rcases t.eq_empty_or_nonempty with h | h
  · simp [h, Set.not_nonempty_empty]
  · convert le_trans _ (hs t)
    · simp [h]
    exact add_le_add iSup_const_le iSup_const_le
#align measure_theory.outer_measure.bounded_by_caratheodory MeasureTheory.OuterMeasure.boundedBy_caratheodory

@[simp]
theorem zero_caratheodory : (0 : OuterMeasure α).caratheodory = ⊤ :=
  top_unique fun _ _ _ => (add_zero _).symm
#align measure_theory.outer_measure.zero_caratheodory MeasureTheory.OuterMeasure.zero_caratheodory

theorem top_caratheodory : (⊤ : OuterMeasure α).caratheodory = ⊤ :=
  top_unique fun s _ =>
    (isCaratheodory_iff_le _).2 fun t =>
      t.eq_empty_or_nonempty.elim (fun ht => by simp [ht]) fun ht => by
        simp only [ht, top_apply, le_top]
#align measure_theory.outer_measure.top_caratheodory MeasureTheory.OuterMeasure.top_caratheodory

theorem le_add_caratheodory (m₁ m₂ : OuterMeasure α) :
    m₁.caratheodory ⊓ m₂.caratheodory ≤ (m₁ + m₂ : OuterMeasure α).caratheodory :=
  fun s ⟨hs₁, hs₂⟩ t => by simp [hs₁ t, hs₂ t, add_left_comm, add_assoc]
#align measure_theory.outer_measure.le_add_caratheodory MeasureTheory.OuterMeasure.le_add_caratheodory

theorem le_sum_caratheodory {ι} (m : ι → OuterMeasure α) :
    ⨅ i, (m i).caratheodory ≤ (sum m).caratheodory := fun s h t => by
  simp [fun i => MeasurableSpace.measurableSet_iInf.1 h i t, ENNReal.tsum_add]
#align measure_theory.outer_measure.le_sum_caratheodory MeasureTheory.OuterMeasure.le_sum_caratheodory

theorem le_smul_caratheodory (a : ℝ≥0∞) (m : OuterMeasure α) :
    m.caratheodory ≤ (a • m).caratheodory := fun s h t => by
      simp only [smul_apply, smul_eq_mul]
      rw [(isCaratheodory_iff m).mp h t]
      simp [mul_add]
#align measure_theory.outer_measure.le_smul_caratheodory MeasureTheory.OuterMeasure.le_smul_caratheodory

@[simp]
theorem dirac_caratheodory (a : α) : (dirac a).caratheodory = ⊤ :=
  top_unique fun s _ t => by
    by_cases ht : a ∈ t; swap; · simp [ht]
    by_cases hs : a ∈ s <;> simp [*]
#align measure_theory.outer_measure.dirac_caratheodory MeasureTheory.OuterMeasure.dirac_caratheodory

section sInfGen

/-- Given a set of outer measures, we define a new function that on a set `s` is defined to be the
  infimum of `μ(s)` for the outer measures `μ` in the collection. We ensure that this
  function is defined to be `0` on `∅`, even if the collection of outer measures is empty.
  The outer measure generated by this function is the infimum of the given outer measures. -/
def sInfGen (m : Set (OuterMeasure α)) (s : Set α) : ℝ≥0∞ :=
  ⨅ (μ : OuterMeasure α) (_ : μ ∈ m), μ s
#align measure_theory.outer_measure.Inf_gen MeasureTheory.OuterMeasure.sInfGen

theorem sInfGen_def (m : Set (OuterMeasure α)) (t : Set α) :
    sInfGen m t = ⨅ (μ : OuterMeasure α) (_ : μ ∈ m), μ t :=
  rfl
#align measure_theory.outer_measure.Inf_gen_def MeasureTheory.OuterMeasure.sInfGen_def

theorem sInf_eq_boundedBy_sInfGen (m : Set (OuterMeasure α)) :
    sInf m = OuterMeasure.boundedBy (sInfGen m) := by
  refine' le_antisymm _ _
  · refine' le_boundedBy.2 fun s => le_iInf₂ fun μ hμ => _
    apply sInf_le hμ
  · refine' le_sInf _
    intro μ hμ t
    exact le_trans (boundedBy_le t) (iInf₂_le μ hμ)
#align measure_theory.outer_measure.Inf_eq_bounded_by_Inf_gen MeasureTheory.OuterMeasure.sInf_eq_boundedBy_sInfGen

theorem iSup_sInfGen_nonempty {m : Set (OuterMeasure α)} (h : m.Nonempty) (t : Set α) :
    ⨆ _ : t.Nonempty, sInfGen m t = ⨅ (μ : OuterMeasure α) (_ : μ ∈ m), μ t := by
  rcases t.eq_empty_or_nonempty with (rfl | ht)
  · rcases h with ⟨μ, hμ⟩
    rw [eq_false Set.not_nonempty_empty, iSup_false, eq_comm]
    simp_rw [empty']
    apply bot_unique
    exact iInf_le_of_le μ (iInf_le _ hμ)
  · simp [ht, sInfGen_def]
#align measure_theory.outer_measure.supr_Inf_gen_nonempty MeasureTheory.OuterMeasure.iSup_sInfGen_nonempty

/-- The value of the Infimum of a nonempty set of outer measures on a set is not simply
the minimum value of a measure on that set: it is the infimum sum of measures of countable set of
sets that covers that set, where a different measure can be used for each set in the cover. -/
theorem sInf_apply {m : Set (OuterMeasure α)} {s : Set α} (h : m.Nonempty) :
    sInf m s =
      ⨅ (t : ℕ → Set α) (_ : s ⊆ iUnion t), ∑' n, ⨅ (μ : OuterMeasure α) (_ : μ ∈ m), μ (t n) :=
  by simp_rw [sInf_eq_boundedBy_sInfGen, boundedBy_apply, iSup_sInfGen_nonempty h]
#align measure_theory.outer_measure.Inf_apply MeasureTheory.OuterMeasure.sInf_apply

/-- The value of the Infimum of a set of outer measures on a nonempty set is not simply
the minimum value of a measure on that set: it is the infimum sum of measures of countable set of
sets that covers that set, where a different measure can be used for each set in the cover. -/
theorem sInf_apply' {m : Set (OuterMeasure α)} {s : Set α} (h : s.Nonempty) :
    sInf m s =
      ⨅ (t : ℕ → Set α) (_ : s ⊆ iUnion t), ∑' n, ⨅ (μ : OuterMeasure α) (_ : μ ∈ m), μ (t n) :=
  m.eq_empty_or_nonempty.elim (fun hm => by simp [hm, h]) sInf_apply
#align measure_theory.outer_measure.Inf_apply' MeasureTheory.OuterMeasure.sInf_apply'

/-- The value of the Infimum of a nonempty family of outer measures on a set is not simply
the minimum value of a measure on that set: it is the infimum sum of measures of countable set of
sets that covers that set, where a different measure can be used for each set in the cover. -/
theorem iInf_apply {ι} [Nonempty ι] (m : ι → OuterMeasure α) (s : Set α) :
    (⨅ i, m i) s = ⨅ (t : ℕ → Set α) (_ : s ⊆ iUnion t), ∑' n, ⨅ i, m i (t n) := by
  rw [iInf, sInf_apply (range_nonempty m)]
  simp only [iInf_range]
#align measure_theory.outer_measure.infi_apply MeasureTheory.OuterMeasure.iInf_apply

/-- The value of the Infimum of a family of outer measures on a nonempty set is not simply
the minimum value of a measure on that set: it is the infimum sum of measures of countable set of
sets that covers that set, where a different measure can be used for each set in the cover. -/
theorem iInf_apply' {ι} (m : ι → OuterMeasure α) {s : Set α} (hs : s.Nonempty) :
    (⨅ i, m i) s = ⨅ (t : ℕ → Set α) (_ : s ⊆ iUnion t), ∑' n, ⨅ i, m i (t n) := by
  rw [iInf, sInf_apply' hs]
  simp only [iInf_range]
#align measure_theory.outer_measure.infi_apply' MeasureTheory.OuterMeasure.iInf_apply'

/-- The value of the Infimum of a nonempty family of outer measures on a set is not simply
the minimum value of a measure on that set: it is the infimum sum of measures of countable set of
sets that covers that set, where a different measure can be used for each set in the cover. -/
theorem biInf_apply {ι} {I : Set ι} (hI : I.Nonempty) (m : ι → OuterMeasure α) (s : Set α) :
    (⨅ i ∈ I, m i) s = ⨅ (t : ℕ → Set α) (_ : s ⊆ iUnion t), ∑' n, ⨅ i ∈ I, m i (t n) := by
  haveI := hI.to_subtype
  simp only [← iInf_subtype'', iInf_apply]
#align measure_theory.outer_measure.binfi_apply MeasureTheory.OuterMeasure.biInf_apply

/-- The value of the Infimum of a nonempty family of outer measures on a set is not simply
the minimum value of a measure on that set: it is the infimum sum of measures of countable set of
sets that covers that set, where a different measure can be used for each set in the cover. -/
theorem biInf_apply' {ι} (I : Set ι) (m : ι → OuterMeasure α) {s : Set α} (hs : s.Nonempty) :
    (⨅ i ∈ I, m i) s = ⨅ (t : ℕ → Set α) (_ : s ⊆ iUnion t), ∑' n, ⨅ i ∈ I, m i (t n) := by
  simp only [← iInf_subtype'', iInf_apply' _ hs]
#align measure_theory.outer_measure.binfi_apply' MeasureTheory.OuterMeasure.biInf_apply'

theorem map_iInf_le {ι β} (f : α → β) (m : ι → OuterMeasure α) :
    map f (⨅ i, m i) ≤ ⨅ i, map f (m i) :=
  (map_mono f).map_iInf_le
#align measure_theory.outer_measure.map_infi_le MeasureTheory.OuterMeasure.map_iInf_le

theorem comap_iInf {ι β} (f : α → β) (m : ι → OuterMeasure β) :
    comap f (⨅ i, m i) = ⨅ i, comap f (m i) := by
  refine' ext_nonempty fun s hs => _
  refine' ((comap_mono f).map_iInf_le s).antisymm _
  simp only [comap_apply, iInf_apply' _ hs, iInf_apply' _ (hs.image _), le_iInf_iff,
    Set.image_subset_iff, preimage_iUnion]
  refine' fun t ht => iInf_le_of_le _ (iInf_le_of_le ht <| ENNReal.tsum_le_tsum fun k => _)
  exact iInf_mono fun i => (m i).mono (image_preimage_subset _ _)
#align measure_theory.outer_measure.comap_infi MeasureTheory.OuterMeasure.comap_iInf

theorem map_iInf {ι β} {f : α → β} (hf : Injective f) (m : ι → OuterMeasure α) :
    map f (⨅ i, m i) = restrict (range f) (⨅ i, map f (m i)) := by
  refine' Eq.trans _ (map_comap _ _)
  simp only [comap_iInf, comap_map hf]
#align measure_theory.outer_measure.map_infi MeasureTheory.OuterMeasure.map_iInf

theorem map_iInf_comap {ι β} [Nonempty ι] {f : α → β} (m : ι → OuterMeasure β) :
    map f (⨅ i, comap f (m i)) = ⨅ i, map f (comap f (m i)) := by
  refine' (map_iInf_le _ _).antisymm fun s => _
  simp only [map_apply, comap_apply, iInf_apply, le_iInf_iff]
  refine' fun t ht => iInf_le_of_le (fun n => f '' t n ∪ (range f)ᶜ) (iInf_le_of_le _ _)
  · rw [← iUnion_union, Set.union_comm, ← inter_subset, ← image_iUnion, ←
      image_preimage_eq_inter_range]
    exact image_subset _ ht
  · refine' ENNReal.tsum_le_tsum fun n => iInf_mono fun i => (m i).mono _
    simp only [preimage_union, preimage_compl, preimage_range, compl_univ, union_empty,
      image_subset_iff]
    exact subset_refl _
#align measure_theory.outer_measure.map_infi_comap MeasureTheory.OuterMeasure.map_iInf_comap

theorem map_biInf_comap {ι β} {I : Set ι} (hI : I.Nonempty) {f : α → β} (m : ι → OuterMeasure β) :
    map f (⨅ i ∈ I, comap f (m i)) = ⨅ i ∈ I, map f (comap f (m i)) := by
  haveI := hI.to_subtype
  rw [← iInf_subtype'', ← iInf_subtype'']
  exact map_iInf_comap _
#align measure_theory.outer_measure.map_binfi_comap MeasureTheory.OuterMeasure.map_biInf_comap

theorem restrict_iInf_restrict {ι} (s : Set α) (m : ι → OuterMeasure α) :
    restrict s (⨅ i, restrict s (m i)) = restrict s (⨅ i, m i) :=
  calc
    restrict s (⨅ i, restrict s (m i)) = restrict (range ((↑) : s → α)) (⨅ i, restrict s (m i)) :=
      by rw [Subtype.range_coe]
    _ = map ((↑) : s → α) (⨅ i, comap (↑) (m i)) := (map_iInf Subtype.coe_injective _).symm
    _ = restrict s (⨅ i, m i) := congr_arg (map ((↑) : s → α)) (comap_iInf _ _).symm

#align measure_theory.outer_measure.restrict_infi_restrict MeasureTheory.OuterMeasure.restrict_iInf_restrict

theorem restrict_iInf {ι} [Nonempty ι] (s : Set α) (m : ι → OuterMeasure α) :
    restrict s (⨅ i, m i) = ⨅ i, restrict s (m i) :=
  (congr_arg (map ((↑) : s → α)) (comap_iInf _ _)).trans (map_iInf_comap _)
#align measure_theory.outer_measure.restrict_infi MeasureTheory.OuterMeasure.restrict_iInf

theorem restrict_biInf {ι} {I : Set ι} (hI : I.Nonempty) (s : Set α) (m : ι → OuterMeasure α) :
    restrict s (⨅ i ∈ I, m i) = ⨅ i ∈ I, restrict s (m i) := by
  haveI := hI.to_subtype
  rw [← iInf_subtype'', ← iInf_subtype'']
  exact restrict_iInf _ _
#align measure_theory.outer_measure.restrict_binfi MeasureTheory.OuterMeasure.restrict_biInf

/-- This proves that Inf and restrict commute for outer measures, so long as the set of
outer measures is nonempty. -/
theorem restrict_sInf_eq_sInf_restrict (m : Set (OuterMeasure α)) {s : Set α} (hm : m.Nonempty) :
    restrict s (sInf m) = sInf (restrict s '' m) := by
  simp only [sInf_eq_iInf, restrict_biInf, hm, iInf_image]
#align measure_theory.outer_measure.restrict_Inf_eq_Inf_restrict MeasureTheory.OuterMeasure.restrict_sInf_eq_sInf_restrict

end sInfGen

end OuterMeasure

open OuterMeasure

/-! ### Induced Outer Measure

  We can extend a function defined on a subset of `Set α` to an outer measure.
  The underlying function is called `extend`, and the measure it induces is called
  `inducedOuterMeasure`.

  Some lemmas below are proven twice, once in the general case, and one where the function `m`
  is only defined on measurable sets (i.e. when `P = MeasurableSet`). In the latter cases, we can
  remove some hypotheses in the statement. The general version has the same name, but with a prime
  at the end. -/


section Extend

variable {α : Type*} {P : α → Prop}
variable (m : ∀ s : α, P s → ℝ≥0∞)

/-- We can trivially extend a function defined on a subclass of objects (with codomain `ℝ≥0∞`)
  to all objects by defining it to be `∞` on the objects not in the class. -/
def extend (s : α) : ℝ≥0∞ :=
  ⨅ h : P s, m s h
#align measure_theory.extend MeasureTheory.extend

theorem extend_eq {s : α} (h : P s) : extend m s = m s h := by simp [extend, h]
#align measure_theory.extend_eq MeasureTheory.extend_eq

theorem extend_eq_top {s : α} (h : ¬P s) : extend m s = ∞ := by simp [extend, h]
#align measure_theory.extend_eq_top MeasureTheory.extend_eq_top

theorem smul_extend {R} [Zero R] [SMulWithZero R ℝ≥0∞] [IsScalarTower R ℝ≥0∞ ℝ≥0∞]
    [NoZeroSMulDivisors R ℝ≥0∞] {c : R} (hc : c ≠ 0) :
    c • extend m = extend fun s h => c • m s h := by
  ext1 s
  dsimp [extend]
  by_cases h : P s
  · simp [h]
  · simp [h, ENNReal.smul_top, hc]
#align measure_theory.smul_extend MeasureTheory.smul_extend

theorem le_extend {s : α} (h : P s) : m s h ≤ extend m s := by
  simp only [extend, le_iInf_iff]
  intro
  rfl
#align measure_theory.le_extend MeasureTheory.le_extend

-- TODO: why this is a bad `congr` lemma?
theorem extend_congr {β : Type*} {Pb : β → Prop} {mb : ∀ s : β, Pb s → ℝ≥0∞} {sa : α} {sb : β}
    (hP : P sa ↔ Pb sb) (hm : ∀ (ha : P sa) (hb : Pb sb), m sa ha = mb sb hb) :
    extend m sa = extend mb sb :=
  iInf_congr_Prop hP fun _h => hm _ _
#align measure_theory.extend_congr MeasureTheory.extend_congr

@[simp]
theorem extend_top {α : Type*} {P : α → Prop} : extend (fun _ _ => ∞ : ∀ s : α, P s → ℝ≥0∞) = ⊤ :=
  funext fun _ => iInf_eq_top.mpr fun _ => rfl
#align measure_theory.extend_top MeasureTheory.extend_top

end Extend

section ExtendSet

variable {α : Type*} {P : Set α → Prop}
variable {m : ∀ s : Set α, P s → ℝ≥0∞}
variable (P0 : P ∅) (m0 : m ∅ P0 = 0)
variable (PU : ∀ ⦃f : ℕ → Set α⦄ (_hm : ∀ i, P (f i)), P (⋃ i, f i))
variable
  (mU :
    ∀ ⦃f : ℕ → Set α⦄ (hm : ∀ i, P (f i)),
      Pairwise (Disjoint on f) → m (⋃ i, f i) (PU hm) = ∑' i, m (f i) (hm i))

variable (msU : ∀ ⦃f : ℕ → Set α⦄ (hm : ∀ i, P (f i)), m (⋃ i, f i) (PU hm) ≤ ∑' i, m (f i) (hm i))
variable (m_mono : ∀ ⦃s₁ s₂ : Set α⦄ (hs₁ : P s₁) (hs₂ : P s₂), s₁ ⊆ s₂ → m s₁ hs₁ ≤ m s₂ hs₂)

theorem extend_empty : extend m ∅ = 0 :=
  (extend_eq _ P0).trans m0
#align measure_theory.extend_empty MeasureTheory.extend_empty

theorem extend_iUnion_nat {f : ℕ → Set α} (hm : ∀ i, P (f i))
    (mU : m (⋃ i, f i) (PU hm) = ∑' i, m (f i) (hm i)) :
    extend m (⋃ i, f i) = ∑' i, extend m (f i) :=
  (extend_eq _ _).trans <|
    mU.trans <| by
      congr with i
      rw [extend_eq]
#align measure_theory.extend_Union_nat MeasureTheory.extend_iUnion_nat

section Subadditive

theorem extend_iUnion_le_tsum_nat' (s : ℕ → Set α) :
    extend m (⋃ i, s i) ≤ ∑' i, extend m (s i) := by
  by_cases h : ∀ i, P (s i)
  · rw [extend_eq _ (PU h), congr_arg tsum _]
    · apply msU h
    funext i
    apply extend_eq _ (h i)
  · cases' not_forall.1 h with i hi
    exact le_trans (le_iInf fun h => hi.elim h) (ENNReal.le_tsum i)
#align measure_theory.extend_Union_le_tsum_nat' MeasureTheory.extend_iUnion_le_tsum_nat'

end Subadditive

section Mono

theorem extend_mono' ⦃s₁ s₂ : Set α⦄ (h₁ : P s₁) (hs : s₁ ⊆ s₂) : extend m s₁ ≤ extend m s₂ := by
  refine' le_iInf _
  intro h₂
  rw [extend_eq m h₁]
  exact m_mono h₁ h₂ hs
#align measure_theory.extend_mono' MeasureTheory.extend_mono'

end Mono

section Unions

theorem extend_iUnion {β} [Countable β] {f : β → Set α} (hd : Pairwise (Disjoint on f))
    (hm : ∀ i, P (f i)) : extend m (⋃ i, f i) = ∑' i, extend m (f i) := by
  cases nonempty_encodable β
  rw [← Encodable.iUnion_decode₂, ← tsum_iUnion_decode₂]
  · exact
      extend_iUnion_nat PU (fun n => Encodable.iUnion_decode₂_cases P0 hm)
        (mU _ (Encodable.iUnion_decode₂_disjoint_on hd))
  · exact extend_empty P0 m0
#align measure_theory.extend_Union MeasureTheory.extend_iUnion

theorem extend_union {s₁ s₂ : Set α} (hd : Disjoint s₁ s₂) (h₁ : P s₁) (h₂ : P s₂) :
    extend m (s₁ ∪ s₂) = extend m s₁ + extend m s₂ := by
  rw [union_eq_iUnion,
    extend_iUnion P0 m0 PU mU (pairwise_disjoint_on_bool.2 hd) (Bool.forall_bool.2 ⟨h₂, h₁⟩),
    tsum_fintype]
  simp
#align measure_theory.extend_union MeasureTheory.extend_union

end Unions

variable (m)

/-- Given an arbitrary function on a subset of sets, we can define the outer measure corresponding
  to it (this is the unique maximal outer measure that is at most `m` on the domain of `m`). -/
def inducedOuterMeasure : OuterMeasure α :=
  OuterMeasure.ofFunction (extend m) (extend_empty P0 m0)
#align measure_theory.induced_outer_measure MeasureTheory.inducedOuterMeasure

variable {m P0 m0}

theorem le_inducedOuterMeasure {μ : OuterMeasure α} :
    μ ≤ inducedOuterMeasure m P0 m0 ↔ ∀ (s) (hs : P s), μ s ≤ m s hs :=
  le_ofFunction.trans <| forall_congr' fun _s => le_iInf_iff
#align measure_theory.le_induced_outer_measure MeasureTheory.le_inducedOuterMeasure

/-- If `P u` is `False` for any set `u` that has nonempty intersection both with `s` and `t`, then
`μ (s ∪ t) = μ s + μ t`, where `μ = inducedOuterMeasure m P0 m0`.

E.g., if `α` is an (e)metric space and `P u = diam u < r`, then this lemma implies that
`μ (s ∪ t) = μ s + μ t` on any two sets such that `r ≤ edist x y` for all `x ∈ s` and `y ∈ t`. -/
theorem inducedOuterMeasure_union_of_false_of_nonempty_inter {s t : Set α}
    (h : ∀ u, (s ∩ u).Nonempty → (t ∩ u).Nonempty → ¬P u) :
    inducedOuterMeasure m P0 m0 (s ∪ t) =
      inducedOuterMeasure m P0 m0 s + inducedOuterMeasure m P0 m0 t :=
  ofFunction_union_of_top_of_nonempty_inter fun u hsu htu => @iInf_of_empty _ _ _ ⟨h u hsu htu⟩ _
#align measure_theory.induced_outer_measure_union_of_false_of_nonempty_inter MeasureTheory.inducedOuterMeasure_union_of_false_of_nonempty_inter

theorem inducedOuterMeasure_eq_extend' {s : Set α} (hs : P s) :
    inducedOuterMeasure m P0 m0 s = extend m s :=
  ofFunction_eq s (fun _t => extend_mono' m_mono hs) (extend_iUnion_le_tsum_nat' PU msU)
#align measure_theory.induced_outer_measure_eq_extend' MeasureTheory.inducedOuterMeasure_eq_extend'

theorem inducedOuterMeasure_eq' {s : Set α} (hs : P s) : inducedOuterMeasure m P0 m0 s = m s hs :=
  (inducedOuterMeasure_eq_extend' PU msU m_mono hs).trans <| extend_eq _ _
#align measure_theory.induced_outer_measure_eq' MeasureTheory.inducedOuterMeasure_eq'

theorem inducedOuterMeasure_eq_iInf (s : Set α) :
    inducedOuterMeasure m P0 m0 s = ⨅ (t : Set α) (ht : P t) (_ : s ⊆ t), m t ht := by
  apply le_antisymm
  · simp only [le_iInf_iff]
    intro t ht hs
    refine' le_trans (mono' _ hs) _
    exact le_of_eq (inducedOuterMeasure_eq' _ msU m_mono _)
  · refine' le_iInf _
    intro f
    refine' le_iInf _
    intro hf
    refine' le_trans _ (extend_iUnion_le_tsum_nat' _ msU _)
    refine' le_iInf _
    intro h2f
    exact iInf_le_of_le _ (iInf_le_of_le h2f <| iInf_le _ hf)
#align measure_theory.induced_outer_measure_eq_infi MeasureTheory.inducedOuterMeasure_eq_iInf

theorem inducedOuterMeasure_preimage (f : α ≃ α) (Pm : ∀ s : Set α, P (f ⁻¹' s) ↔ P s)
    (mm : ∀ (s : Set α) (hs : P s), m (f ⁻¹' s) ((Pm _).mpr hs) = m s hs) {A : Set α} :
    inducedOuterMeasure m P0 m0 (f ⁻¹' A) = inducedOuterMeasure m P0 m0 A := by
    rw [inducedOuterMeasure_eq_iInf _ msU m_mono, inducedOuterMeasure_eq_iInf _ msU m_mono]; symm
    refine' f.injective.preimage_surjective.iInf_congr (preimage f) fun s => _
    refine' iInf_congr_Prop (Pm s) _; intro hs
    refine' iInf_congr_Prop f.surjective.preimage_subset_preimage_iff _
    intro _; exact mm s hs
#align measure_theory.induced_outer_measure_preimage MeasureTheory.inducedOuterMeasure_preimage

theorem inducedOuterMeasure_exists_set {s : Set α} (hs : inducedOuterMeasure m P0 m0 s ≠ ∞)
    {ε : ℝ≥0∞} (hε : ε ≠ 0) :
    ∃ t : Set α,
      P t ∧ s ⊆ t ∧ inducedOuterMeasure m P0 m0 t ≤ inducedOuterMeasure m P0 m0 s + ε := by
  have h := ENNReal.lt_add_right hs hε
  conv at h =>
    lhs
    rw [inducedOuterMeasure_eq_iInf _ msU m_mono]
  simp only [iInf_lt_iff] at h
  rcases h with ⟨t, h1t, h2t, h3t⟩
  exact
    ⟨t, h1t, h2t, le_trans (le_of_eq <| inducedOuterMeasure_eq' _ msU m_mono h1t) (le_of_lt h3t)⟩
#align measure_theory.induced_outer_measure_exists_set MeasureTheory.inducedOuterMeasure_exists_set

/-- To test whether `s` is Carathéodory-measurable we only need to check the sets `t` for which
  `P t` holds. See `ofFunction_caratheodory` for another way to show the Carathéodory-measurability
  of `s`.
-/
theorem inducedOuterMeasure_caratheodory (s : Set α) :
    MeasurableSet[(inducedOuterMeasure m P0 m0).caratheodory] s ↔
      ∀ t : Set α,
        P t →
          inducedOuterMeasure m P0 m0 (t ∩ s) + inducedOuterMeasure m P0 m0 (t \ s) ≤
            inducedOuterMeasure m P0 m0 t := by
  rw [isCaratheodory_iff_le]
  constructor
  · intro h t _ht
    exact h t
  · intro h u
    conv_rhs => rw [inducedOuterMeasure_eq_iInf _ msU m_mono]
    refine' le_iInf _
    intro t
    refine' le_iInf _
    intro ht
    refine' le_iInf _
    intro h2t
    refine' le_trans _ (le_trans (h t ht) <| le_of_eq <| inducedOuterMeasure_eq' _ msU m_mono ht)
    refine'
      add_le_add (mono' _ <| Set.inter_subset_inter_left _ h2t)
        (mono' _ <| diff_subset_diff_left h2t)
#align measure_theory.induced_outer_measure_caratheodory MeasureTheory.inducedOuterMeasure_caratheodory

end ExtendSet

/-! If `P` is `MeasurableSet` for some measurable space, then we can remove some hypotheses of the
  above lemmas. -/


section MeasurableSpace

variable {α : Type*} [MeasurableSpace α]
variable {m : ∀ s : Set α, MeasurableSet s → ℝ≥0∞}
variable (m0 : m ∅ MeasurableSet.empty = 0)
variable
  (mU :
    ∀ ⦃f : ℕ → Set α⦄ (hm : ∀ i, MeasurableSet (f i)),
      Pairwise (Disjoint on f) → m (⋃ i, f i) (MeasurableSet.iUnion hm) = ∑' i, m (f i) (hm i))

theorem extend_mono {s₁ s₂ : Set α} (h₁ : MeasurableSet s₁) (hs : s₁ ⊆ s₂) :
    extend m s₁ ≤ extend m s₂ := by
  refine' le_iInf _; intro h₂
  have :=
    extend_union MeasurableSet.empty m0 MeasurableSet.iUnion mU disjoint_sdiff_self_right h₁
      (h₂.diff h₁)
  rw [union_diff_cancel hs] at this
  rw [← extend_eq m]
  exact le_iff_exists_add.2 ⟨_, this⟩
#align measure_theory.extend_mono MeasureTheory.extend_mono

theorem extend_iUnion_le_tsum_nat : ∀ s : ℕ → Set α,
    extend m (⋃ i, s i) ≤ ∑' i, extend m (s i) := by
  refine' extend_iUnion_le_tsum_nat' MeasurableSet.iUnion _; intro f h
  simp (config := { singlePass := true }) only [iUnion_disjointed.symm]
  rw [mU (MeasurableSet.disjointed h) (disjoint_disjointed _)]
  refine' ENNReal.tsum_le_tsum fun i => _
  rw [← extend_eq m, ← extend_eq m]
  exact extend_mono m0 mU (MeasurableSet.disjointed h _) (disjointed_le f _)
#align measure_theory.extend_Union_le_tsum_nat MeasureTheory.extend_iUnion_le_tsum_nat

theorem inducedOuterMeasure_eq_extend {s : Set α} (hs : MeasurableSet s) :
    inducedOuterMeasure m MeasurableSet.empty m0 s = extend m s :=
  ofFunction_eq s (fun _t => extend_mono m0 mU hs) (extend_iUnion_le_tsum_nat m0 mU)
#align measure_theory.induced_outer_measure_eq_extend MeasureTheory.inducedOuterMeasure_eq_extend

theorem inducedOuterMeasure_eq {s : Set α} (hs : MeasurableSet s) :
    inducedOuterMeasure m MeasurableSet.empty m0 s = m s hs :=
  (inducedOuterMeasure_eq_extend m0 mU hs).trans <| extend_eq _ _
#align measure_theory.induced_outer_measure_eq MeasureTheory.inducedOuterMeasure_eq

end MeasurableSpace

namespace OuterMeasure

variable {α : Type*} [MeasurableSpace α] (m : OuterMeasure α)

/-- Given an outer measure `m` we can forget its value on non-measurable sets, and then consider
  `m.trim`, the unique maximal outer measure less than that function. -/
def trim : OuterMeasure α :=
  inducedOuterMeasure (fun s _ => m s) MeasurableSet.empty m.empty
#align measure_theory.outer_measure.trim MeasureTheory.OuterMeasure.trim

theorem le_trim : m ≤ m.trim := by
  apply le_ofFunction.mpr
  · intro s
    apply le_iInf
    simp only [le_refl, implies_true]
  apply extend_empty <;> simp
#align measure_theory.outer_measure.le_trim MeasureTheory.OuterMeasure.le_trim

@[simp] -- Porting note: added `simp`
theorem trim_eq {s : Set α} (hs : MeasurableSet s) : m.trim s = m s :=
  inducedOuterMeasure_eq' MeasurableSet.iUnion (fun f _hf => m.iUnion_nat f)
    (fun _ _ _ _ h => m.mono h) hs
#align measure_theory.outer_measure.trim_eq MeasureTheory.OuterMeasure.trim_eq

theorem trim_congr {m₁ m₂ : OuterMeasure α} (H : ∀ {s : Set α}, MeasurableSet s → m₁ s = m₂ s) :
    m₁.trim = m₂.trim := by
  unfold trim
  congr
  funext s hs
  exact H hs
#align measure_theory.outer_measure.trim_congr MeasureTheory.OuterMeasure.trim_congr

@[mono]
theorem trim_mono : Monotone (trim : OuterMeasure α → OuterMeasure α) := fun _m₁ _m₂ H _s =>
  iInf₂_mono fun _f _hs => ENNReal.tsum_le_tsum fun _b => iInf_mono fun _hf => H _
#align measure_theory.outer_measure.trim_mono MeasureTheory.OuterMeasure.trim_mono

theorem le_trim_iff {m₁ m₂ : OuterMeasure α} :
    m₁ ≤ m₂.trim ↔ ∀ s, MeasurableSet s → m₁ s ≤ m₂ s := by
  let me := extend (fun s (_p : MeasurableSet s) => measureOf m₂ s)
  have me_empty : me ∅ = 0 := by apply extend_empty <;> simp
  have : m₁ ≤ OuterMeasure.ofFunction me me_empty ↔
          (∀ (s : Set α), measureOf m₁ s ≤ me s) := le_ofFunction
  apply this.trans
  apply forall_congr'
  intro s
  apply le_iInf_iff
#align measure_theory.outer_measure.le_trim_iff MeasureTheory.OuterMeasure.le_trim_iff

theorem trim_le_trim_iff {m₁ m₂ : OuterMeasure α} :
    m₁.trim ≤ m₂.trim ↔ ∀ s, MeasurableSet s → m₁ s ≤ m₂ s :=
  le_trim_iff.trans <| forall₂_congr fun s hs => by rw [trim_eq _ hs]
#align measure_theory.outer_measure.trim_le_trim_iff MeasureTheory.OuterMeasure.trim_le_trim_iff

theorem trim_eq_trim_iff {m₁ m₂ : OuterMeasure α} :
    m₁.trim = m₂.trim ↔ ∀ s, MeasurableSet s → m₁ s = m₂ s := by
  simp only [le_antisymm_iff, trim_le_trim_iff, forall_and]
#align measure_theory.outer_measure.trim_eq_trim_iff MeasureTheory.OuterMeasure.trim_eq_trim_iff

theorem trim_eq_iInf (s : Set α) : m.trim s = ⨅ (t) (_ : s ⊆ t) (_ : MeasurableSet t), m t := by
  simp (config := { singlePass := true }) only [iInf_comm]
  exact
    inducedOuterMeasure_eq_iInf MeasurableSet.iUnion (fun f _ => m.iUnion_nat f)
      (fun _ _ _ _ h => m.mono h) s
#align measure_theory.outer_measure.trim_eq_infi MeasureTheory.OuterMeasure.trim_eq_iInf

theorem trim_eq_iInf' (s : Set α) : m.trim s = ⨅ t : { t // s ⊆ t ∧ MeasurableSet t }, m t := by
  simp [iInf_subtype, iInf_and, trim_eq_iInf]
#align measure_theory.outer_measure.trim_eq_infi' MeasureTheory.OuterMeasure.trim_eq_iInf'

theorem trim_trim (m : OuterMeasure α) : m.trim.trim = m.trim :=
  trim_eq_trim_iff.2 fun _s => m.trim_eq
#align measure_theory.outer_measure.trim_trim MeasureTheory.OuterMeasure.trim_trim

@[simp]
theorem trim_top : (⊤ : OuterMeasure α).trim = ⊤ :=
  eq_top_iff.2 <| le_trim _
#align measure_theory.outer_measure.trim_top MeasureTheory.OuterMeasure.trim_top

@[simp]
theorem trim_zero : (0 : OuterMeasure α).trim = 0 :=
  ext fun s =>
    le_antisymm
      (le_trans ((trim 0).mono (subset_univ s)) <| le_of_eq <| trim_eq _ MeasurableSet.univ)
      (zero_le _)
#align measure_theory.outer_measure.trim_zero MeasureTheory.OuterMeasure.trim_zero

theorem trim_sum_ge {ι} (m : ι → OuterMeasure α) : (sum fun i => (m i).trim) ≤ (sum m).trim :=
  fun s => by
  simp [trim_eq_iInf];
    exact fun t st ht =>
      ENNReal.tsum_le_tsum fun i => iInf_le_of_le t <| iInf_le_of_le st <| iInf_le _ ht
#align measure_theory.outer_measure.trim_sum_ge MeasureTheory.OuterMeasure.trim_sum_ge

theorem exists_measurable_superset_eq_trim (m : OuterMeasure α) (s : Set α) :
    ∃ t, s ⊆ t ∧ MeasurableSet t ∧ m t = m.trim s := by
  simp only [trim_eq_iInf]; set ms := ⨅ (t : Set α) (_ : s ⊆ t) (_ : MeasurableSet t), m t
  by_cases hs : ms = ∞
  · simp only [hs]
    simp only [iInf_eq_top, ms] at hs
    exact ⟨univ, subset_univ s, MeasurableSet.univ, hs _ (subset_univ s) MeasurableSet.univ⟩
  · have : ∀ r > ms, ∃ t, s ⊆ t ∧ MeasurableSet t ∧ m t < r := by
      intro r hs
      have : ∃t, MeasurableSet t ∧ s ⊆ t ∧ measureOf m t < r := by simpa [ms, iInf_lt_iff] using hs
      rcases this with ⟨t, hmt, hin, hlt⟩
      exists t
    have : ∀ n : ℕ, ∃ t, s ⊆ t ∧ MeasurableSet t ∧ m t < ms + (n : ℝ≥0∞)⁻¹ := by
      intro n
      refine' this _ (ENNReal.lt_add_right hs _)
      simp
    choose t hsub hm hm' using this
    refine' ⟨⋂ n, t n, subset_iInter hsub, MeasurableSet.iInter hm, _⟩
    have : Tendsto (fun n : ℕ => ms + (n : ℝ≥0∞)⁻¹) atTop (𝓝 (ms + 0)) :=
      tendsto_const_nhds.add ENNReal.tendsto_inv_nat_nhds_zero
    rw [add_zero] at this
    refine' le_antisymm (ge_of_tendsto' this fun n => _) _
    · exact le_trans (m.mono' <| iInter_subset t n) (hm' n).le
    · refine' iInf_le_of_le (⋂ n, t n) _
      refine' iInf_le_of_le (subset_iInter hsub) _
      exact iInf_le _ (MeasurableSet.iInter hm)
#align measure_theory.outer_measure.exists_measurable_superset_eq_trim MeasureTheory.OuterMeasure.exists_measurable_superset_eq_trim

theorem exists_measurable_superset_of_trim_eq_zero {m : OuterMeasure α} {s : Set α}
    (h : m.trim s = 0) : ∃ t, s ⊆ t ∧ MeasurableSet t ∧ m t = 0 := by
  rcases exists_measurable_superset_eq_trim m s with ⟨t, hst, ht, hm⟩
  exact ⟨t, hst, ht, h ▸ hm⟩
#align measure_theory.outer_measure.exists_measurable_superset_of_trim_eq_zero MeasureTheory.OuterMeasure.exists_measurable_superset_of_trim_eq_zero

/-- If `μ i` is a countable family of outer measures, then for every set `s` there exists
a measurable set `t ⊇ s` such that `μ i t = (μ i).trim s` for all `i`. -/
theorem exists_measurable_superset_forall_eq_trim {ι} [Countable ι] (μ : ι → OuterMeasure α)
    (s : Set α) : ∃ t, s ⊆ t ∧ MeasurableSet t ∧ ∀ i, μ i t = (μ i).trim s := by
  choose t hst ht hμt using fun i => (μ i).exists_measurable_superset_eq_trim s
  replace hst := subset_iInter hst
  replace ht := MeasurableSet.iInter ht
  refine' ⟨⋂ i, t i, hst, ht, fun i => le_antisymm _ _⟩
  exacts [hμt i ▸ (μ i).mono (iInter_subset _ _), (mono' _ hst).trans_eq ((μ i).trim_eq ht)]
#align measure_theory.outer_measure.exists_measurable_superset_forall_eq_trim MeasureTheory.OuterMeasure.exists_measurable_superset_forall_eq_trim

/-- If `m₁ s = op (m₂ s) (m₃ s)` for all `s`, then the same is true for `m₁.trim`, `m₂.trim`,
and `m₃ s`. -/
theorem trim_binop {m₁ m₂ m₃ : OuterMeasure α} {op : ℝ≥0∞ → ℝ≥0∞ → ℝ≥0∞}
    (h : ∀ s, m₁ s = op (m₂ s) (m₃ s)) (s : Set α) : m₁.trim s = op (m₂.trim s) (m₃.trim s) := by
  rcases exists_measurable_superset_forall_eq_trim ![m₁, m₂, m₃] s with ⟨t, _hst, _ht, htm⟩
  simp only [Fin.forall_fin_succ, Matrix.cons_val_zero, Matrix.cons_val_succ] at htm
  rw [← htm.1, ← htm.2.1, ← htm.2.2.1, h]
#align measure_theory.outer_measure.trim_binop MeasureTheory.OuterMeasure.trim_binop

/-- If `m₁ s = op (m₂ s)` for all `s`, then the same is true for `m₁.trim` and `m₂.trim`. -/
theorem trim_op {m₁ m₂ : OuterMeasure α} {op : ℝ≥0∞ → ℝ≥0∞} (h : ∀ s, m₁ s = op (m₂ s))
    (s : Set α) : m₁.trim s = op (m₂.trim s) :=
  @trim_binop α _ m₁ m₂ 0 (fun a _b => op a) h s
#align measure_theory.outer_measure.trim_op MeasureTheory.OuterMeasure.trim_op

/-- `trim` is additive. -/
theorem trim_add (m₁ m₂ : OuterMeasure α) : (m₁ + m₂).trim = m₁.trim + m₂.trim :=
  ext <| trim_binop (add_apply m₁ m₂)
#align measure_theory.outer_measure.trim_add MeasureTheory.OuterMeasure.trim_add

/-- `trim` respects scalar multiplication. -/
theorem trim_smul {R : Type*} [SMul R ℝ≥0∞] [IsScalarTower R ℝ≥0∞ ℝ≥0∞] (c : R)
    (m : OuterMeasure α) : (c • m).trim = c • m.trim :=
  ext <| trim_op (smul_apply c m)
#align measure_theory.outer_measure.trim_smul MeasureTheory.OuterMeasure.trim_smul

/-- `trim` sends the supremum of two outer measures to the supremum of the trimmed measures. -/
theorem trim_sup (m₁ m₂ : OuterMeasure α) : (m₁ ⊔ m₂).trim = m₁.trim ⊔ m₂.trim :=
  ext fun s => (trim_binop (sup_apply m₁ m₂) s).trans (sup_apply _ _ _).symm
#align measure_theory.outer_measure.trim_sup MeasureTheory.OuterMeasure.trim_sup

/-- `trim` sends the supremum of a countable family of outer measures to the supremum
of the trimmed measures. -/
theorem trim_iSup {ι} [Countable ι] (μ : ι → OuterMeasure α) :
    trim (⨆ i, μ i) = ⨆ i, trim (μ i) := by
  simp_rw [← @iSup_plift_down _ ι]
  ext1 s
  obtain ⟨t, _, _, hμt⟩ :=
    exists_measurable_superset_forall_eq_trim
      (Option.elim' (⨆ i, μ (PLift.down i)) (μ ∘ PLift.down)) s
  simp only [Option.forall, Option.elim'] at hμt
  simp only [iSup_apply, ← hμt.1]
  exact iSup_congr hμt.2
#align measure_theory.outer_measure.trim_supr MeasureTheory.OuterMeasure.trim_iSup

/-- The trimmed property of a measure μ states that `μ.toOuterMeasure.trim = μ.toOuterMeasure`.
This theorem shows that a restricted trimmed outer measure is a trimmed outer measure. -/
theorem restrict_trim {μ : OuterMeasure α} {s : Set α} (hs : MeasurableSet s) :
    (restrict s μ).trim = restrict s μ.trim := by
  refine' le_antisymm (fun t => _) (le_trim_iff.2 fun t ht => _)
  · rw [restrict_apply]
    rcases μ.exists_measurable_superset_eq_trim (t ∩ s) with ⟨t', htt', ht', hμt'⟩
    rw [← hμt']
    rw [inter_subset] at htt'
    refine' (mono' _ htt').trans _
    rw [trim_eq _ (hs.compl.union ht'), restrict_apply, union_inter_distrib_right, compl_inter_self,
      Set.empty_union]
    exact μ.mono' (inter_subset_left _ _)
  · rw [restrict_apply, trim_eq _ (ht.inter hs), restrict_apply]
#align measure_theory.outer_measure.restrict_trim MeasureTheory.OuterMeasure.restrict_trim
=======
  ext fun s => s.eq_empty_or_nonempty.elim (fun he => by simp [he]) (h s)
>>>>>>> a60b09cd

end OuterMeasure

end MeasureTheory<|MERGE_RESOLUTION|>--- conflicted
+++ resolved
@@ -275,1548 +275,8 @@
 sets `s`, and gets `μ₁ ∅ = μ₂ ∅` from `MeasureTheory.OuterMeasure.empty'`. -/
 theorem ext_nonempty {μ₁ μ₂ : OuterMeasure α} (h : ∀ s : Set α, s.Nonempty → μ₁ s = μ₂ s) :
     μ₁ = μ₂ :=
-<<<<<<< HEAD
-  ext fun s => s.eq_empty_or_nonempty.elim (fun he => by rw [he, empty', empty']) (h s)
-#align measure_theory.outer_measure.ext_nonempty MeasureTheory.OuterMeasure.ext_nonempty
-
-instance instZero : Zero (OuterMeasure α) :=
-  ⟨{  measureOf := fun _ => 0
-      empty := rfl
-      mono := by intro _ _ _; exact le_refl 0
-      iUnion_nat := fun s => zero_le _ }⟩
-#align measure_theory.outer_measure.has_zero MeasureTheory.OuterMeasure.instZero
-
-@[simp]
-theorem coe_zero : ⇑(0 : OuterMeasure α) = 0 :=
-  rfl
-#align measure_theory.outer_measure.coe_zero MeasureTheory.OuterMeasure.coe_zero
-
-instance instInhabited : Inhabited (OuterMeasure α) :=
-  ⟨0⟩
-#align measure_theory.outer_measure.inhabited MeasureTheory.OuterMeasure.instInhabited
-
-instance instAdd : Add (OuterMeasure α) :=
-  ⟨fun m₁ m₂ =>
-    { measureOf := fun s => m₁ s + m₂ s
-      empty := show m₁ ∅ + m₂ ∅ = 0 by simp [OuterMeasure.empty]
-      mono := fun {s₁ s₂} h => add_le_add (m₁.mono h) (m₂.mono h)
-      iUnion_nat := fun s =>
-        calc
-          m₁ (⋃ i, s i) + m₂ (⋃ i, s i) ≤ (∑' i, m₁ (s i)) + ∑' i, m₂ (s i) :=
-            add_le_add (m₁.iUnion_nat s) (m₂.iUnion_nat s)
-          _ = _ := ENNReal.tsum_add.symm
-           }⟩
-#align measure_theory.outer_measure.has_add MeasureTheory.OuterMeasure.instAdd
-
-@[simp]
-theorem coe_add (m₁ m₂ : OuterMeasure α) : ⇑(m₁ + m₂) = m₁ + m₂ :=
-  rfl
-#align measure_theory.outer_measure.coe_add MeasureTheory.OuterMeasure.coe_add
-
-theorem add_apply (m₁ m₂ : OuterMeasure α) (s : Set α) : (m₁ + m₂) s = m₁ s + m₂ s :=
-  rfl
-#align measure_theory.outer_measure.add_apply MeasureTheory.OuterMeasure.add_apply
-
-section SMul
-
-variable [SMul R ℝ≥0∞] [IsScalarTower R ℝ≥0∞ ℝ≥0∞]
-variable [SMul R' ℝ≥0∞] [IsScalarTower R' ℝ≥0∞ ℝ≥0∞]
-
-instance instSMul : SMul R (OuterMeasure α) :=
-  ⟨fun c m =>
-    { measureOf := fun s => c • m s
-      empty := by simp; rw [← smul_one_mul c]; simp
-      mono := fun {s t} h => by
-        simp only
-        rw [← smul_one_mul c, ← smul_one_mul c (m t)]
-        exact ENNReal.mul_left_mono (m.mono h)
-      iUnion_nat := fun s => by
-        simp_rw [← smul_one_mul c (m _), ENNReal.tsum_mul_left]
-        exact ENNReal.mul_left_mono (m.iUnion_nat _) }⟩
-
-@[simp]
-theorem coe_smul (c : R) (m : OuterMeasure α) : ⇑(c • m) = c • ⇑m :=
-  rfl
-#align measure_theory.outer_measure.coe_smul MeasureTheory.OuterMeasure.coe_smul
-
-theorem smul_apply (c : R) (m : OuterMeasure α) (s : Set α) : (c • m) s = c • m s :=
-  rfl
-#align measure_theory.outer_measure.smul_apply MeasureTheory.OuterMeasure.smul_apply
-
-instance instSMulCommClass [SMulCommClass R R' ℝ≥0∞] : SMulCommClass R R' (OuterMeasure α) :=
-  ⟨fun _ _ _ => ext fun _ => smul_comm _ _ _⟩
-#align measure_theory.outer_measure.smul_comm_class MeasureTheory.OuterMeasure.instSMulCommClass
-
-instance instIsScalarTower [SMul R R'] [IsScalarTower R R' ℝ≥0∞] :
-    IsScalarTower R R' (OuterMeasure α) :=
-  ⟨fun _ _ _ => ext fun _ => smul_assoc _ _ _⟩
-#align measure_theory.outer_measure.is_scalar_tower MeasureTheory.OuterMeasure.instIsScalarTower
-
-instance instIsCentralScalar [SMul Rᵐᵒᵖ ℝ≥0∞] [IsCentralScalar R ℝ≥0∞] :
-    IsCentralScalar R (OuterMeasure α) :=
-  ⟨fun _ _ => ext fun _ => op_smul_eq_smul _ _⟩
-#align measure_theory.outer_measure.is_central_scalar MeasureTheory.OuterMeasure.instIsCentralScalar
-
-end SMul
-
-instance instMulAction [Monoid R] [MulAction R ℝ≥0∞] [IsScalarTower R ℝ≥0∞ ℝ≥0∞] :
-    MulAction R (OuterMeasure α) :=
-  Injective.mulAction _ coe_fn_injective coe_smul
-#align measure_theory.outer_measure.mul_action MeasureTheory.OuterMeasure.instMulAction
-
-instance addCommMonoid : AddCommMonoid (OuterMeasure α) :=
-  Injective.addCommMonoid (show OuterMeasure α → Set α → ℝ≥0∞ from _) coe_fn_injective rfl
-    (fun _ _ => rfl) fun _ _ => rfl
-#align measure_theory.outer_measure.add_comm_monoid MeasureTheory.OuterMeasure.addCommMonoid
-
-/-- `(⇑)` as an `AddMonoidHom`. -/
-@[simps]
-def coeFnAddMonoidHom : OuterMeasure α →+ Set α → ℝ≥0∞ where
-  toFun := (⇑)
-  map_zero' := coe_zero
-  map_add' := coe_add
-#align measure_theory.outer_measure.coe_fn_add_monoid_hom MeasureTheory.OuterMeasure.coeFnAddMonoidHom
-
-instance instDistribMulAction [Monoid R] [DistribMulAction R ℝ≥0∞] [IsScalarTower R ℝ≥0∞ ℝ≥0∞] :
-    DistribMulAction R (OuterMeasure α) :=
-  Injective.distribMulAction coeFnAddMonoidHom coe_fn_injective coe_smul
-#align measure_theory.outer_measure.distrib_mul_action MeasureTheory.OuterMeasure.instDistribMulAction
-
-instance instModule [Semiring R] [Module R ℝ≥0∞] [IsScalarTower R ℝ≥0∞ ℝ≥0∞] :
-    Module R (OuterMeasure α) :=
-  Injective.module R coeFnAddMonoidHom coe_fn_injective coe_smul
-#align measure_theory.outer_measure.module MeasureTheory.OuterMeasure.instModule
-
-instance instBot : Bot (OuterMeasure α) :=
-  ⟨0⟩
-#align measure_theory.outer_measure.has_bot MeasureTheory.OuterMeasure.instBot
-
-@[simp]
-theorem coe_bot : (⊥ : OuterMeasure α) = 0 :=
-  rfl
-#align measure_theory.outer_measure.coe_bot MeasureTheory.OuterMeasure.coe_bot
-
-instance instPartialOrder : PartialOrder (OuterMeasure α) where
-  le m₁ m₂ := ∀ s, m₁ s ≤ m₂ s
-  le_refl a s := le_rfl
-  le_trans a b c hab hbc s := le_trans (hab s) (hbc s)
-  le_antisymm a b hab hba := ext fun s => le_antisymm (hab s) (hba s)
-#align measure_theory.outer_measure.outer_measure.partial_order MeasureTheory.OuterMeasure.instPartialOrder
-
-instance orderBot : OrderBot (OuterMeasure α) :=
-  { bot := 0,
-    bot_le := fun a s => by simp only [coe_zero, Pi.zero_apply, coe_bot, zero_le] }
-#align measure_theory.outer_measure.outer_measure.order_bot MeasureTheory.OuterMeasure.orderBot
-
-theorem univ_eq_zero_iff (m : OuterMeasure α) : m univ = 0 ↔ m = 0 :=
-  ⟨fun h => bot_unique fun s => (m.mono' <| subset_univ s).trans_eq h, fun h => h.symm ▸ rfl⟩
-#align measure_theory.outer_measure.univ_eq_zero_iff MeasureTheory.OuterMeasure.univ_eq_zero_iff
-
-section Supremum
-
-instance instSupSet : SupSet (OuterMeasure α) :=
-  ⟨fun ms =>
-    { measureOf := fun s => ⨆ m ∈ ms, (m : OuterMeasure α) s
-      empty := nonpos_iff_eq_zero.1 <| iSup₂_le fun m _ => le_of_eq m.empty
-      mono := fun {s₁ s₂} hs => iSup₂_mono fun m _ => m.mono hs
-      iUnion_nat := fun f =>
-        iSup₂_le fun m hm =>
-          calc
-            m (⋃ i, f i) ≤ ∑' i : ℕ, m (f i) := m.iUnion_nat _
-            _ ≤ ∑' i, ⨆ m ∈ ms, (m : OuterMeasure α) (f i) :=
-               ENNReal.tsum_le_tsum fun i => by apply le_iSup₂ m hm
-             }⟩
-#align measure_theory.outer_measure.has_Sup MeasureTheory.OuterMeasure.instSupSet
-
-instance instCompleteLattice : CompleteLattice (OuterMeasure α) :=
-  { OuterMeasure.orderBot,
-    completeLatticeOfSup (OuterMeasure α) fun ms =>
-      ⟨fun m hm s => by apply le_iSup₂ m hm, fun m hm s => iSup₂_le fun m' hm' => hm hm' s⟩ with }
-#align measure_theory.outer_measure.complete_lattice MeasureTheory.OuterMeasure.instCompleteLattice
-
-@[simp]
-theorem sSup_apply (ms : Set (OuterMeasure α)) (s : Set α) :
-    (sSup ms) s = ⨆ m ∈ ms, (m : OuterMeasure α) s :=
-  rfl
-#align measure_theory.outer_measure.Sup_apply MeasureTheory.OuterMeasure.sSup_apply
-
-@[simp]
-theorem iSup_apply {ι} (f : ι → OuterMeasure α) (s : Set α) : (⨆ i : ι, f i) s = ⨆ i, f i s := by
-  rw [iSup, sSup_apply, iSup_range]
-#align measure_theory.outer_measure.supr_apply MeasureTheory.OuterMeasure.iSup_apply
-
-@[norm_cast]
-theorem coe_iSup {ι} (f : ι → OuterMeasure α) : ⇑(⨆ i, f i) = ⨆ i, ⇑(f i) :=
-  funext fun s => by simp
-#align measure_theory.outer_measure.coe_supr MeasureTheory.OuterMeasure.coe_iSup
-
-@[simp]
-theorem sup_apply (m₁ m₂ : OuterMeasure α) (s : Set α) : (m₁ ⊔ m₂) s = m₁ s ⊔ m₂ s := by
-  have := iSup_apply (fun b => cond b m₁ m₂) s; rwa [iSup_bool_eq, iSup_bool_eq] at this
-#align measure_theory.outer_measure.sup_apply MeasureTheory.OuterMeasure.sup_apply
-
-theorem smul_iSup [SMul R ℝ≥0∞] [IsScalarTower R ℝ≥0∞ ℝ≥0∞] {ι} (f : ι → OuterMeasure α) (c : R) :
-    (c • ⨆ i, f i) = ⨆ i, c • f i :=
-  ext fun s => by simp only [smul_apply, iSup_apply, ENNReal.smul_iSup]
-#align measure_theory.outer_measure.smul_supr MeasureTheory.OuterMeasure.smul_iSup
-
-end Supremum
-
-@[mono, gcongr]
-theorem mono'' {m₁ m₂ : OuterMeasure α} {s₁ s₂ : Set α} (hm : m₁ ≤ m₂) (hs : s₁ ⊆ s₂) :
-    m₁ s₁ ≤ m₂ s₂ :=
-  (hm s₁).trans (m₂.mono hs)
-#align measure_theory.outer_measure.mono'' MeasureTheory.OuterMeasure.mono''
-
-/-- The pushforward of `m` along `f`. The outer measure on `s` is defined to be `m (f ⁻¹' s)`. -/
-def map {β} (f : α → β) : OuterMeasure α →ₗ[ℝ≥0∞] OuterMeasure β where
-  toFun m :=
-    { measureOf := fun s => m (f ⁻¹' s)
-      empty := m.empty
-      mono := fun {s t} h => m.mono (preimage_mono h)
-      iUnion_nat := fun s => by simp; apply m.iUnion_nat fun i => f ⁻¹' s i }
-  map_add' m₁ m₂ := coe_fn_injective rfl
-  map_smul' c m := coe_fn_injective rfl
-#align measure_theory.outer_measure.map MeasureTheory.OuterMeasure.map
-
-@[simp]
-theorem map_apply {β} (f : α → β) (m : OuterMeasure α) (s : Set β) : map f m s = m (f ⁻¹' s) :=
-  rfl
-#align measure_theory.outer_measure.map_apply MeasureTheory.OuterMeasure.map_apply
-
-@[simp]
-theorem map_id (m : OuterMeasure α) : map id m = m :=
-  ext fun _ => rfl
-#align measure_theory.outer_measure.map_id MeasureTheory.OuterMeasure.map_id
-
-@[simp]
-theorem map_map {β γ} (f : α → β) (g : β → γ) (m : OuterMeasure α) :
-    map g (map f m) = map (g ∘ f) m :=
-  ext fun _ => rfl
-#align measure_theory.outer_measure.map_map MeasureTheory.OuterMeasure.map_map
-
-@[mono]
-theorem map_mono {β} (f : α → β) : Monotone (map f) := fun _ _ h _ => h _
-#align measure_theory.outer_measure.map_mono MeasureTheory.OuterMeasure.map_mono
-
-@[simp]
-theorem map_sup {β} (f : α → β) (m m' : OuterMeasure α) : map f (m ⊔ m') = map f m ⊔ map f m' :=
-  ext fun s => by simp only [map_apply, sup_apply]
-#align measure_theory.outer_measure.map_sup MeasureTheory.OuterMeasure.map_sup
-
-@[simp]
-theorem map_iSup {β ι} (f : α → β) (m : ι → OuterMeasure α) : map f (⨆ i, m i) = ⨆ i, map f (m i) :=
-  ext fun s => by simp only [map_apply, iSup_apply]
-#align measure_theory.outer_measure.map_supr MeasureTheory.OuterMeasure.map_iSup
-
-instance instFunctor : Functor OuterMeasure where map {_ _} f := map f
-#align measure_theory.outer_measure.functor MeasureTheory.OuterMeasure.instFunctor
-
-instance instLawfulFunctor : LawfulFunctor OuterMeasure := by constructor <;> intros <;> rfl
-#align measure_theory.outer_measure.is_lawful_functor MeasureTheory.OuterMeasure.instLawfulFunctor
-
-/-- The dirac outer measure. -/
-def dirac (a : α) : OuterMeasure α where
-  measureOf s := indicator s (fun _ => 1) a
-  empty := by simp
-  mono {s t} h := indicator_le_indicator_of_subset h (fun _ => zero_le _) a
-  iUnion_nat s :=
-    if hs : a ∈ ⋃ n, s n then
-      let ⟨i, hi⟩ := mem_iUnion.1 hs
-      calc
-        indicator (⋃ n, s n) (fun _ => (1 : ℝ≥0∞)) a = 1 := indicator_of_mem hs _
-        _ = indicator (s i) (fun _ => 1) a := Eq.symm (indicator_of_mem hi _)
-        _ ≤ ∑' n, indicator (s n) (fun _ => 1) a := ENNReal.le_tsum _
-
-    else by simp only [indicator_of_not_mem hs, zero_le]
-#align measure_theory.outer_measure.dirac MeasureTheory.OuterMeasure.dirac
-
-@[simp]
-theorem dirac_apply (a : α) (s : Set α) : dirac a s = indicator s (fun _ => 1) a :=
-  rfl
-#align measure_theory.outer_measure.dirac_apply MeasureTheory.OuterMeasure.dirac_apply
-
-/-- The sum of an (arbitrary) collection of outer measures. -/
-def sum {ι} (f : ι → OuterMeasure α) : OuterMeasure α where
-  measureOf s := ∑' i, f i s
-  empty := by simp
-  mono {s t} h := ENNReal.tsum_le_tsum fun i => (f i).mono' h
-  iUnion_nat s := by
-    rw [ENNReal.tsum_comm]; exact ENNReal.tsum_le_tsum fun i => (f i).iUnion_nat _
-#align measure_theory.outer_measure.sum MeasureTheory.OuterMeasure.sum
-
-@[simp]
-theorem sum_apply {ι} (f : ι → OuterMeasure α) (s : Set α) : sum f s = ∑' i, f i s :=
-  rfl
-#align measure_theory.outer_measure.sum_apply MeasureTheory.OuterMeasure.sum_apply
-
-theorem smul_dirac_apply (a : ℝ≥0∞) (b : α) (s : Set α) :
-    (a • dirac b) s = indicator s (fun _ => a) b := by
-  simp only [smul_apply, smul_eq_mul, dirac_apply, ← indicator_mul_right _ fun _ => a, mul_one]
-#align measure_theory.outer_measure.smul_dirac_apply MeasureTheory.OuterMeasure.smul_dirac_apply
-
-/-- Pullback of an `OuterMeasure`: `comap f μ s = μ (f '' s)`. -/
-def comap {β} (f : α → β) : OuterMeasure β →ₗ[ℝ≥0∞] OuterMeasure α where
-  toFun m :=
-    { measureOf := fun s => m (f '' s)
-      empty := by simp
-      mono := fun {s t} h => m.mono <| image_subset f h
-      iUnion_nat := fun s => by
-        simp only
-        rw [image_iUnion]
-        apply m.iUnion_nat }
-  map_add' m₁ m₂ := rfl
-  map_smul' c m := rfl
-#align measure_theory.outer_measure.comap MeasureTheory.OuterMeasure.comap
-
-@[simp]
-theorem comap_apply {β} (f : α → β) (m : OuterMeasure β) (s : Set α) : comap f m s = m (f '' s) :=
-  rfl
-#align measure_theory.outer_measure.comap_apply MeasureTheory.OuterMeasure.comap_apply
-
-@[mono]
-theorem comap_mono {β} (f : α → β) : Monotone (comap f) := fun _ _ h _ => h _
-#align measure_theory.outer_measure.comap_mono MeasureTheory.OuterMeasure.comap_mono
-
-@[simp]
-theorem comap_iSup {β ι} (f : α → β) (m : ι → OuterMeasure β) :
-    comap f (⨆ i, m i) = ⨆ i, comap f (m i) :=
-  ext fun s => by simp only [comap_apply, iSup_apply]
-#align measure_theory.outer_measure.comap_supr MeasureTheory.OuterMeasure.comap_iSup
-
-/-- Restrict an `OuterMeasure` to a set. -/
-def restrict (s : Set α) : OuterMeasure α →ₗ[ℝ≥0∞] OuterMeasure α :=
-  (map (↑)).comp (comap ((↑) : s → α))
-#align measure_theory.outer_measure.restrict MeasureTheory.OuterMeasure.restrict
-
--- TODO (kmill): change `m (t ∩ s)` to `m (s ∩ t)`
-@[simp]
-theorem restrict_apply (s t : Set α) (m : OuterMeasure α) : restrict s m t = m (t ∩ s) := by
-  simp [restrict, inter_comm t]
-#align measure_theory.outer_measure.restrict_apply MeasureTheory.OuterMeasure.restrict_apply
-
-@[mono]
-theorem restrict_mono {s t : Set α} (h : s ⊆ t) {m m' : OuterMeasure α} (hm : m ≤ m') :
-    restrict s m ≤ restrict t m' := fun u => by
-  simp only [restrict_apply]
-  exact (hm _).trans (m'.mono <| inter_subset_inter_right _ h)
-#align measure_theory.outer_measure.restrict_mono MeasureTheory.OuterMeasure.restrict_mono
-
-@[simp]
-theorem restrict_univ (m : OuterMeasure α) : restrict univ m = m :=
-  ext fun s => by simp
-#align measure_theory.outer_measure.restrict_univ MeasureTheory.OuterMeasure.restrict_univ
-
-@[simp]
-theorem restrict_empty (m : OuterMeasure α) : restrict ∅ m = 0 :=
-  ext fun s => by simp
-#align measure_theory.outer_measure.restrict_empty MeasureTheory.OuterMeasure.restrict_empty
-
-@[simp]
-theorem restrict_iSup {ι} (s : Set α) (m : ι → OuterMeasure α) :
-    restrict s (⨆ i, m i) = ⨆ i, restrict s (m i) := by simp [restrict]
-#align measure_theory.outer_measure.restrict_supr MeasureTheory.OuterMeasure.restrict_iSup
-
-theorem map_comap {β} (f : α → β) (m : OuterMeasure β) : map f (comap f m) = restrict (range f) m :=
-  ext fun s => congr_arg m <| by simp only [image_preimage_eq_inter_range, Subtype.range_coe]
-#align measure_theory.outer_measure.map_comap MeasureTheory.OuterMeasure.map_comap
-
-theorem map_comap_le {β} (f : α → β) (m : OuterMeasure β) : map f (comap f m) ≤ m := fun _ =>
-  m.mono <| image_preimage_subset _ _
-#align measure_theory.outer_measure.map_comap_le MeasureTheory.OuterMeasure.map_comap_le
-
-theorem restrict_le_self (m : OuterMeasure α) (s : Set α) : restrict s m ≤ m :=
-  map_comap_le _ _
-#align measure_theory.outer_measure.restrict_le_self MeasureTheory.OuterMeasure.restrict_le_self
-
-@[simp]
-theorem map_le_restrict_range {β} {ma : OuterMeasure α} {mb : OuterMeasure β} {f : α → β} :
-    map f ma ≤ restrict (range f) mb ↔ map f ma ≤ mb :=
-  ⟨fun h => h.trans (restrict_le_self _ _), fun h s => by simpa using h (s ∩ range f)⟩
-#align measure_theory.outer_measure.map_le_restrict_range MeasureTheory.OuterMeasure.map_le_restrict_range
-
-theorem map_comap_of_surjective {β} {f : α → β} (hf : Surjective f) (m : OuterMeasure β) :
-    map f (comap f m) = m :=
-  ext fun s => by rw [map_apply, comap_apply, hf.image_preimage]
-#align measure_theory.outer_measure.map_comap_of_surjective MeasureTheory.OuterMeasure.map_comap_of_surjective
-
-theorem le_comap_map {β} (f : α → β) (m : OuterMeasure α) : m ≤ comap f (map f m) := fun _ =>
-  m.mono <| subset_preimage_image _ _
-#align measure_theory.outer_measure.le_comap_map MeasureTheory.OuterMeasure.le_comap_map
-
-theorem comap_map {β} {f : α → β} (hf : Injective f) (m : OuterMeasure α) : comap f (map f m) = m :=
-  ext fun s => by rw [comap_apply, map_apply, hf.preimage_image]
-#align measure_theory.outer_measure.comap_map MeasureTheory.OuterMeasure.comap_map
-
-@[simp]
-theorem top_apply {s : Set α} (h : s.Nonempty) : (⊤ : OuterMeasure α) s = ∞ :=
-  let ⟨a, as⟩ := h
-  top_unique <| le_trans (by simp [smul_dirac_apply, as]) (le_iSup₂ (∞ • dirac a) trivial)
-#align measure_theory.outer_measure.top_apply MeasureTheory.OuterMeasure.top_apply
-
-theorem top_apply' (s : Set α) : (⊤ : OuterMeasure α) s = ⨅ h : s = ∅, 0 :=
-  s.eq_empty_or_nonempty.elim (fun h => by simp [h]) fun h => by simp [h, h.ne_empty]
-#align measure_theory.outer_measure.top_apply' MeasureTheory.OuterMeasure.top_apply'
-
-@[simp]
-theorem comap_top (f : α → β) : comap f ⊤ = ⊤ :=
-  ext_nonempty fun s hs => by rw [comap_apply, top_apply hs, top_apply (hs.image _)]
-#align measure_theory.outer_measure.comap_top MeasureTheory.OuterMeasure.comap_top
-
-theorem map_top (f : α → β) : map f ⊤ = restrict (range f) ⊤ :=
-  ext fun s => by
-    rw [map_apply, restrict_apply, ← image_preimage_eq_inter_range, top_apply', top_apply',
-      Set.image_eq_empty]
-#align measure_theory.outer_measure.map_top MeasureTheory.OuterMeasure.map_top
-
-@[simp]
-theorem map_top_of_surjective (f : α → β) (hf : Surjective f) : map f ⊤ = ⊤ := by
-  rw [map_top, hf.range_eq, restrict_univ]
-#align measure_theory.outer_measure.map_top_of_surjective MeasureTheory.OuterMeasure.map_top_of_surjective
-
-end Basic
-
-section OfFunction
-
--- Porting note: "set_option eqn_compiler.zeta true" removed
-
-variable {α : Type*} (m : Set α → ℝ≥0∞) (m_empty : m ∅ = 0)
-
-/-- Given any function `m` assigning measures to sets satisying `m ∅ = 0`, there is
-  a unique maximal outer measure `μ` satisfying `μ s ≤ m s` for all `s : Set α`. -/
-protected def ofFunction : OuterMeasure α :=
-  let μ s := ⨅ (f : ℕ → Set α) (_ : s ⊆ ⋃ i, f i), ∑' i, m (f i)
-  { measureOf := μ
-    empty :=
-      le_antisymm
-        ((iInf_le_of_le fun _ => ∅) <| iInf_le_of_le (empty_subset _) <| by simp [m_empty])
-        (zero_le _)
-    mono := fun {s₁ s₂} hs => iInf_mono fun f => iInf_mono' fun hb => ⟨hs.trans hb, le_rfl⟩
-    iUnion_nat := fun s =>
-      ENNReal.le_of_forall_pos_le_add <| by
-        intro ε hε (hb : (∑' i, μ (s i)) < ∞)
-        rcases ENNReal.exists_pos_sum_of_countable (ENNReal.coe_pos.2 hε).ne' ℕ with ⟨ε', hε', hl⟩
-        refine' le_trans _ (add_le_add_left (le_of_lt hl) _)
-        rw [← ENNReal.tsum_add]
-        choose f hf using
-          show ∀ i, ∃ f : ℕ → Set α, (s i ⊆ ⋃ i, f i) ∧ (∑' i, m (f i)) < μ (s i) + ε' i by
-            intro i
-            have : μ (s i) < μ (s i) + ε' i :=
-              ENNReal.lt_add_right (ne_top_of_le_ne_top hb.ne <| ENNReal.le_tsum _)
-                (by simpa using (hε' i).ne')
-            rcases iInf_lt_iff.mp this with ⟨t, ht⟩
-            exists t
-            contrapose! ht
-            exact le_iInf ht
-        refine' le_trans _ (ENNReal.tsum_le_tsum fun i => le_of_lt (hf i).2)
-        rw [← ENNReal.tsum_prod, ← Nat.pairEquiv.symm.tsum_eq]
-        refine' iInf_le_of_le _ (iInf_le _ _)
-        apply iUnion_subset
-        intro i
-        apply Subset.trans (hf i).1
-        apply iUnion_subset
-        simp only [Nat.pairEquiv_symm_apply]
-        rw [iUnion_unpair]
-        intro j
-        apply subset_iUnion₂ i }
-#align measure_theory.outer_measure.of_function MeasureTheory.OuterMeasure.ofFunction
-
-theorem ofFunction_apply (s : Set α) :
-    OuterMeasure.ofFunction m m_empty s = ⨅ (t : ℕ → Set α) (_ : s ⊆ iUnion t), ∑' n, m (t n) :=
-  rfl
-#align measure_theory.outer_measure.of_function_apply MeasureTheory.OuterMeasure.ofFunction_apply
-
-variable {m m_empty}
-
-theorem ofFunction_le (s : Set α) : OuterMeasure.ofFunction m m_empty s ≤ m s :=
-  let f : ℕ → Set α := fun i => Nat.casesOn i s fun _ => ∅
-  iInf_le_of_le f <|
-    iInf_le_of_le (subset_iUnion f 0) <|
-      le_of_eq <| tsum_eq_single 0 <| by
-        rintro (_ | i)
-        · simp
-        · simp [m_empty]
-#align measure_theory.outer_measure.of_function_le MeasureTheory.OuterMeasure.ofFunction_le
-
-theorem ofFunction_eq (s : Set α) (m_mono : ∀ ⦃t : Set α⦄, s ⊆ t → m s ≤ m t)
-    (m_subadd : ∀ s : ℕ → Set α, m (⋃ i, s i) ≤ ∑' i, m (s i)) :
-    OuterMeasure.ofFunction m m_empty s = m s :=
-  le_antisymm (ofFunction_le s) <|
-    le_iInf fun f => le_iInf fun hf => le_trans (m_mono hf) (m_subadd f)
-#align measure_theory.outer_measure.of_function_eq MeasureTheory.OuterMeasure.ofFunction_eq
-
-theorem le_ofFunction {μ : OuterMeasure α} :
-    μ ≤ OuterMeasure.ofFunction m m_empty ↔ ∀ s, μ s ≤ m s :=
-  ⟨fun H s => le_trans (H s) (ofFunction_le s), fun H _ =>
-    le_iInf fun f =>
-      le_iInf fun hs =>
-        le_trans (μ.mono hs) <| le_trans (μ.iUnion f) <| ENNReal.tsum_le_tsum fun _ => H _⟩
-#align measure_theory.outer_measure.le_of_function MeasureTheory.OuterMeasure.le_ofFunction
-
-theorem isGreatest_ofFunction :
-    IsGreatest { μ : OuterMeasure α | ∀ s, μ s ≤ m s } (OuterMeasure.ofFunction m m_empty) :=
-  ⟨fun _ => ofFunction_le _, fun _ => le_ofFunction.2⟩
-#align measure_theory.outer_measure.is_greatest_of_function MeasureTheory.OuterMeasure.isGreatest_ofFunction
-
-theorem ofFunction_eq_sSup : OuterMeasure.ofFunction m m_empty = sSup { μ | ∀ s, μ s ≤ m s } :=
-  (@isGreatest_ofFunction α m m_empty).isLUB.sSup_eq.symm
-#align measure_theory.outer_measure.of_function_eq_Sup MeasureTheory.OuterMeasure.ofFunction_eq_sSup
-
-/-- If `m u = ∞` for any set `u` that has nonempty intersection both with `s` and `t`, then
-`μ (s ∪ t) = μ s + μ t`, where `μ = MeasureTheory.OuterMeasure.ofFunction m m_empty`.
-
-E.g., if `α` is an (e)metric space and `m u = ∞` on any set of diameter `≥ r`, then this lemma
-implies that `μ (s ∪ t) = μ s + μ t` on any two sets such that `r ≤ edist x y` for all `x ∈ s`
-and `y ∈ t`.  -/
-theorem ofFunction_union_of_top_of_nonempty_inter {s t : Set α}
-    (h : ∀ u, (s ∩ u).Nonempty → (t ∩ u).Nonempty → m u = ∞) :
-    OuterMeasure.ofFunction m m_empty (s ∪ t) =
-      OuterMeasure.ofFunction m m_empty s + OuterMeasure.ofFunction m m_empty t := by
-  refine' le_antisymm (OuterMeasure.union _ _ _) (le_iInf fun f => le_iInf fun hf => _)
-  set μ := OuterMeasure.ofFunction m m_empty
-  rcases Classical.em (∃ i, (s ∩ f i).Nonempty ∧ (t ∩ f i).Nonempty) with (⟨i, hs, ht⟩ | he)
-  · calc
-      μ s + μ t ≤ ∞ := le_top
-      _ = m (f i) := (h (f i) hs ht).symm
-      _ ≤ ∑' i, m (f i) := ENNReal.le_tsum i
-
-  set I := fun s => { i : ℕ | (s ∩ f i).Nonempty }
-  have hd : Disjoint (I s) (I t) := disjoint_iff_inf_le.mpr fun i hi => he ⟨i, hi⟩
-  have hI : ∀ u ⊆ s ∪ t, μ u ≤ ∑' i : I u, μ (f i) := fun u hu =>
-    calc
-      μ u ≤ μ (⋃ i : I u, f i) :=
-        μ.mono fun x hx =>
-          let ⟨i, hi⟩ := mem_iUnion.1 (hf (hu hx))
-          mem_iUnion.2 ⟨⟨i, ⟨x, hx, hi⟩⟩, hi⟩
-      _ ≤ ∑' i : I u, μ (f i) := μ.iUnion _
-
-  calc
-    μ s + μ t ≤ (∑' i : I s, μ (f i)) + ∑' i : I t, μ (f i) :=
-      add_le_add (hI _ <| subset_union_left _ _) (hI _ <| subset_union_right _ _)
-    _ = ∑' i : ↑(I s ∪ I t), μ (f i) :=
-      (tsum_union_disjoint (f := fun i => μ (f i)) hd ENNReal.summable ENNReal.summable).symm
-    _ ≤ ∑' i, μ (f i) :=
-      (tsum_le_tsum_of_inj (↑) Subtype.coe_injective (fun _ _ => zero_le _) (fun _ => le_rfl)
-        ENNReal.summable ENNReal.summable)
-    _ ≤ ∑' i, m (f i) := ENNReal.tsum_le_tsum fun i => ofFunction_le _
-
-#align measure_theory.outer_measure.of_function_union_of_top_of_nonempty_inter MeasureTheory.OuterMeasure.ofFunction_union_of_top_of_nonempty_inter
-
-theorem comap_ofFunction {β} (f : β → α) (h : Monotone m ∨ Surjective f) :
-    comap f (OuterMeasure.ofFunction m m_empty) =
-      OuterMeasure.ofFunction (fun s => m (f '' s)) (by simp; simp [m_empty]) := by
-  refine' le_antisymm (le_ofFunction.2 fun s => _) fun s => _
-  · rw [comap_apply]
-    apply ofFunction_le
-  · rw [comap_apply, ofFunction_apply, ofFunction_apply]
-    refine' iInf_mono' fun t => ⟨fun k => f ⁻¹' t k, _⟩
-    refine' iInf_mono' fun ht => _
-    rw [Set.image_subset_iff, preimage_iUnion] at ht
-    refine' ⟨ht, ENNReal.tsum_le_tsum fun n => _⟩
-    cases' h with hl hr
-    exacts [hl (image_preimage_subset _ _), (congr_arg m (hr.image_preimage (t n))).le]
-#align measure_theory.outer_measure.comap_of_function MeasureTheory.OuterMeasure.comap_ofFunction
-
-theorem map_ofFunction_le {β} (f : α → β) :
-    map f (OuterMeasure.ofFunction m m_empty) ≤
-      OuterMeasure.ofFunction (fun s => m (f ⁻¹' s)) m_empty :=
-  le_ofFunction.2 fun s => by
-    rw [map_apply]
-    apply ofFunction_le
-#align measure_theory.outer_measure.map_of_function_le MeasureTheory.OuterMeasure.map_ofFunction_le
-
-theorem map_ofFunction {β} {f : α → β} (hf : Injective f) :
-    map f (OuterMeasure.ofFunction m m_empty) =
-      OuterMeasure.ofFunction (fun s => m (f ⁻¹' s)) m_empty := by
-  refine' (map_ofFunction_le _).antisymm fun s => _
-  simp only [ofFunction_apply, map_apply, le_iInf_iff]
-  intro t ht
-  refine' iInf_le_of_le (fun n => (range f)ᶜ ∪ f '' t n) (iInf_le_of_le _ _)
-  · rw [← union_iUnion, ← inter_subset, ← image_preimage_eq_inter_range, ← image_iUnion]
-    exact image_subset _ ht
-  · refine' ENNReal.tsum_le_tsum fun n => le_of_eq _
-    simp [hf.preimage_image]
-#align measure_theory.outer_measure.map_of_function MeasureTheory.OuterMeasure.map_ofFunction
-
--- TODO (kmill): change `m (t ∩ s)` to `m (s ∩ t)`
-theorem restrict_ofFunction (s : Set α) (hm : Monotone m) :
-    restrict s (OuterMeasure.ofFunction m m_empty) =
-      OuterMeasure.ofFunction (fun t => m (t ∩ s)) (by simp; simp [m_empty]) := by
-      rw [restrict]
-      simp only [inter_comm _ s, LinearMap.comp_apply]
-      rw [comap_ofFunction _ (Or.inl hm)]
-      simp only [map_ofFunction Subtype.coe_injective, Subtype.image_preimage_coe]
-#align measure_theory.outer_measure.restrict_of_function MeasureTheory.OuterMeasure.restrict_ofFunction
-
-theorem smul_ofFunction {c : ℝ≥0∞} (hc : c ≠ ∞) : c • OuterMeasure.ofFunction m m_empty =
-    OuterMeasure.ofFunction (c • m) (by simp [m_empty]) := by
-  ext1 s
-  haveI : Nonempty { t : ℕ → Set α // s ⊆ ⋃ i, t i } := ⟨⟨fun _ => s, subset_iUnion (fun _ => s) 0⟩⟩
-  simp only [smul_apply, ofFunction_apply, ENNReal.tsum_mul_left, Pi.smul_apply, smul_eq_mul,
-  iInf_subtype']
-  rw [ENNReal.iInf_mul_left fun h => (hc h).elim]
-#align measure_theory.outer_measure.smul_of_function MeasureTheory.OuterMeasure.smul_ofFunction
-
-end OfFunction
-
-section BoundedBy
-
-variable {α : Type*} (m : Set α → ℝ≥0∞)
-
-/-- Given any function `m` assigning measures to sets, there is a unique maximal outer measure `μ`
-  satisfying `μ s ≤ m s` for all `s : Set α`. This is the same as `OuterMeasure.ofFunction`,
-  except that it doesn't require `m ∅ = 0`. -/
-def boundedBy : OuterMeasure α :=
-  OuterMeasure.ofFunction (fun s => ⨆ _ : s.Nonempty, m s) (by simp [Set.not_nonempty_empty])
-#align measure_theory.outer_measure.bounded_by MeasureTheory.OuterMeasure.boundedBy
-
-variable {m}
-
-theorem boundedBy_le (s : Set α) : boundedBy m s ≤ m s :=
-  (ofFunction_le _).trans iSup_const_le
-#align measure_theory.outer_measure.bounded_by_le MeasureTheory.OuterMeasure.boundedBy_le
-
-theorem boundedBy_eq_ofFunction (m_empty : m ∅ = 0) (s : Set α) :
-    boundedBy m s = OuterMeasure.ofFunction m m_empty s := by
-  have : (fun s : Set α => ⨆ _ : s.Nonempty, m s) = m := by
-    ext1 t
-    rcases t.eq_empty_or_nonempty with h | h <;> simp [h, Set.not_nonempty_empty, m_empty]
-  simp [boundedBy, this]
-#align measure_theory.outer_measure.bounded_by_eq_of_function MeasureTheory.OuterMeasure.boundedBy_eq_ofFunction
-
-theorem boundedBy_apply (s : Set α) :
-    boundedBy m s = ⨅ (t : ℕ → Set α) (_ : s ⊆ iUnion t),
-                      ∑' n, ⨆ _ : (t n).Nonempty, m (t n) := by
-  simp [boundedBy, ofFunction_apply]
-#align measure_theory.outer_measure.bounded_by_apply MeasureTheory.OuterMeasure.boundedBy_apply
-
-theorem boundedBy_eq (s : Set α) (m_empty : m ∅ = 0) (m_mono : ∀ ⦃t : Set α⦄, s ⊆ t → m s ≤ m t)
-    (m_subadd : ∀ s : ℕ → Set α, m (⋃ i, s i) ≤ ∑' i, m (s i)) : boundedBy m s = m s := by
-  rw [boundedBy_eq_ofFunction m_empty, ofFunction_eq s m_mono m_subadd]
-#align measure_theory.outer_measure.bounded_by_eq MeasureTheory.OuterMeasure.boundedBy_eq
-
-@[simp]
-theorem boundedBy_eq_self (m : OuterMeasure α) : boundedBy m = m :=
-  ext fun _ => boundedBy_eq _ m.empty' (fun _ ht => m.mono' ht) m.iUnion_nat
-#align measure_theory.outer_measure.bounded_by_eq_self MeasureTheory.OuterMeasure.boundedBy_eq_self
-
-theorem le_boundedBy {μ : OuterMeasure α} : μ ≤ boundedBy m ↔ ∀ s, μ s ≤ m s := by
-  rw [boundedBy , le_ofFunction, forall_congr']; intro s
-  rcases s.eq_empty_or_nonempty with h | h <;> simp [h, Set.not_nonempty_empty]
-#align measure_theory.outer_measure.le_bounded_by MeasureTheory.OuterMeasure.le_boundedBy
-
-theorem le_boundedBy' {μ : OuterMeasure α} :
-    μ ≤ boundedBy m ↔ ∀ s : Set α, s.Nonempty → μ s ≤ m s := by
-  rw [le_boundedBy, forall_congr']
-  intro s
-  rcases s.eq_empty_or_nonempty with h | h <;> simp [h]
-#align measure_theory.outer_measure.le_bounded_by' MeasureTheory.OuterMeasure.le_boundedBy'
-
-@[simp]
-theorem boundedBy_top : boundedBy (⊤ : Set α → ℝ≥0∞) = ⊤ := by
-  rw [eq_top_iff, le_boundedBy']
-  intro s hs
-  rw [top_apply hs]
-  exact le_rfl
-#align measure_theory.outer_measure.bounded_by_top MeasureTheory.OuterMeasure.boundedBy_top
-
-@[simp]
-theorem boundedBy_zero : boundedBy (0 : Set α → ℝ≥0∞) = 0 := by
-  rw [← coe_bot, eq_bot_iff]
-  apply boundedBy_le
-#align measure_theory.outer_measure.bounded_by_zero MeasureTheory.OuterMeasure.boundedBy_zero
-
-theorem smul_boundedBy {c : ℝ≥0∞} (hc : c ≠ ∞) : c • boundedBy m = boundedBy (c • m) := by
-  simp only [boundedBy , smul_ofFunction hc]
-  congr 1 with s : 1
-  rcases s.eq_empty_or_nonempty with (rfl | hs) <;> simp [*]
-#align measure_theory.outer_measure.smul_bounded_by MeasureTheory.OuterMeasure.smul_boundedBy
-
-theorem comap_boundedBy {β} (f : β → α)
-    (h : (Monotone fun s : { s : Set α // s.Nonempty } => m s) ∨ Surjective f) :
-    comap f (boundedBy m) = boundedBy fun s => m (f '' s) := by
-  refine' (comap_ofFunction _ _).trans _
-  · refine' h.imp (fun H s t hst => iSup_le fun hs => _) id
-    have ht : t.Nonempty := hs.mono hst
-    exact (@H ⟨s, hs⟩ ⟨t, ht⟩ hst).trans (le_iSup (fun _ : t.Nonempty => m t) ht)
-  · dsimp only [boundedBy]
-    congr with s : 1
-    rw [image_nonempty]
-#align measure_theory.outer_measure.comap_bounded_by MeasureTheory.OuterMeasure.comap_boundedBy
-
-/-- If `m u = ∞` for any set `u` that has nonempty intersection both with `s` and `t`, then
-`μ (s ∪ t) = μ s + μ t`, where `μ = MeasureTheory.OuterMeasure.boundedBy m`.
-
-E.g., if `α` is an (e)metric space and `m u = ∞` on any set of diameter `≥ r`, then this lemma
-implies that `μ (s ∪ t) = μ s + μ t` on any two sets such that `r ≤ edist x y` for all `x ∈ s`
-and `y ∈ t`.  -/
-theorem boundedBy_union_of_top_of_nonempty_inter {s t : Set α}
-    (h : ∀ u, (s ∩ u).Nonempty → (t ∩ u).Nonempty → m u = ∞) :
-    boundedBy m (s ∪ t) = boundedBy m s + boundedBy m t :=
-  ofFunction_union_of_top_of_nonempty_inter fun u hs ht =>
-    top_unique <| (h u hs ht).ge.trans <| le_iSup (fun _ => m u) (hs.mono <| inter_subset_right s u)
-#align measure_theory.outer_measure.bounded_by_union_of_top_of_nonempty_inter MeasureTheory.OuterMeasure.boundedBy_union_of_top_of_nonempty_inter
-
-end BoundedBy
-
-section CaratheodoryMeasurable
-
-universe u
-
-variable {α : Type u} (m : OuterMeasure α)
-
-attribute [local simp] Set.inter_comm Set.inter_left_comm Set.inter_assoc
-
-variable {s s₁ s₂ : Set α}
-
-/-- A set `s` is Carathéodory-measurable for an outer measure `m` if for all sets `t` we have
-  `m t = m (t ∩ s) + m (t \ s)`. -/
-def IsCaratheodory (s : Set α) : Prop :=
-  ∀ t, m t = m (t ∩ s) + m (t \ s)
-#align measure_theory.outer_measure.is_caratheodory MeasureTheory.OuterMeasure.IsCaratheodory
-
-theorem isCaratheodory_iff_le' {s : Set α} :
-    IsCaratheodory m s ↔ ∀ t, m (t ∩ s) + m (t \ s) ≤ m t :=
-  forall_congr' fun _ => le_antisymm_iff.trans <| and_iff_right <| le_inter_add_diff _
-#align measure_theory.outer_measure.is_caratheodory_iff_le' MeasureTheory.OuterMeasure.isCaratheodory_iff_le'
-
-@[simp]
-theorem isCaratheodory_empty : IsCaratheodory m ∅ := by simp [IsCaratheodory, m.empty, diff_empty]
-#align measure_theory.outer_measure.is_caratheodory_empty MeasureTheory.OuterMeasure.isCaratheodory_empty
-
-theorem isCaratheodory_compl : IsCaratheodory m s₁ → IsCaratheodory m s₁ᶜ := by
-  simp [IsCaratheodory, diff_eq, add_comm]
-#align measure_theory.outer_measure.is_caratheodory_compl MeasureTheory.OuterMeasure.isCaratheodory_compl
-
-@[simp]
-theorem isCaratheodory_compl_iff : IsCaratheodory m sᶜ ↔ IsCaratheodory m s :=
-  ⟨fun h => by simpa using isCaratheodory_compl m h, isCaratheodory_compl m⟩
-#align measure_theory.outer_measure.is_caratheodory_compl_iff MeasureTheory.OuterMeasure.isCaratheodory_compl_iff
-
-theorem isCaratheodory_union (h₁ : IsCaratheodory m s₁) (h₂ : IsCaratheodory m s₂) :
-    IsCaratheodory m (s₁ ∪ s₂) := fun t => by
-  rw [h₁ t, h₂ (t ∩ s₁), h₂ (t \ s₁), h₁ (t ∩ (s₁ ∪ s₂)), inter_diff_assoc _ _ s₁,
-    Set.inter_assoc _ _ s₁, inter_eq_self_of_subset_right (Set.subset_union_left _ _),
-    union_diff_left, h₂ (t ∩ s₁)]
-  simp [diff_eq, add_assoc]
-#align measure_theory.outer_measure.is_caratheodory_union MeasureTheory.OuterMeasure.isCaratheodory_union
-
-theorem measure_inter_union (h : s₁ ∩ s₂ ⊆ ∅) (h₁ : IsCaratheodory m s₁) {t : Set α} :
-    m (t ∩ (s₁ ∪ s₂)) = m (t ∩ s₁) + m (t ∩ s₂) := by
-  rw [h₁, Set.inter_assoc, Set.union_inter_cancel_left, inter_diff_assoc, union_diff_cancel_left h]
-#align measure_theory.outer_measure.measure_inter_union MeasureTheory.OuterMeasure.measure_inter_union
-
-theorem isCaratheodory_iUnion_lt {s : ℕ → Set α} :
-    ∀ {n : ℕ}, (∀ i < n, IsCaratheodory m (s i)) → IsCaratheodory m (⋃ i < n, s i)
-  | 0, _ => by simp [Nat.not_lt_zero]
-  | n + 1, h => by
-    rw [biUnion_lt_succ]
-    exact isCaratheodory_union m
-            (isCaratheodory_iUnion_lt fun i hi => h i <| lt_of_lt_of_le hi <| Nat.le_succ _)
-            (h n (le_refl (n + 1)))
-#align measure_theory.outer_measure.is_caratheodory_Union_lt MeasureTheory.OuterMeasure.isCaratheodory_iUnion_lt
-
-theorem isCaratheodory_inter (h₁ : IsCaratheodory m s₁) (h₂ : IsCaratheodory m s₂) :
-    IsCaratheodory m (s₁ ∩ s₂) := by
-  rw [← isCaratheodory_compl_iff, Set.compl_inter]
-  exact isCaratheodory_union _ (isCaratheodory_compl _ h₁) (isCaratheodory_compl _ h₂)
-#align measure_theory.outer_measure.is_caratheodory_inter MeasureTheory.OuterMeasure.isCaratheodory_inter
-
-theorem isCaratheodory_sum {s : ℕ → Set α} (h : ∀ i, IsCaratheodory m (s i))
-    (hd : Pairwise (Disjoint on s)) {t : Set α} :
-    ∀ {n}, (∑ i in Finset.range n, m (t ∩ s i)) = m (t ∩ ⋃ i < n, s i)
-  | 0 => by simp [Nat.not_lt_zero, m.empty]
-  | Nat.succ n => by
-    rw [biUnion_lt_succ, Finset.sum_range_succ, Set.union_comm, isCaratheodory_sum h hd,
-      m.measure_inter_union _ (h n), add_comm]
-    intro a
-    simpa using fun (h₁ : a ∈ s n) i (hi : i < n) h₂ => (hd (ne_of_gt hi)).le_bot ⟨h₁, h₂⟩
-#align measure_theory.outer_measure.is_caratheodory_sum MeasureTheory.OuterMeasure.isCaratheodory_sum
-
-theorem isCaratheodory_iUnion_nat {s : ℕ → Set α} (h : ∀ i, IsCaratheodory m (s i))
-    (hd : Pairwise (Disjoint on s)) : IsCaratheodory m (⋃ i, s i) := by
-      apply (isCaratheodory_iff_le' m).mpr
-      intro t
-      have hp : m (t ∩ ⋃ i, s i) ≤ ⨆ n, m (t ∩ ⋃ i < n, s i) := by
-        convert m.iUnion fun i => t ∩ s i using 1
-        · simp [inter_iUnion]
-        · simp [ENNReal.tsum_eq_iSup_nat, isCaratheodory_sum m h hd]
-      refine' le_trans (add_le_add_right hp _) _
-      rw [ENNReal.iSup_add]
-      refine'
-        iSup_le fun n =>
-          le_trans (add_le_add_left _ _) (ge_of_eq (isCaratheodory_iUnion_lt m (fun i _ => h i) _))
-      refine' m.mono (diff_subset_diff_right _)
-      exact iUnion₂_subset fun i _ => subset_iUnion _ i
-#align measure_theory.outer_measure.is_caratheodory_Union_nat MeasureTheory.OuterMeasure.isCaratheodory_iUnion_nat
-
-theorem f_iUnion {s : ℕ → Set α} (h : ∀ i, IsCaratheodory m (s i)) (hd : Pairwise (Disjoint on s)) :
-    m (⋃ i, s i) = ∑' i, m (s i) := by
-  refine' le_antisymm (m.iUnion_nat s) _
-  rw [ENNReal.tsum_eq_iSup_nat]
-  refine' iSup_le fun n => _
-  have := @isCaratheodory_sum _ m _ h hd univ n
-  simp only [inter_comm, inter_univ, univ_inter] at this; simp only [this, ge_iff_le]
-  exact m.mono (iUnion₂_subset fun i _ => subset_iUnion _ i)
-#align measure_theory.outer_measure.f_Union MeasureTheory.OuterMeasure.f_iUnion
-
-/-- The Carathéodory-measurable sets for an outer measure `m` form a Dynkin system.  -/
-def caratheodoryDynkin : MeasurableSpace.DynkinSystem α where
-  Has := IsCaratheodory m
-  has_empty := isCaratheodory_empty m
-  has_compl s := isCaratheodory_compl m s
-  has_iUnion_nat f hf hn := by apply isCaratheodory_iUnion_nat m hf f
-#align measure_theory.outer_measure.caratheodory_dynkin MeasureTheory.OuterMeasure.caratheodoryDynkin
-
-/-- Given an outer measure `μ`, the Carathéodory-measurable space is
-  defined such that `s` is measurable if `∀t, μ t = μ (t ∩ s) + μ (t \ s)`. -/
-protected def caratheodory : MeasurableSpace α := by
-  apply MeasurableSpace.DynkinSystem.toMeasurableSpace (caratheodoryDynkin m)
-  intro s₁ s₂
-  apply isCaratheodory_inter
-#align measure_theory.outer_measure.caratheodory MeasureTheory.OuterMeasure.caratheodory
-
-theorem isCaratheodory_iff {s : Set α} :
-    MeasurableSet[OuterMeasure.caratheodory m] s ↔ ∀ t, m t = m (t ∩ s) + m (t \ s) :=
-  Iff.rfl
-#align measure_theory.outer_measure.is_caratheodory_iff MeasureTheory.OuterMeasure.isCaratheodory_iff
-
-theorem isCaratheodory_iff_le {s : Set α} :
-    MeasurableSet[OuterMeasure.caratheodory m] s ↔ ∀ t, m (t ∩ s) + m (t \ s) ≤ m t :=
-  isCaratheodory_iff_le' m
-#align measure_theory.outer_measure.is_caratheodory_iff_le MeasureTheory.OuterMeasure.isCaratheodory_iff_le
-
-protected theorem iUnion_eq_of_caratheodory {s : ℕ → Set α}
-    (h : ∀ i, MeasurableSet[OuterMeasure.caratheodory m] (s i)) (hd : Pairwise (Disjoint on s)) :
-    m (⋃ i, s i) = ∑' i, m (s i) :=
-  f_iUnion m h hd
-#align measure_theory.outer_measure.Union_eq_of_caratheodory MeasureTheory.OuterMeasure.iUnion_eq_of_caratheodory
-
-end CaratheodoryMeasurable
-
-variable {α : Type*}
-
-theorem ofFunction_caratheodory {m : Set α → ℝ≥0∞} {s : Set α} {h₀ : m ∅ = 0}
-    (hs : ∀ t, m (t ∩ s) + m (t \ s) ≤ m t) :
-    MeasurableSet[(OuterMeasure.ofFunction m h₀).caratheodory] s := by
-  apply (isCaratheodory_iff_le _).mpr
-  refine' fun t => le_iInf fun f => le_iInf fun hf => _
-  refine'
-    le_trans
-      (add_le_add ((iInf_le_of_le fun i => f i ∩ s) <| iInf_le _ _)
-        ((iInf_le_of_le fun i => f i \ s) <| iInf_le _ _))
-      _
-  · rw [← iUnion_inter]
-    exact inter_subset_inter_left _ hf
-  · rw [← iUnion_diff]
-    exact diff_subset_diff_left hf
-  · rw [← ENNReal.tsum_add]
-    exact ENNReal.tsum_le_tsum fun i => hs _
-#align measure_theory.outer_measure.of_function_caratheodory MeasureTheory.OuterMeasure.ofFunction_caratheodory
-
-theorem boundedBy_caratheodory {m : Set α → ℝ≥0∞} {s : Set α}
-    (hs : ∀ t, m (t ∩ s) + m (t \ s) ≤ m t) : MeasurableSet[(boundedBy m).caratheodory] s := by
-  apply ofFunction_caratheodory; intro t
-  rcases t.eq_empty_or_nonempty with h | h
-  · simp [h, Set.not_nonempty_empty]
-  · convert le_trans _ (hs t)
-    · simp [h]
-    exact add_le_add iSup_const_le iSup_const_le
-#align measure_theory.outer_measure.bounded_by_caratheodory MeasureTheory.OuterMeasure.boundedBy_caratheodory
-
-@[simp]
-theorem zero_caratheodory : (0 : OuterMeasure α).caratheodory = ⊤ :=
-  top_unique fun _ _ _ => (add_zero _).symm
-#align measure_theory.outer_measure.zero_caratheodory MeasureTheory.OuterMeasure.zero_caratheodory
-
-theorem top_caratheodory : (⊤ : OuterMeasure α).caratheodory = ⊤ :=
-  top_unique fun s _ =>
-    (isCaratheodory_iff_le _).2 fun t =>
-      t.eq_empty_or_nonempty.elim (fun ht => by simp [ht]) fun ht => by
-        simp only [ht, top_apply, le_top]
-#align measure_theory.outer_measure.top_caratheodory MeasureTheory.OuterMeasure.top_caratheodory
-
-theorem le_add_caratheodory (m₁ m₂ : OuterMeasure α) :
-    m₁.caratheodory ⊓ m₂.caratheodory ≤ (m₁ + m₂ : OuterMeasure α).caratheodory :=
-  fun s ⟨hs₁, hs₂⟩ t => by simp [hs₁ t, hs₂ t, add_left_comm, add_assoc]
-#align measure_theory.outer_measure.le_add_caratheodory MeasureTheory.OuterMeasure.le_add_caratheodory
-
-theorem le_sum_caratheodory {ι} (m : ι → OuterMeasure α) :
-    ⨅ i, (m i).caratheodory ≤ (sum m).caratheodory := fun s h t => by
-  simp [fun i => MeasurableSpace.measurableSet_iInf.1 h i t, ENNReal.tsum_add]
-#align measure_theory.outer_measure.le_sum_caratheodory MeasureTheory.OuterMeasure.le_sum_caratheodory
-
-theorem le_smul_caratheodory (a : ℝ≥0∞) (m : OuterMeasure α) :
-    m.caratheodory ≤ (a • m).caratheodory := fun s h t => by
-      simp only [smul_apply, smul_eq_mul]
-      rw [(isCaratheodory_iff m).mp h t]
-      simp [mul_add]
-#align measure_theory.outer_measure.le_smul_caratheodory MeasureTheory.OuterMeasure.le_smul_caratheodory
-
-@[simp]
-theorem dirac_caratheodory (a : α) : (dirac a).caratheodory = ⊤ :=
-  top_unique fun s _ t => by
-    by_cases ht : a ∈ t; swap; · simp [ht]
-    by_cases hs : a ∈ s <;> simp [*]
-#align measure_theory.outer_measure.dirac_caratheodory MeasureTheory.OuterMeasure.dirac_caratheodory
-
-section sInfGen
-
-/-- Given a set of outer measures, we define a new function that on a set `s` is defined to be the
-  infimum of `μ(s)` for the outer measures `μ` in the collection. We ensure that this
-  function is defined to be `0` on `∅`, even if the collection of outer measures is empty.
-  The outer measure generated by this function is the infimum of the given outer measures. -/
-def sInfGen (m : Set (OuterMeasure α)) (s : Set α) : ℝ≥0∞ :=
-  ⨅ (μ : OuterMeasure α) (_ : μ ∈ m), μ s
-#align measure_theory.outer_measure.Inf_gen MeasureTheory.OuterMeasure.sInfGen
-
-theorem sInfGen_def (m : Set (OuterMeasure α)) (t : Set α) :
-    sInfGen m t = ⨅ (μ : OuterMeasure α) (_ : μ ∈ m), μ t :=
-  rfl
-#align measure_theory.outer_measure.Inf_gen_def MeasureTheory.OuterMeasure.sInfGen_def
-
-theorem sInf_eq_boundedBy_sInfGen (m : Set (OuterMeasure α)) :
-    sInf m = OuterMeasure.boundedBy (sInfGen m) := by
-  refine' le_antisymm _ _
-  · refine' le_boundedBy.2 fun s => le_iInf₂ fun μ hμ => _
-    apply sInf_le hμ
-  · refine' le_sInf _
-    intro μ hμ t
-    exact le_trans (boundedBy_le t) (iInf₂_le μ hμ)
-#align measure_theory.outer_measure.Inf_eq_bounded_by_Inf_gen MeasureTheory.OuterMeasure.sInf_eq_boundedBy_sInfGen
-
-theorem iSup_sInfGen_nonempty {m : Set (OuterMeasure α)} (h : m.Nonempty) (t : Set α) :
-    ⨆ _ : t.Nonempty, sInfGen m t = ⨅ (μ : OuterMeasure α) (_ : μ ∈ m), μ t := by
-  rcases t.eq_empty_or_nonempty with (rfl | ht)
-  · rcases h with ⟨μ, hμ⟩
-    rw [eq_false Set.not_nonempty_empty, iSup_false, eq_comm]
-    simp_rw [empty']
-    apply bot_unique
-    exact iInf_le_of_le μ (iInf_le _ hμ)
-  · simp [ht, sInfGen_def]
-#align measure_theory.outer_measure.supr_Inf_gen_nonempty MeasureTheory.OuterMeasure.iSup_sInfGen_nonempty
-
-/-- The value of the Infimum of a nonempty set of outer measures on a set is not simply
-the minimum value of a measure on that set: it is the infimum sum of measures of countable set of
-sets that covers that set, where a different measure can be used for each set in the cover. -/
-theorem sInf_apply {m : Set (OuterMeasure α)} {s : Set α} (h : m.Nonempty) :
-    sInf m s =
-      ⨅ (t : ℕ → Set α) (_ : s ⊆ iUnion t), ∑' n, ⨅ (μ : OuterMeasure α) (_ : μ ∈ m), μ (t n) :=
-  by simp_rw [sInf_eq_boundedBy_sInfGen, boundedBy_apply, iSup_sInfGen_nonempty h]
-#align measure_theory.outer_measure.Inf_apply MeasureTheory.OuterMeasure.sInf_apply
-
-/-- The value of the Infimum of a set of outer measures on a nonempty set is not simply
-the minimum value of a measure on that set: it is the infimum sum of measures of countable set of
-sets that covers that set, where a different measure can be used for each set in the cover. -/
-theorem sInf_apply' {m : Set (OuterMeasure α)} {s : Set α} (h : s.Nonempty) :
-    sInf m s =
-      ⨅ (t : ℕ → Set α) (_ : s ⊆ iUnion t), ∑' n, ⨅ (μ : OuterMeasure α) (_ : μ ∈ m), μ (t n) :=
-  m.eq_empty_or_nonempty.elim (fun hm => by simp [hm, h]) sInf_apply
-#align measure_theory.outer_measure.Inf_apply' MeasureTheory.OuterMeasure.sInf_apply'
-
-/-- The value of the Infimum of a nonempty family of outer measures on a set is not simply
-the minimum value of a measure on that set: it is the infimum sum of measures of countable set of
-sets that covers that set, where a different measure can be used for each set in the cover. -/
-theorem iInf_apply {ι} [Nonempty ι] (m : ι → OuterMeasure α) (s : Set α) :
-    (⨅ i, m i) s = ⨅ (t : ℕ → Set α) (_ : s ⊆ iUnion t), ∑' n, ⨅ i, m i (t n) := by
-  rw [iInf, sInf_apply (range_nonempty m)]
-  simp only [iInf_range]
-#align measure_theory.outer_measure.infi_apply MeasureTheory.OuterMeasure.iInf_apply
-
-/-- The value of the Infimum of a family of outer measures on a nonempty set is not simply
-the minimum value of a measure on that set: it is the infimum sum of measures of countable set of
-sets that covers that set, where a different measure can be used for each set in the cover. -/
-theorem iInf_apply' {ι} (m : ι → OuterMeasure α) {s : Set α} (hs : s.Nonempty) :
-    (⨅ i, m i) s = ⨅ (t : ℕ → Set α) (_ : s ⊆ iUnion t), ∑' n, ⨅ i, m i (t n) := by
-  rw [iInf, sInf_apply' hs]
-  simp only [iInf_range]
-#align measure_theory.outer_measure.infi_apply' MeasureTheory.OuterMeasure.iInf_apply'
-
-/-- The value of the Infimum of a nonempty family of outer measures on a set is not simply
-the minimum value of a measure on that set: it is the infimum sum of measures of countable set of
-sets that covers that set, where a different measure can be used for each set in the cover. -/
-theorem biInf_apply {ι} {I : Set ι} (hI : I.Nonempty) (m : ι → OuterMeasure α) (s : Set α) :
-    (⨅ i ∈ I, m i) s = ⨅ (t : ℕ → Set α) (_ : s ⊆ iUnion t), ∑' n, ⨅ i ∈ I, m i (t n) := by
-  haveI := hI.to_subtype
-  simp only [← iInf_subtype'', iInf_apply]
-#align measure_theory.outer_measure.binfi_apply MeasureTheory.OuterMeasure.biInf_apply
-
-/-- The value of the Infimum of a nonempty family of outer measures on a set is not simply
-the minimum value of a measure on that set: it is the infimum sum of measures of countable set of
-sets that covers that set, where a different measure can be used for each set in the cover. -/
-theorem biInf_apply' {ι} (I : Set ι) (m : ι → OuterMeasure α) {s : Set α} (hs : s.Nonempty) :
-    (⨅ i ∈ I, m i) s = ⨅ (t : ℕ → Set α) (_ : s ⊆ iUnion t), ∑' n, ⨅ i ∈ I, m i (t n) := by
-  simp only [← iInf_subtype'', iInf_apply' _ hs]
-#align measure_theory.outer_measure.binfi_apply' MeasureTheory.OuterMeasure.biInf_apply'
-
-theorem map_iInf_le {ι β} (f : α → β) (m : ι → OuterMeasure α) :
-    map f (⨅ i, m i) ≤ ⨅ i, map f (m i) :=
-  (map_mono f).map_iInf_le
-#align measure_theory.outer_measure.map_infi_le MeasureTheory.OuterMeasure.map_iInf_le
-
-theorem comap_iInf {ι β} (f : α → β) (m : ι → OuterMeasure β) :
-    comap f (⨅ i, m i) = ⨅ i, comap f (m i) := by
-  refine' ext_nonempty fun s hs => _
-  refine' ((comap_mono f).map_iInf_le s).antisymm _
-  simp only [comap_apply, iInf_apply' _ hs, iInf_apply' _ (hs.image _), le_iInf_iff,
-    Set.image_subset_iff, preimage_iUnion]
-  refine' fun t ht => iInf_le_of_le _ (iInf_le_of_le ht <| ENNReal.tsum_le_tsum fun k => _)
-  exact iInf_mono fun i => (m i).mono (image_preimage_subset _ _)
-#align measure_theory.outer_measure.comap_infi MeasureTheory.OuterMeasure.comap_iInf
-
-theorem map_iInf {ι β} {f : α → β} (hf : Injective f) (m : ι → OuterMeasure α) :
-    map f (⨅ i, m i) = restrict (range f) (⨅ i, map f (m i)) := by
-  refine' Eq.trans _ (map_comap _ _)
-  simp only [comap_iInf, comap_map hf]
-#align measure_theory.outer_measure.map_infi MeasureTheory.OuterMeasure.map_iInf
-
-theorem map_iInf_comap {ι β} [Nonempty ι] {f : α → β} (m : ι → OuterMeasure β) :
-    map f (⨅ i, comap f (m i)) = ⨅ i, map f (comap f (m i)) := by
-  refine' (map_iInf_le _ _).antisymm fun s => _
-  simp only [map_apply, comap_apply, iInf_apply, le_iInf_iff]
-  refine' fun t ht => iInf_le_of_le (fun n => f '' t n ∪ (range f)ᶜ) (iInf_le_of_le _ _)
-  · rw [← iUnion_union, Set.union_comm, ← inter_subset, ← image_iUnion, ←
-      image_preimage_eq_inter_range]
-    exact image_subset _ ht
-  · refine' ENNReal.tsum_le_tsum fun n => iInf_mono fun i => (m i).mono _
-    simp only [preimage_union, preimage_compl, preimage_range, compl_univ, union_empty,
-      image_subset_iff]
-    exact subset_refl _
-#align measure_theory.outer_measure.map_infi_comap MeasureTheory.OuterMeasure.map_iInf_comap
-
-theorem map_biInf_comap {ι β} {I : Set ι} (hI : I.Nonempty) {f : α → β} (m : ι → OuterMeasure β) :
-    map f (⨅ i ∈ I, comap f (m i)) = ⨅ i ∈ I, map f (comap f (m i)) := by
-  haveI := hI.to_subtype
-  rw [← iInf_subtype'', ← iInf_subtype'']
-  exact map_iInf_comap _
-#align measure_theory.outer_measure.map_binfi_comap MeasureTheory.OuterMeasure.map_biInf_comap
-
-theorem restrict_iInf_restrict {ι} (s : Set α) (m : ι → OuterMeasure α) :
-    restrict s (⨅ i, restrict s (m i)) = restrict s (⨅ i, m i) :=
-  calc
-    restrict s (⨅ i, restrict s (m i)) = restrict (range ((↑) : s → α)) (⨅ i, restrict s (m i)) :=
-      by rw [Subtype.range_coe]
-    _ = map ((↑) : s → α) (⨅ i, comap (↑) (m i)) := (map_iInf Subtype.coe_injective _).symm
-    _ = restrict s (⨅ i, m i) := congr_arg (map ((↑) : s → α)) (comap_iInf _ _).symm
-
-#align measure_theory.outer_measure.restrict_infi_restrict MeasureTheory.OuterMeasure.restrict_iInf_restrict
-
-theorem restrict_iInf {ι} [Nonempty ι] (s : Set α) (m : ι → OuterMeasure α) :
-    restrict s (⨅ i, m i) = ⨅ i, restrict s (m i) :=
-  (congr_arg (map ((↑) : s → α)) (comap_iInf _ _)).trans (map_iInf_comap _)
-#align measure_theory.outer_measure.restrict_infi MeasureTheory.OuterMeasure.restrict_iInf
-
-theorem restrict_biInf {ι} {I : Set ι} (hI : I.Nonempty) (s : Set α) (m : ι → OuterMeasure α) :
-    restrict s (⨅ i ∈ I, m i) = ⨅ i ∈ I, restrict s (m i) := by
-  haveI := hI.to_subtype
-  rw [← iInf_subtype'', ← iInf_subtype'']
-  exact restrict_iInf _ _
-#align measure_theory.outer_measure.restrict_binfi MeasureTheory.OuterMeasure.restrict_biInf
-
-/-- This proves that Inf and restrict commute for outer measures, so long as the set of
-outer measures is nonempty. -/
-theorem restrict_sInf_eq_sInf_restrict (m : Set (OuterMeasure α)) {s : Set α} (hm : m.Nonempty) :
-    restrict s (sInf m) = sInf (restrict s '' m) := by
-  simp only [sInf_eq_iInf, restrict_biInf, hm, iInf_image]
-#align measure_theory.outer_measure.restrict_Inf_eq_Inf_restrict MeasureTheory.OuterMeasure.restrict_sInf_eq_sInf_restrict
-
-end sInfGen
+  ext fun s => s.eq_empty_or_nonempty.elim (fun he => by simp [he]) (h s)
 
 end OuterMeasure
 
-open OuterMeasure
-
-/-! ### Induced Outer Measure
-
-  We can extend a function defined on a subset of `Set α` to an outer measure.
-  The underlying function is called `extend`, and the measure it induces is called
-  `inducedOuterMeasure`.
-
-  Some lemmas below are proven twice, once in the general case, and one where the function `m`
-  is only defined on measurable sets (i.e. when `P = MeasurableSet`). In the latter cases, we can
-  remove some hypotheses in the statement. The general version has the same name, but with a prime
-  at the end. -/
-
-
-section Extend
-
-variable {α : Type*} {P : α → Prop}
-variable (m : ∀ s : α, P s → ℝ≥0∞)
-
-/-- We can trivially extend a function defined on a subclass of objects (with codomain `ℝ≥0∞`)
-  to all objects by defining it to be `∞` on the objects not in the class. -/
-def extend (s : α) : ℝ≥0∞ :=
-  ⨅ h : P s, m s h
-#align measure_theory.extend MeasureTheory.extend
-
-theorem extend_eq {s : α} (h : P s) : extend m s = m s h := by simp [extend, h]
-#align measure_theory.extend_eq MeasureTheory.extend_eq
-
-theorem extend_eq_top {s : α} (h : ¬P s) : extend m s = ∞ := by simp [extend, h]
-#align measure_theory.extend_eq_top MeasureTheory.extend_eq_top
-
-theorem smul_extend {R} [Zero R] [SMulWithZero R ℝ≥0∞] [IsScalarTower R ℝ≥0∞ ℝ≥0∞]
-    [NoZeroSMulDivisors R ℝ≥0∞] {c : R} (hc : c ≠ 0) :
-    c • extend m = extend fun s h => c • m s h := by
-  ext1 s
-  dsimp [extend]
-  by_cases h : P s
-  · simp [h]
-  · simp [h, ENNReal.smul_top, hc]
-#align measure_theory.smul_extend MeasureTheory.smul_extend
-
-theorem le_extend {s : α} (h : P s) : m s h ≤ extend m s := by
-  simp only [extend, le_iInf_iff]
-  intro
-  rfl
-#align measure_theory.le_extend MeasureTheory.le_extend
-
--- TODO: why this is a bad `congr` lemma?
-theorem extend_congr {β : Type*} {Pb : β → Prop} {mb : ∀ s : β, Pb s → ℝ≥0∞} {sa : α} {sb : β}
-    (hP : P sa ↔ Pb sb) (hm : ∀ (ha : P sa) (hb : Pb sb), m sa ha = mb sb hb) :
-    extend m sa = extend mb sb :=
-  iInf_congr_Prop hP fun _h => hm _ _
-#align measure_theory.extend_congr MeasureTheory.extend_congr
-
-@[simp]
-theorem extend_top {α : Type*} {P : α → Prop} : extend (fun _ _ => ∞ : ∀ s : α, P s → ℝ≥0∞) = ⊤ :=
-  funext fun _ => iInf_eq_top.mpr fun _ => rfl
-#align measure_theory.extend_top MeasureTheory.extend_top
-
-end Extend
-
-section ExtendSet
-
-variable {α : Type*} {P : Set α → Prop}
-variable {m : ∀ s : Set α, P s → ℝ≥0∞}
-variable (P0 : P ∅) (m0 : m ∅ P0 = 0)
-variable (PU : ∀ ⦃f : ℕ → Set α⦄ (_hm : ∀ i, P (f i)), P (⋃ i, f i))
-variable
-  (mU :
-    ∀ ⦃f : ℕ → Set α⦄ (hm : ∀ i, P (f i)),
-      Pairwise (Disjoint on f) → m (⋃ i, f i) (PU hm) = ∑' i, m (f i) (hm i))
-
-variable (msU : ∀ ⦃f : ℕ → Set α⦄ (hm : ∀ i, P (f i)), m (⋃ i, f i) (PU hm) ≤ ∑' i, m (f i) (hm i))
-variable (m_mono : ∀ ⦃s₁ s₂ : Set α⦄ (hs₁ : P s₁) (hs₂ : P s₂), s₁ ⊆ s₂ → m s₁ hs₁ ≤ m s₂ hs₂)
-
-theorem extend_empty : extend m ∅ = 0 :=
-  (extend_eq _ P0).trans m0
-#align measure_theory.extend_empty MeasureTheory.extend_empty
-
-theorem extend_iUnion_nat {f : ℕ → Set α} (hm : ∀ i, P (f i))
-    (mU : m (⋃ i, f i) (PU hm) = ∑' i, m (f i) (hm i)) :
-    extend m (⋃ i, f i) = ∑' i, extend m (f i) :=
-  (extend_eq _ _).trans <|
-    mU.trans <| by
-      congr with i
-      rw [extend_eq]
-#align measure_theory.extend_Union_nat MeasureTheory.extend_iUnion_nat
-
-section Subadditive
-
-theorem extend_iUnion_le_tsum_nat' (s : ℕ → Set α) :
-    extend m (⋃ i, s i) ≤ ∑' i, extend m (s i) := by
-  by_cases h : ∀ i, P (s i)
-  · rw [extend_eq _ (PU h), congr_arg tsum _]
-    · apply msU h
-    funext i
-    apply extend_eq _ (h i)
-  · cases' not_forall.1 h with i hi
-    exact le_trans (le_iInf fun h => hi.elim h) (ENNReal.le_tsum i)
-#align measure_theory.extend_Union_le_tsum_nat' MeasureTheory.extend_iUnion_le_tsum_nat'
-
-end Subadditive
-
-section Mono
-
-theorem extend_mono' ⦃s₁ s₂ : Set α⦄ (h₁ : P s₁) (hs : s₁ ⊆ s₂) : extend m s₁ ≤ extend m s₂ := by
-  refine' le_iInf _
-  intro h₂
-  rw [extend_eq m h₁]
-  exact m_mono h₁ h₂ hs
-#align measure_theory.extend_mono' MeasureTheory.extend_mono'
-
-end Mono
-
-section Unions
-
-theorem extend_iUnion {β} [Countable β] {f : β → Set α} (hd : Pairwise (Disjoint on f))
-    (hm : ∀ i, P (f i)) : extend m (⋃ i, f i) = ∑' i, extend m (f i) := by
-  cases nonempty_encodable β
-  rw [← Encodable.iUnion_decode₂, ← tsum_iUnion_decode₂]
-  · exact
-      extend_iUnion_nat PU (fun n => Encodable.iUnion_decode₂_cases P0 hm)
-        (mU _ (Encodable.iUnion_decode₂_disjoint_on hd))
-  · exact extend_empty P0 m0
-#align measure_theory.extend_Union MeasureTheory.extend_iUnion
-
-theorem extend_union {s₁ s₂ : Set α} (hd : Disjoint s₁ s₂) (h₁ : P s₁) (h₂ : P s₂) :
-    extend m (s₁ ∪ s₂) = extend m s₁ + extend m s₂ := by
-  rw [union_eq_iUnion,
-    extend_iUnion P0 m0 PU mU (pairwise_disjoint_on_bool.2 hd) (Bool.forall_bool.2 ⟨h₂, h₁⟩),
-    tsum_fintype]
-  simp
-#align measure_theory.extend_union MeasureTheory.extend_union
-
-end Unions
-
-variable (m)
-
-/-- Given an arbitrary function on a subset of sets, we can define the outer measure corresponding
-  to it (this is the unique maximal outer measure that is at most `m` on the domain of `m`). -/
-def inducedOuterMeasure : OuterMeasure α :=
-  OuterMeasure.ofFunction (extend m) (extend_empty P0 m0)
-#align measure_theory.induced_outer_measure MeasureTheory.inducedOuterMeasure
-
-variable {m P0 m0}
-
-theorem le_inducedOuterMeasure {μ : OuterMeasure α} :
-    μ ≤ inducedOuterMeasure m P0 m0 ↔ ∀ (s) (hs : P s), μ s ≤ m s hs :=
-  le_ofFunction.trans <| forall_congr' fun _s => le_iInf_iff
-#align measure_theory.le_induced_outer_measure MeasureTheory.le_inducedOuterMeasure
-
-/-- If `P u` is `False` for any set `u` that has nonempty intersection both with `s` and `t`, then
-`μ (s ∪ t) = μ s + μ t`, where `μ = inducedOuterMeasure m P0 m0`.
-
-E.g., if `α` is an (e)metric space and `P u = diam u < r`, then this lemma implies that
-`μ (s ∪ t) = μ s + μ t` on any two sets such that `r ≤ edist x y` for all `x ∈ s` and `y ∈ t`. -/
-theorem inducedOuterMeasure_union_of_false_of_nonempty_inter {s t : Set α}
-    (h : ∀ u, (s ∩ u).Nonempty → (t ∩ u).Nonempty → ¬P u) :
-    inducedOuterMeasure m P0 m0 (s ∪ t) =
-      inducedOuterMeasure m P0 m0 s + inducedOuterMeasure m P0 m0 t :=
-  ofFunction_union_of_top_of_nonempty_inter fun u hsu htu => @iInf_of_empty _ _ _ ⟨h u hsu htu⟩ _
-#align measure_theory.induced_outer_measure_union_of_false_of_nonempty_inter MeasureTheory.inducedOuterMeasure_union_of_false_of_nonempty_inter
-
-theorem inducedOuterMeasure_eq_extend' {s : Set α} (hs : P s) :
-    inducedOuterMeasure m P0 m0 s = extend m s :=
-  ofFunction_eq s (fun _t => extend_mono' m_mono hs) (extend_iUnion_le_tsum_nat' PU msU)
-#align measure_theory.induced_outer_measure_eq_extend' MeasureTheory.inducedOuterMeasure_eq_extend'
-
-theorem inducedOuterMeasure_eq' {s : Set α} (hs : P s) : inducedOuterMeasure m P0 m0 s = m s hs :=
-  (inducedOuterMeasure_eq_extend' PU msU m_mono hs).trans <| extend_eq _ _
-#align measure_theory.induced_outer_measure_eq' MeasureTheory.inducedOuterMeasure_eq'
-
-theorem inducedOuterMeasure_eq_iInf (s : Set α) :
-    inducedOuterMeasure m P0 m0 s = ⨅ (t : Set α) (ht : P t) (_ : s ⊆ t), m t ht := by
-  apply le_antisymm
-  · simp only [le_iInf_iff]
-    intro t ht hs
-    refine' le_trans (mono' _ hs) _
-    exact le_of_eq (inducedOuterMeasure_eq' _ msU m_mono _)
-  · refine' le_iInf _
-    intro f
-    refine' le_iInf _
-    intro hf
-    refine' le_trans _ (extend_iUnion_le_tsum_nat' _ msU _)
-    refine' le_iInf _
-    intro h2f
-    exact iInf_le_of_le _ (iInf_le_of_le h2f <| iInf_le _ hf)
-#align measure_theory.induced_outer_measure_eq_infi MeasureTheory.inducedOuterMeasure_eq_iInf
-
-theorem inducedOuterMeasure_preimage (f : α ≃ α) (Pm : ∀ s : Set α, P (f ⁻¹' s) ↔ P s)
-    (mm : ∀ (s : Set α) (hs : P s), m (f ⁻¹' s) ((Pm _).mpr hs) = m s hs) {A : Set α} :
-    inducedOuterMeasure m P0 m0 (f ⁻¹' A) = inducedOuterMeasure m P0 m0 A := by
-    rw [inducedOuterMeasure_eq_iInf _ msU m_mono, inducedOuterMeasure_eq_iInf _ msU m_mono]; symm
-    refine' f.injective.preimage_surjective.iInf_congr (preimage f) fun s => _
-    refine' iInf_congr_Prop (Pm s) _; intro hs
-    refine' iInf_congr_Prop f.surjective.preimage_subset_preimage_iff _
-    intro _; exact mm s hs
-#align measure_theory.induced_outer_measure_preimage MeasureTheory.inducedOuterMeasure_preimage
-
-theorem inducedOuterMeasure_exists_set {s : Set α} (hs : inducedOuterMeasure m P0 m0 s ≠ ∞)
-    {ε : ℝ≥0∞} (hε : ε ≠ 0) :
-    ∃ t : Set α,
-      P t ∧ s ⊆ t ∧ inducedOuterMeasure m P0 m0 t ≤ inducedOuterMeasure m P0 m0 s + ε := by
-  have h := ENNReal.lt_add_right hs hε
-  conv at h =>
-    lhs
-    rw [inducedOuterMeasure_eq_iInf _ msU m_mono]
-  simp only [iInf_lt_iff] at h
-  rcases h with ⟨t, h1t, h2t, h3t⟩
-  exact
-    ⟨t, h1t, h2t, le_trans (le_of_eq <| inducedOuterMeasure_eq' _ msU m_mono h1t) (le_of_lt h3t)⟩
-#align measure_theory.induced_outer_measure_exists_set MeasureTheory.inducedOuterMeasure_exists_set
-
-/-- To test whether `s` is Carathéodory-measurable we only need to check the sets `t` for which
-  `P t` holds. See `ofFunction_caratheodory` for another way to show the Carathéodory-measurability
-  of `s`.
--/
-theorem inducedOuterMeasure_caratheodory (s : Set α) :
-    MeasurableSet[(inducedOuterMeasure m P0 m0).caratheodory] s ↔
-      ∀ t : Set α,
-        P t →
-          inducedOuterMeasure m P0 m0 (t ∩ s) + inducedOuterMeasure m P0 m0 (t \ s) ≤
-            inducedOuterMeasure m P0 m0 t := by
-  rw [isCaratheodory_iff_le]
-  constructor
-  · intro h t _ht
-    exact h t
-  · intro h u
-    conv_rhs => rw [inducedOuterMeasure_eq_iInf _ msU m_mono]
-    refine' le_iInf _
-    intro t
-    refine' le_iInf _
-    intro ht
-    refine' le_iInf _
-    intro h2t
-    refine' le_trans _ (le_trans (h t ht) <| le_of_eq <| inducedOuterMeasure_eq' _ msU m_mono ht)
-    refine'
-      add_le_add (mono' _ <| Set.inter_subset_inter_left _ h2t)
-        (mono' _ <| diff_subset_diff_left h2t)
-#align measure_theory.induced_outer_measure_caratheodory MeasureTheory.inducedOuterMeasure_caratheodory
-
-end ExtendSet
-
-/-! If `P` is `MeasurableSet` for some measurable space, then we can remove some hypotheses of the
-  above lemmas. -/
-
-
-section MeasurableSpace
-
-variable {α : Type*} [MeasurableSpace α]
-variable {m : ∀ s : Set α, MeasurableSet s → ℝ≥0∞}
-variable (m0 : m ∅ MeasurableSet.empty = 0)
-variable
-  (mU :
-    ∀ ⦃f : ℕ → Set α⦄ (hm : ∀ i, MeasurableSet (f i)),
-      Pairwise (Disjoint on f) → m (⋃ i, f i) (MeasurableSet.iUnion hm) = ∑' i, m (f i) (hm i))
-
-theorem extend_mono {s₁ s₂ : Set α} (h₁ : MeasurableSet s₁) (hs : s₁ ⊆ s₂) :
-    extend m s₁ ≤ extend m s₂ := by
-  refine' le_iInf _; intro h₂
-  have :=
-    extend_union MeasurableSet.empty m0 MeasurableSet.iUnion mU disjoint_sdiff_self_right h₁
-      (h₂.diff h₁)
-  rw [union_diff_cancel hs] at this
-  rw [← extend_eq m]
-  exact le_iff_exists_add.2 ⟨_, this⟩
-#align measure_theory.extend_mono MeasureTheory.extend_mono
-
-theorem extend_iUnion_le_tsum_nat : ∀ s : ℕ → Set α,
-    extend m (⋃ i, s i) ≤ ∑' i, extend m (s i) := by
-  refine' extend_iUnion_le_tsum_nat' MeasurableSet.iUnion _; intro f h
-  simp (config := { singlePass := true }) only [iUnion_disjointed.symm]
-  rw [mU (MeasurableSet.disjointed h) (disjoint_disjointed _)]
-  refine' ENNReal.tsum_le_tsum fun i => _
-  rw [← extend_eq m, ← extend_eq m]
-  exact extend_mono m0 mU (MeasurableSet.disjointed h _) (disjointed_le f _)
-#align measure_theory.extend_Union_le_tsum_nat MeasureTheory.extend_iUnion_le_tsum_nat
-
-theorem inducedOuterMeasure_eq_extend {s : Set α} (hs : MeasurableSet s) :
-    inducedOuterMeasure m MeasurableSet.empty m0 s = extend m s :=
-  ofFunction_eq s (fun _t => extend_mono m0 mU hs) (extend_iUnion_le_tsum_nat m0 mU)
-#align measure_theory.induced_outer_measure_eq_extend MeasureTheory.inducedOuterMeasure_eq_extend
-
-theorem inducedOuterMeasure_eq {s : Set α} (hs : MeasurableSet s) :
-    inducedOuterMeasure m MeasurableSet.empty m0 s = m s hs :=
-  (inducedOuterMeasure_eq_extend m0 mU hs).trans <| extend_eq _ _
-#align measure_theory.induced_outer_measure_eq MeasureTheory.inducedOuterMeasure_eq
-
-end MeasurableSpace
-
-namespace OuterMeasure
-
-variable {α : Type*} [MeasurableSpace α] (m : OuterMeasure α)
-
-/-- Given an outer measure `m` we can forget its value on non-measurable sets, and then consider
-  `m.trim`, the unique maximal outer measure less than that function. -/
-def trim : OuterMeasure α :=
-  inducedOuterMeasure (fun s _ => m s) MeasurableSet.empty m.empty
-#align measure_theory.outer_measure.trim MeasureTheory.OuterMeasure.trim
-
-theorem le_trim : m ≤ m.trim := by
-  apply le_ofFunction.mpr
-  · intro s
-    apply le_iInf
-    simp only [le_refl, implies_true]
-  apply extend_empty <;> simp
-#align measure_theory.outer_measure.le_trim MeasureTheory.OuterMeasure.le_trim
-
-@[simp] -- Porting note: added `simp`
-theorem trim_eq {s : Set α} (hs : MeasurableSet s) : m.trim s = m s :=
-  inducedOuterMeasure_eq' MeasurableSet.iUnion (fun f _hf => m.iUnion_nat f)
-    (fun _ _ _ _ h => m.mono h) hs
-#align measure_theory.outer_measure.trim_eq MeasureTheory.OuterMeasure.trim_eq
-
-theorem trim_congr {m₁ m₂ : OuterMeasure α} (H : ∀ {s : Set α}, MeasurableSet s → m₁ s = m₂ s) :
-    m₁.trim = m₂.trim := by
-  unfold trim
-  congr
-  funext s hs
-  exact H hs
-#align measure_theory.outer_measure.trim_congr MeasureTheory.OuterMeasure.trim_congr
-
-@[mono]
-theorem trim_mono : Monotone (trim : OuterMeasure α → OuterMeasure α) := fun _m₁ _m₂ H _s =>
-  iInf₂_mono fun _f _hs => ENNReal.tsum_le_tsum fun _b => iInf_mono fun _hf => H _
-#align measure_theory.outer_measure.trim_mono MeasureTheory.OuterMeasure.trim_mono
-
-theorem le_trim_iff {m₁ m₂ : OuterMeasure α} :
-    m₁ ≤ m₂.trim ↔ ∀ s, MeasurableSet s → m₁ s ≤ m₂ s := by
-  let me := extend (fun s (_p : MeasurableSet s) => measureOf m₂ s)
-  have me_empty : me ∅ = 0 := by apply extend_empty <;> simp
-  have : m₁ ≤ OuterMeasure.ofFunction me me_empty ↔
-          (∀ (s : Set α), measureOf m₁ s ≤ me s) := le_ofFunction
-  apply this.trans
-  apply forall_congr'
-  intro s
-  apply le_iInf_iff
-#align measure_theory.outer_measure.le_trim_iff MeasureTheory.OuterMeasure.le_trim_iff
-
-theorem trim_le_trim_iff {m₁ m₂ : OuterMeasure α} :
-    m₁.trim ≤ m₂.trim ↔ ∀ s, MeasurableSet s → m₁ s ≤ m₂ s :=
-  le_trim_iff.trans <| forall₂_congr fun s hs => by rw [trim_eq _ hs]
-#align measure_theory.outer_measure.trim_le_trim_iff MeasureTheory.OuterMeasure.trim_le_trim_iff
-
-theorem trim_eq_trim_iff {m₁ m₂ : OuterMeasure α} :
-    m₁.trim = m₂.trim ↔ ∀ s, MeasurableSet s → m₁ s = m₂ s := by
-  simp only [le_antisymm_iff, trim_le_trim_iff, forall_and]
-#align measure_theory.outer_measure.trim_eq_trim_iff MeasureTheory.OuterMeasure.trim_eq_trim_iff
-
-theorem trim_eq_iInf (s : Set α) : m.trim s = ⨅ (t) (_ : s ⊆ t) (_ : MeasurableSet t), m t := by
-  simp (config := { singlePass := true }) only [iInf_comm]
-  exact
-    inducedOuterMeasure_eq_iInf MeasurableSet.iUnion (fun f _ => m.iUnion_nat f)
-      (fun _ _ _ _ h => m.mono h) s
-#align measure_theory.outer_measure.trim_eq_infi MeasureTheory.OuterMeasure.trim_eq_iInf
-
-theorem trim_eq_iInf' (s : Set α) : m.trim s = ⨅ t : { t // s ⊆ t ∧ MeasurableSet t }, m t := by
-  simp [iInf_subtype, iInf_and, trim_eq_iInf]
-#align measure_theory.outer_measure.trim_eq_infi' MeasureTheory.OuterMeasure.trim_eq_iInf'
-
-theorem trim_trim (m : OuterMeasure α) : m.trim.trim = m.trim :=
-  trim_eq_trim_iff.2 fun _s => m.trim_eq
-#align measure_theory.outer_measure.trim_trim MeasureTheory.OuterMeasure.trim_trim
-
-@[simp]
-theorem trim_top : (⊤ : OuterMeasure α).trim = ⊤ :=
-  eq_top_iff.2 <| le_trim _
-#align measure_theory.outer_measure.trim_top MeasureTheory.OuterMeasure.trim_top
-
-@[simp]
-theorem trim_zero : (0 : OuterMeasure α).trim = 0 :=
-  ext fun s =>
-    le_antisymm
-      (le_trans ((trim 0).mono (subset_univ s)) <| le_of_eq <| trim_eq _ MeasurableSet.univ)
-      (zero_le _)
-#align measure_theory.outer_measure.trim_zero MeasureTheory.OuterMeasure.trim_zero
-
-theorem trim_sum_ge {ι} (m : ι → OuterMeasure α) : (sum fun i => (m i).trim) ≤ (sum m).trim :=
-  fun s => by
-  simp [trim_eq_iInf];
-    exact fun t st ht =>
-      ENNReal.tsum_le_tsum fun i => iInf_le_of_le t <| iInf_le_of_le st <| iInf_le _ ht
-#align measure_theory.outer_measure.trim_sum_ge MeasureTheory.OuterMeasure.trim_sum_ge
-
-theorem exists_measurable_superset_eq_trim (m : OuterMeasure α) (s : Set α) :
-    ∃ t, s ⊆ t ∧ MeasurableSet t ∧ m t = m.trim s := by
-  simp only [trim_eq_iInf]; set ms := ⨅ (t : Set α) (_ : s ⊆ t) (_ : MeasurableSet t), m t
-  by_cases hs : ms = ∞
-  · simp only [hs]
-    simp only [iInf_eq_top, ms] at hs
-    exact ⟨univ, subset_univ s, MeasurableSet.univ, hs _ (subset_univ s) MeasurableSet.univ⟩
-  · have : ∀ r > ms, ∃ t, s ⊆ t ∧ MeasurableSet t ∧ m t < r := by
-      intro r hs
-      have : ∃t, MeasurableSet t ∧ s ⊆ t ∧ measureOf m t < r := by simpa [ms, iInf_lt_iff] using hs
-      rcases this with ⟨t, hmt, hin, hlt⟩
-      exists t
-    have : ∀ n : ℕ, ∃ t, s ⊆ t ∧ MeasurableSet t ∧ m t < ms + (n : ℝ≥0∞)⁻¹ := by
-      intro n
-      refine' this _ (ENNReal.lt_add_right hs _)
-      simp
-    choose t hsub hm hm' using this
-    refine' ⟨⋂ n, t n, subset_iInter hsub, MeasurableSet.iInter hm, _⟩
-    have : Tendsto (fun n : ℕ => ms + (n : ℝ≥0∞)⁻¹) atTop (𝓝 (ms + 0)) :=
-      tendsto_const_nhds.add ENNReal.tendsto_inv_nat_nhds_zero
-    rw [add_zero] at this
-    refine' le_antisymm (ge_of_tendsto' this fun n => _) _
-    · exact le_trans (m.mono' <| iInter_subset t n) (hm' n).le
-    · refine' iInf_le_of_le (⋂ n, t n) _
-      refine' iInf_le_of_le (subset_iInter hsub) _
-      exact iInf_le _ (MeasurableSet.iInter hm)
-#align measure_theory.outer_measure.exists_measurable_superset_eq_trim MeasureTheory.OuterMeasure.exists_measurable_superset_eq_trim
-
-theorem exists_measurable_superset_of_trim_eq_zero {m : OuterMeasure α} {s : Set α}
-    (h : m.trim s = 0) : ∃ t, s ⊆ t ∧ MeasurableSet t ∧ m t = 0 := by
-  rcases exists_measurable_superset_eq_trim m s with ⟨t, hst, ht, hm⟩
-  exact ⟨t, hst, ht, h ▸ hm⟩
-#align measure_theory.outer_measure.exists_measurable_superset_of_trim_eq_zero MeasureTheory.OuterMeasure.exists_measurable_superset_of_trim_eq_zero
-
-/-- If `μ i` is a countable family of outer measures, then for every set `s` there exists
-a measurable set `t ⊇ s` such that `μ i t = (μ i).trim s` for all `i`. -/
-theorem exists_measurable_superset_forall_eq_trim {ι} [Countable ι] (μ : ι → OuterMeasure α)
-    (s : Set α) : ∃ t, s ⊆ t ∧ MeasurableSet t ∧ ∀ i, μ i t = (μ i).trim s := by
-  choose t hst ht hμt using fun i => (μ i).exists_measurable_superset_eq_trim s
-  replace hst := subset_iInter hst
-  replace ht := MeasurableSet.iInter ht
-  refine' ⟨⋂ i, t i, hst, ht, fun i => le_antisymm _ _⟩
-  exacts [hμt i ▸ (μ i).mono (iInter_subset _ _), (mono' _ hst).trans_eq ((μ i).trim_eq ht)]
-#align measure_theory.outer_measure.exists_measurable_superset_forall_eq_trim MeasureTheory.OuterMeasure.exists_measurable_superset_forall_eq_trim
-
-/-- If `m₁ s = op (m₂ s) (m₃ s)` for all `s`, then the same is true for `m₁.trim`, `m₂.trim`,
-and `m₃ s`. -/
-theorem trim_binop {m₁ m₂ m₃ : OuterMeasure α} {op : ℝ≥0∞ → ℝ≥0∞ → ℝ≥0∞}
-    (h : ∀ s, m₁ s = op (m₂ s) (m₃ s)) (s : Set α) : m₁.trim s = op (m₂.trim s) (m₃.trim s) := by
-  rcases exists_measurable_superset_forall_eq_trim ![m₁, m₂, m₃] s with ⟨t, _hst, _ht, htm⟩
-  simp only [Fin.forall_fin_succ, Matrix.cons_val_zero, Matrix.cons_val_succ] at htm
-  rw [← htm.1, ← htm.2.1, ← htm.2.2.1, h]
-#align measure_theory.outer_measure.trim_binop MeasureTheory.OuterMeasure.trim_binop
-
-/-- If `m₁ s = op (m₂ s)` for all `s`, then the same is true for `m₁.trim` and `m₂.trim`. -/
-theorem trim_op {m₁ m₂ : OuterMeasure α} {op : ℝ≥0∞ → ℝ≥0∞} (h : ∀ s, m₁ s = op (m₂ s))
-    (s : Set α) : m₁.trim s = op (m₂.trim s) :=
-  @trim_binop α _ m₁ m₂ 0 (fun a _b => op a) h s
-#align measure_theory.outer_measure.trim_op MeasureTheory.OuterMeasure.trim_op
-
-/-- `trim` is additive. -/
-theorem trim_add (m₁ m₂ : OuterMeasure α) : (m₁ + m₂).trim = m₁.trim + m₂.trim :=
-  ext <| trim_binop (add_apply m₁ m₂)
-#align measure_theory.outer_measure.trim_add MeasureTheory.OuterMeasure.trim_add
-
-/-- `trim` respects scalar multiplication. -/
-theorem trim_smul {R : Type*} [SMul R ℝ≥0∞] [IsScalarTower R ℝ≥0∞ ℝ≥0∞] (c : R)
-    (m : OuterMeasure α) : (c • m).trim = c • m.trim :=
-  ext <| trim_op (smul_apply c m)
-#align measure_theory.outer_measure.trim_smul MeasureTheory.OuterMeasure.trim_smul
-
-/-- `trim` sends the supremum of two outer measures to the supremum of the trimmed measures. -/
-theorem trim_sup (m₁ m₂ : OuterMeasure α) : (m₁ ⊔ m₂).trim = m₁.trim ⊔ m₂.trim :=
-  ext fun s => (trim_binop (sup_apply m₁ m₂) s).trans (sup_apply _ _ _).symm
-#align measure_theory.outer_measure.trim_sup MeasureTheory.OuterMeasure.trim_sup
-
-/-- `trim` sends the supremum of a countable family of outer measures to the supremum
-of the trimmed measures. -/
-theorem trim_iSup {ι} [Countable ι] (μ : ι → OuterMeasure α) :
-    trim (⨆ i, μ i) = ⨆ i, trim (μ i) := by
-  simp_rw [← @iSup_plift_down _ ι]
-  ext1 s
-  obtain ⟨t, _, _, hμt⟩ :=
-    exists_measurable_superset_forall_eq_trim
-      (Option.elim' (⨆ i, μ (PLift.down i)) (μ ∘ PLift.down)) s
-  simp only [Option.forall, Option.elim'] at hμt
-  simp only [iSup_apply, ← hμt.1]
-  exact iSup_congr hμt.2
-#align measure_theory.outer_measure.trim_supr MeasureTheory.OuterMeasure.trim_iSup
-
-/-- The trimmed property of a measure μ states that `μ.toOuterMeasure.trim = μ.toOuterMeasure`.
-This theorem shows that a restricted trimmed outer measure is a trimmed outer measure. -/
-theorem restrict_trim {μ : OuterMeasure α} {s : Set α} (hs : MeasurableSet s) :
-    (restrict s μ).trim = restrict s μ.trim := by
-  refine' le_antisymm (fun t => _) (le_trim_iff.2 fun t ht => _)
-  · rw [restrict_apply]
-    rcases μ.exists_measurable_superset_eq_trim (t ∩ s) with ⟨t', htt', ht', hμt'⟩
-    rw [← hμt']
-    rw [inter_subset] at htt'
-    refine' (mono' _ htt').trans _
-    rw [trim_eq _ (hs.compl.union ht'), restrict_apply, union_inter_distrib_right, compl_inter_self,
-      Set.empty_union]
-    exact μ.mono' (inter_subset_left _ _)
-  · rw [restrict_apply, trim_eq _ (ht.inter hs), restrict_apply]
-#align measure_theory.outer_measure.restrict_trim MeasureTheory.OuterMeasure.restrict_trim
-=======
-  ext fun s => s.eq_empty_or_nonempty.elim (fun he => by simp [he]) (h s)
->>>>>>> a60b09cd
-
-end OuterMeasure
-
 end MeasureTheory