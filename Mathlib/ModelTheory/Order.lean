/-
Copyright (c) 2022 Aaron Anderson. All rights reserved.
Released under Apache 2.0 license as described in the file LICENSE.
Authors: Aaron Anderson
-/
<<<<<<< HEAD
import Mathlib.ModelTheory.Fraisse
=======
import Mathlib.ModelTheory.Complexity
>>>>>>> d6b34344

/-!
# Ordered First-Ordered Structures

This file defines ordered first-order languages and structures, as well as their theories.

## Main Definitions

- `FirstOrder.Language.order` is the language consisting of a single relation representing `≤`.
- `FirstOrder.Language.orderStructure` is the structure on an ordered type, assigning the symbol
  representing `≤` to the actual relation `≤`.
- `FirstOrder.Language.IsOrdered` points out a specific symbol in a language as representing `≤`.
- `FirstOrder.Language.OrderedStructure` indicates that the `≤` symbol in an ordered language
  is interpreted as the actual relation `≤` in a particular structure.
- `FirstOrder.Language.linearOrderTheory` and similar define the theories of preorders,
  partial orders, and linear orders.
- `FirstOrder.Language.dlo` defines the theory of dense linear orders without endpoints, a
  particularly useful example in model theory.

## Main Results

- `PartialOrder`s model the theory of partial orders, `LinearOrder`s model the theory of
  linear orders, and dense linear orders without endpoints model `Language.dlo`.
-/


universe u v w w'

namespace FirstOrder

namespace Language


open FirstOrder Structure

variable {L : Language.{u, v}} {α : Type w} {M : Type w'} {n : ℕ}

/-- The language consisting of a single relation representing `≤`. -/
protected def order : Language :=
  Language.mk₂ Empty Empty Empty Empty Unit

instance orderStructure [LE M] : Language.order.Structure M :=
  Structure.mk₂ Empty.elim Empty.elim Empty.elim Empty.elim fun _ => (· ≤ ·)

namespace Order

instance Language.instIsRelational : IsRelational Language.order :=
  Language.isRelational_mk₂

instance Language.instSubsingleton : Subsingleton (Language.order.Relations n) :=
  Language.subsingleton_mk₂_relations

end Order

/-- A language is ordered if it has a symbol representing `≤`. -/
class IsOrdered (L : Language.{u, v}) where
  leSymb : L.Relations 2

export IsOrdered (leSymb)

section IsOrdered

variable [IsOrdered L]

/-- Joins two terms `t₁, t₂` in a formula representing `t₁ ≤ t₂`. -/
def Term.le (t₁ t₂ : L.Term (α ⊕ (Fin n))) : L.BoundedFormula α n :=
  leSymb.boundedFormula₂ t₁ t₂

/-- Joins two terms `t₁, t₂` in a formula representing `t₁ < t₂`. -/
def Term.lt (t₁ t₂ : L.Term (α ⊕ (Fin n))) : L.BoundedFormula α n :=
  t₁.le t₂ ⊓ ∼(t₂.le t₁)

variable (L)

/-- The language homomorphism sending the unique symbol `≤` of `Language.order` to `≤` in an ordered
 language. -/
def orderLHom : Language.order →ᴸ L :=
  LHom.mk₂ Empty.elim Empty.elim Empty.elim Empty.elim fun _ => leSymb

end IsOrdered

instance : IsOrdered Language.order :=
  ⟨Unit.unit⟩

@[simp]
theorem orderLHom_leSymb [L.IsOrdered] :
    (orderLHom L).onRelation leSymb = (leSymb : L.Relations 2) :=
  rfl

@[simp]
theorem orderLHom_order : orderLHom Language.order = LHom.id Language.order :=
  LHom.funext (Subsingleton.elim _ _) (Subsingleton.elim _ _)

instance sum.instIsOrdered : IsOrdered (L.sum Language.order) :=
  ⟨Sum.inr IsOrdered.leSymb⟩

section

variable (L) [IsOrdered L]

/-- The theory of preorders. -/
def preorderTheory : L.Theory :=
  {leSymb.reflexive, leSymb.transitive}

instance : Theory.IsUniversal L.preorderTheory := ⟨by
  simp only [preorderTheory, Set.mem_insert_iff, Set.mem_singleton_iff, forall_eq_or_imp, forall_eq]
  exact ⟨leSymb.reflexive_isUniversal, leSymb.transitive_isUniversal⟩⟩

/-- The theory of partial orders. -/
def partialOrderTheory : L.Theory :=
  {leSymb.reflexive, leSymb.antisymmetric, leSymb.transitive}

instance : Theory.IsUniversal L.partialOrderTheory := ⟨by
  simp only [partialOrderTheory,
    Set.mem_insert_iff, Set.mem_singleton_iff, forall_eq_or_imp, forall_eq]
  exact ⟨leSymb.reflexive_isUniversal, leSymb.antisymmetric_isUniversal,
    leSymb.transitive_isUniversal⟩⟩

/-- The theory of linear orders. -/
def linearOrderTheory : L.Theory :=
  {leSymb.reflexive, leSymb.antisymmetric, leSymb.transitive, leSymb.total}

instance : Theory.IsUniversal L.linearOrderTheory := ⟨by
  simp only [linearOrderTheory,
    Set.mem_insert_iff, Set.mem_singleton_iff, forall_eq_or_imp, forall_eq]
  exact ⟨leSymb.reflexive_isUniversal, leSymb.antisymmetric_isUniversal,
    leSymb.transitive_isUniversal, leSymb.total_isUniversal⟩⟩

example [L.Structure M] [M ⊨ L.linearOrderTheory] (S : L.Substructure M) :
    S ⊨ L.linearOrderTheory := inferInstance

/-- A sentence indicating that an order has no top element:
$\forall x, \exists y, \neg y \le x$.   -/
def noTopOrderSentence : L.Sentence :=
  ∀'∃'∼((&1).le &0)

/-- A sentence indicating that an order has no bottom element:
$\forall x, \exists y, \neg x \le y$. -/
def noBotOrderSentence : L.Sentence :=
  ∀'∃'∼((&0).le &1)

/-- A sentence indicating that an order is dense:
$\forall x, \forall y, x < y \to \exists z, x < z \wedge z < y$. -/
def denselyOrderedSentence : L.Sentence :=
  ∀'∀'((&0).lt &1 ⟹ ∃'((&0).lt &2 ⊓ (&2).lt &1))

/-- The theory of dense linear orders without endpoints. -/
def dlo : L.Theory :=
  L.linearOrderTheory ∪ {L.noTopOrderSentence, L.noBotOrderSentence, L.denselyOrderedSentence}

end

variable (L M)

/-- A structure is ordered if its language has a `≤` symbol whose interpretation is -/
abbrev OrderedStructure [IsOrdered L] [LE M] [L.Structure M] : Prop :=
  LHom.IsExpansionOn (orderLHom L) M

variable {L M}

@[simp]
theorem orderedStructure_iff [IsOrdered L] [LE M] [L.Structure M] :
    L.OrderedStructure M ↔ LHom.IsExpansionOn (orderLHom L) M :=
  Iff.rfl

instance orderedStructure_LE [LE M] : OrderedStructure Language.order M := by
  rw [orderedStructure_iff, orderLHom_order]
  exact LHom.id_isExpansionOn M

instance model_preorder [Preorder M] : M ⊨ Language.order.preorderTheory := by
  simp only [preorderTheory, Theory.model_iff, Set.mem_insert_iff, Set.mem_singleton_iff,
    forall_eq_or_imp, Relations.realize_reflexive, relMap_apply₂, forall_eq,
    Relations.realize_transitive]
  exact ⟨le_refl, fun _ _ _ => le_trans⟩

instance model_partialOrder [PartialOrder M] : M ⊨ Language.order.partialOrderTheory := by
  simp only [partialOrderTheory, Theory.model_iff, Set.mem_insert_iff, Set.mem_singleton_iff,
    forall_eq_or_imp, Relations.realize_reflexive, relMap_apply₂, Relations.realize_antisymmetric,
    forall_eq, Relations.realize_transitive]
  exact ⟨le_refl, fun _ _ => le_antisymm, fun _ _ _ => le_trans⟩

instance model_linearOrder [LinearOrder M] : M ⊨ Language.order.linearOrderTheory := by
  simp only [linearOrderTheory, Theory.model_iff, Set.mem_insert_iff, Set.mem_singleton_iff,
    forall_eq_or_imp, Relations.realize_reflexive, relMap_apply₂, Relations.realize_antisymmetric,
    Relations.realize_transitive, forall_eq, Relations.realize_total]
  exact ⟨le_refl, fun _ _ => le_antisymm, fun _ _ _ => le_trans, le_total⟩

section OrderedStructure

variable [IsOrdered L] [L.Structure M]

@[simp]
theorem relMap_leSymb [LE M] [L.OrderedStructure M] {a b : M} :
    RelMap (leSymb : L.Relations 2) ![a, b] ↔ a ≤ b := by
  rw [← orderLHom_leSymb, LHom.map_onRelation]
  rfl

@[simp]
theorem Term.realize_le [LE M] [L.OrderedStructure M] {t₁ t₂ : L.Term (α ⊕ (Fin n))} {v : α → M}
    {xs : Fin n → M} :
    (t₁.le t₂).Realize v xs ↔ t₁.realize (Sum.elim v xs) ≤ t₂.realize (Sum.elim v xs) := by
  simp [Term.le]

@[simp]
theorem Term.realize_lt [Preorder M] [L.OrderedStructure M] {t₁ t₂ : L.Term (α ⊕ (Fin n))}
    {v : α → M} {xs : Fin n → M} :
    (t₁.lt t₂).Realize v xs ↔ t₁.realize (Sum.elim v xs) < t₂.realize (Sum.elim v xs) := by
  simp [Term.lt, lt_iff_le_not_le]

end OrderedStructure

section LE

variable [LE M]

theorem realize_noTopOrder_iff : M ⊨ Language.order.noTopOrderSentence ↔ NoTopOrder M := by
  simp only [noTopOrderSentence, Sentence.Realize, Formula.Realize, BoundedFormula.realize_all,
    BoundedFormula.realize_ex, BoundedFormula.realize_not, Term.realize, Term.realize_le,
    Sum.elim_inr]
  refine ⟨fun h => ⟨fun a => h a⟩, ?_⟩
  intro h a
  exact exists_not_le a

@[simp]
theorem realize_noTopOrder [h : NoTopOrder M] : M ⊨ Language.order.noTopOrderSentence :=
  realize_noTopOrder_iff.2 h

theorem realize_noBotOrder_iff : M ⊨ Language.order.noBotOrderSentence ↔ NoBotOrder M := by
  simp only [noBotOrderSentence, Sentence.Realize, Formula.Realize, BoundedFormula.realize_all,
    BoundedFormula.realize_ex, BoundedFormula.realize_not, Term.realize, Term.realize_le,
    Sum.elim_inr]
  refine ⟨fun h => ⟨fun a => h a⟩, ?_⟩
  intro h a
  exact exists_not_ge a

@[simp]
theorem realize_noBotOrder [h : NoBotOrder M] : M ⊨ Language.order.noBotOrderSentence :=
  realize_noBotOrder_iff.2 h

end LE

theorem realize_denselyOrdered_iff [Preorder M] :
    M ⊨ Language.order.denselyOrderedSentence ↔ DenselyOrdered M := by
  simp only [denselyOrderedSentence, Sentence.Realize, Formula.Realize,
    BoundedFormula.realize_imp, BoundedFormula.realize_all, Term.realize, Term.realize_lt,
    Sum.elim_inr, BoundedFormula.realize_ex, BoundedFormula.realize_inf]
  refine ⟨fun h => ⟨fun a b ab => h a b ab⟩, ?_⟩
  intro h a b ab
  exact exists_between ab

@[simp]
theorem realize_denselyOrdered [Preorder M] [h : DenselyOrdered M] :
    M ⊨ Language.order.denselyOrderedSentence :=
  realize_denselyOrdered_iff.2 h

instance model_dlo [LinearOrder M] [DenselyOrdered M] [NoTopOrder M] [NoBotOrder M] :
    M ⊨ Language.order.dlo := by
  simp only [dlo, Set.union_insert, Set.union_singleton, Theory.model_iff, Set.mem_insert_iff,
    forall_eq_or_imp, realize_noTopOrder, realize_noBotOrder, realize_denselyOrdered,
    true_and_iff]
  rw [← Theory.model_iff]
  infer_instance

lemma dlo_age (M : Type w) [Language.order.Structure M] [M ⊨ Language.order.dlo] [Infinite M] :
    Language.order.age M = {M : CategoryTheory.Bundled.{w} Language.order.Structure |
      Finite M ∧ M ⊨ Language.order.linearOrderTheory} := by
  rw [age]
  ext N
  refine ⟨fun ⟨hF, h⟩ => ⟨finite_of_fg hF, sorry⟩, fun ⟨hF, h⟩ => ⟨fg_of_finite, ?_⟩⟩
  obtain ⟨n, ⟨f⟩⟩ := finite_iff_exists_equiv_fin.1 hF
  refine ⟨⟨(f.toEmbedding.trans Fin.valEmbedding).trans (Infinite.natEmbedding M),
    (IsRelational.empty_functions _).elim, fun l R => ?_⟩⟩
  match R with
  | leSymb => 
    simp only [Function.Embedding.toFun_eq_coe]
    sorry

lemma foo {M : Type w} [Language.order.Structure M] [M ⊨ Language.order.dlo] [Countable M]
    [Infinite M] :
    IsFraisseLimit {M : CategoryTheory.Bundled.{w} Language.order.Structure |
      Finite M ∧ M ⊨ Language.order.linearOrderTheory} M := by
  refine ⟨fun S S_fg f => ?_, ?_⟩
  ·
    sorry
  · simp only [Theory.model_iff]
    sorry

lemma isFraisse_finite_linear_order :
    IsFraisse {M : CategoryTheory.Bundled.{w} Language.order.Structure |
      Finite M ∧ M ⊨ Language.order.linearOrderTheory} where
  is_nonempty := ⟨⟨PUnit, inferInstance⟩, inferInstance, inferInstance⟩
  FG := fun _ ⟨_, _⟩ => fg_of_finite
  is_equiv_invariant := fun _ _ ⟨f⟩ => and_congr f.toEquiv.finite_iff f.theory_model_iff
  is_essentially_countable := sorry
  hereditary := sorry
  jointEmbedding := sorry
  amalgamation := sorry

end Language

end FirstOrder<|MERGE_RESOLUTION|>--- conflicted
+++ resolved
@@ -3,11 +3,8 @@
 Released under Apache 2.0 license as described in the file LICENSE.
 Authors: Aaron Anderson
 -/
-<<<<<<< HEAD
+import Mathlib.ModelTheory.Complexity
 import Mathlib.ModelTheory.Fraisse
-=======
-import Mathlib.ModelTheory.Complexity
->>>>>>> d6b34344
 
 /-!
 # Ordered First-Ordered Structures
@@ -281,7 +278,7 @@
   refine ⟨⟨(f.toEmbedding.trans Fin.valEmbedding).trans (Infinite.natEmbedding M),
     (IsRelational.empty_functions _).elim, fun l R => ?_⟩⟩
   match R with
-  | leSymb => 
+  | leSymb =>
     simp only [Function.Embedding.toFun_eq_coe]
     sorry
 
