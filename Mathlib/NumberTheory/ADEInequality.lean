/-
Copyright (c) 2021 Johan Commelin. All rights reserved.
Released under Apache 2.0 license as described in the file LICENSE.
Authors: Johan Commelin
-/
import Mathlib.Algebra.Order.Field.Basic
import Mathlib.Algebra.Order.Ring.Rat
import Mathlib.Data.Multiset.Sort
import Mathlib.Data.PNat.Basic
import Mathlib.Data.PNat.Interval
import Mathlib.Tactic.NormNum
import Mathlib.Tactic.IntervalCases

/-!
# The inequality `p⁻¹ + q⁻¹ + r⁻¹ > 1`

In this file we classify solutions to the inequality
`(p⁻¹ + q⁻¹ + r⁻¹ : ℚ) > 1`, for positive natural numbers `p`, `q`, and `r`.

The solutions are exactly of the form.
* `A' q r := {1,q,r}`
* `D' r := {2,2,r}`
* `E6 := {2,3,3}`, or `E7 := {2,3,4}`, or `E8 := {2,3,5}`

This inequality shows up in Lie theory,
in the classification of Dynkin diagrams, root systems, and semisimple Lie algebras.

## Main declarations

* `pqr.A' q r`, the multiset `{1,q,r}`
* `pqr.D' r`, the multiset `{2,2,r}`
* `pqr.E6`, the multiset `{2,3,3}`
* `pqr.E7`, the multiset `{2,3,4}`
* `pqr.E8`, the multiset `{2,3,5}`
* `pqr.classification`, the classification of solutions to `p⁻¹ + q⁻¹ + r⁻¹ > 1`

-/


namespace ADEInequality

open Multiset


/-- `A' q r := {1,q,r}` is a `Multiset ℕ+`
that is a solution to the inequality
`(p⁻¹ + q⁻¹ + r⁻¹ : ℚ) > 1`. -/
def A' (q r : ℕ+) : Multiset ℕ+ :=
  {1, q, r}

/-- `A r := {1,1,r}` is a `Multiset ℕ+`
that is a solution to the inequality
`(p⁻¹ + q⁻¹ + r⁻¹ : ℚ) > 1`.

These solutions are related to the Dynkin diagrams $A_r$. -/
def A (r : ℕ+) : Multiset ℕ+ :=
  A' 1 r

/-- `D' r := {2,2,r}` is a `Multiset ℕ+`
that is a solution to the inequality
`(p⁻¹ + q⁻¹ + r⁻¹ : ℚ) > 1`.

These solutions are related to the Dynkin diagrams $D_{r+2}$. -/
def D' (r : ℕ+) : Multiset ℕ+ :=
  {2, 2, r}

/-- `E' r := {2,3,r}` is a `Multiset ℕ+`.
For `r ∈ {3,4,5}` is a solution to the inequality
`(p⁻¹ + q⁻¹ + r⁻¹ : ℚ) > 1`.

These solutions are related to the Dynkin diagrams $E_{r+3}$. -/
def E' (r : ℕ+) : Multiset ℕ+ :=
  {2, 3, r}

/-- `E6 := {2,3,3}` is a `Multiset ℕ+`
that is a solution to the inequality
`(p⁻¹ + q⁻¹ + r⁻¹ : ℚ) > 1`.

This solution is related to the Dynkin diagrams $E_6$. -/
def E6 : Multiset ℕ+ :=
  E' 3

/-- `E7 := {2,3,4}` is a `Multiset ℕ+`
that is a solution to the inequality
`(p⁻¹ + q⁻¹ + r⁻¹ : ℚ) > 1`.

This solution is related to the Dynkin diagrams $E_7$. -/
def E7 : Multiset ℕ+ :=
  E' 4

/-- `E8 := {2,3,5}` is a `Multiset ℕ+`
that is a solution to the inequality
`(p⁻¹ + q⁻¹ + r⁻¹ : ℚ) > 1`.

This solution is related to the Dynkin diagrams $E_8$. -/
def E8 : Multiset ℕ+ :=
  E' 5

/-- `sum_inv pqr` for a `pqr : Multiset ℕ+` is the sum of the inverses
of the elements of `pqr`, as rational number.

The intended argument is a multiset `{p,q,r}` of cardinality `3`. -/
def sumInv (pqr : Multiset ℕ+) : ℚ :=
  Multiset.sum (pqr.map fun (x : ℕ+) => x⁻¹)

theorem sumInv_pqr (p q r : ℕ+) : sumInv {p, q, r} = (p : ℚ)⁻¹ + (q : ℚ)⁻¹ + (r : ℚ)⁻¹ := by
  simp only [sumInv, add_zero, insert_eq_cons, add_assoc, map_cons, sum_cons,
    map_singleton, sum_singleton]

/-- A multiset `pqr` of positive natural numbers is `admissible`
if it is equal to `A' q r`, or `D' r`, or one of `E6`, `E7`, or `E8`. -/
def Admissible (pqr : Multiset ℕ+) : Prop :=
  (∃ q r, A' q r = pqr) ∨ (∃ r, D' r = pqr) ∨ E' 3 = pqr ∨ E' 4 = pqr ∨ E' 5 = pqr

theorem admissible_A' (q r : ℕ+) : Admissible (A' q r) :=
  Or.inl ⟨q, r, rfl⟩

theorem admissible_D' (n : ℕ+) : Admissible (D' n) :=
  Or.inr <| Or.inl ⟨n, rfl⟩

theorem admissible_E'3 : Admissible (E' 3) :=
  Or.inr <| Or.inr <| Or.inl rfl

theorem admissible_E'4 : Admissible (E' 4) :=
  Or.inr <| Or.inr <| Or.inr <| Or.inl rfl

theorem admissible_E'5 : Admissible (E' 5) :=
  Or.inr <| Or.inr <| Or.inr <| Or.inr rfl

theorem admissible_E6 : Admissible E6 :=
  admissible_E'3

theorem admissible_E7 : Admissible E7 :=
  admissible_E'4

theorem admissible_E8 : Admissible E8 :=
  admissible_E'5

theorem Admissible.one_lt_sumInv {pqr : Multiset ℕ+} : Admissible pqr → 1 < sumInv pqr := by
  rw [Admissible]
  rintro (⟨p', q', H⟩ | ⟨n, H⟩ | H | H | H)
  · rw [← H, A', sumInv_pqr, add_assoc]
    simp only [lt_add_iff_pos_right, PNat.one_coe, inv_one, Nat.cast_one]
    apply add_pos <;> simp only [PNat.pos, Nat.cast_pos, inv_pos]
  · rw [← H, D', sumInv_pqr]
    conv_rhs => simp only [OfNat.ofNat, PNat.mk_coe]
    norm_num
  all_goals
    rw [← H, E', sumInv_pqr]
    conv_rhs => simp only [OfNat.ofNat, PNat.mk_coe]
<<<<<<< HEAD
    norm_num
#align ADE_inequality.admissible.one_lt_sum_inv ADEInequality.Admissible.one_lt_sumInv
=======
    rfl
>>>>>>> d2a59c17

theorem lt_three {p q r : ℕ+} (hpq : p ≤ q) (hqr : q ≤ r) (H : 1 < sumInv {p, q, r}) : p < 3 := by
  have h3 : (0 : ℚ) < 3 := by norm_num
  contrapose! H
  rw [sumInv_pqr]
  have h3q := H.trans hpq
  have h3r := h3q.trans hqr
  have hp : (p : ℚ)⁻¹ ≤ 3⁻¹ := by
    rw [inv_le_inv _ h3]
    · assumption_mod_cast
    · norm_num
  have hq : (q : ℚ)⁻¹ ≤ 3⁻¹ := by
    rw [inv_le_inv _ h3]
    · assumption_mod_cast
    · norm_num
  have hr : (r : ℚ)⁻¹ ≤ 3⁻¹ := by
    rw [inv_le_inv _ h3]
    · assumption_mod_cast
    · norm_num
  calc
    (p : ℚ)⁻¹ + (q : ℚ)⁻¹ + (r : ℚ)⁻¹ ≤ 3⁻¹ + 3⁻¹ + 3⁻¹ := add_le_add (add_le_add hp hq) hr
    _ = 1 := by norm_num

theorem lt_four {q r : ℕ+} (hqr : q ≤ r) (H : 1 < sumInv {2, q, r}) : q < 4 := by
  have h4 : (0 : ℚ) < 4 := by norm_num
  contrapose! H
  rw [sumInv_pqr]
  have h4r := H.trans hqr
  have hq : (q : ℚ)⁻¹ ≤ 4⁻¹ := by
    rw [inv_le_inv _ h4]
    · assumption_mod_cast
    · norm_num
  have hr : (r : ℚ)⁻¹ ≤ 4⁻¹ := by
    rw [inv_le_inv _ h4]
    · assumption_mod_cast
    · norm_num
  calc
    (2⁻¹ + (q : ℚ)⁻¹ + (r : ℚ)⁻¹) ≤ 2⁻¹ + 4⁻¹ + 4⁻¹ := add_le_add (add_le_add le_rfl hq) hr
    _ = 1 := by norm_num

theorem lt_six {r : ℕ+} (H : 1 < sumInv {2, 3, r}) : r < 6 := by
  have h6 : (0 : ℚ) < 6 := by norm_num
  contrapose! H
  rw [sumInv_pqr]
  have hr : (r : ℚ)⁻¹ ≤ 6⁻¹ := by
    rw [inv_le_inv _ h6]
    · assumption_mod_cast
    · norm_num
  calc
    (2⁻¹ + 3⁻¹ + (r : ℚ)⁻¹ : ℚ) ≤ 2⁻¹ + 3⁻¹ + 6⁻¹ := add_le_add (add_le_add le_rfl le_rfl) hr
    _ = 1 := by norm_num

theorem admissible_of_one_lt_sumInv_aux' {p q r : ℕ+} (hpq : p ≤ q) (hqr : q ≤ r)
    (H : 1 < sumInv {p, q, r}) : Admissible {p, q, r} := by
  have hp3 : p < 3 := lt_three hpq hqr H
  -- Porting note: `interval_cases` doesn't support `ℕ+` yet.
  replace hp3 := Finset.mem_Iio.mpr hp3
  conv at hp3 => change p ∈ ({1, 2} : Multiset ℕ+)
  fin_cases hp3
  · exact admissible_A' q r
  have hq4 : q < 4 := lt_four hqr H
  replace hq4 := Finset.mem_Ico.mpr ⟨hpq, hq4⟩; clear hpq
  conv at hq4 => change q ∈ ({2, 3} : Multiset ℕ+)
  fin_cases hq4
  · exact admissible_D' r
  have hr6 : r < 6 := lt_six H
  replace hr6 := Finset.mem_Ico.mpr ⟨hqr, hr6⟩; clear hqr
  conv at hr6 => change r ∈ ({3, 4, 5} : Multiset ℕ+)
  fin_cases hr6
  · exact admissible_E6
  · exact admissible_E7
  · exact admissible_E8

theorem admissible_of_one_lt_sumInv_aux :
    ∀ {pqr : List ℕ+} (_ : pqr.Sorted (· ≤ ·)) (_ : pqr.length = 3) (_ : 1 < sumInv pqr),
      Admissible pqr
  | [p, q, r], hs, _, H => by
    obtain ⟨⟨hpq, -⟩, hqr⟩ : (p ≤ q ∧ p ≤ r) ∧ q ≤ r := by simpa using hs
    exact admissible_of_one_lt_sumInv_aux' hpq hqr H

theorem admissible_of_one_lt_sumInv {p q r : ℕ+} (H : 1 < sumInv {p, q, r}) :
    Admissible {p, q, r} := by
  simp only [Admissible]
  let S := sort ((· ≤ ·) : ℕ+ → ℕ+ → Prop) {p, q, r}
  have hS : S.Sorted (· ≤ ·) := sort_sorted _ _
  have hpqr : ({p, q, r} : Multiset ℕ+) = S := (sort_eq LE.le {p, q, r}).symm
  rw [hpqr]
  rw [hpqr] at H
  apply admissible_of_one_lt_sumInv_aux hS _ H
  simp only [S, insert_eq_cons, length_sort, card_cons, card_singleton]

/-- A multiset `{p,q,r}` of positive natural numbers
is a solution to `(p⁻¹ + q⁻¹ + r⁻¹ : ℚ) > 1` if and only if
it is `admissible` which means it is one of:

* `A' q r := {1,q,r}`
* `D' r := {2,2,r}`
* `E6 := {2,3,3}`, or `E7 := {2,3,4}`, or `E8 := {2,3,5}`
-/
theorem classification (p q r : ℕ+) : 1 < sumInv {p, q, r} ↔ Admissible {p, q, r} :=
  ⟨admissible_of_one_lt_sumInv, Admissible.one_lt_sumInv⟩

end ADEInequality<|MERGE_RESOLUTION|>--- conflicted
+++ resolved
@@ -148,12 +148,8 @@
   all_goals
     rw [← H, E', sumInv_pqr]
     conv_rhs => simp only [OfNat.ofNat, PNat.mk_coe]
-<<<<<<< HEAD
     norm_num
 #align ADE_inequality.admissible.one_lt_sum_inv ADEInequality.Admissible.one_lt_sumInv
-=======
-    rfl
->>>>>>> d2a59c17
 
 theorem lt_three {p q r : ℕ+} (hpq : p ≤ q) (hqr : q ≤ r) (H : 1 < sumInv {p, q, r}) : p < 3 := by
   have h3 : (0 : ℚ) < 3 := by norm_num
