/-
Copyright (c) 2022 Eric Rodriguez. All rights reserved.
Released under Apache 2.0 license as described in the file LICENSE.
Authors: Eric Rodriguez
-/
import Mathlib.NumberTheory.Cyclotomic.PrimitiveRoots
import Mathlib.FieldTheory.PolynomialGaloisGroup

#align_import number_theory.cyclotomic.gal from "leanprover-community/mathlib"@"e3f4be1fcb5376c4948d7f095bec45350bfb9d1a"

/-!
# Galois group of cyclotomic extensions

In this file, we show the relationship between the Galois group of `K(ζₙ)` and `(ZMod n)ˣ`;
it is always a subgroup, and if the `n`th cyclotomic polynomial is irreducible, they are isomorphic.

## Main results

* `IsPrimitiveRoot.autToPow_injective`: `IsPrimitiveRoot.autToPow` is injective
  in the case that it's considered over a cyclotomic field extension.
* `IsCyclotomicExtension.autEquivPow`: If the `n`th cyclotomic polynomial is irreducible in `K`,
  then `IsPrimitiveRoot.autToPow` is a `MulEquiv` (for example, in `ℚ` and certain `𝔽ₚ`).
* `galXPowEquivUnitsZMod`, `galCyclotomicEquivUnitsZMod`: Repackage
  `IsCyclotomicExtension.autEquivPow` in terms of `Polynomial.Gal`.
* `IsCyclotomicExtension.Aut.commGroup`: Cyclotomic extensions are abelian.

## References

* https://kconrad.math.uconn.edu/blurbs/galoistheory/cyclotomic.pdf

## TODO

* We currently can get away with the fact that the power of a primitive root is a primitive root,
  but the correct long-term solution for computing other explicit Galois groups is creating
  `PowerBasis.map_conjugate`; but figuring out the exact correct assumptions + proof for this is
  mathematically nontrivial. (Current thoughts: the correct condition is that the annihilating
  ideal of both elements is equal. This may not hold in an ID, and definitely holds in an ICD.)

-/


variable {n : ℕ+} (K : Type*) [Field K] {L : Type*} {μ : L}

open Polynomial IsCyclotomicExtension

open scoped Cyclotomic

namespace IsPrimitiveRoot

variable [CommRing L] [IsDomain L] (hμ : IsPrimitiveRoot μ n) [Algebra K L]
  [IsCyclotomicExtension {n} K L]

/-- `IsPrimitiveRoot.autToPow` is injective in the case that it's considered over a cyclotomic
field extension. -/
theorem autToPow_injective : Function.Injective <| hμ.autToPow K := by
  intro f g hfg
  apply_fun Units.val at hfg
  simp only [IsPrimitiveRoot.coe_autToPow_apply] at hfg
  -- Porting note: was `generalize_proofs hf' hg' at hfg`
  revert hfg
  generalize_proofs hf' hg'
  intro hfg
  have hf := hf'.choose_spec
  have hg := hg'.choose_spec
  -- Porting note: was `generalize_proofs hζ at hf hg`
  revert hf hg
  generalize_proofs hζ
  intro hf hg
  suffices f (hμ.toRootsOfUnity : Lˣ) = g (hμ.toRootsOfUnity : Lˣ) by
    apply AlgEquiv.coe_algHom_injective
    apply (hμ.powerBasis K).algHom_ext
    exact this
  rw [ZMod.eq_iff_modEq_nat] at hfg
  refine' (hf.trans _).trans hg.symm
  rw [← rootsOfUnity.coe_pow _ hf'.choose, ← rootsOfUnity.coe_pow _ hg'.choose]
  congr 2
  rw [pow_eq_pow_iff_modEq]
  convert hfg
  rw [hμ.eq_orderOf]
  -- Porting note: was `{occs := occurrences.pos [2]}`
  conv_rhs => rw [← hμ.val_toRootsOfUnity_coe]
  rw [orderOf_units, Subgroup.orderOf_coe]
#align is_primitive_root.aut_to_pow_injective IsPrimitiveRoot.autToPow_injective

end IsPrimitiveRoot

namespace IsCyclotomicExtension

variable [CommRing L] [IsDomain L] (hμ : IsPrimitiveRoot μ n) [Algebra K L]
  [IsCyclotomicExtension {n} K L]

/-- Cyclotomic extensions are abelian. -/
noncomputable def Aut.commGroup : CommGroup (L ≃ₐ[K] L) :=
  ((zeta_spec n K L).autToPow_injective K).commGroup _ (map_one _) (map_mul _) (map_inv _)
    (map_div _) (map_pow _) (map_zpow _)
#align is_cyclotomic_extension.aut.comm_group IsCyclotomicExtension.Aut.commGroup

variable (h : Irreducible (cyclotomic n K)) {K} (L)

/-- The `MulEquiv` that takes an automorphism `f` to the element `k : (ZMod n)ˣ` such that
  `f μ = μ ^ k` for any root of unity `μ`. A strengthening of `IsPrimitiveRoot.autToPow`. -/
@[simps]
noncomputable def autEquivPow : (L ≃ₐ[K] L) ≃* (ZMod n)ˣ :=
  let hζ := zeta_spec n K L
  let hμ t := hζ.pow_of_coprime _ (ZMod.val_coe_unit_coprime t)
  { (zeta_spec n K L).autToPow K with
    invFun := fun t =>
      (hζ.powerBasis K).equivOfMinpoly ((hμ t).powerBasis K)
        (by
          haveI := IsCyclotomicExtension.neZero' n K L
          simp only [IsPrimitiveRoot.powerBasis_gen]
          have hr :=
            IsPrimitiveRoot.minpoly_eq_cyclotomic_of_irreducible
              ((zeta_spec n K L).pow_of_coprime _ (ZMod.val_coe_unit_coprime t)) h
          exact ((zeta_spec n K L).minpoly_eq_cyclotomic_of_irreducible h).symm.trans hr)
    left_inv := fun f => by
      simp only [MonoidHom.toFun_eq_coe]
      apply AlgEquiv.coe_algHom_injective
      apply (hζ.powerBasis K).algHom_ext
-- Porting note: the proof is slightly different because of coercions.
      simp only [AlgHom.coe_coe]
      rw [PowerBasis.equivOfMinpoly_gen]
      simp only [IsPrimitiveRoot.powerBasis_gen, IsPrimitiveRoot.autToPow_spec]
    right_inv := fun x => by
      simp only [MonoidHom.toFun_eq_coe]
      generalize_proofs _ h
      have key := hζ.autToPow_spec K ((hζ.powerBasis K).equivOfMinpoly ((hμ x).powerBasis K) h)
      have := (hζ.powerBasis K).equivOfMinpoly_gen ((hμ x).powerBasis K) h
      rw [hζ.powerBasis_gen K] at this
      rw [this, IsPrimitiveRoot.powerBasis_gen] at key
-- Porting note: was `rw ← hζ.coe_to_roots_of_unity_coe at key {occs := occurrences.pos [1, 5]}`.
      conv at key =>
        congr; congr
        rw [← hζ.val_toRootsOfUnity_coe]
        rfl; rfl
        rw [← hζ.val_toRootsOfUnity_coe]
      simp only [← rootsOfUnity.coe_pow] at key
      replace key := rootsOfUnity.coe_injective key
      rw [pow_eq_pow_iff_modEq, ← Subgroup.orderOf_coe, ← orderOf_units, hζ.val_toRootsOfUnity_coe,
        ← (zeta_spec n K L).eq_orderOf, ← ZMod.eq_iff_modEq_nat] at key
<<<<<<< HEAD
      simp only [ZMod.nat_cast_val, ZMod.cast_id', id] at key
=======
      simp only [ZMod.natCast_val, ZMod.cast_id', id] at key
>>>>>>> 2eed8869
      exact Units.ext key }
#align is_cyclotomic_extension.aut_equiv_pow IsCyclotomicExtension.autEquivPow

variable {L}

/-- Maps `μ` to the `AlgEquiv` that sends `IsCyclotomicExtension.zeta` to `μ`. -/
noncomputable def fromZetaAut : L ≃ₐ[K] L :=
  let hζ := (zeta_spec n K L).eq_pow_of_pow_eq_one hμ.pow_eq_one n.pos
  (autEquivPow L h).symm <|
    ZMod.unitOfCoprime hζ.choose <|
      ((zeta_spec n K L).pow_iff_coprime n.pos hζ.choose).mp <| hζ.choose_spec.2.symm ▸ hμ
#align is_cyclotomic_extension.from_zeta_aut IsCyclotomicExtension.fromZetaAut

theorem fromZetaAut_spec : fromZetaAut hμ h (zeta n K L) = μ := by
  simp_rw [fromZetaAut, autEquivPow_symm_apply]
-- Porting note: `generalize_proofs` did not generalize the same proofs, making the proof different.
  generalize_proofs h1 h2
  nth_rewrite 4 [← (zeta_spec n K L).powerBasis_gen K]
  have := Exists.choose_spec ((zeta_spec n K L).eq_pow_of_pow_eq_one hμ.pow_eq_one n.pos)
  rw [PowerBasis.equivOfMinpoly_gen, h1.powerBasis_gen K, ZMod.coe_unitOfCoprime,
    ZMod.val_cast_of_lt this.1]
  exact this.2
#align is_cyclotomic_extension.from_zeta_aut_spec IsCyclotomicExtension.fromZetaAut_spec

end IsCyclotomicExtension

section Gal

variable [Field L] (hμ : IsPrimitiveRoot μ n) [Algebra K L] [IsCyclotomicExtension {n} K L]
  (h : Irreducible (cyclotomic n K)) {K}

/-- `IsCyclotomicExtension.autEquivPow` repackaged in terms of `Gal`.
Asserts that the Galois group of `cyclotomic n K` is equivalent to `(ZMod n)ˣ`
if `cyclotomic n K` is irreducible in the base field. -/
noncomputable def galCyclotomicEquivUnitsZMod : (cyclotomic n K).Gal ≃* (ZMod n)ˣ :=
  (AlgEquiv.autCongr
          (IsSplittingField.algEquiv L _ : L ≃ₐ[K] (cyclotomic n K).SplittingField)).symm.trans
    (IsCyclotomicExtension.autEquivPow L h)
#align gal_cyclotomic_equiv_units_zmod galCyclotomicEquivUnitsZMod

/-- `IsCyclotomicExtension.autEquivPow` repackaged in terms of `Gal`.
Asserts that the Galois group of `X ^ n - 1` is equivalent to `(ZMod n)ˣ`
if `cyclotomic n K` is irreducible in the base field. -/
noncomputable def galXPowEquivUnitsZMod : (X ^ (n : ℕ) - 1 : K[X]).Gal ≃* (ZMod n)ˣ :=
  (AlgEquiv.autCongr
      (IsSplittingField.algEquiv L _ : L ≃ₐ[K] (X ^ (n : ℕ) - 1 : K[X]).SplittingField)).symm.trans
    (IsCyclotomicExtension.autEquivPow L h)
set_option linter.uppercaseLean3 false
#align gal_X_pow_equiv_units_zmod galXPowEquivUnitsZMod

end Gal<|MERGE_RESOLUTION|>--- conflicted
+++ resolved
@@ -138,11 +138,7 @@
       replace key := rootsOfUnity.coe_injective key
       rw [pow_eq_pow_iff_modEq, ← Subgroup.orderOf_coe, ← orderOf_units, hζ.val_toRootsOfUnity_coe,
         ← (zeta_spec n K L).eq_orderOf, ← ZMod.eq_iff_modEq_nat] at key
-<<<<<<< HEAD
-      simp only [ZMod.nat_cast_val, ZMod.cast_id', id] at key
-=======
       simp only [ZMod.natCast_val, ZMod.cast_id', id] at key
->>>>>>> 2eed8869
       exact Units.ext key }
 #align is_cyclotomic_extension.aut_equiv_pow IsCyclotomicExtension.autEquivPow
 
