--- conflicted
+++ resolved
@@ -188,24 +188,14 @@
 
 lemma fermatLastTheoremWith'_nat_int_tfae (n : ℕ) :
     TFAE [FermatLastTheoremFor n, FermatLastTheoremWith' ℕ n, FermatLastTheoremWith' ℤ n] := by
-<<<<<<< HEAD
-  tfae_have 2 ↔ 1
-  · apply fermatLastTheoremWith'_iff_fermatLastTheoremWith
-=======
   tfae_have 2 ↔ 1 := by
     apply fermatLastTheoremWith'_iff_fermatLastTheoremWith
->>>>>>> d0df76bd
     simp only [Nat.isUnit_iff]
     intro _ _ _ ha hb hc
     rw [ha, hb, hc]
     simp only [one_pow, Nat.reduceAdd, ne_eq, OfNat.ofNat_ne_one, not_false_eq_true]
-<<<<<<< HEAD
-  tfae_have 3 ↔ 1
-  · rw [fermatLastTheoremFor_iff_int]
-=======
   tfae_have 3 ↔ 1 := by
     rw [fermatLastTheoremFor_iff_int]
->>>>>>> d0df76bd
     apply fermatLastTheoremWith'_iff_fermatLastTheoremWith
     intro a b c ha hb hc
     by_cases hn : n = 0
