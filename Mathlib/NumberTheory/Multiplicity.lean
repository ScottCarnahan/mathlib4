/-
Copyright (c) 2022 Tian Chen. All rights reserved.
Released under Apache 2.0 license as described in the file LICENSE.
Authors: Tian Chen, Mantas Bakšys
-/
import Mathlib.Algebra.GeomSum
import Mathlib.Algebra.Order.Ring.Basic
<<<<<<< HEAD
import Mathlib.Algebra.Ring.Int
import Mathlib.NumberTheory.Padics.PadicVal.Defs
import Mathlib.RingTheory.Ideal.Quotient
import Mathlib.Data.Nat.Prime.Basic
=======
import Mathlib.Algebra.Ring.Int.Parity
import Mathlib.Data.Nat.Choose.Sum
import Mathlib.Data.Nat.Prime.Int
import Mathlib.NumberTheory.Padics.PadicVal.Defs
import Mathlib.RingTheory.Ideal.Quotient.Defs
import Mathlib.RingTheory.Ideal.Span
>>>>>>> d0df76bd

/-!
# Multiplicity in Number Theory

This file contains results in number theory relating to multiplicity.

## Main statements

* `multiplicity.Int.pow_sub_pow` is the lifting the exponent lemma for odd primes.
  We also prove several variations of the lemma.

## References

* [Wikipedia, *Lifting-the-exponent lemma*]
  (https://en.wikipedia.org/wiki/Lifting-the-exponent_lemma)
-/


open Ideal Ideal.Quotient Finset

variable {R : Type*} {n : ℕ}

section CommRing

variable [CommRing R] {a b x y : R}

theorem dvd_geom_sum₂_iff_of_dvd_sub {x y p : R} (h : p ∣ x - y) :
    (p ∣ ∑ i ∈ range n, x ^ i * y ^ (n - 1 - i)) ↔ p ∣ n * y ^ (n - 1) := by
  rw [← mem_span_singleton, ← Ideal.Quotient.eq] at h
  simp only [← mem_span_singleton, ← eq_zero_iff_mem, RingHom.map_geom_sum₂, h, geom_sum₂_self,
    _root_.map_mul, map_pow, map_natCast]

theorem dvd_geom_sum₂_iff_of_dvd_sub' {x y p : R} (h : p ∣ x - y) :
    (p ∣ ∑ i ∈ range n, x ^ i * y ^ (n - 1 - i)) ↔ p ∣ n * x ^ (n - 1) := by
  rw [geom_sum₂_comm, dvd_geom_sum₂_iff_of_dvd_sub]; simpa using h.neg_right

theorem dvd_geom_sum₂_self {x y : R} (h : ↑n ∣ x - y) :
    ↑n ∣ ∑ i ∈ range n, x ^ i * y ^ (n - 1 - i) :=
  (dvd_geom_sum₂_iff_of_dvd_sub h).mpr (dvd_mul_right _ _)

theorem sq_dvd_add_pow_sub_sub (p x : R) (n : ℕ) :
    p ^ 2 ∣ (x + p) ^ n - x ^ (n - 1) * p * n - x ^ n := by
  cases' n with n n
  · simp only [pow_zero, Nat.cast_zero, sub_zero, sub_self, dvd_zero, mul_zero]
  · simp only [Nat.succ_sub_succ_eq_sub, tsub_zero, Nat.cast_succ, add_pow, Finset.sum_range_succ,
      Nat.choose_self, Nat.succ_sub _, tsub_self, pow_one, Nat.choose_succ_self_right, pow_zero,
      mul_one, Nat.cast_zero, zero_add, Nat.succ_eq_add_one, add_tsub_cancel_left]
    suffices p ^ 2 ∣ ∑ i ∈ range n, x ^ i * p ^ (n + 1 - i) * ↑((n + 1).choose i) by
      convert this; abel
    apply Finset.dvd_sum
    intro y hy
    calc
      p ^ 2 ∣ p ^ (n + 1 - y) :=
        pow_dvd_pow p (le_tsub_of_add_le_left (by linarith [Finset.mem_range.mp hy]))
      _ ∣ x ^ y * p ^ (n + 1 - y) * ↑((n + 1).choose y) :=
        dvd_mul_of_dvd_left (dvd_mul_left _ _) _

theorem not_dvd_geom_sum₂ {p : R} (hp : Prime p) (hxy : p ∣ x - y) (hx : ¬p ∣ x) (hn : ¬p ∣ n) :
    ¬p ∣ ∑ i ∈ range n, x ^ i * y ^ (n - 1 - i) := fun h =>
  hx <|
    hp.dvd_of_dvd_pow <| (hp.dvd_or_dvd <| (dvd_geom_sum₂_iff_of_dvd_sub' hxy).mp h).resolve_left hn

variable {p : ℕ} (a b)

theorem odd_sq_dvd_geom_sum₂_sub (hp : Odd p) :
    (p : R) ^ 2 ∣ (∑ i ∈ range p, (a + p * b) ^ i * a ^ (p - 1 - i)) - p * a ^ (p - 1) := by
  have h1 : ∀ (i : ℕ),
      (p : R) ^ 2 ∣ (a + ↑p * b) ^ i - (a ^ (i - 1) * (↑p * b) * i + a ^ i) := by
    intro i
    calc
      ↑p ^ 2 ∣ (↑p * b) ^ 2 := by simp only [mul_pow, dvd_mul_right]
      _ ∣ (a + ↑p * b) ^ i - (a ^ (i - 1) * (↑p * b) * ↑i + a ^ i) := by
        simp only [sq_dvd_add_pow_sub_sub (↑p * b) a i, ← sub_sub]
  simp_rw [← mem_span_singleton, ← Ideal.Quotient.eq] at *
  let s : R := (p : R)^2
  calc
    (Ideal.Quotient.mk (span {s})) (∑ i ∈ range p, (a + (p : R) * b) ^ i * a ^ (p - 1 - i)) =
        ∑ i ∈ Finset.range p,
        mk (span {s}) ((a ^ (i - 1) * (↑p * b) * ↑i + a ^ i) * a ^ (p - 1 - i)) := by
      simp_rw [RingHom.map_geom_sum₂, ← map_pow, h1, ← _root_.map_mul]
    _ =
        mk (span {s})
            (∑ x ∈ Finset.range p, a ^ (x - 1) * (a ^ (p - 1 - x) * (↑p * (b * ↑x)))) +
          mk (span {s}) (∑ x ∈ Finset.range p, a ^ (x + (p - 1 - x))) := by
      ring_nf
      simp only [← pow_add, map_add, Finset.sum_add_distrib, ← map_sum]
      congr
      simp [pow_add a, mul_assoc]
    _ =
        mk (span {s})
            (∑ x ∈ Finset.range p, a ^ (x - 1) * (a ^ (p - 1 - x) * (↑p * (b * ↑x)))) +
          mk (span {s}) (∑ _x ∈ Finset.range p, a ^ (p - 1)) := by
      rw [add_right_inj]
      have : ∀ (x : ℕ), (hx : x ∈ range p) → a ^ (x + (p - 1 - x)) = a ^ (p - 1) := by
        intro x hx
        rw [← Nat.add_sub_assoc _ x, Nat.add_sub_cancel_left]
        exact Nat.le_sub_one_of_lt (Finset.mem_range.mp hx)
      rw [Finset.sum_congr rfl this]
    _ =
        mk (span {s})
            (∑ x ∈ Finset.range p, a ^ (x - 1) * (a ^ (p - 1 - x) * (↑p * (b * ↑x)))) +
          mk (span {s}) (↑p * a ^ (p - 1)) := by
      simp only [add_right_inj, Finset.sum_const, Finset.card_range, nsmul_eq_mul]
    _ =
        mk (span {s}) (↑p * b * ∑ x ∈ Finset.range p, a ^ (p - 2) * x) +
          mk (span {s}) (↑p * a ^ (p - 1)) := by
      simp only [Finset.mul_sum, ← mul_assoc, ← pow_add]
      rw [Finset.sum_congr rfl]
      rintro (⟨⟩ | ⟨x⟩) hx
      · rw [Nat.cast_zero, mul_zero, mul_zero]
      · have : x.succ - 1 + (p - 1 - x.succ) = p - 2 := by
          rw [← Nat.add_sub_assoc (Nat.le_sub_one_of_lt (Finset.mem_range.mp hx))]
          exact congr_arg Nat.pred (Nat.add_sub_cancel_left _ _)
        rw [this]
        ring1
    _ = mk (span {s}) (↑p * a ^ (p - 1)) := by
      have : Finset.sum (range p) (fun (x : ℕ) ↦ (x : R)) =
          ((Finset.sum (range p) (fun (x : ℕ) ↦ (x : ℕ)))) := by simp only [Nat.cast_sum]
      simp only [add_left_eq_self, ← Finset.mul_sum, this]
      norm_cast
      simp only [Finset.sum_range_id]
      norm_cast
      simp only [Nat.cast_mul, _root_.map_mul,
          Nat.mul_div_assoc p (even_iff_two_dvd.mp (Nat.Odd.sub_odd hp odd_one))]
      ring_nf
      rw [mul_assoc, mul_assoc]
      refine mul_eq_zero_of_left ?_ _
      refine Ideal.Quotient.eq_zero_iff_mem.mpr ?_
      simp [mem_span_singleton]

namespace multiplicity

section IntegralDomain

variable [IsDomain R]

theorem pow_sub_pow_of_prime {p : R} (hp : Prime p) {x y : R} (hxy : p ∣ x - y) (hx : ¬p ∣ x)
    {n : ℕ} (hn : ¬p ∣ n) : emultiplicity p (x ^ n - y ^ n) = emultiplicity p (x - y) := by
  rw [← geom_sum₂_mul, emultiplicity_mul hp,
    emultiplicity_eq_zero.2 (not_dvd_geom_sum₂ hp hxy hx hn), zero_add]

variable (hp : Prime (p : R)) (hp1 : Odd p) (hxy : ↑p ∣ x - y) (hx : ¬↑p ∣ x)
include hp hp1 hxy hx

theorem geom_sum₂_eq_one : emultiplicity (↑p) (∑ i ∈ range p, x ^ i * y ^ (p - 1 - i)) = 1 := by
  rw [← Nat.cast_one]
  refine emultiplicity_eq_coe.2 ⟨?_, ?_⟩
  · rw [pow_one]
    exact dvd_geom_sum₂_self hxy
  rw [dvd_iff_dvd_of_dvd_sub hxy] at hx
  cases' hxy with k hk
  rw [one_add_one_eq_two, eq_add_of_sub_eq' hk]
  refine mt (dvd_iff_dvd_of_dvd_sub (@odd_sq_dvd_geom_sum₂_sub _ _ y k _ hp1)).mp ?_
  rw [pow_two, mul_dvd_mul_iff_left hp.ne_zero]
  exact mt hp.dvd_of_dvd_pow hx

theorem pow_prime_sub_pow_prime :
    emultiplicity (↑p) (x ^ p - y ^ p) = emultiplicity (↑p) (x - y) + 1 := by
  rw [← geom_sum₂_mul, emultiplicity_mul hp, geom_sum₂_eq_one hp hp1 hxy hx, add_comm]

theorem pow_prime_pow_sub_pow_prime_pow (a : ℕ) :
    emultiplicity (↑p) (x ^ p ^ a - y ^ p ^ a) = emultiplicity (↑p) (x - y) + a := by
  induction' a with a h_ind
  · rw [Nat.cast_zero, add_zero, pow_zero, pow_one, pow_one]
  rw [Nat.cast_add, Nat.cast_one, ← add_assoc, ← h_ind, pow_succ, pow_mul, pow_mul]
  apply pow_prime_sub_pow_prime hp hp1
  · rw [← geom_sum₂_mul]
    exact dvd_mul_of_dvd_right hxy _
  · exact fun h => hx (hp.dvd_of_dvd_pow h)

end IntegralDomain

section LiftingTheExponent

variable (hp : Nat.Prime p) (hp1 : Odd p)
include hp hp1

/-- **Lifting the exponent lemma** for odd primes. -/
theorem Int.pow_sub_pow {x y : ℤ} (hxy : ↑p ∣ x - y) (hx : ¬↑p ∣ x) (n : ℕ) :
    emultiplicity (↑p) (x ^ n - y ^ n) = emultiplicity (↑p) (x - y) + emultiplicity p n := by
  cases' n with n
<<<<<<< HEAD
  · simp only [multiplicity.zero, add_top, pow_zero, sub_self]
  have h : (multiplicity _ _).Dom := finite_nat_iff.mpr ⟨hp.ne_one, n.succ_pos⟩
=======
  · simp only [emultiplicity_zero, add_top, pow_zero, sub_self]
  have h : Finite _ _ := Nat.multiplicity_finite_iff.mpr ⟨hp.ne_one, n.succ_pos⟩
>>>>>>> d0df76bd
  simp only [Nat.succ_eq_add_one] at h
  rcases emultiplicity_eq_coe.mp h.emultiplicity_eq_multiplicity with ⟨⟨k, hk⟩, hpn⟩
  conv_lhs => rw [hk, pow_mul, pow_mul]
  rw [Nat.prime_iff_prime_int] at hp
  rw [pow_sub_pow_of_prime hp, pow_prime_pow_sub_pow_prime_pow hp hp1 hxy hx,
    h.emultiplicity_eq_multiplicity]
  · rw [← geom_sum₂_mul]
    exact dvd_mul_of_dvd_right hxy _
  · exact fun h => hx (hp.dvd_of_dvd_pow h)
  · rw [Int.natCast_dvd_natCast]
    rintro ⟨c, rfl⟩
    refine hpn ⟨c, ?_⟩
    rwa [pow_succ, mul_assoc]

theorem Int.pow_add_pow {x y : ℤ} (hxy : ↑p ∣ x + y) (hx : ¬↑p ∣ x) {n : ℕ} (hn : Odd n) :
    emultiplicity (↑p) (x ^ n + y ^ n) = emultiplicity (↑p) (x + y) + emultiplicity p n := by
  rw [← sub_neg_eq_add] at hxy
  rw [← sub_neg_eq_add, ← sub_neg_eq_add, ← Odd.neg_pow hn]
  exact Int.pow_sub_pow hp hp1 hxy hx n

theorem Nat.pow_sub_pow {x y : ℕ} (hxy : p ∣ x - y) (hx : ¬p ∣ x) (n : ℕ) :
    emultiplicity p (x ^ n - y ^ n) = emultiplicity p (x - y) + emultiplicity p n := by
  obtain hyx | hyx := le_total y x
  · iterate 2 rw [← Int.natCast_emultiplicity]
    rw [Int.ofNat_sub (Nat.pow_le_pow_left hyx n)]
    rw [← Int.natCast_dvd_natCast] at hxy hx
    rw [Int.natCast_sub hyx] at *
    push_cast at *
    exact Int.pow_sub_pow hp hp1 hxy hx n
  · simp only [Nat.sub_eq_zero_iff_le.mpr (Nat.pow_le_pow_left hyx n), emultiplicity_zero,
    Nat.sub_eq_zero_iff_le.mpr hyx, top_add]

theorem Nat.pow_add_pow {x y : ℕ} (hxy : p ∣ x + y) (hx : ¬p ∣ x) {n : ℕ} (hn : Odd n) :
    emultiplicity p (x ^ n + y ^ n) = emultiplicity p (x + y) + emultiplicity p n := by
  iterate 2 rw [← Int.natCast_emultiplicity]
  rw [← Int.natCast_dvd_natCast] at hxy hx
  push_cast at *
  exact Int.pow_add_pow hp hp1 hxy hx hn

end LiftingTheExponent

end multiplicity

end CommRing

theorem pow_two_pow_sub_pow_two_pow [CommRing R] {x y : R} (n : ℕ) :
    x ^ 2 ^ n - y ^ 2 ^ n = (∏ i ∈ Finset.range n, (x ^ 2 ^ i + y ^ 2 ^ i)) * (x - y) := by
  induction' n with d hd
  · simp only [pow_zero, pow_one, range_zero, prod_empty, one_mul]
  · suffices x ^ 2 ^ d.succ - y ^ 2 ^ d.succ = (x ^ 2 ^ d + y ^ 2 ^ d) * (x ^ 2 ^ d - y ^ 2 ^ d) by
      rw [this, hd, Finset.prod_range_succ, ← mul_assoc, mul_comm (x ^ 2 ^ d + y ^ 2 ^ d)]
    rw [Nat.succ_eq_add_one]
    ring

-- Porting note: simplified proof because `fin_cases` was not available in that case
theorem Int.sq_mod_four_eq_one_of_odd {x : ℤ} : Odd x → x ^ 2 % 4 = 1 := by
  intro hx
  unfold Odd at hx
  rcases hx with ⟨_, rfl⟩
  ring_nf
  rw [add_assoc, ← add_mul, Int.add_mul_emod_self]
  decide

theorem Int.two_pow_two_pow_add_two_pow_two_pow {x y : ℤ} (hx : ¬2 ∣ x) (hxy : 4 ∣ x - y) (i : ℕ) :
<<<<<<< HEAD
    multiplicity 2 (x ^ 2 ^ i + y ^ 2 ^ i) = ↑(1 : ℕ) := by
=======
    emultiplicity 2 (x ^ 2 ^ i + y ^ 2 ^ i) = ↑(1 : ℕ) := by
>>>>>>> d0df76bd
  have hx_odd : Odd x := by rwa [← Int.not_even_iff_odd, even_iff_two_dvd]
  have hxy_even : Even (x - y) := even_iff_two_dvd.mpr (dvd_trans (by decide) hxy)
  have hy_odd : Odd y := by simpa using hx_odd.sub_even hxy_even
  refine emultiplicity_eq_coe.mpr ⟨?_, ?_⟩
  · rw [pow_one, ← even_iff_two_dvd]
    exact hx_odd.pow.add_odd hy_odd.pow
  cases' i with i
  · intro hxy'
    have : 2 * 2 ∣ 2 * x := by
      have := dvd_add hxy hxy'
      norm_num at *
      rw [two_mul]
      exact this
    have : 2 ∣ x := (mul_dvd_mul_iff_left (by norm_num)).mp this
    contradiction
  suffices ∀ x : ℤ, Odd x → x ^ 2 ^ (i + 1) % 4 = 1 by
    rw [show (2 ^ (1 + 1) : ℤ) = 4 by norm_num, Int.dvd_iff_emod_eq_zero, Int.add_emod,
      this _ hx_odd, this _ hy_odd]
    decide
  intro x hx
  rw [pow_succ', mul_comm, pow_mul, Int.sq_mod_four_eq_one_of_odd hx.pow]

theorem Int.two_pow_two_pow_sub_pow_two_pow {x y : ℤ} (n : ℕ) (hxy : 4 ∣ x - y) (hx : ¬2 ∣ x) :
    emultiplicity 2 (x ^ 2 ^ n - y ^ 2 ^ n) = emultiplicity 2 (x - y) + n := by
  simp only [pow_two_pow_sub_pow_two_pow n, emultiplicity_mul Int.prime_two,
    Finset.emultiplicity_prod Int.prime_two, add_comm, Nat.cast_one, Finset.sum_const,
    Finset.card_range, nsmul_one, Int.two_pow_two_pow_add_two_pow_two_pow hx hxy]

theorem Int.two_pow_sub_pow' {x y : ℤ} (n : ℕ) (hxy : 4 ∣ x - y) (hx : ¬2 ∣ x) :
<<<<<<< HEAD
    multiplicity 2 (x ^ n - y ^ n) = multiplicity 2 (x - y) + multiplicity (2 : ℤ) n := by
=======
    emultiplicity 2 (x ^ n - y ^ n) = emultiplicity 2 (x - y) + emultiplicity (2 : ℤ) n := by
>>>>>>> d0df76bd
  have hx_odd : Odd x := by rwa [← Int.not_even_iff_odd, even_iff_two_dvd]
  have hxy_even : Even (x - y) := even_iff_two_dvd.mpr (dvd_trans (by decide) hxy)
  have hy_odd : Odd y := by simpa using hx_odd.sub_even hxy_even
  cases' n with n
<<<<<<< HEAD
  · simp only [pow_zero, sub_self, multiplicity.zero, Int.ofNat_zero, add_top]
  have h : (multiplicity 2 n.succ).Dom := multiplicity.finite_nat_iff.mpr ⟨by norm_num, n.succ_pos⟩
=======
  · simp only [pow_zero, sub_self, emultiplicity_zero, Int.ofNat_zero, add_top]
  have h : multiplicity.Finite 2 n.succ := Nat.multiplicity_finite_iff.mpr ⟨by norm_num, n.succ_pos⟩
>>>>>>> d0df76bd
  simp only [Nat.succ_eq_add_one] at h
  rcases emultiplicity_eq_coe.mp h.emultiplicity_eq_multiplicity with ⟨⟨k, hk⟩, hpn⟩
  rw [hk, pow_mul, pow_mul, multiplicity.pow_sub_pow_of_prime,
    Int.two_pow_two_pow_sub_pow_two_pow _ hxy hx, ← hk]
  · norm_cast
    rw [h.emultiplicity_eq_multiplicity]
  · exact Int.prime_two
  · simpa only [even_iff_two_dvd] using hx_odd.pow.sub_odd hy_odd.pow
  · simpa only [even_iff_two_dvd, ← Int.not_even_iff_odd] using hx_odd.pow
  erw [Int.natCast_dvd_natCast]
  -- `erw` to deal with `2 : ℤ` vs `(2 : ℕ) : ℤ`
  contrapose! hpn
  rw [pow_succ]
  conv_rhs => rw [hk]
  exact mul_dvd_mul_left _ hpn

/-- **Lifting the exponent lemma** for `p = 2` -/
theorem Int.two_pow_sub_pow {x y : ℤ} {n : ℕ} (hxy : 2 ∣ x - y) (hx : ¬2 ∣ x) (hn : Even n) :
    emultiplicity 2 (x ^ n - y ^ n) + 1 =
      emultiplicity 2 (x + y) + emultiplicity 2 (x - y) + emultiplicity (2 : ℤ) n := by
  have hy : Odd y := by
    rw [← even_iff_two_dvd, Int.not_even_iff_odd] at hx
    replace hxy := (@even_neg _ _ (x - y)).mpr (even_iff_two_dvd.mpr hxy)
    convert Even.add_odd hxy hx
    abel
  cases' hn with d hd
  subst hd
  simp only [← two_mul, pow_mul]
  have hxy4 : 4 ∣ x ^ 2 - y ^ 2 := by
    rw [Int.dvd_iff_emod_eq_zero, Int.sub_emod, Int.sq_mod_four_eq_one_of_odd _,
      Int.sq_mod_four_eq_one_of_odd hy]
    · norm_num
    · simp only [← Int.not_even_iff_odd, even_iff_two_dvd, hx, not_false_iff]
<<<<<<< HEAD
  rw [Int.two_pow_sub_pow' d hxy4 _, sq_sub_sq, ← Int.ofNat_mul_out, multiplicity.mul Int.prime_two,
    multiplicity.mul Int.prime_two]
  · suffices multiplicity (2 : ℤ) ↑(2 : ℕ) = 1 by rw [this, add_comm (1 : PartENat), ← add_assoc]
    norm_cast
    rw [multiplicity.multiplicity_self _ _]
    · apply Prime.not_unit
      simp only [← Nat.prime_iff, Nat.prime_two]
    · exact two_ne_zero
=======
  rw [Int.two_pow_sub_pow' d hxy4 _, sq_sub_sq, ← Int.ofNat_mul_out,
    emultiplicity_mul Int.prime_two, emultiplicity_mul Int.prime_two]
  · suffices emultiplicity (2 : ℤ) ↑(2 : ℕ) = 1 by rw [this, add_comm 1, ← add_assoc]
    norm_cast
    rw [multiplicity.Finite.emultiplicity_self]
    rw [Nat.multiplicity_finite_iff]
    decide
>>>>>>> d0df76bd
  · rw [← even_iff_two_dvd, Int.not_even_iff_odd]
    apply Odd.pow
    simp only [← Int.not_even_iff_odd, even_iff_two_dvd, hx, not_false_iff]

theorem Nat.two_pow_sub_pow {x y : ℕ} (hxy : 2 ∣ x - y) (hx : ¬2 ∣ x) {n : ℕ} (hn : Even n) :
    emultiplicity 2 (x ^ n - y ^ n) + 1 =
      emultiplicity 2 (x + y) + emultiplicity 2 (x - y) + emultiplicity 2 n := by
  obtain hyx | hyx := le_total y x
  · iterate 3 rw [← Int.natCast_emultiplicity]
    simp only [Int.ofNat_sub hyx, Int.ofNat_sub (pow_le_pow_left' hyx _), Int.ofNat_add,
      Int.natCast_pow]
    rw [← Int.natCast_dvd_natCast] at hx
    rw [← Int.natCast_dvd_natCast, Int.ofNat_sub hyx] at hxy
    convert Int.two_pow_sub_pow hxy hx hn using 2
    rw [← Int.natCast_emultiplicity]
    rfl
  · simp only [Nat.sub_eq_zero_iff_le.mpr hyx,
      Nat.sub_eq_zero_iff_le.mpr (pow_le_pow_left' hyx n), emultiplicity_zero,
      top_add, add_top]

namespace padicValNat

variable {x y : ℕ}

theorem pow_two_sub_pow (hyx : y < x) (hxy : 2 ∣ x - y) (hx : ¬2 ∣ x) {n : ℕ} (hn : n ≠ 0)
    (hneven : Even n) :
    padicValNat 2 (x ^ n - y ^ n) + 1 =
      padicValNat 2 (x + y) + padicValNat 2 (x - y) + padicValNat 2 n := by
  simp only [← Nat.cast_inj (R := ℕ∞), Nat.cast_add]
  iterate 4 rw [padicValNat_eq_emultiplicity]
  · exact Nat.two_pow_sub_pow hxy hx hneven
  · exact hn.bot_lt
  · exact Nat.sub_pos_of_lt hyx
  · omega
  · simp only [tsub_pos_iff_lt, Nat.pow_lt_pow_left hyx hn]

variable {p : ℕ} [hp : Fact p.Prime] (hp1 : Odd p)
include hp hp1

theorem pow_sub_pow (hyx : y < x) (hxy : p ∣ x - y) (hx : ¬p ∣ x) {n : ℕ} (hn : n ≠ 0) :
    padicValNat p (x ^ n - y ^ n) = padicValNat p (x - y) + padicValNat p n := by
  rw [← Nat.cast_inj (R := ℕ∞), Nat.cast_add]
  iterate 3 rw [padicValNat_eq_emultiplicity]
  · exact multiplicity.Nat.pow_sub_pow hp.out hp1 hxy hx n
  · exact hn.bot_lt
  · exact Nat.sub_pos_of_lt hyx
  · exact Nat.sub_pos_of_lt (Nat.pow_lt_pow_left hyx hn)

theorem pow_add_pow (hxy : p ∣ x + y) (hx : ¬p ∣ x) {n : ℕ} (hn : Odd n) :
    padicValNat p (x ^ n + y ^ n) = padicValNat p (x + y) + padicValNat p n := by
  cases' y with y
  · contradiction
  rw [← Nat.cast_inj (R := ℕ∞), Nat.cast_add]
  iterate 3 rw [padicValNat_eq_emultiplicity]
  · exact multiplicity.Nat.pow_add_pow hp.out hp1 hxy hx hn
  · exact Odd.pos hn
  · simp only [add_pos_iff, Nat.succ_pos', or_true]
  · exact Nat.lt_add_left _ (pow_pos y.succ_pos _)

end padicValNat<|MERGE_RESOLUTION|>--- conflicted
+++ resolved
@@ -5,19 +5,12 @@
 -/
 import Mathlib.Algebra.GeomSum
 import Mathlib.Algebra.Order.Ring.Basic
-<<<<<<< HEAD
-import Mathlib.Algebra.Ring.Int
-import Mathlib.NumberTheory.Padics.PadicVal.Defs
-import Mathlib.RingTheory.Ideal.Quotient
-import Mathlib.Data.Nat.Prime.Basic
-=======
 import Mathlib.Algebra.Ring.Int.Parity
 import Mathlib.Data.Nat.Choose.Sum
 import Mathlib.Data.Nat.Prime.Int
 import Mathlib.NumberTheory.Padics.PadicVal.Defs
 import Mathlib.RingTheory.Ideal.Quotient.Defs
 import Mathlib.RingTheory.Ideal.Span
->>>>>>> d0df76bd
 
 /-!
 # Multiplicity in Number Theory
@@ -199,13 +192,8 @@
 theorem Int.pow_sub_pow {x y : ℤ} (hxy : ↑p ∣ x - y) (hx : ¬↑p ∣ x) (n : ℕ) :
     emultiplicity (↑p) (x ^ n - y ^ n) = emultiplicity (↑p) (x - y) + emultiplicity p n := by
   cases' n with n
-<<<<<<< HEAD
-  · simp only [multiplicity.zero, add_top, pow_zero, sub_self]
-  have h : (multiplicity _ _).Dom := finite_nat_iff.mpr ⟨hp.ne_one, n.succ_pos⟩
-=======
   · simp only [emultiplicity_zero, add_top, pow_zero, sub_self]
   have h : Finite _ _ := Nat.multiplicity_finite_iff.mpr ⟨hp.ne_one, n.succ_pos⟩
->>>>>>> d0df76bd
   simp only [Nat.succ_eq_add_one] at h
   rcases emultiplicity_eq_coe.mp h.emultiplicity_eq_multiplicity with ⟨⟨k, hk⟩, hpn⟩
   conv_lhs => rw [hk, pow_mul, pow_mul]
@@ -270,11 +258,7 @@
   decide
 
 theorem Int.two_pow_two_pow_add_two_pow_two_pow {x y : ℤ} (hx : ¬2 ∣ x) (hxy : 4 ∣ x - y) (i : ℕ) :
-<<<<<<< HEAD
-    multiplicity 2 (x ^ 2 ^ i + y ^ 2 ^ i) = ↑(1 : ℕ) := by
-=======
     emultiplicity 2 (x ^ 2 ^ i + y ^ 2 ^ i) = ↑(1 : ℕ) := by
->>>>>>> d0df76bd
   have hx_odd : Odd x := by rwa [← Int.not_even_iff_odd, even_iff_two_dvd]
   have hxy_even : Even (x - y) := even_iff_two_dvd.mpr (dvd_trans (by decide) hxy)
   have hy_odd : Odd y := by simpa using hx_odd.sub_even hxy_even
@@ -304,22 +288,13 @@
     Finset.card_range, nsmul_one, Int.two_pow_two_pow_add_two_pow_two_pow hx hxy]
 
 theorem Int.two_pow_sub_pow' {x y : ℤ} (n : ℕ) (hxy : 4 ∣ x - y) (hx : ¬2 ∣ x) :
-<<<<<<< HEAD
-    multiplicity 2 (x ^ n - y ^ n) = multiplicity 2 (x - y) + multiplicity (2 : ℤ) n := by
-=======
     emultiplicity 2 (x ^ n - y ^ n) = emultiplicity 2 (x - y) + emultiplicity (2 : ℤ) n := by
->>>>>>> d0df76bd
   have hx_odd : Odd x := by rwa [← Int.not_even_iff_odd, even_iff_two_dvd]
   have hxy_even : Even (x - y) := even_iff_two_dvd.mpr (dvd_trans (by decide) hxy)
   have hy_odd : Odd y := by simpa using hx_odd.sub_even hxy_even
   cases' n with n
-<<<<<<< HEAD
-  · simp only [pow_zero, sub_self, multiplicity.zero, Int.ofNat_zero, add_top]
-  have h : (multiplicity 2 n.succ).Dom := multiplicity.finite_nat_iff.mpr ⟨by norm_num, n.succ_pos⟩
-=======
   · simp only [pow_zero, sub_self, emultiplicity_zero, Int.ofNat_zero, add_top]
   have h : multiplicity.Finite 2 n.succ := Nat.multiplicity_finite_iff.mpr ⟨by norm_num, n.succ_pos⟩
->>>>>>> d0df76bd
   simp only [Nat.succ_eq_add_one] at h
   rcases emultiplicity_eq_coe.mp h.emultiplicity_eq_multiplicity with ⟨⟨k, hk⟩, hpn⟩
   rw [hk, pow_mul, pow_mul, multiplicity.pow_sub_pow_of_prime,
@@ -353,16 +328,6 @@
       Int.sq_mod_four_eq_one_of_odd hy]
     · norm_num
     · simp only [← Int.not_even_iff_odd, even_iff_two_dvd, hx, not_false_iff]
-<<<<<<< HEAD
-  rw [Int.two_pow_sub_pow' d hxy4 _, sq_sub_sq, ← Int.ofNat_mul_out, multiplicity.mul Int.prime_two,
-    multiplicity.mul Int.prime_two]
-  · suffices multiplicity (2 : ℤ) ↑(2 : ℕ) = 1 by rw [this, add_comm (1 : PartENat), ← add_assoc]
-    norm_cast
-    rw [multiplicity.multiplicity_self _ _]
-    · apply Prime.not_unit
-      simp only [← Nat.prime_iff, Nat.prime_two]
-    · exact two_ne_zero
-=======
   rw [Int.two_pow_sub_pow' d hxy4 _, sq_sub_sq, ← Int.ofNat_mul_out,
     emultiplicity_mul Int.prime_two, emultiplicity_mul Int.prime_two]
   · suffices emultiplicity (2 : ℤ) ↑(2 : ℕ) = 1 by rw [this, add_comm 1, ← add_assoc]
@@ -370,7 +335,6 @@
     rw [multiplicity.Finite.emultiplicity_self]
     rw [Nat.multiplicity_finite_iff]
     decide
->>>>>>> d0df76bd
   · rw [← even_iff_two_dvd, Int.not_even_iff_odd]
     apply Odd.pow
     simp only [← Int.not_even_iff_odd, even_iff_two_dvd, hx, not_false_iff]
