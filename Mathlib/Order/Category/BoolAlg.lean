/-
Copyright (c) 2022 Yaël Dillies. All rights reserved.
Released under Apache 2.0 license as described in the file LICENSE.
Authors: Yaël Dillies
-/
import Mathlib.Order.Category.HeytAlg
import Mathlib.Order.Hom.CompleteLattice

/-!
# The category of boolean algebras

This defines `BoolAlg`, the category of boolean algebras.
-/


open OrderDual Opposite Set

universe u

open CategoryTheory

/-- The category of boolean algebras. -/
structure BoolAlg where
  /-- The underlying boolean algebra. -/
  carrier : Type*
  [str : BooleanAlgebra carrier]

attribute [instance] BoolAlg.str

initialize_simps_projections BoolAlg (carrier → coe, -str)

namespace BoolAlg

instance : CoeSort BoolAlg (Type _) :=
  ⟨BoolAlg.carrier⟩

attribute [coe] BoolAlg.carrier

/-- Construct a bundled `BoolAlg` from the underlying type and typeclass. -/
abbrev of (X : Type*) [BooleanAlgebra X] : BoolAlg := ⟨X⟩

/-- The type of morphisms in `BoolAlg R`. -/
@[ext]
structure Hom (X Y : BoolAlg.{u}) where
  private mk ::
  /-- The underlying `BoundedLatticeHom`. -/
  hom' : BoundedLatticeHom X Y

instance : Category BoolAlg.{u} where
  Hom X Y := Hom X Y
  id X := ⟨BoundedLatticeHom.id X⟩
  comp f g := ⟨g.hom'.comp f.hom'⟩

instance : ConcreteCategory BoolAlg (BoundedLatticeHom · ·) where
  hom := Hom.hom'
  ofHom := Hom.mk

/-- Turn a morphism in `BoolAlg` back into a `BoundedLatticeHom`. -/
abbrev Hom.hom {X Y : BoolAlg.{u}} (f : Hom X Y) :=
  ConcreteCategory.hom (C := BoolAlg) f

/-- Typecheck a `BoundedLatticeHom` as a morphism in `BoolAlg`. -/
abbrev ofHom {X Y : Type u} [BooleanAlgebra X] [BooleanAlgebra Y] (f : BoundedLatticeHom X Y) :
    of X ⟶ of Y :=
  ConcreteCategory.ofHom (C := BoolAlg) f

variable {R} in
/-- Use the `ConcreteCategory.hom` projection for `@[simps]` lemmas. -/
def Hom.Simps.hom (X Y : BoolAlg.{u}) (f : Hom X Y) :=
  f.hom

initialize_simps_projections Hom (hom' → hom)

/-!
The results below duplicate the `ConcreteCategory` simp lemmas, but we can keep them for `dsimp`.
-/

@[simp]
lemma coe_id {X : BoolAlg} : (𝟙 X : X → X) = id := rfl

@[simp]
lemma coe_comp {X Y Z : BoolAlg} {f : X ⟶ Y} {g : Y ⟶ Z} : (f ≫ g : X → Z) = g ∘ f := rfl

@[simp]
lemma forget_map {X Y : BoolAlg} (f : X ⟶ Y) :
    (forget BoolAlg).map f = f := rfl

@[ext]
lemma ext {X Y : BoolAlg} {f g : X ⟶ Y} (w : ∀ x : X, f x = g x) : f = g :=
  ConcreteCategory.hom_ext _ _ w

-- This is not `simp` to avoid rewriting in types of terms.
theorem coe_of (X : Type u) [BooleanAlgebra X] : (BoolAlg.of X : Type u) = X := rfl

@[simp]
lemma hom_id {X : BoolAlg} : (𝟙 X : X ⟶ X).hom = BoundedLatticeHom.id _ := rfl

/- Provided for rewriting. -/
lemma id_apply (X : BoolAlg) (x : X) :
    (𝟙 X : X ⟶ X) x = x := by simp

@[simp]
lemma hom_comp {X Y Z : BoolAlg} (f : X ⟶ Y) (g : Y ⟶ Z) :
    (f ≫ g).hom = g.hom.comp f.hom := rfl

/- Provided for rewriting. -/
lemma comp_apply {X Y Z : BoolAlg} (f : X ⟶ Y) (g : Y ⟶ Z) (x : X) :
    (f ≫ g) x = g (f x) := by simp

@[ext]
lemma hom_ext {X Y : BoolAlg} {f g : X ⟶ Y} (hf : f.hom = g.hom) : f = g :=
  Hom.ext hf

@[simp]
lemma hom_ofHom {X Y : Type u} [BooleanAlgebra X] [BooleanAlgebra Y] (f : BoundedLatticeHom X Y) :
  (ofHom f).hom = f := rfl

@[simp]
lemma ofHom_hom {X Y : BoolAlg} (f : X ⟶ Y) :
    ofHom (Hom.hom f) = f := rfl

@[simp]
lemma ofHom_id {X : Type u} [BooleanAlgebra X] : ofHom (BoundedLatticeHom.id _) = 𝟙 (of X) := rfl

@[simp]
lemma ofHom_comp {X Y Z : Type u} [BooleanAlgebra X] [BooleanAlgebra Y] [BooleanAlgebra Z]
    (f : BoundedLatticeHom X Y) (g : BoundedLatticeHom Y Z) :
    ofHom (g.comp f) = ofHom f ≫ ofHom g :=
  rfl

lemma ofHom_apply {X Y : Type u} [BooleanAlgebra X] [BooleanAlgebra Y]
    (f : BoundedLatticeHom X Y) (x : X) :
    (ofHom f) x = f x := rfl

@[simp]
lemma inv_hom_apply {X Y : BoolAlg} (e : X ≅ Y) (x : X) : e.inv (e.hom x) = x := by
  rw [← comp_apply]
  simp

@[simp]
lemma hom_inv_apply {X Y : BoolAlg} (e : X ≅ Y) (s : Y) : e.hom (e.inv s) = s := by
  rw [← comp_apply]
  simp

instance : Inhabited BoolAlg :=
  ⟨of PUnit⟩

/-- Turn a `BoolAlg` into a `BddDistLat` by forgetting its complement operation. -/
def toBddDistLat (X : BoolAlg) : BddDistLat :=
  .of X

@[simp]
theorem coe_toBddDistLat (X : BoolAlg) : ↥X.toBddDistLat = ↥X :=
  rfl

instance hasForgetToBddDistLat : HasForget₂ BoolAlg BddDistLat where
  forget₂.obj X := .of X
  forget₂.map f := BddDistLat.ofHom f.hom

section

attribute [local instance] BoundedLatticeHomClass.toBiheytingHomClass

@[simps]
instance hasForgetToHeytAlg : HasForget₂ BoolAlg HeytAlg where
  forget₂.obj X := .of X
  forget₂.map {X Y} f := HeytAlg.ofHom f.hom

end

/-- Constructs an equivalence between Boolean algebras from an order isomorphism between them. -/
@[simps]
def Iso.mk {α β : BoolAlg.{u}} (e : α ≃o β) : α ≅ β where
  hom := ofHom e
  inv := ofHom e.symm

/-- `OrderDual` as a functor. -/
@[simps map]
def dual : BoolAlg ⥤ BoolAlg where
  obj X := of Xᵒᵈ
  map f := ofHom f.hom.dual

<<<<<<< HEAD
/- #adaptation_note
This apparently became slower in nightly-2025-02-12. (Possibly due to changes in `simp +arith`?)
-/
=======
#adaptation_note /-- nightly-2025-02-12
This apparently became slower. (Possibly due to changes in `simp +arith`?) -/
>>>>>>> 9190a947
set_option maxHeartbeats 400000 in
/-- The equivalence between `BoolAlg` and itself induced by `OrderDual` both ways. -/
@[simps functor inverse]
def dualEquiv : BoolAlg ≌ BoolAlg where
  functor := dual
  inverse := dual
  unitIso := NatIso.ofComponents fun X => Iso.mk <| OrderIso.dualDual X
  counitIso := NatIso.ofComponents fun X => Iso.mk <| OrderIso.dualDual X

end BoolAlg

theorem boolAlg_dual_comp_forget_to_bddDistLat :
    BoolAlg.dual ⋙ forget₂ BoolAlg BddDistLat =
    forget₂ BoolAlg BddDistLat ⋙ BddDistLat.dual :=
  rfl

/-- The powerset functor. `Set` as a contravariant functor. -/
@[simps]
def typeToBoolAlgOp : Type u ⥤ BoolAlgᵒᵖ where
  obj X := op <| .of (Set X)
  map {X Y} f := Quiver.Hom.op (BoolAlg.ofHom (CompleteLatticeHom.setPreimage f))<|MERGE_RESOLUTION|>--- conflicted
+++ resolved
@@ -180,14 +180,8 @@
   obj X := of Xᵒᵈ
   map f := ofHom f.hom.dual
 
-<<<<<<< HEAD
-/- #adaptation_note
-This apparently became slower in nightly-2025-02-12. (Possibly due to changes in `simp +arith`?)
--/
-=======
 #adaptation_note /-- nightly-2025-02-12
 This apparently became slower. (Possibly due to changes in `simp +arith`?) -/
->>>>>>> 9190a947
 set_option maxHeartbeats 400000 in
 /-- The equivalence between `BoolAlg` and itself induced by `OrderDual` both ways. -/
 @[simps functor inverse]
