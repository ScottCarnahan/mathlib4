/-
Copyright (c) 2021 Yaël Dillies. All rights reserved.
Released under Apache 2.0 license as described in the file LICENSE.
Authors: Yaël Dillies, Violeta Hernández Palacios, Grayson Burton, Floris van Doorn
-/
import Mathlib.Order.Interval.Set.OrdConnected
import Mathlib.Order.Interval.Set.WithBotTop
import Mathlib.Order.Antisymmetrization

/-!
# The covering relation

This file defines the covering relation in an order. `b` is said to cover `a` if `a < b` and there
is no element in between. We say that `b` weakly covers `a` if `a ≤ b` and there is no element
between `a` and `b`. In a partial order this is equivalent to `a ⋖ b ∨ a = b`, in a preorder this
is equivalent to `a ⋖ b ∨ (a ≤ b ∧ b ≤ a)`

## Notation

* `a ⋖ b` means that `b` covers `a`.
* `a ⩿ b` means that `b` weakly covers `a`.
-/


open Set OrderDual

variable {α β : Type*}

section WeaklyCovers

section Preorder

variable [Preorder α] [Preorder β] {a b c : α}

/-- `WCovBy a b` means that `a = b` or `b` covers `a`.
This means that `a ≤ b` and there is no element in between.
-/
def WCovBy (a b : α) : Prop :=
  a ≤ b ∧ ∀ ⦃c⦄, a < c → ¬c < b

/-- Notation for `WCovBy a b`. -/
infixl:50 " ⩿ " => WCovBy

theorem WCovBy.le (h : a ⩿ b) : a ≤ b :=
  h.1

theorem WCovBy.refl (a : α) : a ⩿ a :=
  ⟨le_rfl, fun _ hc => hc.not_lt⟩

@[simp] lemma WCovBy.rfl : a ⩿ a := WCovBy.refl a

protected theorem Eq.wcovBy (h : a = b) : a ⩿ b :=
  h ▸ WCovBy.rfl

theorem wcovBy_of_le_of_le (h1 : a ≤ b) (h2 : b ≤ a) : a ⩿ b :=
  ⟨h1, fun _ hac hcb => (hac.trans hcb).not_le h2⟩

alias LE.le.wcovBy_of_le := wcovBy_of_le_of_le

theorem AntisymmRel.wcovBy (h : AntisymmRel (· ≤ ·) a b) : a ⩿ b :=
  wcovBy_of_le_of_le h.1 h.2

theorem WCovBy.wcovBy_iff_le (hab : a ⩿ b) : b ⩿ a ↔ b ≤ a :=
  ⟨fun h => h.le, fun h => h.wcovBy_of_le hab.le⟩

theorem wcovBy_of_eq_or_eq (hab : a ≤ b) (h : ∀ c, a ≤ c → c ≤ b → c = a ∨ c = b) : a ⩿ b :=
  ⟨hab, fun c ha hb => (h c ha.le hb.le).elim ha.ne' hb.ne⟩

theorem AntisymmRel.trans_wcovBy (hab : AntisymmRel (· ≤ ·) a b) (hbc : b ⩿ c) : a ⩿ c :=
  ⟨hab.1.trans hbc.le, fun _ had hdc => hbc.2 (hab.2.trans_lt had) hdc⟩

theorem wcovBy_congr_left (hab : AntisymmRel (· ≤ ·) a b) : a ⩿ c ↔ b ⩿ c :=
  ⟨hab.symm.trans_wcovBy, hab.trans_wcovBy⟩

theorem WCovBy.trans_antisymm_rel (hab : a ⩿ b) (hbc : AntisymmRel (· ≤ ·) b c) : a ⩿ c :=
  ⟨hab.le.trans hbc.1, fun _ had hdc => hab.2 had <| hdc.trans_le hbc.2⟩

theorem wcovBy_congr_right (hab : AntisymmRel (· ≤ ·) a b) : c ⩿ a ↔ c ⩿ b :=
  ⟨fun h => h.trans_antisymm_rel hab, fun h => h.trans_antisymm_rel hab.symm⟩

/-- If `a ≤ b`, then `b` does not cover `a` iff there's an element in between. -/
theorem not_wcovBy_iff (h : a ≤ b) : ¬a ⩿ b ↔ ∃ c, a < c ∧ c < b := by
  simp_rw [WCovBy, h, true_and, not_forall, exists_prop, not_not]

instance WCovBy.isRefl : IsRefl α (· ⩿ ·) :=
  ⟨WCovBy.refl⟩

theorem WCovBy.Ioo_eq (h : a ⩿ b) : Ioo a b = ∅ :=
  eq_empty_iff_forall_not_mem.2 fun _ hx => h.2 hx.1 hx.2

theorem wcovBy_iff_Ioo_eq : a ⩿ b ↔ a ≤ b ∧ Ioo a b = ∅ :=
  and_congr_right' <| by simp [eq_empty_iff_forall_not_mem]

lemma WCovBy.of_le_of_le (hac : a ⩿ c) (hab : a ≤ b) (hbc : b ≤ c) : b ⩿ c :=
  ⟨hbc, fun _x hbx hxc ↦ hac.2 (hab.trans_lt hbx) hxc⟩

lemma WCovBy.of_le_of_le' (hac : a ⩿ c) (hab : a ≤ b) (hbc : b ≤ c) : a ⩿ b :=
  ⟨hab, fun _x hax hxb ↦ hac.2 hax <| hxb.trans_le hbc⟩

theorem WCovBy.of_image (f : α ↪o β) (h : f a ⩿ f b) : a ⩿ b :=
  ⟨f.le_iff_le.mp h.le, fun _ hac hcb => h.2 (f.lt_iff_lt.mpr hac) (f.lt_iff_lt.mpr hcb)⟩

theorem WCovBy.image (f : α ↪o β) (hab : a ⩿ b) (h : (range f).OrdConnected) : f a ⩿ f b := by
  refine ⟨f.monotone hab.le, fun c ha hb => ?_⟩
  obtain ⟨c, rfl⟩ := h.out (mem_range_self _) (mem_range_self _) ⟨ha.le, hb.le⟩
  rw [f.lt_iff_lt] at ha hb
  exact hab.2 ha hb

theorem Set.OrdConnected.apply_wcovBy_apply_iff (f : α ↪o β) (h : (range f).OrdConnected) :
    f a ⩿ f b ↔ a ⩿ b :=
  ⟨fun h2 => h2.of_image f, fun hab => hab.image f h⟩

@[simp]
theorem apply_wcovBy_apply_iff {E : Type*} [EquivLike E α β] [OrderIsoClass E α β] (e : E) :
    e a ⩿ e b ↔ a ⩿ b :=
  (ordConnected_range (e : α ≃o β)).apply_wcovBy_apply_iff ((e : α ≃o β) : α ↪o β)

@[simp]
theorem toDual_wcovBy_toDual_iff : toDual b ⩿ toDual a ↔ a ⩿ b :=
  and_congr_right' <| forall_congr' fun _ => forall_swap

@[simp]
theorem ofDual_wcovBy_ofDual_iff {a b : αᵒᵈ} : ofDual a ⩿ ofDual b ↔ b ⩿ a :=
  and_congr_right' <| forall_congr' fun _ => forall_swap

alias ⟨_, WCovBy.toDual⟩ := toDual_wcovBy_toDual_iff

alias ⟨_, WCovBy.ofDual⟩ := ofDual_wcovBy_ofDual_iff

theorem OrderEmbedding.wcovBy_of_apply {α β : Type*} [Preorder α] [Preorder β]
    (f : α ↪o β) {x y : α} (h : f x ⩿ f y) : x ⩿ y := by
  use f.le_iff_le.1 h.1
  intro a
  rw [← f.lt_iff_lt, ← f.lt_iff_lt]
  apply h.2

theorem OrderIso.map_wcovBy {α β : Type*} [Preorder α] [Preorder β]
    (f : α ≃o β) {x y : α} : f x ⩿ f y ↔ x ⩿ y := by
  use f.toOrderEmbedding.wcovBy_of_apply
  conv_lhs => rw [← f.symm_apply_apply x, ← f.symm_apply_apply y]
  exact f.symm.toOrderEmbedding.wcovBy_of_apply

end Preorder

section PartialOrder

variable [PartialOrder α] {a b c : α}

theorem WCovBy.eq_or_eq (h : a ⩿ b) (h2 : a ≤ c) (h3 : c ≤ b) : c = a ∨ c = b := by
  rcases h2.eq_or_lt with (h2 | h2); · exact Or.inl h2.symm
  rcases h3.eq_or_lt with (h3 | h3); · exact Or.inr h3
  exact (h.2 h2 h3).elim

/-- An `iff` version of `WCovBy.eq_or_eq` and `wcovBy_of_eq_or_eq`. -/
theorem wcovBy_iff_le_and_eq_or_eq : a ⩿ b ↔ a ≤ b ∧ ∀ c, a ≤ c → c ≤ b → c = a ∨ c = b :=
  ⟨fun h => ⟨h.le, fun _ => h.eq_or_eq⟩, And.rec wcovBy_of_eq_or_eq⟩

theorem WCovBy.le_and_le_iff (h : a ⩿ b) : a ≤ c ∧ c ≤ b ↔ c = a ∨ c = b := by
  refine ⟨fun h2 => h.eq_or_eq h2.1 h2.2, ?_⟩; rintro (rfl | rfl)
  exacts [⟨le_rfl, h.le⟩, ⟨h.le, le_rfl⟩]

theorem WCovBy.Icc_eq (h : a ⩿ b) : Icc a b = {a, b} := by
  ext c
  exact h.le_and_le_iff

theorem WCovBy.Ico_subset (h : a ⩿ b) : Ico a b ⊆ {a} := by
  rw [← Icc_diff_right, h.Icc_eq, diff_singleton_subset_iff, pair_comm]

theorem WCovBy.Ioc_subset (h : a ⩿ b) : Ioc a b ⊆ {b} := by
  rw [← Icc_diff_left, h.Icc_eq, diff_singleton_subset_iff]

end PartialOrder

section SemilatticeSup

variable [SemilatticeSup α] {a b c : α}

theorem WCovBy.sup_eq (hac : a ⩿ c) (hbc : b ⩿ c) (hab : a ≠ b) : a ⊔ b = c :=
  (sup_le hac.le hbc.le).eq_of_not_lt fun h =>
    hab.lt_sup_or_lt_sup.elim (fun h' => hac.2 h' h) fun h' => hbc.2 h' h

end SemilatticeSup

section SemilatticeInf

variable [SemilatticeInf α] {a b c : α}

theorem WCovBy.inf_eq (hca : c ⩿ a) (hcb : c ⩿ b) (hab : a ≠ b) : a ⊓ b = c :=
  (le_inf hca.le hcb.le).eq_of_not_gt fun h => hab.inf_lt_or_inf_lt.elim (hca.2 h) (hcb.2 h)

end SemilatticeInf

end WeaklyCovers

section LT

variable [LT α] {a b : α}

/-- `CovBy a b` means that `b` covers `a`: `a < b` and there is no element in between. -/
def CovBy (a b : α) : Prop :=
  a < b ∧ ∀ ⦃c⦄, a < c → ¬c < b

/-- Notation for `CovBy a b`. -/
infixl:50 " ⋖ " => CovBy

theorem CovBy.lt (h : a ⋖ b) : a < b :=
  h.1

/-- If `a < b`, then `b` does not cover `a` iff there's an element in between. -/
theorem not_covBy_iff (h : a < b) : ¬a ⋖ b ↔ ∃ c, a < c ∧ c < b := by
  simp_rw [CovBy, h, true_and, not_forall, exists_prop, not_not]

alias ⟨exists_lt_lt_of_not_covBy, _⟩ := not_covBy_iff

alias LT.lt.exists_lt_lt := exists_lt_lt_of_not_covBy

/-- In a dense order, nothing covers anything. -/
theorem not_covBy [DenselyOrdered α] : ¬a ⋖ b := fun h =>
  let ⟨_, hc⟩ := exists_between h.1
  h.2 hc.1 hc.2

theorem denselyOrdered_iff_forall_not_covBy : DenselyOrdered α ↔ ∀ a b : α, ¬a ⋖ b :=
  ⟨fun h _ _ => @not_covBy _ _ _ _ h, fun h =>
    ⟨fun _ _ hab => exists_lt_lt_of_not_covBy hab <| h _ _⟩⟩

@[deprecated (since := "2024-04-04")]
alias densely_ordered_iff_forall_not_covBy := denselyOrdered_iff_forall_not_covBy

@[simp]
theorem toDual_covBy_toDual_iff : toDual b ⋖ toDual a ↔ a ⋖ b :=
  and_congr_right' <| forall_congr' fun _ => forall_swap

@[simp]
theorem ofDual_covBy_ofDual_iff {a b : αᵒᵈ} : ofDual a ⋖ ofDual b ↔ b ⋖ a :=
  and_congr_right' <| forall_congr' fun _ => forall_swap

alias ⟨_, CovBy.toDual⟩ := toDual_covBy_toDual_iff

alias ⟨_, CovBy.ofDual⟩ := ofDual_covBy_ofDual_iff

end LT

section Preorder

variable [Preorder α] [Preorder β] {a b c : α}

theorem CovBy.le (h : a ⋖ b) : a ≤ b :=
  h.1.le

protected theorem CovBy.ne (h : a ⋖ b) : a ≠ b :=
  h.lt.ne

theorem CovBy.ne' (h : a ⋖ b) : b ≠ a :=
  h.lt.ne'

protected theorem CovBy.wcovBy (h : a ⋖ b) : a ⩿ b :=
  ⟨h.le, h.2⟩

theorem WCovBy.covBy_of_not_le (h : a ⩿ b) (h2 : ¬b ≤ a) : a ⋖ b :=
  ⟨h.le.lt_of_not_le h2, h.2⟩

theorem WCovBy.covBy_of_lt (h : a ⩿ b) (h2 : a < b) : a ⋖ b :=
  ⟨h2, h.2⟩

lemma CovBy.of_le_of_lt (hac : a ⋖ c) (hab : a ≤ b) (hbc : b < c) : b ⋖ c :=
  ⟨hbc, fun _x hbx hxc ↦ hac.2 (hab.trans_lt hbx) hxc⟩

lemma CovBy.of_lt_of_le (hac : a ⋖ c) (hab : a < b) (hbc : b ≤ c) : a ⋖ b :=
  ⟨hab, fun _x hax hxb ↦ hac.2 hax <| hxb.trans_le hbc⟩

theorem not_covBy_of_lt_of_lt (h₁ : a < b) (h₂ : b < c) : ¬a ⋖ c :=
  (not_covBy_iff (h₁.trans h₂)).2 ⟨b, h₁, h₂⟩

theorem covBy_iff_wcovBy_and_lt : a ⋖ b ↔ a ⩿ b ∧ a < b :=
  ⟨fun h => ⟨h.wcovBy, h.lt⟩, fun h => h.1.covBy_of_lt h.2⟩

theorem covBy_iff_wcovBy_and_not_le : a ⋖ b ↔ a ⩿ b ∧ ¬b ≤ a :=
  ⟨fun h => ⟨h.wcovBy, h.lt.not_le⟩, fun h => h.1.covBy_of_not_le h.2⟩

theorem wcovBy_iff_covBy_or_le_and_le : a ⩿ b ↔ a ⋖ b ∨ a ≤ b ∧ b ≤ a :=
  ⟨fun h => or_iff_not_imp_right.mpr fun h' => h.covBy_of_not_le fun hba => h' ⟨h.le, hba⟩,
    fun h' => h'.elim (fun h => h.wcovBy) fun h => h.1.wcovBy_of_le h.2⟩

alias ⟨WCovBy.covBy_or_le_and_le, _⟩ := wcovBy_iff_covBy_or_le_and_le

theorem AntisymmRel.trans_covBy (hab : AntisymmRel (· ≤ ·) a b) (hbc : b ⋖ c) : a ⋖ c :=
  ⟨hab.1.trans_lt hbc.lt, fun _ had hdc => hbc.2 (hab.2.trans_lt had) hdc⟩

theorem covBy_congr_left (hab : AntisymmRel (· ≤ ·) a b) : a ⋖ c ↔ b ⋖ c :=
  ⟨hab.symm.trans_covBy, hab.trans_covBy⟩

theorem CovBy.trans_antisymmRel (hab : a ⋖ b) (hbc : AntisymmRel (· ≤ ·) b c) : a ⋖ c :=
  ⟨hab.lt.trans_le hbc.1, fun _ had hdb => hab.2 had <| hdb.trans_le hbc.2⟩

theorem covBy_congr_right (hab : AntisymmRel (· ≤ ·) a b) : c ⋖ a ↔ c ⋖ b :=
  ⟨fun h => h.trans_antisymmRel hab, fun h => h.trans_antisymmRel hab.symm⟩

instance : IsNonstrictStrictOrder α (· ⩿ ·) (· ⋖ ·) :=
  ⟨fun _ _ =>
    covBy_iff_wcovBy_and_not_le.trans <| and_congr_right fun h => h.wcovBy_iff_le.not.symm⟩

instance CovBy.isIrrefl : IsIrrefl α (· ⋖ ·) :=
  ⟨fun _ ha => ha.ne rfl⟩

theorem CovBy.Ioo_eq (h : a ⋖ b) : Ioo a b = ∅ :=
  h.wcovBy.Ioo_eq

theorem covBy_iff_Ioo_eq : a ⋖ b ↔ a < b ∧ Ioo a b = ∅ :=
  and_congr_right' <| by simp [eq_empty_iff_forall_not_mem]

theorem CovBy.of_image (f : α ↪o β) (h : f a ⋖ f b) : a ⋖ b :=
  ⟨f.lt_iff_lt.mp h.lt, fun _ hac hcb => h.2 (f.lt_iff_lt.mpr hac) (f.lt_iff_lt.mpr hcb)⟩

theorem CovBy.image (f : α ↪o β) (hab : a ⋖ b) (h : (range f).OrdConnected) : f a ⋖ f b :=
  (hab.wcovBy.image f h).covBy_of_lt <| f.strictMono hab.lt

theorem Set.OrdConnected.apply_covBy_apply_iff (f : α ↪o β) (h : (range f).OrdConnected) :
    f a ⋖ f b ↔ a ⋖ b :=
  ⟨CovBy.of_image f, fun hab => hab.image f h⟩

@[simp]
theorem apply_covBy_apply_iff {E : Type*} [EquivLike E α β] [OrderIsoClass E α β] (e : E) :
    e a ⋖ e b ↔ a ⋖ b :=
  (ordConnected_range (e : α ≃o β)).apply_covBy_apply_iff ((e : α ≃o β) : α ↪o β)

theorem covBy_of_eq_or_eq (hab : a < b) (h : ∀ c, a ≤ c → c ≤ b → c = a ∨ c = b) : a ⋖ b :=
  ⟨hab, fun c ha hb => (h c ha.le hb.le).elim ha.ne' hb.ne⟩

theorem OrderEmbedding.covBy_of_apply {α β : Type*} [Preorder α] [Preorder β]
    (f : α ↪o β) {x y : α} (h : f x ⋖ f y) : x ⋖ y := by
  use f.lt_iff_lt.1 h.1
  intro a
  rw [← f.lt_iff_lt, ← f.lt_iff_lt]
  apply h.2

theorem OrderIso.map_covBy {α β : Type*} [Preorder α] [Preorder β]
    (f : α ≃o β) {x y : α} : f x ⋖ f y ↔ x ⋖ y := by
  use f.toOrderEmbedding.covBy_of_apply
  conv_lhs => rw [← f.symm_apply_apply x, ← f.symm_apply_apply y]
  exact f.symm.toOrderEmbedding.covBy_of_apply

end Preorder

section PartialOrder

variable [PartialOrder α] {a b c : α}

theorem WCovBy.covBy_of_ne (h : a ⩿ b) (h2 : a ≠ b) : a ⋖ b :=
  ⟨h.le.lt_of_ne h2, h.2⟩

theorem covBy_iff_wcovBy_and_ne : a ⋖ b ↔ a ⩿ b ∧ a ≠ b :=
  ⟨fun h => ⟨h.wcovBy, h.ne⟩, fun h => h.1.covBy_of_ne h.2⟩

theorem wcovBy_iff_covBy_or_eq : a ⩿ b ↔ a ⋖ b ∨ a = b := by
  rw [le_antisymm_iff, wcovBy_iff_covBy_or_le_and_le]

theorem wcovBy_iff_eq_or_covBy : a ⩿ b ↔ a = b ∨ a ⋖ b :=
  wcovBy_iff_covBy_or_eq.trans or_comm

alias ⟨WCovBy.covBy_or_eq, _⟩ := wcovBy_iff_covBy_or_eq

alias ⟨WCovBy.eq_or_covBy, _⟩ := wcovBy_iff_eq_or_covBy

theorem CovBy.eq_or_eq (h : a ⋖ b) (h2 : a ≤ c) (h3 : c ≤ b) : c = a ∨ c = b :=
  h.wcovBy.eq_or_eq h2 h3

/-- An `iff` version of `CovBy.eq_or_eq` and `covBy_of_eq_or_eq`. -/
theorem covBy_iff_lt_and_eq_or_eq : a ⋖ b ↔ a < b ∧ ∀ c, a ≤ c → c ≤ b → c = a ∨ c = b :=
  ⟨fun h => ⟨h.lt, fun _ => h.eq_or_eq⟩, And.rec covBy_of_eq_or_eq⟩

theorem CovBy.Ico_eq (h : a ⋖ b) : Ico a b = {a} := by
  rw [← Ioo_union_left h.lt, h.Ioo_eq, empty_union]

theorem CovBy.Ioc_eq (h : a ⋖ b) : Ioc a b = {b} := by
  rw [← Ioo_union_right h.lt, h.Ioo_eq, empty_union]

theorem CovBy.Icc_eq (h : a ⋖ b) : Icc a b = {a, b} :=
  h.wcovBy.Icc_eq

end PartialOrder

section LinearOrder

variable [LinearOrder α] {a b c : α}

theorem CovBy.Ioi_eq (h : a ⋖ b) : Ioi a = Ici b := by
  rw [← Ioo_union_Ici_eq_Ioi h.lt, h.Ioo_eq, empty_union]

theorem CovBy.Iio_eq (h : a ⋖ b) : Iio b = Iic a := by
  rw [← Iic_union_Ioo_eq_Iio h.lt, h.Ioo_eq, union_empty]

theorem WCovBy.le_of_lt (hab : a ⩿ b) (hcb : c < b) : c ≤ a :=
  not_lt.1 fun hac => hab.2 hac hcb

theorem WCovBy.ge_of_gt (hab : a ⩿ b) (hac : a < c) : b ≤ c :=
  not_lt.1 <| hab.2 hac

theorem CovBy.le_of_lt (hab : a ⋖ b) : c < b → c ≤ a :=
  hab.wcovBy.le_of_lt

theorem CovBy.ge_of_gt (hab : a ⋖ b) : a < c → b ≤ c :=
  hab.wcovBy.ge_of_gt

theorem CovBy.unique_left (ha : a ⋖ c) (hb : b ⋖ c) : a = b :=
  (hb.le_of_lt ha.lt).antisymm <| ha.le_of_lt hb.lt

theorem CovBy.unique_right (hb : a ⋖ b) (hc : a ⋖ c) : b = c :=
  (hb.ge_of_gt hc.lt).antisymm <| hc.ge_of_gt hb.lt

/-- If `a`, `b`, `c` are consecutive and `a < x < c` then `x = b`. -/
theorem CovBy.eq_of_between {x : α} (hab : a ⋖ b) (hbc : b ⋖ c) (hax : a < x) (hxc : x < c) :
    x = b :=
  le_antisymm (le_of_not_lt fun h => hbc.2 h hxc) (le_of_not_lt <| hab.2 hax)

theorem covBy_iff_lt_iff_le_left {x y : α} : x ⋖ y ↔ ∀ {z}, z < y ↔ z ≤ x where
  mp := fun hx _z ↦ ⟨hx.le_of_lt, fun hz ↦ hz.trans_lt hx.lt⟩
  mpr := fun H ↦ ⟨H.2 le_rfl, fun _z hx hz ↦ (H.1 hz).not_lt hx⟩

theorem covBy_iff_le_iff_lt_left {x y : α} : x ⋖ y ↔ ∀ {z}, z ≤ x ↔ z < y := by
  simp_rw [covBy_iff_lt_iff_le_left, iff_comm]

theorem covBy_iff_lt_iff_le_right {x y : α} : x ⋖ y ↔ ∀ {z}, x < z ↔ y ≤ z := by
  trans ∀ {z}, ¬ z ≤ x ↔ ¬ z < y
  · simp_rw [covBy_iff_le_iff_lt_left, not_iff_not]
  · simp

theorem covBy_iff_le_iff_lt_right {x y : α} : x ⋖ y ↔ ∀ {z}, y ≤ z ↔ x < z := by
  simp_rw [covBy_iff_lt_iff_le_right, iff_comm]

alias ⟨CovBy.lt_iff_le_left, _⟩ := covBy_iff_lt_iff_le_left
alias ⟨CovBy.le_iff_lt_left, _⟩ := covBy_iff_le_iff_lt_left
alias ⟨CovBy.lt_iff_le_right, _⟩ := covBy_iff_lt_iff_le_right
alias ⟨CovBy.le_iff_lt_right, _⟩ := covBy_iff_le_iff_lt_right

/-- If `a < b` then there exist `a' > a` and `b' < b` such that `Set.Iio a'` is strictly to the left
of `Set.Ioi b'`. -/
lemma LT.lt.exists_disjoint_Iio_Ioi (h : a < b) :
    ∃ a' > a, ∃ b' < b, ∀ x < a', ∀ y > b', x < y := by
  by_cases h' : a ⋖ b
  · exact ⟨b, h, a, h, fun x hx y hy => hx.trans_le <| h'.ge_of_gt hy⟩
  · rcases h.exists_lt_lt h' with ⟨c, ha, hb⟩
    exact ⟨c, ha, c, hb, fun _ h₁ _ => lt_trans h₁⟩

end LinearOrder

namespace Set
variable {s t : Set α} {a : α}

@[simp] lemma wcovBy_insert (x : α) (s : Set α) : s ⩿ insert x s := by
  refine wcovBy_of_eq_or_eq (subset_insert x s) fun t hst h2t => ?_
  by_cases h : x ∈ t
  · exact Or.inr (subset_antisymm h2t <| insert_subset_iff.mpr ⟨h, hst⟩)
  · refine Or.inl (subset_antisymm ?_ hst)
    rwa [← diff_singleton_eq_self h, diff_singleton_subset_iff]

@[simp] lemma sdiff_singleton_wcovBy (s : Set α) (a : α) : s \ {a} ⩿ s := by
  by_cases ha : a ∈ s
  · convert wcovBy_insert a _
    ext
    simp [ha]
  · simp [ha]

@[simp] lemma covBy_insert (ha : a ∉ s) : s ⋖ insert a s :=
  (wcovBy_insert _ _).covBy_of_lt <| ssubset_insert ha

@[simp] lemma sdiff_singleton_covBy (ha : a ∈ s) : s \ {a} ⋖ s :=
  ⟨sdiff_lt (singleton_subset_iff.2 ha) <| singleton_ne_empty _, (sdiff_singleton_wcovBy _ _).2⟩

lemma _root_.CovBy.exists_set_insert (h : s ⋖ t) : ∃ a ∉ s, insert a s = t :=
  let ⟨a, ha, hst⟩ := ssubset_iff_insert.1 h.lt
  ⟨a, ha, (hst.eq_of_not_ssuperset <| h.2 <| ssubset_insert ha).symm⟩

lemma _root_.CovBy.exists_set_sdiff_singleton (h : s ⋖ t) : ∃ a ∈ t, t \ {a} =  s :=
  let ⟨a, ha, hst⟩ := ssubset_iff_sdiff_singleton.1 h.lt
  ⟨a, ha, (hst.eq_of_not_ssubset fun h' ↦ h.2 h' <|
    sdiff_lt (singleton_subset_iff.2 ha) <| singleton_ne_empty _).symm⟩

lemma covBy_iff_exists_insert : s ⋖ t ↔ ∃ a ∉ s, insert a s = t :=
  ⟨CovBy.exists_set_insert, by rintro ⟨a, ha, rfl⟩; exact covBy_insert ha⟩

lemma covBy_iff_exists_sdiff_singleton : s ⋖ t ↔ ∃ a ∈ t, t \ {a} = s :=
  ⟨CovBy.exists_set_sdiff_singleton, by rintro ⟨a, ha, rfl⟩; exact sdiff_singleton_covBy ha⟩

end Set

section Relation

open Relation

lemma wcovBy_eq_reflGen_covBy [PartialOrder α] : ((· : α) ⩿ ·) = ReflGen (· ⋖ ·) := by
  ext x y; simp_rw [wcovBy_iff_eq_or_covBy, @eq_comm _ x, reflGen_iff]

lemma transGen_wcovBy_eq_reflTransGen_covBy [PartialOrder α] :
    TransGen ((· : α) ⩿ ·) = ReflTransGen (· ⋖ ·) := by
  rw [wcovBy_eq_reflGen_covBy, transGen_reflGen]

lemma reflTransGen_wcovBy_eq_reflTransGen_covBy [PartialOrder α] :
    ReflTransGen ((· : α) ⩿ ·) = ReflTransGen (· ⋖ ·) := by
  rw [wcovBy_eq_reflGen_covBy, reflTransGen_reflGen]

end Relation

namespace Prod

variable [PartialOrder α] [PartialOrder β] {a a₁ a₂ : α} {b b₁ b₂ : β} {x y : α × β}

@[simp]
theorem swap_wcovBy_swap : x.swap ⩿ y.swap ↔ x ⩿ y :=
  apply_wcovBy_apply_iff (OrderIso.prodComm : α × β ≃o β × α)

@[simp]
theorem swap_covBy_swap : x.swap ⋖ y.swap ↔ x ⋖ y :=
  apply_covBy_apply_iff (OrderIso.prodComm : α × β ≃o β × α)

theorem fst_eq_or_snd_eq_of_wcovBy : x ⩿ y → x.1 = y.1 ∨ x.2 = y.2 := by
  refine fun h => of_not_not fun hab => ?_
  push_neg at hab
  exact
    h.2 (mk_lt_mk.2 <| Or.inl ⟨hab.1.lt_of_le h.1.1, le_rfl⟩)
      (mk_lt_mk.2 <| Or.inr ⟨le_rfl, hab.2.lt_of_le h.1.2⟩)

theorem _root_.WCovBy.fst (h : x ⩿ y) : x.1 ⩿ y.1 :=
  ⟨h.1.1, fun _ h₁ h₂ => h.2 (mk_lt_mk_iff_left.2 h₁) ⟨⟨h₂.le, h.1.2⟩, fun hc => h₂.not_le hc.1⟩⟩

theorem _root_.WCovBy.snd (h : x ⩿ y) : x.2 ⩿ y.2 :=
  ⟨h.1.2, fun _ h₁ h₂ => h.2 (mk_lt_mk_iff_right.2 h₁) ⟨⟨h.1.1, h₂.le⟩, fun hc => h₂.not_le hc.2⟩⟩

theorem mk_wcovBy_mk_iff_left : (a₁, b) ⩿ (a₂, b) ↔ a₁ ⩿ a₂ := by
  refine ⟨WCovBy.fst, (And.imp mk_le_mk_iff_left.2) fun h c h₁ h₂ => ?_⟩
  have : c.2 = b := h₂.le.2.antisymm h₁.le.2
  rw [← @Prod.mk.eta _ _ c, this, mk_lt_mk_iff_left] at h₁ h₂
  exact h h₁ h₂

theorem mk_wcovBy_mk_iff_right : (a, b₁) ⩿ (a, b₂) ↔ b₁ ⩿ b₂ :=
  swap_wcovBy_swap.trans mk_wcovBy_mk_iff_left

theorem mk_covBy_mk_iff_left : (a₁, b) ⋖ (a₂, b) ↔ a₁ ⋖ a₂ := by
  simp_rw [covBy_iff_wcovBy_and_lt, mk_wcovBy_mk_iff_left, mk_lt_mk_iff_left]

theorem mk_covBy_mk_iff_right : (a, b₁) ⋖ (a, b₂) ↔ b₁ ⋖ b₂ := by
  simp_rw [covBy_iff_wcovBy_and_lt, mk_wcovBy_mk_iff_right, mk_lt_mk_iff_right]

theorem mk_wcovBy_mk_iff : (a₁, b₁) ⩿ (a₂, b₂) ↔ a₁ ⩿ a₂ ∧ b₁ = b₂ ∨ b₁ ⩿ b₂ ∧ a₁ = a₂ := by
  refine ⟨fun h => ?_, ?_⟩
  · obtain rfl | rfl : a₁ = a₂ ∨ b₁ = b₂ := fst_eq_or_snd_eq_of_wcovBy h
    · exact Or.inr ⟨mk_wcovBy_mk_iff_right.1 h, rfl⟩
    · exact Or.inl ⟨mk_wcovBy_mk_iff_left.1 h, rfl⟩
  · rintro (⟨h, rfl⟩ | ⟨h, rfl⟩)
    · exact mk_wcovBy_mk_iff_left.2 h
    · exact mk_wcovBy_mk_iff_right.2 h

theorem mk_covBy_mk_iff : (a₁, b₁) ⋖ (a₂, b₂) ↔ a₁ ⋖ a₂ ∧ b₁ = b₂ ∨ b₁ ⋖ b₂ ∧ a₁ = a₂ := by
  refine ⟨fun h => ?_, ?_⟩
  · obtain rfl | rfl : a₁ = a₂ ∨ b₁ = b₂ := fst_eq_or_snd_eq_of_wcovBy h.wcovBy
    · exact Or.inr ⟨mk_covBy_mk_iff_right.1 h, rfl⟩
    · exact Or.inl ⟨mk_covBy_mk_iff_left.1 h, rfl⟩
  · rintro (⟨h, rfl⟩ | ⟨h, rfl⟩)
    · exact mk_covBy_mk_iff_left.2 h
    · exact mk_covBy_mk_iff_right.2 h

theorem wcovBy_iff : x ⩿ y ↔ x.1 ⩿ y.1 ∧ x.2 = y.2 ∨ x.2 ⩿ y.2 ∧ x.1 = y.1 := by
  cases x
  cases y
  exact mk_wcovBy_mk_iff

theorem covBy_iff : x ⋖ y ↔ x.1 ⋖ y.1 ∧ x.2 = y.2 ∨ x.2 ⋖ y.2 ∧ x.1 = y.1 := by
  cases x
  cases y
  exact mk_covBy_mk_iff

end Prod

namespace WithTop

variable [Preorder α] {a b : α}

@[simp, norm_cast] lemma coe_wcovBy_coe : (a : WithTop α) ⩿ b ↔ a ⩿ b :=
  Set.OrdConnected.apply_wcovBy_apply_iff OrderEmbedding.withTopCoe <| by
    simp [WithTop.range_coe, ordConnected_Iio]

@[simp, norm_cast] lemma coe_covBy_coe : (a : WithTop α) ⋖ b ↔ a ⋖ b :=
  Set.OrdConnected.apply_covBy_apply_iff OrderEmbedding.withTopCoe <| by
    simp [WithTop.range_coe, ordConnected_Iio]

@[simp] lemma coe_covBy_top : (a : WithTop α) ⋖ ⊤ ↔ IsMax a := by
  simp only [covBy_iff_Ioo_eq, ← image_coe_Ioi, coe_lt_top, image_eq_empty,
    true_and, Ioi_eq_empty_iff]

@[simp] lemma coe_wcovBy_top : (a : WithTop α) ⩿ ⊤ ↔ IsMax a := by
  simp only [wcovBy_iff_Ioo_eq, ← image_coe_Ioi, le_top, image_eq_empty, true_and, Ioi_eq_empty_iff]

end WithTop

namespace WithBot

variable [Preorder α] {a b : α}

@[simp, norm_cast] lemma coe_wcovBy_coe : (a : WithBot α) ⩿ b ↔ a ⩿ b :=
  Set.OrdConnected.apply_wcovBy_apply_iff OrderEmbedding.withBotCoe <| by
    simp [WithBot.range_coe, ordConnected_Ioi]

@[simp, norm_cast] lemma coe_covBy_coe : (a : WithBot α) ⋖ b ↔ a ⋖ b :=
  Set.OrdConnected.apply_covBy_apply_iff OrderEmbedding.withBotCoe <| by
    simp [WithBot.range_coe, ordConnected_Ioi]

@[simp] lemma bot_covBy_coe : ⊥ ⋖ (a : WithBot α) ↔ IsMin a := by
  simp only [covBy_iff_Ioo_eq, ← image_coe_Iio, bot_lt_coe, image_eq_empty,
    true_and, Iio_eq_empty_iff]

@[simp] lemma bot_wcovBy_coe : ⊥ ⩿ (a : WithBot α) ↔ IsMin a := by
  simp only [wcovBy_iff_Ioo_eq, ← image_coe_Iio, bot_le, image_eq_empty, true_and, Iio_eq_empty_iff]

<<<<<<< HEAD
end WithBot
=======
end WithBot

section WellFounded

variable [Preorder α]

lemma exists_covBy_of_wellFoundedLT [wf : WellFoundedLT α] ⦃a : α⦄ (h : ¬ IsMax a) :
    ∃ a', a ⋖ a' := by
  rw [not_isMax_iff] at h
  exact ⟨_, wellFounded_lt.min_mem _ h, fun a' ↦ wf.wf.not_lt_min _ h⟩

lemma exists_covBy_of_wellFoundedGT [wf : WellFoundedGT α] ⦃a : α⦄ (h : ¬ IsMin a) :
    ∃ a', a' ⋖ a := by
  rw [not_isMin_iff] at h
  exact ⟨_, wf.wf.min_mem _ h, fun a' h₁ h₂ ↦ wf.wf.not_lt_min _ h h₂ h₁⟩

end WellFounded
>>>>>>> d0df76bd
<|MERGE_RESOLUTION|>--- conflicted
+++ resolved
@@ -610,9 +610,6 @@
 @[simp] lemma bot_wcovBy_coe : ⊥ ⩿ (a : WithBot α) ↔ IsMin a := by
   simp only [wcovBy_iff_Ioo_eq, ← image_coe_Iio, bot_le, image_eq_empty, true_and, Iio_eq_empty_iff]
 
-<<<<<<< HEAD
-end WithBot
-=======
 end WithBot
 
 section WellFounded
@@ -629,5 +626,4 @@
   rw [not_isMin_iff] at h
   exact ⟨_, wf.wf.min_mem _ h, fun a' h₁ h₂ ↦ wf.wf.not_lt_min _ h h₂ h₁⟩
 
-end WellFounded
->>>>>>> d0df76bd
+end WellFounded