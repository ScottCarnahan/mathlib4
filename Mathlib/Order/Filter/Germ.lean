/-
Copyright (c) 2020 Yury G. Kudryashov. All rights reserved.
Released under Apache 2.0 license as described in the file LICENSE.
Authors: Yury G. Kudryashov, Abhimanyu Pallavi Sudhir
-/
import Mathlib.Order.Filter.Basic
import Mathlib.Algebra.Module.Pi

#align_import order.filter.germ from "leanprover-community/mathlib"@"1f0096e6caa61e9c849ec2adbd227e960e9dff58"

/-!
# Germ of a function at a filter

The germ of a function `f : α → β` at a filter `l : Filter α` is the equivalence class of `f`
with respect to the equivalence relation `EventuallyEq l`: `f ≈ g` means `∀ᶠ x in l, f x = g x`.

## Main definitions

We define

* `Filter.Germ l β` to be the space of germs of functions `α → β` at a filter `l : Filter α`;
* coercion from `α → β` to `Germ l β`: `(f : Germ l β)` is the germ of `f : α → β`
  at `l : Filter α`; this coercion is declared as `CoeTC`;
* `(const l c : Germ l β)` is the germ of the constant function `fun x : α ↦ c` at a filter `l`;
* coercion from `β` to `Germ l β`: `(↑c : Germ l β)` is the germ of the constant function
  `fun x : α ↦ c` at a filter `l`; this coercion is declared as `CoeTC`;
* `map (F : β → γ) (f : Germ l β)` to be the composition of a function `F` and a germ `f`;
* `map₂ (F : β → γ → δ) (f : Germ l β) (g : Germ l γ)` to be the germ of `fun x ↦ F (f x) (g x)`
  at `l`;
* `f.Tendsto lb`: we say that a germ `f : Germ l β` tends to a filter `lb` if its representatives
  tend to `lb` along `l`;
* `f.compTendsto g hg` and `f.compTendsto' g hg`: given `f : Germ l β` and a function
  `g : γ → α` (resp., a germ `g : Germ lc α`), if `g` tends to `l` along `lc`, then the composition
  `f ∘ g` is a well-defined germ at `lc`;
* `Germ.liftPred`, `Germ.liftRel`: lift a predicate or a relation to the space of germs:
  `(f : Germ l β).liftPred p` means `∀ᶠ x in l, p (f x)`, and similarly for a relation.

We also define `map (F : β → γ) : Germ l β → Germ l γ` sending each germ `f` to `F ∘ f`.

For each of the following structures we prove that if `β` has this structure, then so does
`Germ l β`:

* one-operation algebraic structures up to `CommGroup`;
* `MulZeroClass`, `Distrib`, `Semiring`, `CommSemiring`, `Ring`, `CommRing`;
* `MulAction`, `DistribMulAction`, `Module`;
* `Preorder`, `PartialOrder`, and `Lattice` structures, as well as `BoundedOrder`;
* `OrderedCancelCommMonoid` and `OrderedCancelAddCommMonoid`.

## Tags

filter, germ
-/


namespace Filter

variable {α β γ δ : Type*} {l : Filter α} {f g h : α → β}

theorem const_eventuallyEq' [NeBot l] {a b : β} : (∀ᶠ _ in l, a = b) ↔ a = b :=
  eventually_const
#align filter.const_eventually_eq' Filter.const_eventuallyEq'

theorem const_eventuallyEq [NeBot l] {a b : β} : ((fun _ => a) =ᶠ[l] fun _ => b) ↔ a = b :=
  @const_eventuallyEq' _ _ _ _ a b
#align filter.const_eventually_eq Filter.const_eventuallyEq

/-- Setoid used to define the space of germs. -/
def germSetoid (l : Filter α) (β : Type*) : Setoid (α → β) where
  r := EventuallyEq l
  iseqv := ⟨EventuallyEq.refl _, EventuallyEq.symm, EventuallyEq.trans⟩
#align filter.germ_setoid Filter.germSetoid

/-- The space of germs of functions `α → β` at a filter `l`. -/
def Germ (l : Filter α) (β : Type*) : Type _ :=
  Quotient (germSetoid l β)
#align filter.germ Filter.Germ

/-- Setoid used to define the filter product. This is a dependent version of
  `Filter.germSetoid`. -/
def productSetoid (l : Filter α) (ε : α → Type*) : Setoid ((a : _) → ε a) where
  r f g := ∀ᶠ a in l, f a = g a
  iseqv :=
    ⟨fun _ => eventually_of_forall fun _ => rfl, fun h => h.mono fun _ => Eq.symm,
      fun h1 h2 => h1.congr (h2.mono fun _ hx => hx ▸ Iff.rfl)⟩
#align filter.product_setoid Filter.productSetoid

/-- The filter product `(a : α) → ε a` at a filter `l`. This is a dependent version of
  `Filter.Germ`. -/
-- Porting note: removed @[protected]
def Product (l : Filter α) (ε : α → Type*) : Type _ :=
  Quotient (productSetoid l ε)
#align filter.product Filter.Product

namespace Product

variable {ε : α → Type*}

instance coeTC : CoeTC ((a : _) → ε a) (l.Product ε) :=
  ⟨@Quotient.mk' _ (productSetoid _ ε)⟩

instance instInhabited [(a : _) → Inhabited (ε a)] : Inhabited (l.Product ε) :=
  ⟨(↑fun a => (default : ε a) : l.Product ε)⟩

end Product

namespace Germ

-- Porting note: added
@[coe]
def ofFun : (α → β) → (Germ l β) := @Quotient.mk' _ (germSetoid _ _)

instance : CoeTC (α → β) (Germ l β) :=
  ⟨ofFun⟩

@[coe] -- Porting note: removed `HasLiftT` instance
def const {l : Filter α} (b : β) : (Germ l β) := ofFun fun _ => b

instance coeTC : CoeTC β (Germ l β) :=
  ⟨const⟩

/-- A germ `P` of functions `α → β` is constant w.r.t. `l`. -/
def IsConstant {l : Filter α} (P : Germ l β) : Prop :=
  P.liftOn (fun f ↦ ∃ b : β, f =ᶠ[l] (fun _ ↦ b)) <| by
    suffices ∀ f g : α → β, ∀ b : β, f =ᶠ[l] g → (f =ᶠ[l] fun _ ↦ b) → (g =ᶠ[l] fun _ ↦ b) from
      fun f g h ↦ propext ⟨fun ⟨b, hb⟩ ↦ ⟨b, this f g b h hb⟩, fun ⟨b, hb⟩ ↦ ⟨b, h.trans hb⟩⟩
    exact fun f g b hfg hf ↦ (hfg.symm).trans hf

theorem isConstant_coe {l : Filter α} {b} (h : ∀ x', f x' = b) : (↑f : Germ l β).IsConstant :=
  ⟨b, eventually_of_forall (fun x ↦ h x)⟩

@[simp]
theorem isConstant_coe_const {l : Filter α} {b : β} : (fun _ : α ↦ b : Germ l β).IsConstant := by
  use b

/-- If `f : α → β` is constant w.r.t. `l` and `g : β → γ`, then `g ∘ f : α → γ` also is. -/
lemma isConstant_comp {l : Filter α} {f : α → β} {g : β → γ}
    (h : (f : Germ l β).IsConstant) : ((g ∘ f) : Germ l γ).IsConstant := by
  obtain ⟨b, hb⟩ := h
  exact ⟨g b, hb.fun_comp g⟩

@[simp]
theorem quot_mk_eq_coe (l : Filter α) (f : α → β) : Quot.mk _ f = (f : Germ l β) :=
  rfl
#align filter.germ.quot_mk_eq_coe Filter.Germ.quot_mk_eq_coe

@[simp]
theorem mk'_eq_coe (l : Filter α) (f : α → β) :
    @Quotient.mk' _ (germSetoid _ _) f = (f : Germ l β) :=
  rfl
#align filter.germ.mk'_eq_coe Filter.Germ.mk'_eq_coe

@[elab_as_elim]
theorem inductionOn (f : Germ l β) {p : Germ l β → Prop} (h : ∀ f : α → β, p f) : p f :=
  Quotient.inductionOn' f h
#align filter.germ.induction_on Filter.Germ.inductionOn

@[elab_as_elim]
theorem inductionOn₂ (f : Germ l β) (g : Germ l γ) {p : Germ l β → Germ l γ → Prop}
    (h : ∀ (f : α → β) (g : α → γ), p f g) : p f g :=
  Quotient.inductionOn₂' f g h
#align filter.germ.induction_on₂ Filter.Germ.inductionOn₂

@[elab_as_elim]
theorem inductionOn₃ (f : Germ l β) (g : Germ l γ) (h : Germ l δ)
    {p : Germ l β → Germ l γ → Germ l δ → Prop}
    (H : ∀ (f : α → β) (g : α → γ) (h : α → δ), p f g h) : p f g h :=
  Quotient.inductionOn₃' f g h H
#align filter.germ.induction_on₃ Filter.Germ.inductionOn₃

/-- Given a map `F : (α → β) → (γ → δ)` that sends functions eventually equal at `l` to functions
eventually equal at `lc`, returns a map from `Germ l β` to `Germ lc δ`. -/
def map' {lc : Filter γ} (F : (α → β) → γ → δ) (hF : (l.EventuallyEq ⇒ lc.EventuallyEq) F F) :
    Germ l β → Germ lc δ :=
  Quotient.map' F hF
#align filter.germ.map' Filter.Germ.map'

/-- Given a germ `f : Germ l β` and a function `F : (α → β) → γ` sending eventually equal functions
to the same value, returns the value `F` takes on functions having germ `f` at `l`. -/
def liftOn {γ : Sort*} (f : Germ l β) (F : (α → β) → γ) (hF : (l.EventuallyEq ⇒ (· = ·)) F F) :
    γ :=
  Quotient.liftOn' f F hF
#align filter.germ.lift_on Filter.Germ.liftOn

@[simp]
theorem map'_coe {lc : Filter γ} (F : (α → β) → γ → δ) (hF : (l.EventuallyEq ⇒ lc.EventuallyEq) F F)
    (f : α → β) : map' F hF f = F f :=
  rfl
#align filter.germ.map'_coe Filter.Germ.map'_coe

@[simp, norm_cast]
theorem coe_eq : (f : Germ l β) = g ↔ f =ᶠ[l] g :=
  Quotient.eq''
#align filter.germ.coe_eq Filter.Germ.coe_eq

alias ⟨_, _root_.Filter.EventuallyEq.germ_eq⟩ := coe_eq
#align filter.eventually_eq.germ_eq Filter.EventuallyEq.germ_eq

/-- Lift a function `β → γ` to a function `Germ l β → Germ l γ`. -/
def map (op : β → γ) : Germ l β → Germ l γ :=
  map' (op ∘ ·) fun _ _ H => H.mono fun _ H => congr_arg op H
#align filter.germ.map Filter.Germ.map

@[simp]
theorem map_coe (op : β → γ) (f : α → β) : map op (f : Germ l β) = op ∘ f :=
  rfl
#align filter.germ.map_coe Filter.Germ.map_coe

@[simp]
theorem map_id : map id = (id : Germ l β → Germ l β) := by
  ext ⟨f⟩
  rfl
#align filter.germ.map_id Filter.Germ.map_id

theorem map_map (op₁ : γ → δ) (op₂ : β → γ) (f : Germ l β) :
    map op₁ (map op₂ f) = map (op₁ ∘ op₂) f :=
  inductionOn f fun _ => rfl
#align filter.germ.map_map Filter.Germ.map_map

/-- Lift a binary function `β → γ → δ` to a function `Germ l β → Germ l γ → Germ l δ`. -/
def map₂ (op : β → γ → δ) : Germ l β → Germ l γ → Germ l δ :=
  Quotient.map₂' (fun f g x => op (f x) (g x)) fun f f' Hf g g' Hg =>
    Hg.mp <| Hf.mono fun x Hf Hg => by simp only [Hf, Hg]
#align filter.germ.map₂ Filter.Germ.map₂

@[simp]
theorem map₂_coe (op : β → γ → δ) (f : α → β) (g : α → γ) :
    map₂ op (f : Germ l β) g = fun x => op (f x) (g x) :=
  rfl
#align filter.germ.map₂_coe Filter.Germ.map₂_coe

/-- A germ at `l` of maps from `α` to `β` tends to `lb : Filter β` if it is represented by a map
which tends to `lb` along `l`. -/
protected def Tendsto (f : Germ l β) (lb : Filter β) : Prop :=
  liftOn f (fun f => Tendsto f l lb) fun _f _g H => propext (tendsto_congr' H)
#align filter.germ.tendsto Filter.Germ.Tendsto

@[simp, norm_cast]
theorem coe_tendsto {f : α → β} {lb : Filter β} : (f : Germ l β).Tendsto lb ↔ Tendsto f l lb :=
  Iff.rfl
#align filter.germ.coe_tendsto Filter.Germ.coe_tendsto

alias ⟨_, _root_.Filter.Tendsto.germ_tendsto⟩ := coe_tendsto
#align filter.tendsto.germ_tendsto Filter.Tendsto.germ_tendsto

/-- Given two germs `f : Germ l β`, and `g : Germ lc α`, where `l : Filter α`, if `g` tends to `l`,
then the composition `f ∘ g` is well-defined as a germ at `lc`. -/
def compTendsto' (f : Germ l β) {lc : Filter γ} (g : Germ lc α) (hg : g.Tendsto l) : Germ lc β :=
  liftOn f (fun f => g.map f) fun _f₁ _f₂ hF =>
    inductionOn g (fun _g hg => coe_eq.2 <| hg.eventually hF) hg
#align filter.germ.comp_tendsto' Filter.Germ.compTendsto'

@[simp]
theorem coe_compTendsto' (f : α → β) {lc : Filter γ} {g : Germ lc α} (hg : g.Tendsto l) :
    (f : Germ l β).compTendsto' g hg = g.map f :=
  rfl
#align filter.germ.coe_comp_tendsto' Filter.Germ.coe_compTendsto'

/-- Given a germ `f : Germ l β` and a function `g : γ → α`, where `l : Filter α`, if `g` tends
to `l` along `lc : Filter γ`, then the composition `f ∘ g` is well-defined as a germ at `lc`. -/
def compTendsto (f : Germ l β) {lc : Filter γ} (g : γ → α) (hg : Tendsto g lc l) : Germ lc β :=
  f.compTendsto' _ hg.germ_tendsto
#align filter.germ.comp_tendsto Filter.Germ.compTendsto

@[simp]
theorem coe_compTendsto (f : α → β) {lc : Filter γ} {g : γ → α} (hg : Tendsto g lc l) :
    (f : Germ l β).compTendsto g hg = f ∘ g :=
  rfl
#align filter.germ.coe_comp_tendsto Filter.Germ.coe_compTendsto

@[simp, nolint simpNF] -- Porting note (#10959): simp cannot prove this
theorem compTendsto'_coe (f : Germ l β) {lc : Filter γ} {g : γ → α} (hg : Tendsto g lc l) :
    f.compTendsto' _ hg.germ_tendsto = f.compTendsto g hg :=
  rfl
#align filter.germ.comp_tendsto'_coe Filter.Germ.compTendsto'_coe

theorem Filter.Tendsto.congr_germ {f g : β → γ} {l : Filter α} {l' : Filter β} (h : f =ᶠ[l'] g)
    {φ : α → β} (hφ : Tendsto φ l l') : (f ∘ φ : Germ l γ) = g ∘ φ :=
  EventuallyEq.germ_eq (h.comp_tendsto hφ)

lemma isConstant_comp_tendsto {lc : Filter γ} {g : γ → α}
    (hf : (f : Germ l β).IsConstant) (hg : Tendsto g lc l) : IsConstant (f ∘ g : Germ lc β) := by
  rcases hf with ⟨b, hb⟩
  exact ⟨b, hb.comp_tendsto hg⟩

/-- If a germ `f : Germ l β` is constant, where `l : Filter α`,
and a function `g : γ → α` tends to `l` along `lc : Filter γ`,
the germ of the composition `f ∘ g` is also constant. -/
lemma isConstant_compTendsto {f : Germ l β} {lc : Filter γ} {g : γ → α}
    (hf : f.IsConstant) (hg : Tendsto g lc l) : (f.compTendsto g hg).IsConstant := by
  induction f using Quotient.inductionOn with | _ f => ?_
  exact isConstant_comp_tendsto hf hg

@[simp, norm_cast]
theorem const_inj [NeBot l] {a b : β} : (↑a : Germ l β) = ↑b ↔ a = b :=
  coe_eq.trans const_eventuallyEq
#align filter.germ.const_inj Filter.Germ.const_inj

@[simp]
theorem map_const (l : Filter α) (a : β) (f : β → γ) : (↑a : Germ l β).map f = ↑(f a) :=
  rfl
#align filter.germ.map_const Filter.Germ.map_const

@[simp]
theorem map₂_const (l : Filter α) (b : β) (c : γ) (f : β → γ → δ) :
    map₂ f (↑b : Germ l β) ↑c = ↑(f b c) :=
  rfl
#align filter.germ.map₂_const Filter.Germ.map₂_const

@[simp]
theorem const_compTendsto {l : Filter α} (b : β) {lc : Filter γ} {g : γ → α} (hg : Tendsto g lc l) :
    (↑b : Germ l β).compTendsto g hg = ↑b :=
  rfl
#align filter.germ.const_comp_tendsto Filter.Germ.const_compTendsto

@[simp]
theorem const_compTendsto' {l : Filter α} (b : β) {lc : Filter γ} {g : Germ lc α}
    (hg : g.Tendsto l) : (↑b : Germ l β).compTendsto' g hg = ↑b :=
  inductionOn g (fun _ _ => rfl) hg
#align filter.germ.const_comp_tendsto' Filter.Germ.const_compTendsto'

/-- Lift a predicate on `β` to `Germ l β`. -/
def LiftPred (p : β → Prop) (f : Germ l β) : Prop :=
  liftOn f (fun f => ∀ᶠ x in l, p (f x)) fun _f _g H =>
    propext <| eventually_congr <| H.mono fun _x hx => hx ▸ Iff.rfl
#align filter.germ.lift_pred Filter.Germ.LiftPred

@[simp]
theorem liftPred_coe {p : β → Prop} {f : α → β} : LiftPred p (f : Germ l β) ↔ ∀ᶠ x in l, p (f x) :=
  Iff.rfl
#align filter.germ.lift_pred_coe Filter.Germ.liftPred_coe

theorem liftPred_const {p : β → Prop} {x : β} (hx : p x) : LiftPred p (↑x : Germ l β) :=
  eventually_of_forall fun _y => hx
#align filter.germ.lift_pred_const Filter.Germ.liftPred_const

@[simp]
theorem liftPred_const_iff [NeBot l] {p : β → Prop} {x : β} : LiftPred p (↑x : Germ l β) ↔ p x :=
  @eventually_const _ _ _ (p x)
#align filter.germ.lift_pred_const_iff Filter.Germ.liftPred_const_iff

/-- Lift a relation `r : β → γ → Prop` to `Germ l β → Germ l γ → Prop`. -/
def LiftRel (r : β → γ → Prop) (f : Germ l β) (g : Germ l γ) : Prop :=
  Quotient.liftOn₂' f g (fun f g => ∀ᶠ x in l, r (f x) (g x)) fun _f _g _f' _g' Hf Hg =>
    propext <| eventually_congr <| Hg.mp <| Hf.mono fun _x hf hg => hf ▸ hg ▸ Iff.rfl
#align filter.germ.lift_rel Filter.Germ.LiftRel

@[simp]
theorem liftRel_coe {r : β → γ → Prop} {f : α → β} {g : α → γ} :
    LiftRel r (f : Germ l β) g ↔ ∀ᶠ x in l, r (f x) (g x) :=
  Iff.rfl
#align filter.germ.lift_rel_coe Filter.Germ.liftRel_coe

theorem liftRel_const {r : β → γ → Prop} {x : β} {y : γ} (h : r x y) :
    LiftRel r (↑x : Germ l β) ↑y :=
  eventually_of_forall fun _ => h
#align filter.germ.lift_rel_const Filter.Germ.liftRel_const

@[simp]
theorem liftRel_const_iff [NeBot l] {r : β → γ → Prop} {x : β} {y : γ} :
    LiftRel r (↑x : Germ l β) ↑y ↔ r x y :=
  @eventually_const _ _ _ (r x y)
#align filter.germ.lift_rel_const_iff Filter.Germ.liftRel_const_iff

instance instInhabited [Inhabited β] : Inhabited (Germ l β) := ⟨↑(default : β)⟩

section Monoid

variable {M : Type*} {G : Type*}

@[to_additive] instance instMul [Mul M] : Mul (Germ l M) := ⟨map₂ (· * ·)⟩

@[to_additive (attr := simp, norm_cast)]
theorem coe_mul [Mul M] (f g : α → M) : ↑(f * g) = (f * g : Germ l M) :=
  rfl
#align filter.germ.coe_mul Filter.Germ.coe_mul
#align filter.germ.coe_add Filter.Germ.coe_add

@[to_additive] instance instOne [One M] : One (Germ l M) := ⟨↑(1 : M)⟩

@[to_additive (attr := simp, norm_cast)]
theorem coe_one [One M] : ↑(1 : α → M) = (1 : Germ l M) :=
  rfl
#align filter.germ.coe_one Filter.Germ.coe_one
#align filter.germ.coe_zero Filter.Germ.coe_zero

@[to_additive]
instance instSemigroup [Semigroup M] : Semigroup (Germ l M) :=
  { mul_assoc := fun a b c => Quotient.inductionOn₃' a b c
      fun _ _ _ => congrArg ofFun <| mul_assoc .. }

@[to_additive]
instance instCommSemigroup [CommSemigroup M] : CommSemigroup (Germ l M) :=
  { mul_comm := Quotient.ind₂' fun _ _ => congrArg ofFun <| mul_comm .. }

@[to_additive]
instance instIsLeftCancelMul [Mul M] [IsLeftCancelMul M] : IsLeftCancelMul (Germ l M) where
  mul_left_cancel f₁ f₂ f₃ :=
    inductionOn₃ f₁ f₂ f₃ fun _f₁ _f₂ _f₃ H =>
      coe_eq.2 ((coe_eq.1 H).mono fun _x => mul_left_cancel)

@[to_additive]
instance instIsRightCancelMul [Mul M] [IsRightCancelMul M] : IsRightCancelMul (Germ l M) where
  mul_right_cancel f₁ f₂ f₃ :=
    inductionOn₃ f₁ f₂ f₃ fun _f₁ _f₂ _f₃ H =>
      coe_eq.2 <| (coe_eq.1 H).mono fun _x => mul_right_cancel

@[to_additive]
instance instIsCancelMul [Mul M] [IsCancelMul M] : IsCancelMul (Germ l M) where

@[to_additive]
instance instLeftCancelSemigroup [LeftCancelSemigroup M] : LeftCancelSemigroup (Germ l M) where
  mul_left_cancel _ _ _ := mul_left_cancel

@[to_additive]
instance instRightCancelSemigroup [RightCancelSemigroup M] : RightCancelSemigroup (Germ l M) where
  mul_right_cancel _ _ _ := mul_right_cancel

@[to_additive]
instance instMulOneClass [MulOneClass M] : MulOneClass (Germ l M) :=
  { one_mul := Quotient.ind' fun _ => congrArg ofFun <| one_mul _
    mul_one := Quotient.ind' fun _ => congrArg ofFun <| mul_one _ }

@[to_additive]
instance instSMul [SMul M G] : SMul M (Germ l G) where smul n := map (n • ·)

@[to_additive existing instSMul]
instance instPow [Pow G M] : Pow (Germ l G) M where pow f n := map (· ^ n) f

@[to_additive (attr := simp, norm_cast)]
theorem coe_smul [SMul M G] (n : M) (f : α → G) : ↑(n • f) = n • (f : Germ l G) :=
  rfl
#align filter.germ.coe_smul Filter.Germ.coe_smul
#align filter.germ.coe_vadd Filter.Germ.coe_vadd

@[to_additive (attr := simp, norm_cast)]
theorem const_smul [SMul M G] (n : M) (a : G) : (↑(n • a) : Germ l G) = n • (↑a : Germ l G) :=
  rfl
#align filter.germ.const_smul Filter.Germ.const_smul
#align filter.germ.const_vadd Filter.Germ.const_vadd

@[to_additive (attr := simp, norm_cast)]
theorem coe_pow [Pow G M] (f : α → G) (n : M) : ↑(f ^ n) = (f : Germ l G) ^ n :=
  rfl
#align filter.germ.coe_pow Filter.Germ.coe_pow

@[to_additive (attr := simp, norm_cast)]
theorem const_pow [Pow G M] (a : G) (n : M) : (↑(a ^ n) : Germ l G) = (↑a : Germ l G) ^ n :=
  rfl
#align filter.germ.const_pow Filter.Germ.const_pow

-- TODO: #7432
@[to_additive]
instance instMonoid [Monoid M] : Monoid (Germ l M) :=
  { Function.Surjective.monoid ofFun (surjective_quot_mk _) (by rfl)
      (fun _ _ => by rfl) fun _ _ => by rfl with
<<<<<<< HEAD
    toMulOneClass := mulOneClass
=======
    toSemigroup := instSemigroup
    toOne := instOne
>>>>>>> a34346ed
    npow := fun n a => a ^ n }

/-- Coercion from functions to germs as a monoid homomorphism. -/
@[to_additive "Coercion from functions to germs as an additive monoid homomorphism."]
def coeMulHom [Monoid M] (l : Filter α) : (α → M) →* Germ l M where
  toFun := ofFun; map_one' := rfl; map_mul' _ _ := rfl
#align filter.germ.coe_mul_hom Filter.Germ.coeMulHom
#align filter.germ.coe_add_hom Filter.Germ.coeAddHom

@[to_additive (attr := simp)]
theorem coe_coeMulHom [Monoid M] : (coeMulHom l : (α → M) → Germ l M) = ofFun :=
  rfl
#align filter.germ.coe_coe_mul_hom Filter.Germ.coe_coeMulHom
#align filter.germ.coe_coe_add_hom Filter.Germ.coe_coeAddHom

@[to_additive]
instance instCommMonoid [CommMonoid M] : CommMonoid (Germ l M) :=
  { mul_comm := mul_comm }

instance instNatCast [NatCast M] : NatCast (Germ l M) where natCast n := (n : α → M)

@[simp]
theorem natCast_def [NatCast M] (n : ℕ) : ((fun _ ↦ n : α → M) : Germ l M) = n := rfl

@[simp, norm_cast]
theorem const_nat [NatCast M] (n : ℕ) : ((n : M) : Germ l M) = n := rfl

-- See note [no_index around OfNat.ofNat]
@[simp, norm_cast]
theorem coe_ofNat [NatCast M] (n : ℕ) [n.AtLeastTwo] :
    ((no_index (OfNat.ofNat n : α → M)) : Germ l M) = OfNat.ofNat n :=
  rfl

-- See note [no_index around OfNat.ofNat]
@[simp, norm_cast]
theorem const_ofNat [NatCast M] (n : ℕ) [n.AtLeastTwo] :
    ((no_index (OfNat.ofNat n : M)) : Germ l M) = OfNat.ofNat n :=
  rfl

instance instIntCast [IntCast M] : IntCast (Germ l M) where intCast n := (n : α → M)

@[simp]
theorem intCast_def [IntCast M] (n : ℤ) : ((fun _ ↦ n : α → M) : Germ l M) = n := rfl

-- 2024-04-05
@[deprecated] alias coe_nat := natCast_def
@[deprecated] alias coe_int := intCast_def

instance instAddMonoidWithOne [AddMonoidWithOne M] : AddMonoidWithOne (Germ l M) where
  natCast_zero := congrArg ofFun <| by simp; rfl
  natCast_succ _ := congrArg ofFun <| by simp [Function.comp]; rfl

instance instAddCommMonoidWithOne [AddCommMonoidWithOne M] : AddCommMonoidWithOne (Germ l M) :=
  { add_comm := add_comm }

@[to_additive] instance instInv [Inv G] : Inv (Germ l G) := ⟨map Inv.inv⟩

@[to_additive (attr := simp, norm_cast)]
theorem coe_inv [Inv G] (f : α → G) : ↑f⁻¹ = (f⁻¹ : Germ l G) :=
  rfl
#align filter.germ.coe_inv Filter.Germ.coe_inv
#align filter.germ.coe_neg Filter.Germ.coe_neg

@[to_additive (attr := simp, norm_cast)]
theorem const_inv [Inv G] (a : G) : (↑(a⁻¹) : Germ l G) = (↑a)⁻¹ :=
  rfl
#align filter.germ.const_inv Filter.Germ.const_inv
#align filter.germ.const_neg Filter.Germ.const_neg

@[to_additive] instance instDiv [Div M] : Div (Germ l M) := ⟨map₂ (· / ·)⟩

@[to_additive (attr := simp, norm_cast)]
theorem coe_div [Div M] (f g : α → M) : ↑(f / g) = (f / g : Germ l M) :=
  rfl
#align filter.germ.coe_div Filter.Germ.coe_div
#align filter.germ.coe_sub Filter.Germ.coe_sub

@[to_additive (attr := simp, norm_cast)]
theorem const_div [Div M] (a b : M) : (↑(a / b) : Germ l M) = ↑a / ↑b :=
  rfl
#align filter.germ.const_div Filter.Germ.const_div
#align filter.germ.const_sub Filter.Germ.const_sub

@[to_additive]
instance instInvolutiveInv [InvolutiveInv G] : InvolutiveInv (Germ l G) :=
  { inv_inv := Quotient.ind' fun _ => congrArg ofFun<| inv_inv _ }

instance instHasDistribNeg [Mul G] [HasDistribNeg G] : HasDistribNeg (Germ l G) :=
  { neg_mul := Quotient.ind₂' fun _ _ => congrArg ofFun <| neg_mul ..
    mul_neg := Quotient.ind₂' fun _ _ => congrArg ofFun <| mul_neg .. }

@[to_additive]
instance instInvOneClass [InvOneClass G] : InvOneClass (Germ l G) :=
  ⟨congr_arg ofFun inv_one⟩

@[to_additive subNegMonoid]
instance instDivInvMonoid [DivInvMonoid G] : DivInvMonoid (Germ l G) where
  zpow z f := f ^ z
  zpow_zero' := Quotient.ind' fun _ => congrArg ofFun <|
    funext fun _ => DivInvMonoid.zpow_zero' _
  zpow_succ' _ := Quotient.ind' fun _ => congrArg ofFun <|
    funext fun _ => DivInvMonoid.zpow_succ' ..
  zpow_neg' _ := Quotient.ind' fun _ => congrArg ofFun <|
    funext fun _ => DivInvMonoid.zpow_neg' ..
  div_eq_mul_inv := Quotient.ind₂' fun _ _ ↦ congrArg ofFun <| div_eq_mul_inv ..

@[to_additive]
instance instDivisionMonoid [DivisionMonoid G] : DivisionMonoid (Germ l G) where
  inv_inv := inv_inv
  mul_inv_rev x y := inductionOn₂ x y fun _ _ ↦ congr_arg ofFun <| mul_inv_rev _ _
  inv_eq_of_mul x y := inductionOn₂ x y fun _ _ h ↦ coe_eq.2 <| (coe_eq.1 h).mono fun _ ↦
    DivisionMonoid.inv_eq_of_mul _ _

@[to_additive]
instance instGroup [Group G] : Group (Germ l G) :=
  { mul_left_inv := Quotient.ind' fun _ => congrArg ofFun <| mul_left_inv _ }

@[to_additive]
instance instCommGroup [CommGroup G] : CommGroup (Germ l G) :=
  { mul_comm := mul_comm }

instance instAddGroupWithOne [AddGroupWithOne G] : AddGroupWithOne (Germ l G) where
  __ := instAddMonoidWithOne
  __ := instAddGroup
  intCast_ofNat _ := congrArg ofFun <| by simp
  intCast_negSucc _ := congrArg ofFun <| by simp [Function.comp]; rfl

end Monoid

section Ring

variable {R : Type*}

instance instNontrivial [Nontrivial R] [NeBot l] : Nontrivial (Germ l R) :=
  let ⟨x, y, h⟩ := exists_pair_ne R
  ⟨⟨↑x, ↑y, mt const_inj.1 h⟩⟩
#align filter.germ.nontrivial Filter.Germ.instNontrivial

instance instMulZeroClass [MulZeroClass R] : MulZeroClass (Germ l R) :=
  { zero_mul := Quotient.ind' fun _ => congrArg ofFun <| zero_mul _
    mul_zero := Quotient.ind' fun _ => congrArg ofFun <| mul_zero _ }

instance instMulZeroOneClass [MulZeroOneClass R] : MulZeroOneClass (Germ l R) where
  __ := instMulZeroClass
  __ := instMulOneClass

instance instMonoidWithZero [MonoidWithZero R] : MonoidWithZero (Germ l R) where
  __ := instMonoid
  __ := instMulZeroClass

instance instDistrib [Distrib R] : Distrib (Germ l R) where
  left_distrib a b c := Quotient.inductionOn₃' a b c fun _ _ _ ↦ congrArg ofFun <| left_distrib ..
  right_distrib a b c := Quotient.inductionOn₃' a b c fun _ _ _ ↦ congrArg ofFun <| right_distrib ..

instance instNonUnitalNonAssocSemiring [NonUnitalNonAssocSemiring R] :
    NonUnitalNonAssocSemiring (Germ l R) where
  __ := instAddCommMonoid
  __ := instDistrib
  __ := instMulZeroClass

instance instNonUnitalSemiring [NonUnitalSemiring R] : NonUnitalSemiring (Germ l R) :=
  { mul_assoc := mul_assoc }

instance instNonAssocSemiring [NonAssocSemiring R] : NonAssocSemiring (Germ l R) where
  __ := instNonUnitalNonAssocSemiring
  __ := instMulZeroOneClass
  __ := instAddMonoidWithOne

instance instNonUnitalNonAssocRing [NonUnitalNonAssocRing R] :
    NonUnitalNonAssocRing (Germ l R) where
  __ := instAddCommGroup
  __ := instNonUnitalNonAssocSemiring

instance instNonUnitalRing [NonUnitalRing R] : NonUnitalRing (Germ l R) :=
  { mul_assoc := mul_assoc }

instance instNonAssocRing [NonAssocRing R] : NonAssocRing (Germ l R) where
  __ := instNonUnitalNonAssocRing
  __ := instNonAssocSemiring
  __ := instAddGroupWithOne

instance instSemiring [Semiring R] : Semiring (Germ l R) where
  __ := instNonUnitalSemiring
  __ := instNonAssocSemiring
  __ := instMonoidWithZero

instance instRing [Ring R] : Ring (Germ l R) where
  __ := instSemiring
  __ := instAddCommGroup
  __ := instNonAssocRing

instance instNonUnitalCommSemiring [NonUnitalCommSemiring R] :
    NonUnitalCommSemiring (Germ l R) :=
  { mul_comm := mul_comm }

instance instCommSemiring [CommSemiring R] : CommSemiring (Germ l R) :=
  { mul_comm := mul_comm }

instance instNonUnitalCommRing [NonUnitalCommRing R] : NonUnitalCommRing (Germ l R) where
  __ := instNonUnitalRing
  __ := instCommSemigroup

instance instCommRing [CommRing R] : CommRing (Germ l R) :=
  { mul_comm := mul_comm }

/-- Coercion `(α → R) → Germ l R` as a `RingHom`. -/
def coeRingHom [Semiring R] (l : Filter α) : (α → R) →+* Germ l R :=
  { (coeMulHom l : _ →* Germ l R), (coeAddHom l : _ →+ Germ l R) with toFun := ofFun }
#align filter.germ.coe_ring_hom Filter.Germ.coeRingHom

@[simp]
theorem coe_coeRingHom [Semiring R] : (coeRingHom l : (α → R) → Germ l R) = ofFun :=
  rfl
#align filter.germ.coe_coe_ring_hom Filter.Germ.coe_coeRingHom

end Ring

section Module

variable {M N R : Type*}

@[to_additive]
instance instSMul' [SMul M β] : SMul (Germ l M) (Germ l β) :=
  ⟨map₂ (· • ·)⟩
#align filter.germ.has_smul' Filter.Germ.instSMul'
#align filter.germ.has_vadd' Filter.Germ.instVAdd'

@[to_additive (attr := simp, norm_cast)]
theorem coe_smul' [SMul M β] (c : α → M) (f : α → β) : ↑(c • f) = (c : Germ l M) • (f : Germ l β) :=
  rfl
#align filter.germ.coe_smul' Filter.Germ.coe_smul'
#align filter.germ.coe_vadd' Filter.Germ.coe_vadd'

@[to_additive]
instance instMulAction [Monoid M] [MulAction M β] : MulAction M (Germ l β) where
  one_smul f :=
    inductionOn f fun f => by
      norm_cast
      simp [one_smul]
  mul_smul c₁ c₂ f :=
    inductionOn f fun f => by
      norm_cast
      simp [mul_smul]

@[to_additive]
instance instMulAction' [Monoid M] [MulAction M β] : MulAction (Germ l M) (Germ l β) where
  one_smul f := inductionOn f fun f => by simp only [← coe_one, ← coe_smul', one_smul]
  mul_smul c₁ c₂ f :=
    inductionOn₃ c₁ c₂ f fun c₁ c₂ f => by
      norm_cast
      simp [mul_smul]
#align filter.germ.mul_action' Filter.Germ.instMulAction'
#align filter.germ.add_action' Filter.Germ.instAddAction'

instance instDistribMulAction [Monoid M] [AddMonoid N] [DistribMulAction M N] :
    DistribMulAction M (Germ l N) where
  smul_add c f g :=
    inductionOn₂ f g fun f g => by
      norm_cast
      simp [smul_add]
  smul_zero c := by simp only [← coe_zero, ← coe_smul, smul_zero]

instance instDistribMulAction' [Monoid M] [AddMonoid N] [DistribMulAction M N] :
    DistribMulAction (Germ l M) (Germ l N) where
  smul_add c f g :=
    inductionOn₃ c f g fun c f g => by
      norm_cast
      simp [smul_add]
  smul_zero c := inductionOn c fun c => by simp only [← coe_zero, ← coe_smul', smul_zero]
#align filter.germ.distrib_mul_action' Filter.Germ.instDistribMulAction'

instance instModule [Semiring R] [AddCommMonoid M] [Module R M] : Module R (Germ l M) where
  add_smul c₁ c₂ f :=
    inductionOn f fun f => by
      norm_cast
      simp [add_smul]
  zero_smul f :=
    inductionOn f fun f => by
      norm_cast
      simp [zero_smul, coe_zero]

instance instModule' [Semiring R] [AddCommMonoid M] [Module R M] :
    Module (Germ l R) (Germ l M) where
  add_smul c₁ c₂ f :=
    inductionOn₃ c₁ c₂ f fun c₁ c₂ f => by
      norm_cast
      simp [add_smul]
  zero_smul f := inductionOn f fun f => by simp only [← coe_zero, ← coe_smul', zero_smul]
#align filter.germ.module' Filter.Germ.instModule'

end Module

instance instLE [LE β] : LE (Germ l β) := ⟨LiftRel (· ≤ ·)⟩

theorem le_def [LE β] : ((· ≤ ·) : Germ l β → Germ l β → Prop) = LiftRel (· ≤ ·) :=
  rfl
#align filter.germ.le_def Filter.Germ.le_def

@[simp]
theorem coe_le [LE β] : (f : Germ l β) ≤ g ↔ f ≤ᶠ[l] g :=
  Iff.rfl
#align filter.germ.coe_le Filter.Germ.coe_le

theorem coe_nonneg [LE β] [Zero β] {f : α → β} : 0 ≤ (f : Germ l β) ↔ ∀ᶠ x in l, 0 ≤ f x :=
  Iff.rfl
#align filter.germ.coe_nonneg Filter.Germ.coe_nonneg

theorem const_le [LE β] {x y : β} : x ≤ y → (↑x : Germ l β) ≤ ↑y :=
  liftRel_const
#align filter.germ.const_le Filter.Germ.const_le

@[simp, norm_cast]
theorem const_le_iff [LE β] [NeBot l] {x y : β} : (↑x : Germ l β) ≤ ↑y ↔ x ≤ y :=
  liftRel_const_iff
#align filter.germ.const_le_iff Filter.Germ.const_le_iff

instance instPreorder [Preorder β] : Preorder (Germ l β) where
  le := (· ≤ ·)
  le_refl f := inductionOn f <| EventuallyLE.refl l
  le_trans f₁ f₂ f₃ := inductionOn₃ f₁ f₂ f₃ fun f₁ f₂ f₃ => EventuallyLE.trans

instance instPartialOrder [PartialOrder β] : PartialOrder (Germ l β) where
  le_antisymm f g := inductionOn₂ f g fun _ _ h₁ h₂ ↦ (EventuallyLE.antisymm h₁ h₂).germ_eq

instance instBot [Bot β] : Bot (Germ l β) := ⟨↑(⊥ : β)⟩
instance instTop [Top β] : Top (Germ l β) := ⟨↑(⊤ : β)⟩

@[simp, norm_cast]
theorem const_bot [Bot β] : (↑(⊥ : β) : Germ l β) = ⊥ :=
  rfl
#align filter.germ.const_bot Filter.Germ.const_bot

@[simp, norm_cast]
theorem const_top [Top β] : (↑(⊤ : β) : Germ l β) = ⊤ :=
  rfl
#align filter.germ.const_top Filter.Germ.const_top

instance instOrderBot [LE β] [OrderBot β] : OrderBot (Germ l β) where
  bot_le f := inductionOn f fun _ => eventually_of_forall fun _ => bot_le

instance instOrderTop [LE β] [OrderTop β] : OrderTop (Germ l β) where
  le_top f := inductionOn f fun _ => eventually_of_forall fun _ => le_top

instance instBoundedOrder [LE β] [BoundedOrder β] : BoundedOrder (Germ l β) where
  __ := instOrderBot
  __ := instOrderTop

instance instSup [Sup β] : Sup (Germ l β) := ⟨map₂ (· ⊔ ·)⟩
instance instInf [Inf β] : Inf (Germ l β) := ⟨map₂ (· ⊓ ·)⟩

@[simp, norm_cast]
theorem const_sup [Sup β] (a b : β) : ↑(a ⊔ b) = (↑a ⊔ ↑b : Germ l β) :=
  rfl
#align filter.germ.const_sup Filter.Germ.const_sup

@[simp, norm_cast]
theorem const_inf [Inf β] (a b : β) : ↑(a ⊓ b) = (↑a ⊓ ↑b : Germ l β) :=
  rfl
#align filter.germ.const_inf Filter.Germ.const_inf

instance instSemilatticeSup [SemilatticeSup β] : SemilatticeSup (Germ l β) where
  le_sup_left f g := inductionOn₂ f g fun _f _g => eventually_of_forall fun _x ↦ le_sup_left
  le_sup_right f g := inductionOn₂ f g fun _f _g ↦ eventually_of_forall fun _x ↦ le_sup_right
  sup_le f₁ f₂ g := inductionOn₃ f₁ f₂ g fun _f₁ _f₂ _g h₁ h₂ ↦ h₂.mp <| h₁.mono fun _x ↦ sup_le

instance instSemilatticeInf [SemilatticeInf β] : SemilatticeInf (Germ l β) where
  inf_le_left f g := inductionOn₂ f g fun _f _g ↦ eventually_of_forall fun _x ↦ inf_le_left
  inf_le_right f g := inductionOn₂ f g fun _f _g ↦ eventually_of_forall fun _x ↦ inf_le_right
  le_inf f₁ f₂ g := inductionOn₃ f₁ f₂ g fun _f₁ _f₂ _g h₁ h₂ ↦ h₂.mp <| h₁.mono fun _x ↦ le_inf

instance instLattice [Lattice β] : Lattice (Germ l β) where
  __ := instSemilatticeSup
  __ := instSemilatticeInf

instance instDistribLattice [DistribLattice β] : DistribLattice (Germ l β) where
  le_sup_inf f g h := inductionOn₃ f g h fun _f _g _h ↦ eventually_of_forall fun _ ↦ le_sup_inf

@[to_additive]
instance instOrderedCommMonoid [OrderedCommMonoid β] : OrderedCommMonoid (Germ l β) where
  mul_le_mul_left f g := inductionOn₂ f g fun _f _g H h ↦ inductionOn h fun _h ↦ H.mono
    fun _x H ↦ mul_le_mul_left' H _

@[to_additive]
instance instOrderedCancelCommMonoid [OrderedCancelCommMonoid β] :
    OrderedCancelCommMonoid (Germ l β) where
  le_of_mul_le_mul_left f g h := inductionOn₃ f g h fun _f _g _h H ↦ H.mono
    fun _x ↦ le_of_mul_le_mul_left'

@[to_additive]
instance instOrderedCommGroup [OrderedCommGroup β] : OrderedCommGroup (Germ l β) where
  __ := instOrderedCancelCommMonoid
  __ := instCommGroup

@[to_additive]
instance instExistsMulOfLE [Mul β] [LE β] [ExistsMulOfLE β] : ExistsMulOfLE (Germ l β) where
  exists_mul_of_le {x y} := inductionOn₂ x y fun f g (h : f ≤ᶠ[l] g) ↦ by
    classical
    choose c hc using fun x (hx : f x ≤ g x) ↦ exists_mul_of_le hx
    refine ⟨ofFun fun x ↦ if hx : f x ≤ g x then c x hx else f x, coe_eq.2 ?_⟩
    filter_upwards [h] with x hx
    rw [dif_pos hx, hc]

@[to_additive]
instance instCanonicallyOrderedCommMonoid [CanonicallyOrderedCommMonoid β] :
    CanonicallyOrderedCommMonoid (Germ l β) where
  __ := instExistsMulOfLE
  le_self_mul x y := inductionOn₂ x y fun _ _ ↦ eventually_of_forall fun _ ↦ le_self_mul

instance instOrderedSemiring [OrderedSemiring β] : OrderedSemiring (Germ l β) where
  __ := instSemiring
  __ := instOrderedAddCommMonoid
  zero_le_one := const_le zero_le_one
  mul_le_mul_of_nonneg_left x y z := inductionOn₃ x y z fun _f _g _h hfg hh ↦ hh.mp <| hfg.mono
    fun _a ↦ mul_le_mul_of_nonneg_left
  mul_le_mul_of_nonneg_right x y z := inductionOn₃ x y z fun _f _g _h hfg hh ↦ hh.mp <| hfg.mono
    fun _a ↦ mul_le_mul_of_nonneg_right

instance instOrderedCommSemiring [OrderedCommSemiring β] : OrderedCommSemiring (Germ l β) where
  __ := instOrderedSemiring
  __ := instCommSemiring

instance instOrderedRing [OrderedRing β] : OrderedRing (Germ l β) where
  __ := instRing
  __ := instOrderedAddCommGroup
  __ := instOrderedSemiring
  mul_nonneg x y := inductionOn₂ x y fun _f _g hf hg ↦ hg.mp <| hf.mono fun _a ↦ mul_nonneg

instance instOrderedCommRing [OrderedCommRing β] : OrderedCommRing (Germ l β) where
  __ := instOrderedRing
  __ := instOrderedCommSemiring

end Germ

end Filter<|MERGE_RESOLUTION|>--- conflicted
+++ resolved
@@ -453,12 +453,8 @@
 instance instMonoid [Monoid M] : Monoid (Germ l M) :=
   { Function.Surjective.monoid ofFun (surjective_quot_mk _) (by rfl)
       (fun _ _ => by rfl) fun _ _ => by rfl with
-<<<<<<< HEAD
-    toMulOneClass := mulOneClass
-=======
     toSemigroup := instSemigroup
     toOne := instOne
->>>>>>> a34346ed
     npow := fun n a => a ^ n }
 
 /-- Coercion from functions to germs as a monoid homomorphism. -/
