--- conflicted
+++ resolved
@@ -285,18 +285,10 @@
   apply le_antisymm
   · apply lfp_le_fixed
     exact Function.mem_fixedPoints.mp (ωSup_iterate_mem_fixedPoint
-<<<<<<< HEAD
-      ⟨f, (ωScottContinuous_iff_monotone_map_ωSup.mp h).2⟩ ⊥ bot_le)
-  · apply le_lfp
-    intro a h_a
-    exact ωSup_iterate_le_prefixedPoint ⟨f, (ωScottContinuous_iff_monotone_map_ωSup.mp h).2⟩ ⊥
-      bot_le h_a bot_le
-=======
       ⟨f, h.map_ωSup_of_orderHom⟩ ⊥ bot_le)
   · apply le_lfp
     intro a h_a
     exact ωSup_iterate_le_prefixedPoint ⟨f, h.map_ωSup_of_orderHom⟩ ⊥ bot_le h_a bot_le
->>>>>>> 19f71879
 
 theorem gfp_eq_sInf_iterate (h : ωScottContinuous (OrderHom.dual f)) :
     gfp f = ⨅ n, f^[n] ⊤ :=
