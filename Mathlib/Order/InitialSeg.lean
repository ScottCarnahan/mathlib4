/-
Copyright (c) 2017 Johannes Hölzl. All rights reserved.
Released under Apache 2.0 license as described in the file LICENSE.
Authors: Mario Carneiro, Floris van Doorn, Violeta Hernández Palacios
-/
import Mathlib.Data.Sum.Order
import Mathlib.Logic.Equiv.Set
import Mathlib.Order.RelIso.Set
import Mathlib.Order.WellFounded
/-!
# Initial and principal segments

This file defines initial and principal segments.

## Main definitions

* `InitialSeg r s`: type of order embeddings of `r` into `s` for which the range is an initial
  segment (i.e., if `b` belongs to the range, then any `b' < b` also belongs to the range).
  It is denoted by `r ≼i s`.
* `PrincipalSeg r s`: Type of order embeddings of `r` into `s` for which the range is a principal
  segment, i.e., an interval of the form `(-∞, top)` for some element `top`. It is denoted by
  `r ≺i s`.

The lemmas `Ordinal.type_le_iff` and `Ordinal.type_lt_iff` tell us that `≼i` corresponds to the `≤`
relation on ordinals, while `≺i` corresponds to the `<` relation. This prompts us to think of
`PrincipalSeg` as a "strict" version of `InitialSeg`.

## Notations

These notations belong to the `InitialSeg` locale.

* `r ≼i s`: the type of initial segment embeddings of `r` into `s`.
* `r ≺i s`: the type of principal segment embeddings of `r` into `s`.
* `α ≤i β` is an abbreviation for `(· < ·) ≼i (· < ·)`.
* `α <i β` is an abbreviation for `(· < ·) ≺i (· < ·)`.
-/


/-!
### Initial segments

Order embeddings whose range is an initial segment of `s` (i.e., if `b` belongs to the range, then
any `b' < b` also belongs to the range). The type of these embeddings from `r` to `s` is called
`InitialSeg r s`, and denoted by `r ≼i s`.
-/

variable {α : Type*} {β : Type*} {γ : Type*} {r : α → α → Prop} {s : β → β → Prop}
  {t : γ → γ → Prop}

open Function

/-- If `r` is a relation on `α` and `s` in a relation on `β`, then `f : r ≼i s` is an order
embedding whose range is an initial segment. That is, whenever `b < f a` in `β` then `b` is in the
range of `f`. -/
structure InitialSeg {α β : Type*} (r : α → α → Prop) (s : β → β → Prop) extends r ↪r s where
  /-- The order embedding is an initial segment -/
  mem_range_of_rel' : ∀ a b, s b (toRelEmbedding a) → b ∈ Set.range toRelEmbedding

<<<<<<< HEAD
=======
-- Porting note: Deleted `scoped[InitialSeg]`
>>>>>>> 061a5b19
@[inherit_doc]
infixl:25 " ≼i " => InitialSeg

/-- An `InitialSeg` between the `<` relations of two types. -/
notation:25 α:24 " ≤i " β:25 => @InitialSeg α β (· < ·) (· < ·)

namespace InitialSeg

instance : Coe (r ≼i s) (r ↪r s) :=
  ⟨InitialSeg.toRelEmbedding⟩

instance : FunLike (r ≼i s) α β where
  coe f := f.toFun
  coe_injective' := by
    rintro ⟨f, hf⟩ ⟨g, hg⟩ h
    congr with x
    exact congr_fun h x

instance : EmbeddingLike (r ≼i s) α β where
  injective' f := f.inj'

/-- An initial segment embedding between the `<` relations of two partial orders is an order
embedding. -/
def toOrderEmbedding [PartialOrder α] [PartialOrder β] (f : α ≤i β) : α ↪o β :=
  f.orderEmbeddingOfLTEmbedding

@[simp]
theorem toOrderEmbedding_apply [PartialOrder α] [PartialOrder β] (f : α ≤i β) (x : α) :
    f.toOrderEmbedding x = f x :=
  rfl

@[simp]
theorem coe_toOrderEmbedding [PartialOrder α] [PartialOrder β] (f : α ≤i β) :
    (f.toOrderEmbedding : α → β) = f :=
  rfl

instance [PartialOrder α] [PartialOrder β] : OrderHomClass (α ≤i β) α β where
  map_rel f := f.toOrderEmbedding.map_rel_iff.2

@[ext] lemma ext {f g : r ≼i s} (h : ∀ x, f x = g x) : f = g :=
  DFunLike.ext f g h

@[simp]
theorem coe_coe_fn (f : r ≼i s) : ((f : r ↪r s) : α → β) = f :=
  rfl

theorem mem_range_of_rel (f : r ≼i s) {a : α} {b : β} : s b (f a) → b ∈ Set.range f :=
  f.mem_range_of_rel' _ _

@[deprecated mem_range_of_rel (since := "2024-09-21")]
alias init := mem_range_of_rel

theorem map_rel_iff {a b : α} (f : r ≼i s) : s (f a) (f b) ↔ r a b :=
  f.map_rel_iff'

theorem inj (f : r ≼i s) {a b : α} : f a = f b ↔ a = b :=
  f.toRelEmbedding.inj

theorem exists_eq_iff_rel (f : r ≼i s) {a : α} {b : β} : s b (f a) ↔ ∃ a', f a' = b ∧ r a' a :=
  ⟨fun h => by
    rcases f.mem_range_of_rel h with ⟨a', rfl⟩
    exact ⟨a', rfl, f.map_rel_iff.1 h⟩,
    fun ⟨a', e, h⟩ => e ▸ f.map_rel_iff.2 h⟩

@[deprecated exists_eq_iff_rel (since := "2024-09-21")]
alias init_iff := exists_eq_iff_rel

/-- An order isomorphism is an initial segment -/
def ofIso (f : r ≃r s) : r ≼i s :=
  ⟨f, fun _ b _ => ⟨f.symm b, RelIso.apply_symm_apply f _⟩⟩

/-- The identity function shows that `≼i` is reflexive -/
@[refl]
protected def refl (r : α → α → Prop) : r ≼i r :=
  ⟨RelEmbedding.refl _, fun _ _ _ => ⟨_, rfl⟩⟩

instance (r : α → α → Prop) : Inhabited (r ≼i r) :=
  ⟨InitialSeg.refl r⟩

/-- Composition of functions shows that `≼i` is transitive -/
@[trans]
protected def trans (f : r ≼i s) (g : s ≼i t) : r ≼i t :=
  ⟨f.1.trans g.1, fun a c h => by
    simp only [RelEmbedding.coe_trans, coe_coe_fn, comp_apply] at h ⊢
    rcases g.2 _ _ h with ⟨b, rfl⟩; have h := g.map_rel_iff.1 h
    rcases f.2 _ _ h with ⟨a', rfl⟩; exact ⟨a', rfl⟩⟩

@[simp]
theorem refl_apply (x : α) : InitialSeg.refl r x = x :=
  rfl

@[simp]
theorem trans_apply (f : r ≼i s) (g : s ≼i t) (a : α) : (f.trans g) a = g (f a) :=
  rfl

instance subsingleton_of_trichotomous_of_irrefl [IsTrichotomous β s] [IsIrrefl β s]
    [IsWellFounded α r] : Subsingleton (r ≼i s) :=
  ⟨fun f g => by
    ext a
    refine IsWellFounded.induction r a fun b IH =>
      extensional_of_trichotomous_of_irrefl s fun x => ?_
    rw [f.exists_eq_iff_rel, g.exists_eq_iff_rel]
    exact exists_congr fun x => and_congr_left fun hx => IH _ hx ▸ Iff.rfl⟩

instance [IsWellOrder β s] : Subsingleton (r ≼i s) :=
  ⟨fun a => by let _ := a.isWellFounded; exact Subsingleton.elim a⟩

protected theorem eq [IsWellOrder β s] (f g : r ≼i s) (a) : f a = g a := by
  rw [Subsingleton.elim f g]

theorem Antisymm.aux [IsWellOrder α r] (f : r ≼i s) (g : s ≼i r) : LeftInverse g f :=
  InitialSeg.eq (f.trans g) (InitialSeg.refl _)

/-- If we have order embeddings between `α` and `β` whose images are initial segments, and `β`
is a well-order then `α` and `β` are order-isomorphic. -/
def antisymm [IsWellOrder β s] (f : r ≼i s) (g : s ≼i r) : r ≃r s :=
  haveI := f.toRelEmbedding.isWellOrder
  ⟨⟨f, g, Antisymm.aux f g, Antisymm.aux g f⟩, f.map_rel_iff'⟩

@[simp]
theorem antisymm_toFun [IsWellOrder β s] (f : r ≼i s) (g : s ≼i r) : (antisymm f g : α → β) = f :=
  rfl

@[simp]
theorem antisymm_symm [IsWellOrder α r] [IsWellOrder β s] (f : r ≼i s) (g : s ≼i r) :
    (antisymm f g).symm = antisymm g f :=
  RelIso.coe_fn_injective rfl

theorem eq_or_principal [IsWellOrder β s] (f : r ≼i s) :
    Surjective f ∨ ∃ b, ∀ x, x ∈ Set.range f ↔ s x b := by
  apply or_iff_not_imp_right.2
  intro h b
  push_neg at h
  apply IsWellFounded.induction s b
  intro x IH
  obtain ⟨y, ⟨hy, hs⟩ | ⟨hy, hs⟩⟩ := h x
  · obtain (rfl | h) := (trichotomous y x).resolve_left hs
    · exact hy
    · obtain ⟨z, rfl⟩ := hy
      exact f.mem_range_of_rel h
  · obtain ⟨z, rfl⟩ := IH y hs
    cases hy (Set.mem_range_self z)

/-- Restrict the codomain of an initial segment -/
def codRestrict (p : Set β) (f : r ≼i s) (H : ∀ a, f a ∈ p) : r ≼i Subrel s p :=
  ⟨RelEmbedding.codRestrict p f H, fun a ⟨b, m⟩ h =>
    let ⟨a', e⟩ := f.mem_range_of_rel h
    ⟨a', by subst e; rfl⟩⟩

@[simp]
theorem codRestrict_apply (p) (f : r ≼i s) (H a) : codRestrict p f H a = ⟨f a, H a⟩ :=
  rfl

/-- Initial segment from an empty type. -/
def ofIsEmpty (r : α → α → Prop) (s : β → β → Prop) [IsEmpty α] : r ≼i s :=
  ⟨RelEmbedding.ofIsEmpty r s, isEmptyElim⟩

/-- Initial segment embedding of an order `r` into the disjoint union of `r` and `s`. -/
def leAdd (r : α → α → Prop) (s : β → β → Prop) : r ≼i Sum.Lex r s :=
  ⟨⟨⟨Sum.inl, fun _ _ => Sum.inl.inj⟩, Sum.lex_inl_inl⟩, fun a b => by
    cases b <;> [exact fun _ => ⟨_, rfl⟩; exact False.elim ∘ Sum.lex_inr_inl]⟩

@[simp]
theorem leAdd_apply (r : α → α → Prop) (s : β → β → Prop) (a) : leAdd r s a = Sum.inl a :=
  rfl

protected theorem acc (f : r ≼i s) (a : α) : Acc r a ↔ Acc s (f a) :=
  ⟨by
    refine fun h => Acc.recOn h fun a _ ha => Acc.intro _ fun b hb => ?_
    obtain ⟨a', rfl⟩ := f.mem_range_of_rel hb
    exact ha _ (f.map_rel_iff.mp hb), f.toRelEmbedding.acc a⟩

section PartialOrder

variable [PartialOrder β] {a a' : α} {b : β}

theorem mem_range_of_le [Preorder α] (f : α ≤i β) (h : b ≤ f a) : b ∈ Set.range f := by
  obtain rfl | hb := h.eq_or_lt
  exacts [⟨a, rfl⟩, f.mem_range_of_rel hb]

@[simp]
theorem le_iff_le [PartialOrder α] (f : α ≤i β) : f a ≤ f a' ↔ a ≤ a' :=
  f.toOrderEmbedding.le_iff_le

@[simp]
theorem lt_iff_lt [PartialOrder α] (f : α ≤i β) : f a < f a' ↔ a < a' :=
  f.toOrderEmbedding.lt_iff_lt

theorem monotone [PartialOrder α] (f : α ≤i β) : Monotone f :=
  f.toOrderEmbedding.monotone

theorem strictMono [PartialOrder α] (f : α ≤i β) : StrictMono f :=
  f.toOrderEmbedding.strictMono

theorem le_apply_iff [LinearOrder α] (f : α ≤i β) : b ≤ f a ↔ ∃ c ≤ a, f c = b := by
  constructor
  · intro h
    obtain ⟨c, hc⟩ := f.mem_range_of_le h
    refine ⟨c, ?_, hc⟩
    rwa [← hc, f.le_iff_le] at h
  · rintro ⟨c, hc, rfl⟩
    exact f.monotone hc

theorem lt_apply_iff [LinearOrder α] (f : α ≤i β) : b < f a ↔ ∃ a' < a, f a' = b := by
  constructor
  · intro h
    obtain ⟨c, hc⟩ := f.mem_range_of_rel h
    refine ⟨c, ?_, hc⟩
    rwa [← hc, f.lt_iff_lt] at h
  · rintro ⟨c, hc, rfl⟩
    exact f.strictMono hc

end PartialOrder

end InitialSeg

/-!
### Principal segments

Order embeddings whose range is a principal segment of `s` (i.e., an interval of the form
`(-∞, top)` for some element `top` of `β`). The type of these embeddings from `r` to `s` is called
`PrincipalSeg r s`, and denoted by `r ≺i s`. Principal segments are in particular initial
segments.
-/


/-- If `r` is a relation on `α` and `s` in a relation on `β`, then `f : r ≺i s` is an order
embedding whose range is an open interval `(-∞, top)` for some element `top` of `β`. Such order
embeddings are called principal segments -/
structure PrincipalSeg {α β : Type*} (r : α → α → Prop) (s : β → β → Prop) extends r ↪r s where
  /-- The supremum of the principal segment -/
  top : β
  /-- The range of the order embedding is the set of elements `b` such that `s b top` -/
  mem_range_iff_rel' : ∀ b, b ∈ Set.range toRelEmbedding ↔ s b top

<<<<<<< HEAD
=======
-- Porting note: deleted `scoped[InitialSeg]`
>>>>>>> 061a5b19
@[inherit_doc]
infixl:25 " ≺i " => PrincipalSeg

/-- A `PrincipalSeg` between the `<` relations of two types. -/
notation:25 α:24 " <i " β:25 => @PrincipalSeg α β (· < ·) (· < ·)

namespace PrincipalSeg

instance : CoeOut (r ≺i s) (r ↪r s) :=
  ⟨PrincipalSeg.toRelEmbedding⟩

instance : CoeFun (r ≺i s) fun _ => α → β :=
  ⟨fun f => f⟩

@[simp]
theorem coe_fn_mk (f : r ↪r s) (t o) : (@PrincipalSeg.mk _ _ r s f t o : α → β) = f :=
  rfl

theorem mem_range_iff_rel (f : r ≺i s) : ∀ {b : β}, b ∈ Set.range f ↔ s b f.top :=
  f.mem_range_iff_rel' _

@[deprecated mem_range_iff_rel (since := "2024-10-07")]
theorem down (f : r ≺i s) : ∀ {b : β}, s b f.top ↔ ∃ a, f a = b :=
  f.mem_range_iff_rel.symm

theorem lt_top (f : r ≺i s) (a : α) : s (f a) f.top :=
  f.mem_range_iff_rel.1 ⟨_, rfl⟩

theorem mem_range_of_rel_top (f : r ≺i s) {b : β} (h : s b f.top) : b ∈ Set.range f :=
  f.mem_range_iff_rel.2 h

theorem mem_range_of_rel [IsTrans β s] (f : r ≺i s) {a : α} {b : β} (h : s b (f a)) :
    b ∈ Set.range f :=
  f.mem_range_of_rel_top <| _root_.trans h <| f.lt_top _

@[deprecated mem_range_of_rel (since := "2024-09-21")]
alias init := mem_range_of_rel

/-- A principal segment is in particular an initial segment. -/
instance hasCoeInitialSeg [IsTrans β s] : Coe (r ≺i s) (r ≼i s) :=
  ⟨fun f => ⟨f.toRelEmbedding, fun _ _ => f.mem_range_of_rel⟩⟩

theorem coe_coe_fn' [IsTrans β s] (f : r ≺i s) : ((f : r ≼i s) : α → β) = f :=
  rfl

theorem exists_eq_iff_rel [IsTrans β s] (f : r ≺i s) {a : α} {b : β} :
    s b (f a) ↔ ∃ a', f a' = b ∧ r a' a :=
  @InitialSeg.exists_eq_iff_rel α β r s f a b

@[deprecated exists_eq_iff_rel (since := "2024-09-21")]
alias init_iff := exists_eq_iff_rel

/-- A principal segment is the same as a non-surjective initial segment. -/
noncomputable def _root_.InitialSeg.toPrincipalSeg [IsWellOrder β s] (f : r ≼i s)
    (hf : ¬ Surjective f) : r ≺i s :=
  ⟨f, _, Classical.choose_spec (f.eq_or_principal.resolve_left hf)⟩

@[simp]
theorem _root_.InitialSeg.toPrincipalSeg_apply [IsWellOrder β s] (f : r ≼i s)
    (hf : ¬ Surjective f) (x : α) : f.toPrincipalSeg hf x = f x :=
  rfl

theorem irrefl {r : α → α → Prop} [IsWellOrder α r] (f : r ≺i r) : False := by
  have h := f.lt_top f.top
  rw [show f f.top = f.top from InitialSeg.eq (↑f) (InitialSeg.refl r) f.top] at h
  exact _root_.irrefl _ h

instance (r : α → α → Prop) [IsWellOrder α r] : IsEmpty (r ≺i r) :=
  ⟨fun f => f.irrefl⟩

/-- Composition of a principal segment with an initial segment, as a principal segment -/
def ltLe (f : r ≺i s) (g : s ≼i t) : r ≺i t :=
  ⟨@RelEmbedding.trans _ _ _ r s t f g, g f.top, fun a => by
    simp [g.exists_eq_iff_rel, ← PrincipalSeg.mem_range_iff_rel, exists_swap, ← exists_and_left]⟩

@[simp]
theorem lt_le_apply (f : r ≺i s) (g : s ≼i t) (a : α) : (f.ltLe g) a = g (f a) :=
  RelEmbedding.trans_apply _ _ _

@[simp]
theorem lt_le_top (f : r ≺i s) (g : s ≼i t) : (f.ltLe g).top = g f.top :=
  rfl

/-- Composition of two principal segments as a principal segment -/
@[trans]
protected def trans [IsTrans γ t] (f : r ≺i s) (g : s ≺i t) : r ≺i t :=
  ltLe f g

@[simp]
theorem trans_apply [IsTrans γ t] (f : r ≺i s) (g : s ≺i t) (a : α) : (f.trans g) a = g (f a) :=
  lt_le_apply _ _ _

@[simp]
theorem trans_top [IsTrans γ t] (f : r ≺i s) (g : s ≺i t) : (f.trans g).top = g f.top :=
  rfl

/-- Composition of an order isomorphism with a principal segment, as a principal segment -/
def equivLT (f : r ≃r s) (g : s ≺i t) : r ≺i t :=
  ⟨@RelEmbedding.trans _ _ _ r s t f g, g.top, fun c =>
    suffices (∃ a, g a = c) ↔ ∃ a, g (f a) = c by simp [← PrincipalSeg.mem_range_iff_rel]
    ⟨fun ⟨b, h⟩ => ⟨f.symm b, by simp only [h, RelIso.apply_symm_apply]⟩,
      fun ⟨a, h⟩ => ⟨f a, h⟩⟩⟩

/-- Composition of a principal segment with an order isomorphism, as a principal segment -/
def ltEquiv {r : α → α → Prop} {s : β → β → Prop} {t : γ → γ → Prop} (f : r ≺i s) (g : s ≃r t) :
    r ≺i t :=
  ⟨@RelEmbedding.trans _ _ _ r s t f g, g f.top, by
    intro x
    rw [← g.apply_symm_apply x, g.map_rel_iff, ← f.mem_range_iff_rel]
    exact exists_congr <| fun _ ↦ ⟨fun h => g.toEquiv.bijective.1 h, congr_arg g⟩⟩

@[simp]
theorem equivLT_apply (f : r ≃r s) (g : s ≺i t) (a : α) : (equivLT f g) a = g (f a) :=
  RelEmbedding.trans_apply _ _ _

@[simp]
theorem equivLT_top (f : r ≃r s) (g : s ≺i t) : (equivLT f g).top = g.top :=
  rfl

/-- Given a well order `s`, there is a most one principal segment embedding of `r` into `s`. -/
instance [IsWellOrder β s] : Subsingleton (r ≺i s) :=
  ⟨fun f g => by
    have ef : (f : α → β) = g := by
      show ((f : r ≼i s) : α → β) = (g : r ≼i s)
      rw [@Subsingleton.elim _ _ (f : r ≼i s) g]
    have et : f.top = g.top := by
      refine extensional_of_trichotomous_of_irrefl s fun x => ?_
      simp only [← PrincipalSeg.mem_range_iff_rel, ef]
    cases f
    cases g
    have := RelEmbedding.coe_fn_injective ef; congr ⟩

theorem top_eq [IsWellOrder γ t] (e : r ≃r s) (f : r ≺i t) (g : s ≺i t) : f.top = g.top := by
  rw [Subsingleton.elim f (PrincipalSeg.equivLT e g)]; rfl

theorem top_rel_top {r : α → α → Prop} {s : β → β → Prop} {t : γ → γ → Prop} [IsWellOrder γ t]
    (f : r ≺i s) (g : s ≺i t) (h : r ≺i t) : t h.top g.top := by
  rw [Subsingleton.elim h (f.trans g)]
  apply PrincipalSeg.lt_top

@[deprecated top_rel_top (since := "2024-10-10")]
alias topLTTop := top_rel_top

/-- Any element of a well order yields a principal segment -/
def ofElement {α : Type*} (r : α → α → Prop) (a : α) : Subrel r { b | r b a } ≺i r :=
  ⟨Subrel.relEmbedding _ _, a, fun _ => ⟨fun ⟨⟨_, h⟩, rfl⟩ => h, fun h => ⟨⟨_, h⟩, rfl⟩⟩⟩

-- This lemma was always bad, but the linter only noticed after lean4#2644
@[simp, nolint simpNF]
theorem ofElement_apply {α : Type*} (r : α → α → Prop) (a : α) (b) : ofElement r a b = b.1 :=
  rfl

@[simp]
theorem ofElement_top {α : Type*} (r : α → α → Prop) (a : α) : (ofElement r a).top = a :=
  rfl

/-- For any principal segment `r ≺i s`, there is a `Subrel` of `s` order isomorphic to `r`. -/
@[simps! symm_apply]
noncomputable def subrelIso (f : r ≺i s) : Subrel s {b | s b f.top} ≃r r :=
  RelIso.symm
  { toEquiv := ((Equiv.ofInjective f f.injective).trans (Equiv.setCongr
      (funext fun _ ↦ propext f.mem_range_iff_rel))),
    map_rel_iff' := f.map_rel_iff }

-- This lemma was always bad, but the linter only noticed after lean4#2644
attribute [nolint simpNF] PrincipalSeg.subrelIso_symm_apply

-- This lemma was always bad, but the linter only noticed after lean4#2644
@[simp, nolint simpNF]
theorem apply_subrelIso (f : r ≺i s) (b : {b | s b f.top}) :
    f (f.subrelIso b) = b :=
  Equiv.apply_ofInjective_symm f.injective _

-- This lemma was always bad, but the linter only noticed after lean4#2644
@[simp, nolint simpNF]
theorem subrelIso_apply (f : r ≺i s) (a : α) : f.subrelIso ⟨f a, f.lt_top a⟩ = a :=
  Equiv.ofInjective_symm_apply f.injective _

/-- Restrict the codomain of a principal segment -/
def codRestrict (p : Set β) (f : r ≺i s) (H : ∀ a, f a ∈ p) (H₂ : f.top ∈ p) : r ≺i Subrel s p :=
  ⟨RelEmbedding.codRestrict p f H, ⟨f.top, H₂⟩, fun ⟨_, _⟩ => by simp [← f.mem_range_iff_rel]⟩

@[simp]
theorem codRestrict_apply (p) (f : r ≺i s) (H H₂ a) : codRestrict p f H H₂ a = ⟨f a, H a⟩ :=
  rfl

@[simp]
theorem codRestrict_top (p) (f : r ≺i s) (H H₂) : (codRestrict p f H H₂).top = ⟨f.top, H₂⟩ :=
  rfl

/-- Principal segment from an empty type into a type with a minimal element. -/
def ofIsEmpty (r : α → α → Prop) [IsEmpty α] {b : β} (H : ∀ b', ¬s b' b) : r ≺i s :=
  { RelEmbedding.ofIsEmpty r s with
    top := b
    mem_range_iff_rel' := by simp [H] }

@[simp]
theorem ofIsEmpty_top (r : α → α → Prop) [IsEmpty α] {b : β} (H : ∀ b', ¬s b' b) :
    (ofIsEmpty r H).top = b :=
  rfl

/-- Principal segment from the empty relation on `PEmpty` to the empty relation on `PUnit`. -/
abbrev pemptyToPunit : @EmptyRelation PEmpty ≺i @EmptyRelation PUnit :=
  (@ofIsEmpty _ _ EmptyRelation _ _ PUnit.unit) fun _ => not_false

protected theorem acc [IsTrans β s] (f : r ≺i s) (a : α) : Acc r a ↔ Acc s (f a) :=
  (f : r ≼i s).acc a

end PrincipalSeg

/-- A relation is well-founded iff every principal segment of it is well-founded.

In this lemma we use `Subrel` to indicate its principal segments because it's usually more
convenient to use.
-/
theorem wellFounded_iff_wellFounded_subrel {β : Type*} {s : β → β → Prop} [IsTrans β s] :
    WellFounded s ↔ ∀ b, WellFounded (Subrel s { b' | s b' b }) := by
  refine
    ⟨fun wf b => ⟨fun b' => ((PrincipalSeg.ofElement _ b).acc b').mpr (wf.apply b')⟩, fun wf =>
      ⟨fun b => Acc.intro _ fun b' hb' => ?_⟩⟩
  let f := PrincipalSeg.ofElement s b
  obtain ⟨b', rfl⟩ := f.mem_range_of_rel_top ((PrincipalSeg.ofElement_top s b).symm ▸ hb')
  exact (f.acc b').mp ((wf b).apply b')

theorem wellFounded_iff_principalSeg.{u} {β : Type u} {s : β → β → Prop} [IsTrans β s] :
    WellFounded s ↔ ∀ (α : Type u) (r : α → α → Prop) (_ : r ≺i s), WellFounded r :=
  ⟨fun wf _ _ f => RelHomClass.wellFounded f.toRelEmbedding wf, fun h =>
    wellFounded_iff_wellFounded_subrel.mpr fun b => h _ _ (PrincipalSeg.ofElement s b)⟩

/-! ### Properties of initial and principal segments -/


namespace InitialSeg

/-- To an initial segment taking values in a well order, one can associate either a principal
segment (if the range is not everything, hence one can take as top the minimum of the complement
of the range) or an order isomorphism (if the range is everything). -/
noncomputable def ltOrEq [IsWellOrder β s] (f : r ≼i s) : (r ≺i s) ⊕ (r ≃r s) := by
  by_cases h : Surjective f
  · exact Sum.inr (RelIso.ofSurjective f h)
  · exact Sum.inl (f.toPrincipalSeg h)

theorem ltOrEq_apply_left [IsWellOrder β s] (f : r ≼i s) (g : r ≺i s) (a : α) : g a = f a :=
  @InitialSeg.eq α β r s _ g f a

theorem ltOrEq_apply_right [IsWellOrder β s] (f : r ≼i s) (g : r ≃r s) (a : α) : g a = f a :=
  InitialSeg.eq (InitialSeg.ofIso g) f a

/-- Composition of an initial segment taking values in a well order and a principal segment. -/
noncomputable def leLT [IsWellOrder β s] [IsTrans γ t] (f : r ≼i s) (g : s ≺i t) : r ≺i t :=
  match f.ltOrEq with
  | Sum.inl f' => f'.trans g
  | Sum.inr f' => PrincipalSeg.equivLT f' g

@[simp]
theorem leLT_apply [IsWellOrder β s] [IsTrans γ t] (f : r ≼i s) (g : s ≺i t) (a : α) :
    (f.leLT g) a = g (f a) := by
  rw [InitialSeg.leLT]
  obtain f' | f' := f.ltOrEq
  · rw [PrincipalSeg.trans_apply, f.ltOrEq_apply_left]
  · rw [PrincipalSeg.equivLT_apply, f.ltOrEq_apply_right]

end InitialSeg

namespace RelEmbedding

/-- Given an order embedding into a well order, collapse the order embedding by filling the
gaps, to obtain an initial segment. Here, we construct the collapsed order embedding pointwise,
but the proof of the fact that it is an initial segment will be given in `collapse`. -/
noncomputable def collapseF [IsWellOrder β s] (f : r ↪r s) : ∀ a, { b // ¬s (f a) b } :=
  (RelEmbedding.wellFounded f <| IsWellFounded.wf).fix fun a IH => by
    let S := { b | ∀ a h, s (IH a h).1 b }
    have : f a ∈ S := fun a' h =>
      ((trichotomous _ _).resolve_left fun h' =>
            (IH a' h).2 <| _root_.trans (f.map_rel_iff.2 h) h').resolve_left
        fun h' => (IH a' h).2 <| h' ▸ f.map_rel_iff.2 h
    exact ⟨_, IsWellFounded.wf.not_lt_min _ ⟨_, this⟩ this⟩

theorem collapseF.lt [IsWellOrder β s] (f : r ↪r s) {a : α} :
    ∀ {a'}, r a' a → s (collapseF f a').1 (collapseF f a).1 := @fun a => by
  revert a
  show (collapseF f a).1 ∈ { b | ∀ (a') (_ : r a' a), s (collapseF f a').1 b }
  unfold collapseF; rw [WellFounded.fix_eq]
  dsimp only
  apply WellFounded.min_mem _ _

theorem collapseF.not_lt [IsWellOrder β s] (f : r ↪r s) (a : α) {b}
    (h : ∀ a' (_ : r a' a), s (collapseF f a').1 b) : ¬s b (collapseF f a).1 := by
  unfold collapseF; rw [WellFounded.fix_eq]
  dsimp only
  exact WellFounded.not_lt_min _ _ _ h

/-- Construct an initial segment from an order embedding into a well order, by collapsing it
to fill the gaps. -/
noncomputable def collapse [IsWellOrder β s] (f : r ↪r s) : r ≼i s :=
  haveI := RelEmbedding.isWellOrder f
  ⟨RelEmbedding.ofMonotone (fun a => (collapseF f a).1) fun a b => collapseF.lt f, fun a b =>
    Acc.recOn (IsWellFounded.wf.apply b : Acc s b)
      (fun b _ _ a h => by
        rcases (@IsWellFounded.wf _ r).has_min { a | ¬s (collapseF f a).1 b }
          ⟨_, asymm h⟩ with ⟨m, hm, hm'⟩
        refine ⟨m, ((@trichotomous _ s _ _ _).resolve_left hm).resolve_right
          (collapseF.not_lt f _ fun a' h' => ?_)⟩
        by_contra hn
        exact hm' _ hn h')
      a⟩

theorem collapse_apply [IsWellOrder β s] (f : r ↪r s) (a) : collapse f a = (collapseF f a).1 :=
  rfl

end RelEmbedding

/-- For any two well orders, one is an initial segment of the other. -/
noncomputable def InitialSeg.total (r s) [IsWellOrder α r] [IsWellOrder β s] :
    (r ≼i s) ⊕ (s ≼i r) :=
  match (leAdd r s).ltOrEq, (RelEmbedding.sumLexInr r s).collapse.ltOrEq with
  | Sum.inl f, Sum.inr g => Sum.inl <| f.ltEquiv g.symm
  | Sum.inr f, Sum.inl g => Sum.inr <| g.ltEquiv f.symm
  | Sum.inr f, Sum.inr g => Sum.inl <| InitialSeg.ofIso (f.trans g.symm)
  | Sum.inl f, Sum.inl g => Classical.choice <| by
      obtain h | h | h := trichotomous_of (Sum.Lex r s) f.top g.top
      · exact ⟨Sum.inl <| (f.codRestrict {x | Sum.Lex r s x g.top}
          (fun a => _root_.trans (f.lt_top a) h) h).ltEquiv g.subrelIso⟩
      · let f := f.subrelIso
        rw [h] at f
        exact ⟨Sum.inl <| InitialSeg.ofIso (f.symm.trans g.subrelIso)⟩
      · exact ⟨Sum.inr <| (g.codRestrict {x | Sum.Lex r s x f.top}
          (fun a => _root_.trans (g.lt_top a) h) h).ltEquiv f.subrelIso⟩

attribute [nolint simpNF] PrincipalSeg.ofElement_apply PrincipalSeg.subrelIso_symm_apply
  PrincipalSeg.apply_subrelIso PrincipalSeg.subrelIso_apply

/-! ### Initial or principal segments with `<` -/

namespace InitialSeg

variable [PartialOrder β] {a a' : α} {b : β}

theorem mem_range_of_le [Preorder α] (f : α ≤i β) (h : b ≤ f a) : b ∈ Set.range f := by
  obtain rfl | hb := h.eq_or_lt
  exacts [⟨a, rfl⟩, f.mem_range_of_rel hb]

-- TODO: this would follow immediately if we had a `RelEmbeddingClass`
@[simp]
theorem le_iff_le [PartialOrder α] (f : α ≤i β) : f a ≤ f a' ↔ a ≤ a' :=
  f.toOrderEmbedding.le_iff_le

-- TODO: this would follow immediately if we had a `RelEmbeddingClass`
@[simp]
theorem lt_iff_lt [PartialOrder α] (f : α ≤i β) : f a < f a' ↔ a < a' :=
  f.toOrderEmbedding.lt_iff_lt

theorem monotone [PartialOrder α] (f : α ≤i β) : Monotone f :=
  f.toOrderEmbedding.monotone

theorem strictMono [PartialOrder α] (f : α ≤i β) : StrictMono f :=
  f.toOrderEmbedding.strictMono

theorem le_apply_iff [LinearOrder α] (f : α ≤i β) : b ≤ f a ↔ ∃ c ≤ a, f c = b := by
  constructor
  · intro h
    obtain ⟨c, hc⟩ := f.mem_range_of_le h
    refine ⟨c, ?_, hc⟩
    rwa [← hc, f.le_iff_le] at h
  · rintro ⟨c, hc, rfl⟩
    exact f.monotone hc

theorem lt_apply_iff [LinearOrder α] (f : α ≤i β) : b < f a ↔ ∃ a' < a, f a' = b := by
  constructor
  · intro h
    obtain ⟨c, hc⟩ := f.mem_range_of_rel h
    refine ⟨c, ?_, hc⟩
    rwa [← hc, f.lt_iff_lt] at h
  · rintro ⟨c, hc, rfl⟩
    exact f.strictMono hc

end InitialSeg

namespace PrincipalSeg

variable [PartialOrder β] {a a' : α} {b : β}

theorem mem_range_of_le [Preorder α] (f : α <i β) (h : b ≤ f a) : b ∈ Set.range f :=
  (f : α ≤i β).mem_range_of_le h

-- TODO: this would follow immediately if we had a `RelEmbeddingClass`
@[simp]
theorem le_iff_le [PartialOrder α] (f : α <i β) : f a ≤ f a' ↔ a ≤ a' :=
  (f : α ≤i β).le_iff_le

-- TODO: this would follow immediately if we had a `RelEmbeddingClass`
@[simp]
theorem lt_iff_lt [PartialOrder α] (f : α <i β) : f a < f a' ↔ a < a' :=
  (f : α ≤i β).lt_iff_lt

theorem monotone [PartialOrder α] (f : α <i β) : Monotone f :=
  (f : α ≤i β).monotone

theorem strictMono [PartialOrder α] (f : α <i β) : StrictMono f :=
  (f : α ≤i β).strictMono

theorem le_apply_iff [LinearOrder α] (f : α <i β) : b ≤ f a ↔ ∃ c ≤ a, f c = b :=
  (f : α ≤i β).le_apply_iff

theorem lt_apply_iff [LinearOrder α] (f : α <i β) : b < f a ↔ ∃ a' < a, f a' = b :=
  (f : α ≤i β).lt_apply_iff

end PrincipalSeg<|MERGE_RESOLUTION|>--- conflicted
+++ resolved
@@ -56,10 +56,7 @@
   /-- The order embedding is an initial segment -/
   mem_range_of_rel' : ∀ a b, s b (toRelEmbedding a) → b ∈ Set.range toRelEmbedding
 
-<<<<<<< HEAD
-=======
 -- Porting note: Deleted `scoped[InitialSeg]`
->>>>>>> 061a5b19
 @[inherit_doc]
 infixl:25 " ≼i " => InitialSeg
 
@@ -232,48 +229,6 @@
     obtain ⟨a', rfl⟩ := f.mem_range_of_rel hb
     exact ha _ (f.map_rel_iff.mp hb), f.toRelEmbedding.acc a⟩
 
-section PartialOrder
-
-variable [PartialOrder β] {a a' : α} {b : β}
-
-theorem mem_range_of_le [Preorder α] (f : α ≤i β) (h : b ≤ f a) : b ∈ Set.range f := by
-  obtain rfl | hb := h.eq_or_lt
-  exacts [⟨a, rfl⟩, f.mem_range_of_rel hb]
-
-@[simp]
-theorem le_iff_le [PartialOrder α] (f : α ≤i β) : f a ≤ f a' ↔ a ≤ a' :=
-  f.toOrderEmbedding.le_iff_le
-
-@[simp]
-theorem lt_iff_lt [PartialOrder α] (f : α ≤i β) : f a < f a' ↔ a < a' :=
-  f.toOrderEmbedding.lt_iff_lt
-
-theorem monotone [PartialOrder α] (f : α ≤i β) : Monotone f :=
-  f.toOrderEmbedding.monotone
-
-theorem strictMono [PartialOrder α] (f : α ≤i β) : StrictMono f :=
-  f.toOrderEmbedding.strictMono
-
-theorem le_apply_iff [LinearOrder α] (f : α ≤i β) : b ≤ f a ↔ ∃ c ≤ a, f c = b := by
-  constructor
-  · intro h
-    obtain ⟨c, hc⟩ := f.mem_range_of_le h
-    refine ⟨c, ?_, hc⟩
-    rwa [← hc, f.le_iff_le] at h
-  · rintro ⟨c, hc, rfl⟩
-    exact f.monotone hc
-
-theorem lt_apply_iff [LinearOrder α] (f : α ≤i β) : b < f a ↔ ∃ a' < a, f a' = b := by
-  constructor
-  · intro h
-    obtain ⟨c, hc⟩ := f.mem_range_of_rel h
-    refine ⟨c, ?_, hc⟩
-    rwa [← hc, f.lt_iff_lt] at h
-  · rintro ⟨c, hc, rfl⟩
-    exact f.strictMono hc
-
-end PartialOrder
-
 end InitialSeg
 
 /-!
@@ -295,10 +250,7 @@
   /-- The range of the order embedding is the set of elements `b` such that `s b top` -/
   mem_range_iff_rel' : ∀ b, b ∈ Set.range toRelEmbedding ↔ s b top
 
-<<<<<<< HEAD
-=======
 -- Porting note: deleted `scoped[InitialSeg]`
->>>>>>> 061a5b19
 @[inherit_doc]
 infixl:25 " ≺i " => PrincipalSeg
 
