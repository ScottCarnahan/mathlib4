--- conflicted
+++ resolved
@@ -797,7 +797,6 @@
 
 end krullDim
 
-<<<<<<< HEAD
 section finiteDimensional
 
 variable {α : Type*} [Preorder α]
@@ -848,7 +847,6 @@
     · exact (fun h1 ↦ False.elim (h1.1 (krullDim_eq_bot_iff_isEmpty.mpr (not_nonempty_iff.mp h))))
 
 end finiteDimensional
-=======
 section typeclass
 
 /-- Typeclass for orders with krull dimension at most `n`. -/
@@ -861,7 +859,6 @@
   ⟨KrullDimLE.krullDim_le (n := n).trans (Nat.cast_le.mpr e)⟩
 
 end typeclass
->>>>>>> 461d8cf2
 
 /-!
 ## Concrete calculations
