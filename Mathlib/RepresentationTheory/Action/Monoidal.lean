/-
Copyright (c) 2020 Kim Morrison. All rights reserved.
Released under Apache 2.0 license as described in the file LICENSE.
Authors: Kim Morrison
-/
import Mathlib.CategoryTheory.Monoidal.Linear
import Mathlib.CategoryTheory.Monoidal.Rigid.FunctorCategory
import Mathlib.CategoryTheory.Monoidal.Rigid.OfEquivalence
import Mathlib.CategoryTheory.Monoidal.Transport
import Mathlib.CategoryTheory.Monoidal.Types.Basic
import Mathlib.RepresentationTheory.Action.Concrete
import Mathlib.RepresentationTheory.Action.Limits

/-!
# Induced monoidal structure on `Action V G`

We show:

* When `V` is monoidal, braided, or symmetric, so is `Action V G`.
-/

universe u v

open CategoryTheory Limits MonoidalCategory

variable {V : Type (u + 1)} [LargeCategory V] {G : MonCat.{u}}

namespace Action

section Monoidal

open MonoidalCategory

variable [MonoidalCategory V]

@[simps! tensorUnit_V tensorObj_V tensorHom_hom whiskerLeft_hom whiskerRight_hom
  associator_hom_hom associator_inv_hom leftUnitor_hom_hom leftUnitor_inv_hom
  rightUnitor_hom_hom rightUnitor_inv_hom]
instance instMonoidalCategory : MonoidalCategory (Action V G) :=
  Monoidal.transport (Action.functorCategoryEquivalence _ _).symm

/- Adding this solves `simpNF` linter report at `tensorUnit_ρ` -/
@[simp]
theorem tensorUnit_ρ' {g : G} :
    @DFunLike.coe (G →* MonCat.of (End (𝟙_ V))) _ _ _ (𝟙_ (Action V G)).ρ g = 𝟙 (𝟙_ V) := by
<<<<<<< HEAD
  rfl

@[simp]
theorem tensorUnit_ρ {g : G} : (𝟙_ (Action V G)).ρ g = 𝟙 (𝟙_ V) :=
=======
>>>>>>> d0df76bd
  rfl

/- Adding this solves `simpNF` linter report at `tensor_ρ` -/
@[simp]
<<<<<<< HEAD
theorem tensor_ρ' {X Y : Action V G} {g : G} :
    @DFunLike.coe (G →* MonCat.of (End (X.V ⊗ Y.V))) _ _ _ (X ⊗ Y).ρ g = X.ρ g ⊗ Y.ρ g :=
=======
theorem tensorUnit_ρ {g : G} : (𝟙_ (Action V G)).ρ g = 𝟙 (𝟙_ V) :=
>>>>>>> d0df76bd
  rfl

/- Adding this solves `simpNF` linter report at `tensor_ρ` -/
@[simp]
<<<<<<< HEAD
theorem tensor_ρ {X Y : Action V G} {g : G} : (X ⊗ Y).ρ g = X.ρ g ⊗ Y.ρ g :=
  rfl

=======
theorem tensor_ρ' {X Y : Action V G} {g : G} :
    @DFunLike.coe (G →* MonCat.of (End (X.V ⊗ Y.V))) _ _ _ (X ⊗ Y).ρ g = X.ρ g ⊗ Y.ρ g :=
  rfl

@[simp]
theorem tensor_ρ {X Y : Action V G} {g : G} : (X ⊗ Y).ρ g = X.ρ g ⊗ Y.ρ g :=
  rfl

>>>>>>> d0df76bd
/-- Given an object `X` isomorphic to the tensor unit of `V`, `X` equipped with the trivial action
is isomorphic to the tensor unit of `Action V G`. -/
def tensorUnitIso {X : V} (f : 𝟙_ V ≅ X) : 𝟙_ (Action V G) ≅ Action.mk X 1 :=
  Action.mkIso f

variable (V G)

instance : (Action.forget V G).Monoidal :=
  Functor.CoreMonoidal.toMonoidal
    { εIso := Iso.refl _
      μIso := fun _ _ ↦ Iso.refl _ }

open Functor.LaxMonoidal Functor.OplaxMonoidal

@[simp] lemma forget_ε : ε (Action.forget V G) = 𝟙 _ := rfl
@[simp] lemma forget_η : ε (Action.forget V G) = 𝟙 _ := rfl

variable {V G}

@[simp] lemma forget_μ (X Y : Action V G) : μ (Action.forget V G) X Y = 𝟙 _ := rfl
@[simp] lemma forget_δ (X Y : Action V G) : δ (Action.forget V G) X Y = 𝟙 _ := rfl

variable (V G)

section

variable [BraidedCategory V]

instance : BraidedCategory (Action V G) :=
  braidedCategoryOfFaithful (Action.forget V G) (fun X Y => mkIso (β_ _ _)
    (fun g => by simp [FunctorCategoryEquivalence.inverse])) (by aesop_cat)

/-- When `V` is braided the forgetful functor `Action V G` to `V` is braided. -/
instance : (Action.forget V G).Braided where

end

instance [SymmetricCategory V] : SymmetricCategory (Action V G) :=
  symmetricCategoryOfFaithful (Action.forget V G)

section

variable [Preadditive V] [MonoidalPreadditive V]

attribute [local simp] MonoidalPreadditive.whiskerLeft_add MonoidalPreadditive.add_whiskerRight

instance : MonoidalPreadditive (Action V G) where

variable {R : Type*} [Semiring R] [Linear R V] [MonoidalLinear R V]

instance : MonoidalLinear R (Action V G) where

end

noncomputable section

/-- Upgrading the functor `Action V G ⥤ (SingleObj G ⥤ V)` to a monoidal functor. -/
instance : (FunctorCategoryEquivalence.functor (V := V) (G := G)).Monoidal :=
  inferInstanceAs (Monoidal.equivalenceTransported
    (Action.functorCategoryEquivalence V G).symm).inverse.Monoidal

instance : (functorCategoryEquivalence V G).functor.Monoidal := by
  dsimp only [functorCategoryEquivalence_functor]; infer_instance

/-- Upgrading the functor `(SingleObj G ⥤ V) ⥤ Action V G` to a monoidal functor. -/
instance : (FunctorCategoryEquivalence.inverse (V := V) (G := G)).Monoidal :=
  inferInstanceAs (Monoidal.equivalenceTransported
    (Action.functorCategoryEquivalence V G).symm).functor.Monoidal

instance : (functorCategoryEquivalence V G).inverse.Monoidal := by
  dsimp only [functorCategoryEquivalence_inverse]; infer_instance

@[simp]
lemma FunctorCategoryEquivalence.functor_ε :
    ε (FunctorCategoryEquivalence.functor (V := V) (G := G)) = 𝟙 _ := rfl

@[simp]
lemma FunctorCategoryEquivalence.functor_η :
    η (FunctorCategoryEquivalence.functor (V := V) (G := G)) = 𝟙 _ := rfl

@[simp]
lemma FunctorCategoryEquivalence.functor_μ (A B : Action V G) :
    μ FunctorCategoryEquivalence.functor A B = 𝟙 _ := rfl

@[simp]
lemma FunctorCategoryEquivalence.functor_δ (A B : Action V G) :
    δ FunctorCategoryEquivalence.functor A B = 𝟙 _ := rfl


variable (H : Grp.{u})

instance [RightRigidCategory V] : RightRigidCategory (SingleObj (H : MonCat.{u}) ⥤ V) := by
  change RightRigidCategory (SingleObj H ⥤ V); infer_instance

/-- If `V` is right rigid, so is `Action V G`. -/
instance [RightRigidCategory V] : RightRigidCategory (Action V H) :=
  rightRigidCategoryOfEquivalence
    (functorCategoryEquivalence V H).toAdjunction

instance [LeftRigidCategory V] : LeftRigidCategory (SingleObj (H : MonCat.{u}) ⥤ V) := by
  change LeftRigidCategory (SingleObj H ⥤ V); infer_instance

/-- If `V` is left rigid, so is `Action V G`. -/
instance [LeftRigidCategory V] : LeftRigidCategory (Action V H) :=
  leftRigidCategoryOfEquivalence (functorCategoryEquivalence V H).toAdjunction

instance [RigidCategory V] : RigidCategory (SingleObj (H : MonCat.{u}) ⥤ V) := by
  change RigidCategory (SingleObj H ⥤ V); infer_instance

/-- If `V` is rigid, so is `Action V G`. -/
instance [RigidCategory V] : RigidCategory (Action V H) :=
  rigidCategoryOfEquivalence (functorCategoryEquivalence V H).toAdjunction

variable {V H}
variable (X : Action V H)

@[simp]
theorem rightDual_v [RightRigidCategory V] : Xᘁ.V = X.Vᘁ :=
  rfl

@[simp]
theorem leftDual_v [LeftRigidCategory V] : (ᘁX).V = ᘁX.V :=
  rfl

-- This lemma was always bad, but the linter only noticed after https://github.com/leanprover/lean4/pull/2644
@[simp, nolint simpNF]
theorem rightDual_ρ [RightRigidCategory V] (h : H) : Xᘁ.ρ h = (X.ρ (h⁻¹ : H))ᘁ := by
  rw [← SingleObj.inv_as_inv]; rfl

-- This lemma was always bad, but the linter only noticed after https://github.com/leanprover/lean4/pull/2644
@[simp, nolint simpNF]
theorem leftDual_ρ [LeftRigidCategory V] (h : H) : (ᘁX).ρ h = ᘁX.ρ (h⁻¹ : H) := by
  rw [← SingleObj.inv_as_inv]; rfl

end

end Monoidal

open MonoidalCategory

/-- Given `X : Action (Type u) (MonCat.of G)` for `G` a group, then `G × X` (with `G` acting as left
multiplication on the first factor and by `X.ρ` on the second) is isomorphic as a `G`-set to
`G × X` (with `G` acting as left multiplication on the first factor and trivially on the second).
The isomorphism is given by `(g, x) ↦ (g, g⁻¹ • x)`. -/
@[simps]
noncomputable def leftRegularTensorIso (G : Type u) [Group G] (X : Action (Type u) (MonCat.of G)) :
    leftRegular G ⊗ X ≅ leftRegular G ⊗ Action.mk X.V 1 where
  hom :=
    { hom := fun g => ⟨g.1, (X.ρ (g.1⁻¹ : G) g.2 : X.V)⟩
      comm := fun (g : G) => by
        funext ⟨(x₁ : G), (x₂ : X.V)⟩
        refine Prod.ext rfl ?_
        change (X.ρ ((g * x₁)⁻¹ : G) * X.ρ g) x₂ = X.ρ _ _
        rw [mul_inv_rev, ← X.ρ.map_mul, inv_mul_cancel_right] }
  inv :=
    { hom := fun g => ⟨g.1, X.ρ g.1 g.2⟩
      comm := fun (g : G) => by
        funext ⟨(x₁ : G), (x₂ : X.V)⟩
        refine Prod.ext rfl ?_
        rw [tensor_ρ, tensor_ρ]
        dsimp
        -- This used to be `rw`, but we need `erw` after https://github.com/leanprover/lean4/pull/2644
        erw [leftRegular_ρ_apply]
        rw [map_mul]
        rfl }
  hom_inv_id := by
    apply Hom.ext
    funext x
    refine Prod.ext rfl ?_
    change (X.ρ x.1 * X.ρ (x.1⁻¹ : G)) x.2 = x.2
    rw [← X.ρ.map_mul, mul_inv_cancel, X.ρ.map_one, MonCat.one_of, End.one_def, types_id_apply]
  inv_hom_id := by
    apply Hom.ext
    funext x
    refine Prod.ext rfl ?_
    change (X.ρ (x.1⁻¹ : G) * X.ρ x.1) x.2 = x.2
    rw [← X.ρ.map_mul, inv_mul_cancel, X.ρ.map_one, MonCat.one_of, End.one_def, types_id_apply]

/-- The natural isomorphism of `G`-sets `Gⁿ⁺¹ ≅ G × Gⁿ`, where `G` acts by left multiplication on
each factor. -/
@[simps!]
noncomputable def diagonalSucc (G : Type u) [Monoid G] (n : ℕ) :
    diagonal G (n + 1) ≅ leftRegular G ⊗ diagonal G n :=
  mkIso (Fin.consEquiv _).symm.toIso fun _ => rfl

end Action

namespace CategoryTheory.Functor

open Action

variable {W : Type (u + 1)} [LargeCategory W] [MonoidalCategory V] [MonoidalCategory W]
  (F : V ⥤ W)

open Functor.LaxMonoidal Functor.OplaxMonoidal Functor.Monoidal

set_option maxHeartbeats 400000 in
/-- A lax monoidal functor induces a lax monoidal functor between
the categories of `G`-actions within those categories. -/
instance [F.LaxMonoidal] : (F.mapAction G).LaxMonoidal where
  ε' :=
    { hom := ε F
      comm := fun g => by
        dsimp [FunctorCategoryEquivalence.inverse, Functor.mapAction]
        rw [Category.id_comp, F.map_id, Category.comp_id] }
  μ' X Y :=
    { hom := μ F X.V Y.V
      comm := fun g => μ_natural F (X.ρ g) (Y.ρ g) }
  μ'_natural_left _ _ := by ext; simp
  μ'_natural_right _ _ := by ext; simp
  associativity' _ _ _ := by ext; simp
  left_unitality' _ := by ext; simp
  right_unitality' _ := by ext; simp

@[simp]
lemma mapAction_ε_hom [F.LaxMonoidal] : (ε (F.mapAction G)).hom = ε F := rfl

@[simp]
lemma mapAction_μ_hom [F.LaxMonoidal] (X Y : Action V G) :
    (μ (F.mapAction G) X Y).hom = μ F X.V Y.V := rfl

/-- An oplax monoidal functor induces an oplax monoidal functor between
the categories of `G`-actions within those categories. -/
instance [F.OplaxMonoidal] : (F.mapAction G).OplaxMonoidal where
  η' :=
    { hom := η F
      comm := fun g => by
        dsimp [FunctorCategoryEquivalence.inverse, Functor.mapAction]
        rw [map_id, Category.id_comp, Category.comp_id] }
  δ' X Y :=
    { hom := δ F X.V Y.V
      comm := fun g => (δ_natural F (X.ρ g) (Y.ρ g)).symm }
  δ'_natural_left _ _ := by ext; simp
  δ'_natural_right _ _ := by ext; simp
  oplax_associativity' _ _ _ := by ext; simp
  oplax_left_unitality' _ := by ext; simp
  oplax_right_unitality' _ := by ext; simp

@[simp]
lemma mapAction_η_hom [F.OplaxMonoidal] : (η (F.mapAction G)).hom = η F := rfl

@[simp]
lemma mapAction_δ_hom [F.OplaxMonoidal] (X Y : Action V G) :
    (δ (F.mapAction G) X Y).hom = δ F X.V Y.V := rfl

/-- A monoidal functor induces a monoidal functor between
the categories of `G`-actions within those categories. -/
instance [F.Monoidal] : (F.mapAction G).Monoidal where
  η_ε := by ext; dsimp; rw [η_ε]
  ε_η := by ext; dsimp; rw [ε_η]
  μ_δ _ _ := by ext; dsimp; rw [μ_δ]
  δ_μ _ _ := by ext; dsimp; rw [δ_μ]

end CategoryTheory.Functor<|MERGE_RESOLUTION|>--- conflicted
+++ resolved
@@ -43,41 +43,22 @@
 @[simp]
 theorem tensorUnit_ρ' {g : G} :
     @DFunLike.coe (G →* MonCat.of (End (𝟙_ V))) _ _ _ (𝟙_ (Action V G)).ρ g = 𝟙 (𝟙_ V) := by
-<<<<<<< HEAD
   rfl
 
 @[simp]
 theorem tensorUnit_ρ {g : G} : (𝟙_ (Action V G)).ρ g = 𝟙 (𝟙_ V) :=
-=======
->>>>>>> d0df76bd
   rfl
 
 /- Adding this solves `simpNF` linter report at `tensor_ρ` -/
 @[simp]
-<<<<<<< HEAD
 theorem tensor_ρ' {X Y : Action V G} {g : G} :
     @DFunLike.coe (G →* MonCat.of (End (X.V ⊗ Y.V))) _ _ _ (X ⊗ Y).ρ g = X.ρ g ⊗ Y.ρ g :=
-=======
-theorem tensorUnit_ρ {g : G} : (𝟙_ (Action V G)).ρ g = 𝟙 (𝟙_ V) :=
->>>>>>> d0df76bd
-  rfl
-
-/- Adding this solves `simpNF` linter report at `tensor_ρ` -/
-@[simp]
-<<<<<<< HEAD
+  rfl
+
+@[simp]
 theorem tensor_ρ {X Y : Action V G} {g : G} : (X ⊗ Y).ρ g = X.ρ g ⊗ Y.ρ g :=
   rfl
 
-=======
-theorem tensor_ρ' {X Y : Action V G} {g : G} :
-    @DFunLike.coe (G →* MonCat.of (End (X.V ⊗ Y.V))) _ _ _ (X ⊗ Y).ρ g = X.ρ g ⊗ Y.ρ g :=
-  rfl
-
-@[simp]
-theorem tensor_ρ {X Y : Action V G} {g : G} : (X ⊗ Y).ρ g = X.ρ g ⊗ Y.ρ g :=
-  rfl
-
->>>>>>> d0df76bd
 /-- Given an object `X` isomorphic to the tensor unit of `V`, `X` equipped with the trivial action
 is isomorphic to the tensor unit of `Action V G`. -/
 def tensorUnitIso {X : V} (f : 𝟙_ V ≅ X) : 𝟙_ (Action V G) ≅ Action.mk X 1 :=
