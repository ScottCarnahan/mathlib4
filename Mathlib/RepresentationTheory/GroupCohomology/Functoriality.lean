--- conflicted
+++ resolved
@@ -54,13 +54,8 @@
   comm' i j (hij : _ = _) := by
     subst hij
     ext
-<<<<<<< HEAD
-    simpa [inhomogeneousCochains, Fin.comp_contractNth] using (hom_comm_apply φ _ _).symm
-=======
-    funext
     simpa [inhomogeneousCochains.d_hom_apply, Fin.comp_contractNth]
       using (hom_comm_apply φ _ _).symm
->>>>>>> 51f395a1
 
 @[simp]
 lemma cochainsMap_id :
@@ -259,21 +254,11 @@
 
 open ShortComplex
 
-<<<<<<< HEAD
 @[reassoc]
 theorem map_iZero_hom :
     map f φ 0 ≫ iZero B = iZero A ≫ φ.hom := by
   simp
-=======
-variable [DecidableEq G] [DecidableEq H] in
-@[reassoc (attr := simp), elementwise (attr := simp)]
-theorem cocyclesMap_comp_isoZeroCocycles_hom :
-    cocyclesMap f φ 0 ≫ (isoZeroCocycles B).hom = (isoZeroCocycles A).hom ≫ H0Map f φ := by
-  have := cochainsMap_f_0_comp_zeroCochainsIso f φ
-  simp_all [← cancel_mono (shortComplexH0 B).f]
->>>>>>> 51f395a1
-
-variable [DecidableEq G] [DecidableEq H] in
+
 @[reassoc (attr := simp), elementwise (attr := simp)]
 theorem map_id_H0Iso_hom {A B : Rep k G} (φ : A ⟶ B) :
     map (MonoidHom.id G) φ 0 ≫ (H0Iso B).hom =
@@ -286,6 +271,24 @@
 instance mono_H0Map_of_mono {A B : Rep k G} (f : A ⟶ B) [Mono f] :
     Mono (map (MonoidHom.id G) f 0) where
   right_cancellation g h hgh := by rw [← cancel_mono (iZero B)] at hgh; simp_all [cancel_mono]
+
+instance {A B : Rep k G} (f : A ⟶ B) [Mono f] :
+    Mono (H0Map (MonoidHom.id G) f) :=
+  (ModuleCat.mono_iff_injective _).2 fun _ _ hxy => Subtype.ext <|
+    (mono_iff_injective f).1 ‹_› (Subtype.ext_iff.1 hxy)
+
+variable [DecidableEq G] [DecidableEq H] in
+@[reassoc (attr := simp), elementwise (attr := simp)]
+theorem cocyclesMap_comp_isoZeroCocycles_hom :
+    cocyclesMap f φ 0 ≫ (isoZeroCocycles B).hom = (isoZeroCocycles A).hom ≫ H0Map f φ := by
+  have := cochainsMap_f_0_comp_zeroCochainsIso f φ
+  simp_all [← cancel_mono (shortComplexH0 B).f]
+
+variable [DecidableEq G] [DecidableEq H] in
+@[reassoc (attr := simp), elementwise (attr := simp)]
+theorem map_comp_isoH0_hom :
+    map f φ 0 ≫ (isoH0 B).hom = (isoH0 A).hom ≫ H0Map f φ := by
+  simp [← cancel_epi (groupCohomologyπ _ _)]
 
 /-- Given a group homomorphism `f : G →* H` and a representation morphism `φ : Res(f)(A) ⟶ B`,
 this is the induced map from the short complex `A --dZero--> Fun(H, A) --dOne--> Fun(H × H, A)`
@@ -328,13 +331,12 @@
       mapShortComplexH1 (MonoidHom.id G) φ ≫ mapShortComplexH1 (MonoidHom.id G) ψ := rfl
 
 @[simp]
-<<<<<<< HEAD
 theorem map_H1_one (φ : (Action.res _ 1).obj A ⟶ B) :
     map 1 φ 1 = 0 := by
   rw [← cancel_epi (π _ 1), π_map]
   ext x
   simpa using (π_1_eq_zero_iff _).2 ⟨0, by ext; simp⟩
-=======
+
 lemma coe_mapOneCocycles (x) :
     ⇑(mapOneCocycles f φ x) = fOne f φ x := rfl
 
@@ -393,7 +395,6 @@
 theorem H1Map_one (φ : (Action.res _ 1).obj A ⟶ B) :
     H1Map 1 φ = 0 := by
   simp [← cancel_epi (H1π _)]
->>>>>>> 51f395a1
 
 section InfRes
 
@@ -512,8 +513,6 @@
     mapShortComplexH2 (MonoidHom.id G) (φ ≫ ψ) =
       mapShortComplexH2 (MonoidHom.id G) φ ≫ mapShortComplexH2 (MonoidHom.id G) ψ := rfl
 
-<<<<<<< HEAD
-=======
 /-- Given a group homomorphism `f : G →* H` and a representation morphism `φ : Res(f)(A) ⟶ B`,
 this is induced map `Z²(H, A) ⟶ Z²(G, B)`. -/
 noncomputable abbrev mapTwoCocycles :
@@ -577,7 +576,6 @@
 
 variable [DecidableEq G]
 
->>>>>>> 51f395a1
 variable (k G) in
 /-- The functor sending a representation to its complex of inhomogeneous cochains. -/
 @[simps]
