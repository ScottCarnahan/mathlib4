/-
Copyright (c) 2020 Kenny Lau. All rights reserved.
Released under Apache 2.0 license as described in the file LICENSE.
Authors: Kenny Lau, Judith Ludwig, Christian Merten
-/
import Mathlib.Algebra.GeomSum
import Mathlib.LinearAlgebra.SModEq
import Mathlib.RingTheory.JacobsonIdeal

#align_import linear_algebra.adic_completion from "leanprover-community/mathlib"@"2bbc7e3884ba234309d2a43b19144105a753292e"

/-!
# Completion of a module with respect to an ideal.

In this file we define the notions of Hausdorff, precomplete, and complete for an `R`-module `M`
with respect to an ideal `I`:

## Main definitions

- `IsHausdorff I M`: this says that the intersection of `I^n M` is `0`.
- `IsPrecomplete I M`: this says that every Cauchy sequence converges.
- `IsAdicComplete I M`: this says that `M` is Hausdorff and precomplete.
- `Hausdorffification I M`: this is the universal Hausdorff module with a map from `M`.
- `AdicCompletion I M`: if `I` is finitely generated, then this is the universal complete module
  (TODO) with a map from `M`. This map is injective iff `M` is Hausdorff and surjective iff `M` is
  precomplete.

-/


open Submodule

variable {R : Type*} [CommRing R] (I : Ideal R)
variable (M : Type*) [AddCommGroup M] [Module R M]
variable {N : Type*} [AddCommGroup N] [Module R N]

/-- A module `M` is Hausdorff with respect to an ideal `I` if `⋂ I^n M = 0`. -/
class IsHausdorff : Prop where
  haus' : ∀ x : M, (∀ n : ℕ, x ≡ 0 [SMOD (I ^ n • ⊤ : Submodule R M)]) → x = 0
#align is_Hausdorff IsHausdorff

/-- A module `M` is precomplete with respect to an ideal `I` if every Cauchy sequence converges. -/
class IsPrecomplete : Prop where
  prec' : ∀ f : ℕ → M, (∀ {m n}, m ≤ n → f m ≡ f n [SMOD (I ^ m • ⊤ : Submodule R M)]) →
    ∃ L : M, ∀ n, f n ≡ L [SMOD (I ^ n • ⊤ : Submodule R M)]
#align is_precomplete IsPrecomplete

/-- A module `M` is `I`-adically complete if it is Hausdorff and precomplete. -/
class IsAdicComplete extends IsHausdorff I M, IsPrecomplete I M : Prop
#align is_adic_complete IsAdicComplete

variable {I M}

theorem IsHausdorff.haus (_ : IsHausdorff I M) :
    ∀ x : M, (∀ n : ℕ, x ≡ 0 [SMOD (I ^ n • ⊤ : Submodule R M)]) → x = 0 :=
  IsHausdorff.haus'
#align is_Hausdorff.haus IsHausdorff.haus

theorem isHausdorff_iff :
    IsHausdorff I M ↔ ∀ x : M, (∀ n : ℕ, x ≡ 0 [SMOD (I ^ n • ⊤ : Submodule R M)]) → x = 0 :=
  ⟨IsHausdorff.haus, fun h => ⟨h⟩⟩
#align is_Hausdorff_iff isHausdorff_iff

theorem IsPrecomplete.prec (_ : IsPrecomplete I M) {f : ℕ → M} :
    (∀ {m n}, m ≤ n → f m ≡ f n [SMOD (I ^ m • ⊤ : Submodule R M)]) →
      ∃ L : M, ∀ n, f n ≡ L [SMOD (I ^ n • ⊤ : Submodule R M)] :=
  IsPrecomplete.prec' _
#align is_precomplete.prec IsPrecomplete.prec

theorem isPrecomplete_iff :
    IsPrecomplete I M ↔
      ∀ f : ℕ → M,
        (∀ {m n}, m ≤ n → f m ≡ f n [SMOD (I ^ m • ⊤ : Submodule R M)]) →
          ∃ L : M, ∀ n, f n ≡ L [SMOD (I ^ n • ⊤ : Submodule R M)] :=
  ⟨fun h => h.1, fun h => ⟨h⟩⟩
#align is_precomplete_iff isPrecomplete_iff

variable (I M)

/-- The Hausdorffification of a module with respect to an ideal. -/
@[reducible]
def Hausdorffification : Type _ :=
  M ⧸ (⨅ n : ℕ, I ^ n • ⊤ : Submodule R M)
#align Hausdorffification Hausdorffification

/-- The canonical linear map `M ⧸ (I ^ n • ⊤) →ₗ[R] M ⧸ (I ^ m • ⊤)` for `m ≤ n` used
to define `AdicCompletion`. -/
def AdicCompletion.transitionMap {m n : ℕ} (hmn : m ≤ n) :
    M ⧸ (I ^ n • ⊤ : Submodule R M) →ₗ[R] M ⧸ (I ^ m • ⊤ : Submodule R M) :=
  liftQ (I ^ n • ⊤ : Submodule R M) (mkQ (I ^ m • ⊤ : Submodule R M)) (by
    rw [ker_mkQ]
    exact smul_mono (Ideal.pow_le_pow_right hmn) le_rfl)

/-- The completion of a module with respect to an ideal. This is not necessarily Hausdorff.
In fact, this is only complete if the ideal is finitely generated. -/
def AdicCompletion : Type _ :=
  { f : ∀ n : ℕ, M ⧸ (I ^ n • ⊤ : Submodule R M) //
    ∀ {m n} (hmn : m ≤ n), AdicCompletion.transitionMap I M hmn (f n) = f m }
#align adic_completion AdicCompletion

namespace IsHausdorff

instance bot : IsHausdorff (⊥ : Ideal R) M :=
  ⟨fun x hx => by simpa only [pow_one ⊥, bot_smul, SModEq.bot] using hx 1⟩
#align is_Hausdorff.bot IsHausdorff.bot

variable {M}

protected theorem subsingleton (h : IsHausdorff (⊤ : Ideal R) M) : Subsingleton M :=
  ⟨fun x y => eq_of_sub_eq_zero <| h.haus (x - y) fun n => by
    rw [Ideal.top_pow, top_smul]
    exact SModEq.top⟩
#align is_Hausdorff.subsingleton IsHausdorff.subsingleton

variable (M)

instance (priority := 100) of_subsingleton [Subsingleton M] : IsHausdorff I M :=
  ⟨fun _ _ => Subsingleton.elim _ _⟩
#align is_Hausdorff.of_subsingleton IsHausdorff.of_subsingleton

variable {I M}

theorem iInf_pow_smul (h : IsHausdorff I M) : (⨅ n : ℕ, I ^ n • ⊤ : Submodule R M) = ⊥ :=
  eq_bot_iff.2 fun x hx =>
    (mem_bot _).2 <| h.haus x fun n => SModEq.zero.2 <| (mem_iInf fun n : ℕ => I ^ n • ⊤).1 hx n
#align is_Hausdorff.infi_pow_smul IsHausdorff.iInf_pow_smul

end IsHausdorff

namespace Hausdorffification

/-- The canonical linear map to the Hausdorffification. -/
def of : M →ₗ[R] Hausdorffification I M :=
  mkQ _
#align Hausdorffification.of Hausdorffification.of

variable {I M}

@[elab_as_elim]
theorem induction_on {C : Hausdorffification I M → Prop} (x : Hausdorffification I M)
    (ih : ∀ x, C (of I M x)) : C x :=
  Quotient.inductionOn' x ih
#align Hausdorffification.induction_on Hausdorffification.induction_on

variable (I M)

instance : IsHausdorff I (Hausdorffification I M) :=
  ⟨fun x => Quotient.inductionOn' x fun x hx =>
    (Quotient.mk_eq_zero _).2 <| (mem_iInf _).2 fun n => by
      have := comap_map_mkQ (⨅ n : ℕ, I ^ n • ⊤ : Submodule R M) (I ^ n • ⊤)
      simp only [sup_of_le_right (iInf_le (fun n => (I ^ n • ⊤ : Submodule R M)) n)] at this
      rw [← this, map_smul'', mem_comap, Submodule.map_top, range_mkQ, ← SModEq.zero]
      exact hx n⟩

variable {M} [h : IsHausdorff I N]

/-- Universal property of Hausdorffification: any linear map to a Hausdorff module extends to a
unique map from the Hausdorffification. -/
def lift (f : M →ₗ[R] N) : Hausdorffification I M →ₗ[R] N :=
  liftQ _ f <| map_le_iff_le_comap.1 <| h.iInf_pow_smul ▸ le_iInf fun n =>
    le_trans (map_mono <| iInf_le _ n) <| by
      rw [map_smul'']
      exact smul_mono le_rfl le_top
#align Hausdorffification.lift Hausdorffification.lift

theorem lift_of (f : M →ₗ[R] N) (x : M) : lift I f (of I M x) = f x :=
  rfl
#align Hausdorffification.lift_of Hausdorffification.lift_of

theorem lift_comp_of (f : M →ₗ[R] N) : (lift I f).comp (of I M) = f :=
  LinearMap.ext fun _ => rfl
#align Hausdorffification.lift_comp_of Hausdorffification.lift_comp_of

/-- Uniqueness of lift. -/
theorem lift_eq (f : M →ₗ[R] N) (g : Hausdorffification I M →ₗ[R] N) (hg : g.comp (of I M) = f) :
    g = lift I f :=
  LinearMap.ext fun x => induction_on x fun x => by rw [lift_of, ← hg, LinearMap.comp_apply]
#align Hausdorffification.lift_eq Hausdorffification.lift_eq

end Hausdorffification

namespace IsPrecomplete

instance bot : IsPrecomplete (⊥ : Ideal R) M := by
  refine' ⟨fun f hf => ⟨f 1, fun n => _⟩⟩
  cases' n with n
  · rw [pow_zero, Ideal.one_eq_top, top_smul]
    exact SModEq.top
  specialize hf (Nat.le_add_left 1 n)
  rw [pow_one, bot_smul, SModEq.bot] at hf; rw [hf]
#align is_precomplete.bot IsPrecomplete.bot

instance top : IsPrecomplete (⊤ : Ideal R) M :=
  ⟨fun f _ =>
    ⟨0, fun n => by
      rw [Ideal.top_pow, top_smul]
      exact SModEq.top⟩⟩
#align is_precomplete.top IsPrecomplete.top

instance (priority := 100) of_subsingleton [Subsingleton M] : IsPrecomplete I M :=
  ⟨fun f _ => ⟨0, fun n => by rw [Subsingleton.elim (f n) 0]⟩⟩
#align is_precomplete.of_subsingleton IsPrecomplete.of_subsingleton

end IsPrecomplete

namespace AdicCompletion

/-- `AdicCompletion` is the submodule of compatible families in
`∀ n : ℕ, M ⧸ (I ^ n • ⊤)`. -/
def submodule : Submodule R (∀ n : ℕ, M ⧸ (I ^ n • ⊤ : Submodule R M)) where
  carrier := { f | ∀ {m n} (hmn : m ≤ n), AdicCompletion.transitionMap I M hmn (f n) = f m }
  zero_mem' hmn := by rw [Pi.zero_apply, Pi.zero_apply, LinearMap.map_zero]
  add_mem' hf hg m n hmn := by
    rw [Pi.add_apply, Pi.add_apply, LinearMap.map_add, hf hmn, hg hmn]
  smul_mem' c f hf m n hmn := by rw [Pi.smul_apply, Pi.smul_apply, LinearMap.map_smul, hf hmn]

instance : AddCommGroup (AdicCompletion I M) :=
  inferInstanceAs <| AddCommGroup (submodule I M)

instance : Module R (AdicCompletion I M) :=
  inferInstanceAs <| Module R (submodule I M)

/-- The canonical linear map to the completion. -/
def of : M →ₗ[R] AdicCompletion I M where
  toFun x := ⟨fun n => mkQ (I ^ n • ⊤ : Submodule R M) x, fun _ => rfl⟩
  map_add' _ _ := rfl
  map_smul' _ _ := rfl
#align adic_completion.of AdicCompletion.of

@[simp]
theorem of_apply (x : M) (n : ℕ) : (of I M x).1 n = mkQ (I ^ n • ⊤ : Submodule R M) x :=
  rfl
#align adic_completion.of_apply AdicCompletion.of_apply

/-- Linearly evaluating a sequence in the completion at a given input. -/
def eval (n : ℕ) : AdicCompletion I M →ₗ[R] M ⧸ (I ^ n • ⊤ : Submodule R M) where
  toFun f := f.1 n
  map_add' _ _ := rfl
  map_smul' _ _ := rfl
#align adic_completion.eval AdicCompletion.eval

@[simp]
theorem coe_eval (n : ℕ) :
    (eval I M n : AdicCompletion I M → M ⧸ (I ^ n • ⊤ : Submodule R M)) = fun f => f.1 n :=
  rfl
#align adic_completion.coe_eval AdicCompletion.coe_eval

theorem eval_apply (n : ℕ) (f : AdicCompletion I M) : eval I M n f = f.1 n :=
  rfl
#align adic_completion.eval_apply AdicCompletion.eval_apply

theorem eval_of (n : ℕ) (x : M) : eval I M n (of I M x) = mkQ (I ^ n • ⊤ : Submodule R M) x :=
  rfl
#align adic_completion.eval_of AdicCompletion.eval_of

@[simp]
theorem eval_comp_of (n : ℕ) : (eval I M n).comp (of I M) = mkQ _ :=
  rfl
#align adic_completion.eval_comp_of AdicCompletion.eval_comp_of

theorem eval_surjective (n : ℕ) : Function.Surjective (eval I M n) := fun x ↦
  Quotient.inductionOn' x fun x ↦ ⟨of I M x, rfl⟩

@[simp]
theorem range_eval (n : ℕ) : LinearMap.range (eval I M n) = ⊤ :=
  LinearMap.range_eq_top.2 (eval_surjective I M n)
#align adic_completion.range_eval AdicCompletion.range_eval

@[simp]
theorem val_zero (n : ℕ) : (0 : AdicCompletion I M).val n = 0 :=
  rfl

variable {I M}

@[simp]
theorem val_add (n : ℕ) (f g : AdicCompletion I M) : (f + g).val n = f.val n + g.val n :=
  rfl

@[simp]
theorem val_sub (n : ℕ) (f g : AdicCompletion I M) : (f - g).val n = f.val n - g.val n :=
  rfl

@[simp]
theorem val_smul (n : ℕ) (r : R) (f : AdicCompletion I M) : (r • f).val n = r • f.val n :=
  rfl

@[ext]
theorem ext {x y : AdicCompletion I M} (h : ∀ n, x.val n = y.val n) : x = y :=
  Subtype.eq <| funext h
#align adic_completion.ext AdicCompletion.ext

theorem ext_iff {x y : AdicCompletion I M} : x = y ↔ ∀ n, x.val n = y.val n :=
  ⟨fun h n ↦ congrArg (eval I M n) h, ext⟩

variable (I M)

instance : IsHausdorff I (AdicCompletion I M) where
  haus' x h := ext fun n ↦ by
    refine smul_induction_on (SModEq.zero.1 <| h n) (fun r hr x _ ↦ ?_) (fun x y hx hy ↦ ?_)
    · simp only [val_smul, val_zero]
      exact Quotient.inductionOn' (x.val n)
        (fun a ↦ SModEq.zero.2 <| smul_mem_smul hr mem_top)
    · simp only [val_add, hx, val_zero, hy, add_zero]

@[simp]
theorem transitionMap_mk {m n : ℕ} (hmn : m ≤ n) (x : M) :
    transitionMap I M hmn
      (Submodule.Quotient.mk (p := (I ^ n • ⊤ : Submodule R M)) x) =
      Submodule.Quotient.mk (p := (I ^ m • ⊤ : Submodule R M)) x := by
  rfl

@[simp]
theorem transitionMap_eq (n : ℕ) : transitionMap I M (Nat.le_refl n) = LinearMap.id := by
  ext
  simp

@[simp]
theorem transitionMap_comp {m n k : ℕ} (hmn : m ≤ n) (hnk : n ≤ k) :
    transitionMap I M hmn ∘ₗ transitionMap I M hnk = transitionMap I M (hmn.trans hnk) := by
  ext
  simp

@[simp]
theorem transitionMap_comp_apply {m n k : ℕ} (hmn : m ≤ n) (hnk : n ≤ k)
    (x : M ⧸ (I ^ k • ⊤ : Submodule R M)) :
    transitionMap I M hmn (transitionMap I M hnk x) = transitionMap I M (hmn.trans hnk) x := by
  change (transitionMap I M hmn ∘ₗ transitionMap I M hnk) x = transitionMap I M (hmn.trans hnk) x
  simp

@[simp]
theorem transitionMap_comp_eval_apply {m n : ℕ} (hmn : m ≤ n) (x : AdicCompletion I M) :
    transitionMap I M hmn (x.val n) = x.val m :=
  x.property hmn

@[simp]
theorem transitionMap_comp_eval {m n : ℕ} (hmn : m ≤ n) :
    transitionMap I M hmn ∘ₗ eval I M n = eval I M m := by
  ext x
  simp

/-- A sequence `ℕ → M` is an `I`-adic Cauchy sequence if for every `m ≤ n`,
`f m ≡ f n` modulo `I ^ m • ⊤`. -/
def IsAdicCauchy (f : ℕ → M) : Prop :=
  ∀ {m n}, m ≤ n → f m ≡ f n [SMOD (I ^ m • ⊤ : Submodule R M)]

/-- The type of `I`-adic Cauchy sequences. -/
def AdicCauchySequence : Type _ := { f : ℕ → M // IsAdicCauchy I M f }

namespace AdicCauchySequence

/-- The type of `I`-adic cauchy sequences is a submodule of the product `ℕ → M`. -/
def submodule : Submodule R (ℕ → M) where
  carrier := { f | IsAdicCauchy I M f }
  add_mem' := by
    intro f g hf hg m n hmn
    exact SModEq.add (hf hmn) (hg hmn)
  zero_mem' := by
    intro _ _ _
    rfl
  smul_mem' := by
    intro r f hf m n hmn
    exact SModEq.smul (hf hmn) r

instance : CoeFun (AdicCauchySequence I M) (fun _ ↦ ℕ → M) where
  coe f := f.val

instance : AddCommGroup (AdicCauchySequence I M) :=
  inferInstanceAs <| AddCommGroup (AdicCauchySequence.submodule I M)

instance : Module R (AdicCauchySequence I M) :=
  inferInstanceAs <| Module R (AdicCauchySequence.submodule I M)

@[simp]
theorem zero_apply (n : ℕ) : (0 : AdicCauchySequence I M) n = 0 :=
  rfl

variable {I M}

@[simp]
theorem add_apply (n : ℕ) (f g : AdicCauchySequence I M) : (f + g) n = f n + g n :=
  rfl

@[simp]
theorem sub_apply (n : ℕ) (f g : AdicCauchySequence I M) : (f - g) n = f n - g n :=
  rfl

@[simp]
theorem smul_apply (n : ℕ) (r : R) (f : AdicCauchySequence I M) : (r • f) n = r • f n :=
  rfl

@[ext]
theorem ext {x y : AdicCauchySequence I M} (h : ∀ n, x n = y n) : x = y :=
  Subtype.eq <| funext h

theorem ext_iff {x y : AdicCauchySequence I M} : x = y ↔ ∀ n, x n = y n :=
  ⟨fun h ↦ congrFun (congrArg Subtype.val h), ext⟩

end AdicCauchySequence

/-- The `I`-adic cauchy condition can be checked on successive `n`.-/
theorem isAdicCauchy_iff (f : ℕ → M) :
    IsAdicCauchy I M f ↔ ∀ n, f n ≡ f (n + 1) [SMOD (I ^ n • ⊤ : Submodule R M)] := by
  constructor
  · intro h n
    exact h (Nat.le_succ n)
  · intro h m n hmn
    induction n, hmn using Nat.le_induction with
    | base => rfl
    | succ n hmn ih =>
        trans
        · exact ih
        · refine SModEq.mono (smul_mono (Ideal.pow_le_pow_right hmn) (by rfl)) (h n)

<<<<<<< HEAD
/-- The defining property of an adic cauchy sequence unwrapped. -/
theorem mk_eq_mk {m n : ℕ} (hmn : m ≤ n) (x : AdicCauchySequence I M) :
    Submodule.Quotient.mk (p := (I ^ m • ⊤ : Submodule R M)) (x.val n) =
      Submodule.Quotient.mk (p := (I ^ m • ⊤ : Submodule R M)) (x.val m) :=
  (x.property hmn).symm

=======
>>>>>>> 94b9da4b
/-- Construct `I`-adic cauchy sequence from sequence satisfying the successive cauchy condition. -/
@[simps]
def AdicCauchySequence.mk (f : ℕ → M)
    (h : ∀ n, f n ≡ f (n + 1) [SMOD (I ^ n • ⊤ : Submodule R M)]) : AdicCauchySequence I M where
  val := f
  property := by rwa [isAdicCauchy_iff]

/-- The canonical linear map from cauchy sequences to the completion. -/
@[simps]
def mk : AdicCauchySequence I M →ₗ[R] AdicCompletion I M where
  toFun f := ⟨fun n ↦ Submodule.mkQ (I ^ n • ⊤ : Submodule R M) (f n), by
    intro m n hmn
    simp only [mkQ_apply, transitionMap_mk]
    exact (f.property hmn).symm⟩
  map_add' _ _ := rfl
  map_smul' _ _ := rfl

/-- Every element in the adic completion is represented by a Cauchy sequence. -/
theorem mk_surjective : Function.Surjective (mk I M) := by
  intro x
  choose a ha using fun n ↦ Submodule.Quotient.mk_surjective _ (x.val n)
  refine ⟨⟨a, ?_⟩, ?_⟩
  · intro m n hmn
    rw [SModEq.def, ha m, ← transitionMap_mk I M hmn, ha n, x.property hmn]
  · ext n
    simp [ha n]

/-- To show a statement about an element of `adicCompletion I M`, it suffices to check it
on Cauchy sequences. -/
theorem induction_on {p : AdicCompletion I M → Prop} (x : AdicCompletion I M)
    (h : ∀ (f : AdicCauchySequence I M), p (mk I M f)) : p x := by
  obtain ⟨f, rfl⟩ := mk_surjective I M x
  exact h f

variable {M}

/-- Lift a compatible family of linear maps `M →ₗ[R] N ⧸ (I ^ n • ⊤ : Submodule R N)` to
the `I`-adic completion of `M`. -/
def lift (f : ∀ (n : ℕ), M →ₗ[R] N ⧸ (I ^ n • ⊤ : Submodule R N))
    (h : ∀ {m n : ℕ} (hle : m ≤ n), transitionMap I N hle ∘ₗ f n = f m) :
    M →ₗ[R] AdicCompletion I N where
  toFun := fun x ↦ ⟨fun n ↦ f n x, fun hkl ↦ LinearMap.congr_fun (h hkl) x⟩
  map_add' x y := by
    simp only [map_add]
    rfl
  map_smul' r x := by
    simp only [LinearMapClass.map_smul, RingHom.id_apply]
    rfl

@[simp]
lemma eval_lift (f : ∀ (n : ℕ), M →ₗ[R] N ⧸ (I ^ n • ⊤ : Submodule R N))
    (h : ∀ {m n : ℕ} (hle : m ≤ n), transitionMap I N hle ∘ₗ f n = f m)
    (n : ℕ) : eval I N n ∘ₗ lift I f h = f n :=
  rfl

@[simp]
lemma eval_lift_apply (f : ∀ (n : ℕ), M →ₗ[R] N ⧸ (I ^ n • ⊤ : Submodule R N))
    (h : ∀ {m n : ℕ} (hle : m ≤ n), transitionMap I N hle ∘ₗ f n = f m)
    (n : ℕ) (x : M) : (lift I f h x).val n = f n x :=
  rfl

end AdicCompletion

namespace IsAdicComplete

instance bot : IsAdicComplete (⊥ : Ideal R) M where
#align is_adic_complete.bot IsAdicComplete.bot

protected theorem subsingleton (h : IsAdicComplete (⊤ : Ideal R) M) : Subsingleton M :=
  h.1.subsingleton
#align is_adic_complete.subsingleton IsAdicComplete.subsingleton

instance (priority := 100) of_subsingleton [Subsingleton M] : IsAdicComplete I M where
#align is_adic_complete.of_subsingleton IsAdicComplete.of_subsingleton

open BigOperators

open Finset

theorem le_jacobson_bot [IsAdicComplete I R] : I ≤ (⊥ : Ideal R).jacobson := by
  intro x hx
  rw [← Ideal.neg_mem_iff, Ideal.mem_jacobson_bot]
  intro y
  rw [add_comm]
  let f : ℕ → R := fun n => ∑ i in range n, (x * y) ^ i
  have hf : ∀ m n, m ≤ n → f m ≡ f n [SMOD I ^ m • (⊤ : Submodule R R)] := by
    intro m n h
    simp only [f, Algebra.id.smul_eq_mul, Ideal.mul_top, SModEq.sub_mem]
    rw [← add_tsub_cancel_of_le h, Finset.sum_range_add, ← sub_sub, sub_self, zero_sub,
      @neg_mem_iff]
    apply Submodule.sum_mem
    intro n _
    rw [mul_pow, pow_add, mul_assoc]
    exact Ideal.mul_mem_right _ (I ^ m) (Ideal.pow_mem_pow hx m)
  obtain ⟨L, hL⟩ := IsPrecomplete.prec toIsPrecomplete @hf
  · rw [isUnit_iff_exists_inv]
    use L
    rw [← sub_eq_zero, neg_mul]
    apply IsHausdorff.haus (toIsHausdorff : IsHausdorff I R)
    intro n
    specialize hL n
    rw [SModEq.sub_mem, Algebra.id.smul_eq_mul, Ideal.mul_top] at hL ⊢
    rw [sub_zero]
    suffices (1 - x * y) * f n - 1 ∈ I ^ n by
      convert Ideal.sub_mem _ this (Ideal.mul_mem_left _ (1 + -(x * y)) hL) using 1
      ring
    cases n
    · simp only [Ideal.one_eq_top, pow_zero, Nat.zero_eq, mem_top]
    · rw [← neg_sub _ (1 : R), neg_mul, mul_geom_sum, neg_sub, sub_sub, add_comm, ← sub_sub,
        sub_self, zero_sub, @neg_mem_iff, mul_pow]
      exact Ideal.mul_mem_right _ (I ^ _) (Ideal.pow_mem_pow hx _)
#align is_adic_complete.le_jacobson_bot IsAdicComplete.le_jacobson_bot

end IsAdicComplete<|MERGE_RESOLUTION|>--- conflicted
+++ resolved
@@ -280,7 +280,8 @@
 theorem val_sub (n : ℕ) (f g : AdicCompletion I M) : (f - g).val n = f.val n - g.val n :=
   rfl
 
-@[simp]
+/- No `simp` attribute, since it cases `simp` unification timeouts when considering
+the `AdicCompletion I R` module instance on `AdicCompletion I M` (see `AdicCompletion/Algebra`). -/
 theorem val_smul (n : ℕ) (r : R) (f : AdicCompletion I M) : (r • f).val n = r • f.val n :=
   rfl
 
@@ -394,6 +395,12 @@
 
 theorem ext_iff {x y : AdicCauchySequence I M} : x = y ↔ ∀ n, x n = y n :=
   ⟨fun h ↦ congrFun (congrArg Subtype.val h), ext⟩
+
+/-- The defining property of an adic cauchy sequence unwrapped. -/
+theorem mk_eq_mk {m n : ℕ} (hmn : m ≤ n) (f : AdicCauchySequence I M) :
+    Submodule.Quotient.mk (p := (I ^ m • ⊤ : Submodule R M)) (f n) =
+      Submodule.Quotient.mk (p := (I ^ m • ⊤ : Submodule R M)) (f m) :=
+  (f.property hmn).symm
 
 end AdicCauchySequence
 
@@ -411,15 +418,6 @@
         · exact ih
         · refine SModEq.mono (smul_mono (Ideal.pow_le_pow_right hmn) (by rfl)) (h n)
 
-<<<<<<< HEAD
-/-- The defining property of an adic cauchy sequence unwrapped. -/
-theorem mk_eq_mk {m n : ℕ} (hmn : m ≤ n) (x : AdicCauchySequence I M) :
-    Submodule.Quotient.mk (p := (I ^ m • ⊤ : Submodule R M)) (x.val n) =
-      Submodule.Quotient.mk (p := (I ^ m • ⊤ : Submodule R M)) (x.val m) :=
-  (x.property hmn).symm
-
-=======
->>>>>>> 94b9da4b
 /-- Construct `I`-adic cauchy sequence from sequence satisfying the successive cauchy condition. -/
 @[simps]
 def AdicCauchySequence.mk (f : ℕ → M)
