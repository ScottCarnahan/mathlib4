/-
Copyright (c) 2024 Judith Ludwig, Christian Merten. All rights reserved.
Released under Apache 2.0 license as described in the file LICENSE.
Authors: Judith Ludwig, Christian Merten
-/
import Mathlib.RingTheory.AdicCompletion.Algebra
import Mathlib.Algebra.DirectSum.Basic

/-!
# Functoriality of adic completions

In this file we establish functorial properties of the adic completion.

## Main definitions

- `AdicCauchySequence.map I f`: the linear map on `I`-adic cauchy sequences induced by `f`
- `AdicCompletion.map I f`: the linear map on `I`-adic completions induced by `f`

## Main results

- `sumEquivOfFintype`: adic completion commutes with finite sums
- `piEquivOfFintype`: adic completion commutes with finite products

-/

suppress_compilation

variable {R : Type*} [CommRing R] (I : Ideal R)
variable {M : Type*} [AddCommGroup M] [Module R M]
variable {N : Type*} [AddCommGroup N] [Module R N]
variable {P : Type*} [AddCommGroup P] [Module R P]
variable {T : Type*} [AddCommGroup T] [Module (AdicCompletion I R) T]

namespace LinearMap

/-- `R`-linear version of `reduceModIdeal`. -/
private def reduceModIdealAux (f : M →ₗ[R] N) :
    M ⧸ (I • ⊤ : Submodule R M) →ₗ[R] N ⧸ (I • ⊤ : Submodule R N) :=
  Submodule.mapQ (I • ⊤ : Submodule R M) (I • ⊤ : Submodule R N) f
    (fun x hx ↦ by
      refine Submodule.smul_induction_on hx (fun r hr x _ ↦ ?_) (fun x y hx hy ↦ ?_)
      · simp [Submodule.smul_mem_smul hr Submodule.mem_top]
      · simp [Submodule.add_mem _ hx hy])

@[local simp]
private theorem reduceModIdealAux_apply (f : M →ₗ[R] N) (x : M) :
    (f.reduceModIdealAux I) (Submodule.mkQ (I • ⊤ : Submodule R M) x) =
      Submodule.mkQ (I • ⊤ : Submodule R N) (f x) :=
  rfl

/-- The induced linear map on the quotients mod `I • ⊤`. -/
def reduceModIdeal (f : M →ₗ[R] N) :
    M ⧸ (I • ⊤ : Submodule R M) →ₗ[R ⧸ I] N ⧸ (I • ⊤ : Submodule R N) where
  toFun := f.reduceModIdealAux I
  map_add' := by simp
  map_smul' r x := by
    refine Quotient.inductionOn' r (fun r ↦ ?_)
    refine Quotient.inductionOn' x (fun x ↦ ?_)
    simp [Submodule.mk''_eq_mkQ, Module.Quotient.mkQ_smul_mkQ]

theorem reduceModIdeal_apply' (f : M →ₗ[R] N) (x : M) :
    (f.reduceModIdeal I) (Submodule.Quotient.mk (p := (I • ⊤ : Submodule R M)) x) =
      Submodule.Quotient.mk (p := (I • ⊤ : Submodule R N)) (f x) :=
  rfl

@[simp]
theorem reduceModIdeal_apply (f : M →ₗ[R] N) (x : M) :
    (f.reduceModIdeal I) (Submodule.mkQ (I • ⊤ : Submodule R M) x) =
      Submodule.mkQ (I • ⊤ : Submodule R N) (f x) :=
  rfl

end LinearMap

namespace AdicCompletion

open LinearMap

theorem transitionMap_comp_reduceModIdeal (f : M →ₗ[R] N) {m n : ℕ}
    (hmn : m ≤ n) : transitionMap I N hmn ∘ₗ f.reduceModIdeal (I ^ n) =
      (f.reduceModIdeal (I ^ m) : _ →ₗ[R] _) ∘ₗ transitionMap I M hmn := by
  ext x
  simp

namespace AdicCauchySequence

/-- A linear map induces a linear map on adic cauchy sequences. -/
@[simps]
def map (f : M →ₗ[R] N) : AdicCauchySequence I M →ₗ[R] AdicCauchySequence I N where
  toFun a := ⟨fun n ↦ f (a n), fun {m n} hmn ↦ by
    have hm : Submodule.map f (I ^ m • ⊤ : Submodule R M) ≤ (I ^ m • ⊤ : Submodule R N) := by
      rw [Submodule.map_smul'']
      exact smul_mono_right _ le_top
    apply SModEq.mono hm
    apply SModEq.map (a.property hmn) f⟩
  map_add' a b := by ext n; simp
  map_smul' r a := by ext n; simp

variable (M) in
@[simp]
theorem map_id : map I (LinearMap.id (M := M)) = LinearMap.id :=
  rfl

theorem map_comp (f : M →ₗ[R] N) (g : N →ₗ[R] P) :
    map I g ∘ₗ map I f = map I (g ∘ₗ f) :=
  rfl

theorem map_comp_apply (f : M →ₗ[R] N) (g : N →ₗ[R] P) (a : AdicCauchySequence I M) :
    map I g (map I f a) = map I (g ∘ₗ f) a :=
  rfl

@[simp]
theorem map_zero : map I (0 : M →ₗ[R] N) = 0 :=
  rfl

end AdicCauchySequence

/-- `R`-linear version of `adicCompletion`. -/
private def adicCompletionAux (f : M →ₗ[R] N) :
    AdicCompletion I M →ₗ[R] AdicCompletion I N :=
  AdicCompletion.lift I (fun n ↦ reduceModIdeal (I ^ n) f ∘ₗ AdicCompletion.eval I M n)
    (fun {m n} hmn ↦ by rw [← comp_assoc, AdicCompletion.transitionMap_comp_reduceModIdeal,
        comp_assoc, transitionMap_comp_eval])

@[local simp]
private theorem adicCompletionAux_val_apply (f : M →ₗ[R] N) {n : ℕ} (x : AdicCompletion I M) :
    (adicCompletionAux I f x).val n = f.reduceModIdeal (I ^ n) (x.val n) :=
  rfl

/-- A linear map induces a map on adic completions. -/
def map (f : M →ₗ[R] N) :
    AdicCompletion I M →ₗ[AdicCompletion I R] AdicCompletion I N where
  toFun := adicCompletionAux I f
  map_add' := by simp
  map_smul' r x := by
    ext n
    simp only [adicCompletionAux_val_apply, smul_eval, smul_eq_mul, RingHom.id_apply]
    rw [val_smul_eq_evalₐ_smul, val_smul_eq_evalₐ_smul, map_smul]

@[simp]
theorem map_val_apply (f : M →ₗ[R] N) {n : ℕ} (x : AdicCompletion I M) :
    (map I f x).val n = f.reduceModIdeal (I ^ n) (x.val n) :=
  rfl

/-- Equality of maps out of an adic completion can be checked on Cauchy sequences. -/
theorem map_ext {N} {f g : AdicCompletion I M → N}
    (h : ∀ (a : AdicCauchySequence I M),
      f (AdicCompletion.mk I M a) = g (AdicCompletion.mk I M a)) :
    f = g := by
  ext x
  apply induction_on I M x h

/-- Equality of linear maps out of an adic completion can be checked on Cauchy sequences. -/
@[ext]
theorem map_ext' {f g : AdicCompletion I M →ₗ[AdicCompletion I R] T}
    (h : ∀ (a : AdicCauchySequence I M),
      f (AdicCompletion.mk I M a) = g (AdicCompletion.mk I M a)) :
    f = g := by
  ext x
  apply induction_on I M x h

/-- Equality of linear maps out of an adic completion can be checked on Cauchy sequences. -/
@[ext]
theorem map_ext'' {f g : AdicCompletion I M →ₗ[R] N}
    (h : f.comp (AdicCompletion.mk I M) = g.comp (AdicCompletion.mk I M)) :
    f = g := by
  ext x
  apply induction_on I M x (fun a ↦ LinearMap.ext_iff.mp h a)

variable (M) in
@[simp]
theorem map_id :
    map I (LinearMap.id (M := M)) =
      LinearMap.id (R := AdicCompletion I R) (M := AdicCompletion I M) := by
  ext a n
  simp

theorem map_comp (f : M →ₗ[R] N) (g : N →ₗ[R] P) :
    map I g ∘ₗ map I f = map I (g ∘ₗ f) := by
  ext
  simp

theorem map_comp_apply (f : M →ₗ[R] N) (g : N →ₗ[R] P) (x : AdicCompletion I M) :
    map I g (map I f x) = map I (g ∘ₗ f) x := by
  show (map I g ∘ₗ map I f) x = map I (g ∘ₗ f) x
  rw [map_comp]

@[simp]
theorem map_mk (f : M →ₗ[R] N) (a : AdicCauchySequence I M) :
    map I f (AdicCompletion.mk I M a) =
      AdicCompletion.mk I N (AdicCauchySequence.map I f a) :=
  rfl

@[simp]
theorem map_zero : map I (0 : M →ₗ[R] N) = 0 := by
  ext
  simp

/-- A linear equiv induces a linear equiv on adic completions. -/
def congr (f : M ≃ₗ[R] N) :
    AdicCompletion I M ≃ₗ[AdicCompletion I R] AdicCompletion I N :=
  LinearEquiv.ofLinear (map I f)
    (map I f.symm) (by simp [map_comp]) (by simp [map_comp])

@[simp]
theorem congr_apply (f : M ≃ₗ[R] N) (x : AdicCompletion I M) :
    congr I f x = map I f x :=
  rfl

@[simp]
theorem congr_symm_apply (f : M ≃ₗ[R] N) (x : AdicCompletion I N) :
    (congr I f).symm x = map I f.symm x :=
  rfl

section Families

/-! ### Adic completion in families

In this section we consider a family `M : ι → Type*` of `R`-modules. Purely from
the formal properties of adic completions we obtain two canonical maps

- `AdicCompleiton I (∀ j, M j) →ₗ[R] ∀ j, AdicCompletion I (M j)`
- `(⨁ j, (AdicCompletion I (M j))) →ₗ[R] AdicCompletion I (⨁ j, M j)`

If `ι` is finite, both are isomorphisms and, modulo
the equivalence `⨁ j, (AdicCompletion I (M j)` and `∀ j, AdicCompletion I (M j)`,
inverse to each other.

-/

variable {ι : Type*} (M : ι → Type*) [∀ i, AddCommGroup (M i)]
  [∀ i, Module R (M i)]

section Pi

/-- The canonical map from the adic completion of the product to the product of the
adic completions. -/
@[simps!]
def pi : AdicCompletion I (∀ j, M j) →ₗ[AdicCompletion I R] ∀ j, AdicCompletion I (M j) :=
  LinearMap.pi (fun j ↦ map I (LinearMap.proj j))

end Pi

section Sum

open DirectSum

/-- The canonical map from the sum of the adic completions to the adic completion
of the sum. -/
def sum [DecidableEq ι] :
    (⨁ j, (AdicCompletion I (M j))) →ₗ[AdicCompletion I R] AdicCompletion I (⨁ j, M j) :=
  toModule (AdicCompletion I R) ι (AdicCompletion I (⨁ j, M j))
    (fun j ↦ map I (lof R ι M j))

@[simp]
theorem sum_lof [DecidableEq ι] (j : ι) (x : AdicCompletion I (M j)) :
    sum I M ((DirectSum.lof (AdicCompletion I R) ι (fun i ↦ AdicCompletion I (M i)) j) x) =
      map I (lof R ι M j) x := by
  simp [sum]

@[simp]
theorem sum_of [DecidableEq ι] (j : ι) (x : AdicCompletion I (M j)) :
    sum I M ((DirectSum.of (fun i ↦ AdicCompletion I (M i)) j) x) =
      map I (lof R ι M j) x := by
  rw [← lof_eq_of R]
  apply sum_lof

variable [Fintype ι]

/-- If `ι` is finite, we use the equivalence of sum and product to obtain an inverse for
`AdicCompletion.sum` from `AdicCompletion.pi`. -/
def sumInv : AdicCompletion I (⨁ j, M j) →ₗ[AdicCompletion I R] (⨁ j, (AdicCompletion I (M j))) :=
  letI f := map I (linearEquivFunOnFintype R ι M)
  letI g := linearEquivFunOnFintype (AdicCompletion I R) ι (fun j ↦ AdicCompletion I (M j))
  g.symm.toLinearMap ∘ₗ pi I M ∘ₗ f

@[simp]
theorem component_sumInv (x : AdicCompletion I (⨁ j, M j)) (j : ι) :
    component (AdicCompletion I R) ι _ j (sumInv I M x) =
      map I (component R ι _ j) x := by
  apply induction_on I _ x (fun x ↦ ?_)
  rfl

@[simp]
theorem sumInv_apply (x : AdicCompletion I (⨁ j, M j)) (j : ι) :
    (sumInv I M x) j = map I (component R ι _ j) x := by
  apply induction_on I _ x (fun x ↦ ?_)
  rfl

variable [DecidableEq ι]

theorem sumInv_comp_sum : sumInv I M ∘ₗ sum I M = LinearMap.id := by
  ext j x : 2
  apply DirectSum.ext_component (AdicCompletion I R) (fun i ↦ ?_)
  ext n
  simp only [LinearMap.coe_comp, Function.comp_apply, sum_lof, map_mk, component_sumInv,
    mk_apply_coe, AdicCauchySequence.map_apply_coe, LinearMap.id_comp]
  rw [DirectSum.component.of, DirectSum.component.of]
  split
  · next h => subst h; simp
  · simp

theorem sum_comp_sumInv : sum I M ∘ₗ sumInv I M = LinearMap.id := by
  ext f n
  simp only [LinearMap.coe_comp, Function.comp_apply, LinearMap.id_coe, id_eq, mk_apply_coe]
  rw [← DirectSum.sum_univ_of (((sumInv I M) ((AdicCompletion.mk I (⨁ (j : ι), M j)) f)))]
  simp only [sumInv_apply, map_mk, map_sum, sum_of, val_sum_apply, mk_apply_coe,
    AdicCauchySequence.map_apply_coe]
<<<<<<< HEAD
  simp only [← map_sum]
  erw [DirectSum.sum_univ_of]
=======
  simp only [← Submodule.mkQ_apply, ← map_sum, ← apply_eq_component, lof_eq_of,
    DirectSum.sum_univ_of]
>>>>>>> 58c274da

/-- If `ι` is finite, `sum` has `sumInv` as inverse. -/
def sumEquivOfFintype :
    (⨁ j, (AdicCompletion I (M j))) ≃ₗ[AdicCompletion I R] AdicCompletion I (⨁ j, M j) :=
  LinearEquiv.ofLinear (sum I M) (sumInv I M) (sum_comp_sumInv I M) (sumInv_comp_sum I M)

@[simp]
theorem sumEquivOfFintype_apply (x : ⨁ j, (AdicCompletion I (M j))) :
    sumEquivOfFintype I M x = sum I M x :=
  rfl

@[simp]
theorem sumEquivOfFintype_symm_apply (x : AdicCompletion I (⨁ j, M j)) :
    (sumEquivOfFintype I M).symm x = sumInv I M x :=
  rfl

end Sum

section Pi

open DirectSum

variable [DecidableEq ι] [Fintype ι]

/-- If `ι` is finite, `pi` is a linear equiv. -/
def piEquivOfFintype :
    AdicCompletion I (∀ j, M j) ≃ₗ[AdicCompletion I R] ∀ j, AdicCompletion I (M j) :=
  letI f := (congr I (linearEquivFunOnFintype R ι M)).symm
  letI g := (linearEquivFunOnFintype (AdicCompletion I R) ι (fun j ↦ AdicCompletion I (M j)))
  f.trans ((sumEquivOfFintype I M).symm.trans g)

@[simp]
theorem piEquivOfFintype_apply (x : AdicCompletion I (∀ j, M j)) :
    piEquivOfFintype I M x = pi I M x := by
  simp [piEquivOfFintype, sumInv, map_comp_apply]

/-- Adic completion of `R^n` is `(AdicCompletion I R)^n`. -/
def piEquivFin (n : ℕ) :
    AdicCompletion I (Fin n → R) ≃ₗ[AdicCompletion I R] Fin n → AdicCompletion I R :=
  piEquivOfFintype I (ι := Fin n) (fun _ : Fin n ↦ R)

@[simp]
theorem piEquivFin_apply (n : ℕ) (x : AdicCompletion I (Fin n → R)) :
    piEquivFin I n x = pi I (fun _ : Fin n ↦ R) x := by
  simp only [piEquivFin, piEquivOfFintype_apply]

end Pi

end Families

end AdicCompletion<|MERGE_RESOLUTION|>--- conflicted
+++ resolved
@@ -305,13 +305,8 @@
   rw [← DirectSum.sum_univ_of (((sumInv I M) ((AdicCompletion.mk I (⨁ (j : ι), M j)) f)))]
   simp only [sumInv_apply, map_mk, map_sum, sum_of, val_sum_apply, mk_apply_coe,
     AdicCauchySequence.map_apply_coe]
-<<<<<<< HEAD
-  simp only [← map_sum]
-  erw [DirectSum.sum_univ_of]
-=======
   simp only [← Submodule.mkQ_apply, ← map_sum, ← apply_eq_component, lof_eq_of,
     DirectSum.sum_univ_of]
->>>>>>> 58c274da
 
 /-- If `ι` is finite, `sum` has `sumInv` as inverse. -/
 def sumEquivOfFintype :
