/-
Copyright (c) 2018 Chris Hughes. All rights reserved.
Released under Apache 2.0 license as described in the file LICENSE.
Authors: Chris Hughes
-/
import Mathlib.Algebra.Polynomial.Splits
import Mathlib.RingTheory.Adjoin.Basic
import Mathlib.RingTheory.AdjoinRoot

/-!
# Adjoining elements to a field

Some lemmas on the ring generated by adjoining an element to a field.

## Main statements

* `Polynomial.lift_of_splits`: If `K` and `L` are field extensions of `F`
and we have `s : Finset K` such that the minimal polynomial of each `x ∈ s` splits in `L`
then `Algebra.adjoin F s` embeds in `L`.
-/


noncomputable section

open Polynomial

section Embeddings

variable (F : Type*) [Field F]

open AdjoinRoot in
/-- If `p` is the minimal polynomial of `a` over `F` then `F[a] ≃ₐ[F] F[x]/(p)` -/
def AlgEquiv.adjoinSingletonEquivAdjoinRootMinpoly {R : Type*} [CommRing R] [Algebra F R] (x : R) :
    Algebra.adjoin F ({x} : Set R) ≃ₐ[F] AdjoinRoot (minpoly F x) :=
  AlgEquiv.symm <| AlgEquiv.ofBijective (Minpoly.toAdjoin F x) <| by
    refine ⟨(injective_iff_map_eq_zero _).2 fun P₁ hP₁ ↦ ?_, Minpoly.toAdjoin.surjective F x⟩
    obtain ⟨P, rfl⟩ := mk_surjective P₁
    refine AdjoinRoot.mk_eq_zero.mpr (minpoly.dvd F x ?_)
    rwa [Minpoly.toAdjoin_apply', liftHom_mk, ← Subalgebra.coe_eq_zero, aeval_subalgebra_coe] at hP₁

/-- Produce an algebra homomorphism `Adjoin R {x} →ₐ[R] T` sending `x` to
a root of `x`'s minimal polynomial in `T`. -/
noncomputable def Algebra.adjoin.liftSingleton {S T : Type*}
    [CommRing S] [CommRing T] [Algebra F S] [Algebra F T]
    (x : S) (y : T) (h : aeval y (minpoly F x) = 0) :
    Algebra.adjoin F {x} →ₐ[F] T :=
  (AdjoinRoot.liftHom _ y h).comp (AlgEquiv.adjoinSingletonEquivAdjoinRootMinpoly F x).toAlgHom

open Finset

/-- If `K` and `L` are field extensions of `F` and we have `s : Finset K` such that
the minimal polynomial of each `x ∈ s` splits in `L` then `Algebra.adjoin F s` embeds in `L`. -/
theorem Polynomial.lift_of_splits {F K L : Type*} [Field F] [Field K] [Field L] [Algebra F K]
    [Algebra F L] (s : Finset K) : (∀ x ∈ s, IsIntegral F x ∧
      Splits (algebraMap F L) (minpoly F x)) → Nonempty (Algebra.adjoin F (s : Set K) →ₐ[F] L) := by
  classical
    refine Finset.induction_on s (fun _ ↦ ?_) fun a s _ ih H ↦ ?_
    · rw [coe_empty, Algebra.adjoin_empty]
      exact ⟨(Algebra.ofId F L).comp (Algebra.botEquiv F K)⟩
    rw [forall_mem_insert] at H
    rcases H with ⟨⟨H1, H2⟩, H3⟩
    cases' ih H3 with f
    choose H3 _ using H3
    rw [coe_insert, Set.insert_eq, Set.union_comm, Algebra.adjoin_union_eq_adjoin_adjoin]
    set Ks := Algebra.adjoin F (s : Set K)
    haveI : FiniteDimensional F Ks := ((Submodule.fg_iff_finiteDimensional _).1
      (fg_adjoin_of_finite s.finite_toSet H3)).of_subalgebra_toSubmodule
    letI := fieldOfFiniteDimensional F Ks
    letI := (f : Ks →+* L).toAlgebra
    have H5 : IsIntegral Ks a := H1.tower_top
    have H6 : (minpoly Ks a).Splits (algebraMap Ks L) := by
      refine splits_of_splits_of_dvd _ ((minpoly.monic H1).map (algebraMap F Ks)).ne_zero
        ((splits_map_iff _ _).2 ?_) (minpoly.dvd _ _ ?_)
      · rw [← IsScalarTower.algebraMap_eq]
        exact H2
      · rw [Polynomial.aeval_map_algebraMap, minpoly.aeval]
    obtain ⟨y, hy⟩ := Polynomial.exists_root_of_splits _ H6 (minpoly.degree_pos H5).ne'
    exact ⟨Subalgebra.ofRestrictScalars F _ <| Algebra.adjoin.liftSingleton Ks a y hy⟩

end Embeddings

variable {R K L M : Type*} [CommRing R] [Field K] [Field L] [CommRing M] [Algebra R K]
  [Algebra R M] {x : L}

section
variable [Algebra R L]

theorem IsIntegral.mem_range_algHom_of_minpoly_splits
    (int : IsIntegral R x) (h : Splits (algebraMap R K) (minpoly R x))(f : K →ₐ[R] L) :
    x ∈ f.range :=
  show x ∈ Set.range f from Set.image_subset_range _ ((minpoly R x).rootSet K) <| by
    rw [image_rootSet h f, mem_rootSet']
    exact ⟨((minpoly.monic int).map _).ne_zero, minpoly.aeval R x⟩

theorem IsIntegral.mem_range_algebraMap_of_minpoly_splits [Algebra K L] [IsScalarTower R K L]
    (int : IsIntegral R x) (h : Splits (algebraMap R K) (minpoly R x)) :
    x ∈ (algebraMap K L).range :=
  int.mem_range_algHom_of_minpoly_splits h (IsScalarTower.toAlgHom R K L)

<<<<<<< HEAD
=======
theorem minpoly_add_algebraMap_splits [Algebra K L] {x : L} (r : K)
    (g : (minpoly K x).Splits (algebraMap K L)) :
    (minpoly K (x + algebraMap K L r)).Splits (algebraMap K L) := by
  simpa [minpoly.add_algebraMap] using g.comp_X_sub_C r

theorem minpoly_sub_algebraMap_splits [Algebra K L] {x : L} (r : K)
    (g : (minpoly K x).Splits (algebraMap K L)) :
    (minpoly K (x - algebraMap K L r)).Splits (algebraMap K L) := by
  simpa only [sub_eq_add_neg, map_neg] using minpoly_add_algebraMap_splits (-r) g

theorem minpoly_algebraMap_add_splits [Algebra K L] {x : L} (r : K)
    (g : (minpoly K x).Splits (algebraMap K L)) :
    (minpoly K (algebraMap K L r + x)).Splits (algebraMap K L) := by
  simpa only [add_comm] using minpoly_add_algebraMap_splits r g

>>>>>>> d0df76bd
end

variable [Algebra K M] [IsScalarTower R K M] {x : M}

<<<<<<< HEAD
=======
/-- The `RingHom` version of `IsIntegral.minpoly_splits_tower_top`.  -/
>>>>>>> d0df76bd
theorem IsIntegral.minpoly_splits_tower_top' (int : IsIntegral R x) {f : K →+* L}
    (h : Splits (f.comp <| algebraMap R K) (minpoly R x)) :
    Splits f (minpoly K x) :=
  splits_of_splits_of_dvd _ ((minpoly.monic int).map _).ne_zero
    ((splits_map_iff _ _).mpr h) (minpoly.dvd_map_of_isScalarTower R _ x)

theorem IsIntegral.minpoly_splits_tower_top [Algebra K L] [Algebra R L] [IsScalarTower R K L]
    (int : IsIntegral R x) (h : Splits (algebraMap R L) (minpoly R x)) :
    Splits (algebraMap K L) (minpoly K x) := by
  rw [IsScalarTower.algebraMap_eq R K L] at h
  exact int.minpoly_splits_tower_top' h

/-- If `K / E / F` is a ring extension tower, `L` is a subalgebra of `K / F`,
then `[E[L] : E] ≤ [L : F]`. -/
lemma Subalgebra.adjoin_rank_le {F : Type*} (E : Type*) {K : Type*}
    [CommRing F] [StrongRankCondition F] [CommRing E] [StrongRankCondition E] [Ring K]
    [SMul F E] [Algebra E K] [Algebra F K] [IsScalarTower F E K]
    (L : Subalgebra F K) [Module.Free F L] :
    Module.rank E (Algebra.adjoin E (L : Set K)) ≤ Module.rank F L := by
  rw [← rank_toSubmodule, Module.Free.rank_eq_card_chooseBasisIndex F L,
    L.adjoin_eq_span_basis E (Module.Free.chooseBasis F L)]
  exact rank_span_le _ |>.trans Cardinal.mk_range_le<|MERGE_RESOLUTION|>--- conflicted
+++ resolved
@@ -97,8 +97,6 @@
     x ∈ (algebraMap K L).range :=
   int.mem_range_algHom_of_minpoly_splits h (IsScalarTower.toAlgHom R K L)
 
-<<<<<<< HEAD
-=======
 theorem minpoly_add_algebraMap_splits [Algebra K L] {x : L} (r : K)
     (g : (minpoly K x).Splits (algebraMap K L)) :
     (minpoly K (x + algebraMap K L r)).Splits (algebraMap K L) := by
@@ -114,15 +112,11 @@
     (minpoly K (algebraMap K L r + x)).Splits (algebraMap K L) := by
   simpa only [add_comm] using minpoly_add_algebraMap_splits r g
 
->>>>>>> d0df76bd
 end
 
 variable [Algebra K M] [IsScalarTower R K M] {x : M}
 
-<<<<<<< HEAD
-=======
 /-- The `RingHom` version of `IsIntegral.minpoly_splits_tower_top`.  -/
->>>>>>> d0df76bd
 theorem IsIntegral.minpoly_splits_tower_top' (int : IsIntegral R x) {f : K →+* L}
     (h : Splits (f.comp <| algebraMap R K) (minpoly R x)) :
     Splits f (minpoly K x) :=
