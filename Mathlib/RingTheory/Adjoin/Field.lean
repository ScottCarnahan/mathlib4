--- conflicted
+++ resolved
@@ -43,12 +43,7 @@
 
 open Finset
 
-<<<<<<< HEAD
-set_option maxHeartbeats 600000 in
-set_option synthInstance.maxHeartbeats 120000 in
-=======
 set_option synthInstance.maxHeartbeats 40000 in
->>>>>>> afc57034
 /-- If `K` and `L` are field extensions of `F` and we have `s : Finset K` such that
 the minimal polynomial of each `x ∈ s` splits in `L` then `Algebra.adjoin F s` embeds in `L`. -/
 theorem lift_of_splits {F K L : Type*} [Field F] [Field K] [Field L] [Algebra F K] [Algebra F L]
