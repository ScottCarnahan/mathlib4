--- conflicted
+++ resolved
@@ -132,11 +132,7 @@
     {I' : Ideal R} (hI : (I : FractionalIdeal R⁰ <| FractionRing R) = I') :
     ClassGroup.mk I = 1 ↔ ∃ x : R, x ≠ 0 ∧ I' = Ideal.span {x} := by
   rw [← map_one (ClassGroup.mk (R := R) (K := FractionRing R)),
-<<<<<<< HEAD
-    ClassGroup.mk_eq_mk_of_coe_ideal hI (?_ : _ = ↑(⊤ : Ideal R))]
-=======
     ClassGroup.mk_eq_mk_of_coe_ideal hI]
->>>>>>> d0df76bd
   any_goals rfl
   constructor
   · rintro ⟨x, y, hx, hy, h⟩
