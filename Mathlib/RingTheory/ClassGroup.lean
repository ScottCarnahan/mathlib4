--- conflicted
+++ resolved
@@ -125,22 +125,12 @@
     exact ⟨_, _, sec_fst_ne_zero (R := R) le_rfl x.ne_zero,
       sec_snd_ne_zero (R := R) le_rfl (x : FractionRing R), hJ⟩
   · rintro ⟨x, y, hx, hy, h⟩
-<<<<<<< HEAD
-    constructor
-    · rw [mul_comm, ← Units.eq_iff, Units.val_mul, coe_toPrincipalIdeal]
-      · convert
-          (mk'_mul_coeIdeal_eq_coeIdeal (FractionRing R) <| mem_nonZeroDivisors_of_ne_zero hy).2 h
-        apply (Ne.isUnit _).unit_spec
-        rwa [Ne, mk'_eq_zero_iff_eq_zero]
-#align class_group.mk_eq_mk_of_coe_ideal ClassGroup.mk_eq_mk_of_coe_ideal
-=======
     have : IsUnit (mk' (FractionRing R) x ⟨y, mem_nonZeroDivisors_of_ne_zero hy⟩) := by
       simpa only [isUnit_iff_ne_zero, ne_eq, mk'_eq_zero_iff_eq_zero] using hx
     refine ⟨this.unit, ?_⟩
     rw [mul_comm, ← Units.eq_iff, Units.val_mul, coe_toPrincipalIdeal]
     convert
       (mk'_mul_coeIdeal_eq_coeIdeal (FractionRing R) <| mem_nonZeroDivisors_of_ne_zero hy).2 h
->>>>>>> a60b09cd
 
 theorem ClassGroup.mk_eq_one_of_coe_ideal {I : (FractionalIdeal R⁰ <| FractionRing R)ˣ}
     {I' : Ideal R} (hI : (I : FractionalIdeal R⁰ <| FractionRing R) = I') :
