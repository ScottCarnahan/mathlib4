--- conflicted
+++ resolved
@@ -362,22 +362,7 @@
 /-- The completion of `K` with respect to its `v`-adic valuation. -/
 abbrev adicCompletion := (v.valuation K).Completion
 
-<<<<<<< HEAD
-instance : Field (v.adicCompletion K) :=
-  @UniformSpace.Completion.instField K _ v.adicValued.toUniformSpace _ _
-    v.adicValued.toUniformAddGroup
-
-instance : Inhabited (v.adicCompletion K) :=
-  ⟨0⟩
-
-instance valuedAdicCompletion : Valued (v.adicCompletion K) ℤₘ₀ :=
-  Valued.valuedCompletion (hv := v.adicValued)
-
-theorem valuedAdicCompletion_def {x : v.adicCompletion K} :
-    Valued.v x = Valued.extension (hv := adicValued v) x :=
-=======
 theorem valuedAdicCompletion_def {x : v.adicCompletion K} : Valued.v x = Valued.extension x :=
->>>>>>> ff7d916a
   rfl
 
 -- Porting note: replaced by `Coe`
