/-
Copyright (c) 2024 Antoine Chambert-Loir & María-Inés de Frutos—Fernández. All rights reserved.
Released under Apache 2.0 license as described in the file LICENSE.
Authors: Antoine Chambert-Loir, María-Inés de Frutos—Fernández
-/

import Mathlib.RingTheory.PowerSeries.Basic
import Mathlib.Combinatorics.Enumerative.Bell
import Mathlib.Data.Nat.Choose.Multinomial

/-! # Divided powers

Let `A` be a commutative (semi)ring and `I` be an ideal of `A`.
A *divided power* structure on `I` is the datum of operations `a n ↦ dpow a n`
satisfying relations that model the intuitive formula `dpow n a = a ^ n / n !` and
collected by the structure `DividedPowers`. The list of axioms is embedded in the structure:
To avoid coercions, we rather consider `DividedPowers.dpow : ℕ → A → A`, extended by 0.

* `DividedPowers.dpow_null` asserts that `dpow n x = 0` for `x ∉ I`
* `DividedPowers.dpow_mem` : `dpow n x ∈ I` for `n ≠ 0`
For `x y : A` and `m n : ℕ` such that `x ∈ I` and `y ∈ I`, one has
* `DividedPowers.dpow_zero` : `dpow 0 x = 1`
* `DividedPowers.dpow_one` : `dpow 1 x = 1`
* `DividedPowers.dpow_add` : `dpow n (x + y) =
(antidiagonal n).sum fun k ↦ dpow k.1 x * dpow k.2 y`,
this is the binomial theorem without binomial coefficients.
* `DividedPowers.dpow_mul`: `dpow n (a * x) = a ^ n * dpow n x`
* `DividedPowers.mul_dpow` : `dpow m x * dpow n x = choose (m + n) m * dpow (m + n) x`
* `DividedPowers.dpow_comp` : `dpow m (dpow n x) = uniformBell m n * dpow (m * n) x`
* `DividedPowers.dividedPowersBot` : the trivial divided powers structure on the zero ideal
* `DividedPowers.prod_dpow`: a product of divided powers is a multinomial coefficients
times a divided power
* `DividedPowers.dpow_sum`: the multinomial theorem for divided powers,
without multinomial coefficients.
* `DividedPowers.ofRingEquiv`: transfer divided powers along `RingEquiv`
* `DividedPowers.equiv`: the equivalence `DividedPowers I ≃ DividedPowers J`,
for `e : R ≃+* S`, and `I : Ideal R`,  `J : Ideal S` such that `I.map e = J`
* `DividedPowers.exp`: the power series `Σ (dpow n a) X ^n`
* `DividedPowers.exp_add`: its multiplicativity

## References

* [P. Berthelot (1974), *Cohomologie cristalline des schémas de
caractéristique $p$ > 0*][Berthelot-1974]

* [P. Berthelot and A. Ogus (1978), *Notes on crystalline
cohomology*][BerthelotOgus-1978]

* [N. Roby (1963), *Lois polynomes et lois formelles en théorie des
modules*][Roby-1963]

* [N. Roby (1965), *Les algèbres à puissances dividées*][Roby-1965]

## Discussion

* In practice, one often has a single such structure to handle on a given ideal,
but several ideals of the same ring might be considered.
Without any explicit mention of the ideal, it is not clear whether such structures
should be provided as instances.

* We do not provide any notation such as `a ^[n]` for `dpow a n`.

-/

open Finset Nat Ideal

section DividedPowersDefinition
/- ## Definition of divided powers -/

variable {A : Type*} [CommSemiring A] (I : Ideal A)

/-- The divided power structure on an ideal I of a commutative ring A -/
structure DividedPowers where
  /-- The divided power function underlying a divided power structure -/
  dpow : ℕ → A → A
  dpow_null : ∀ {n x} (_ : x ∉ I), dpow n x = 0
  dpow_zero : ∀ {x} (_ : x ∈ I), dpow 0 x = 1
  dpow_one : ∀ {x} (_ : x ∈ I), dpow 1 x = x
  dpow_mem : ∀ {n x} (_ : n ≠ 0) (_ : x ∈ I), dpow n x ∈ I
  dpow_add : ∀ {n} {x y} (_ : x ∈ I) (_ : y ∈ I),
    dpow n (x + y) = (antidiagonal n).sum fun k ↦ dpow k.1 x * dpow k.2 y
  dpow_mul : ∀ {n} {a : A} {x} (_ : x ∈ I),
    dpow n (a * x) = a ^ n * dpow n x
  mul_dpow : ∀ {m n} {x} (_ : x ∈ I),
    dpow m x * dpow n x = choose (m + n) m * dpow (m + n) x
  dpow_comp : ∀ {m n x} (_ : n ≠ 0) (_ : x ∈ I),
    dpow m (dpow n x) = uniformBell m n * dpow (m * n) x

variable (A) in
/-- The canonical `DividedPowers` structure on the zero ideal -/
def dividedPowersBot [DecidableEq A] : DividedPowers (⊥ : Ideal A) where
  dpow n a := ite (a = 0 ∧ n = 0) 1 0
  dpow_null {n a} ha := by
    simp only [mem_bot] at ha
    rw [if_neg]
    exact not_and_of_not_left (n = 0) ha
  dpow_zero ha := by
    rw [mem_bot.mp ha]
    simp only [and_self, ite_true]
  dpow_one ha := by
    simp [mem_bot.mp ha]
  dpow_mem {n a} hn _ := by
    simp only [mem_bot, ite_eq_right_iff, and_imp]
    exact fun _ a ↦ False.elim (hn a)
  dpow_add ha hb := by
    rw [mem_bot.mp ha, mem_bot.mp hb, add_zero]
    simp only [true_and, ge_iff_le, tsub_eq_zero_iff_le, mul_ite, mul_one, mul_zero]
    split_ifs with h
    · simp [h]
    · symm
      apply sum_eq_zero
      intro i hi
      simp only [mem_antidiagonal] at hi
      split_ifs with h2 h1
      · rw [h1, h2, add_zero] at hi
        exfalso
        exact h hi.symm
      · rfl
      · rfl
  dpow_mul {n} _ _ hx := by
    rw [mem_bot.mp hx]
    simp only [mul_zero, true_and, mul_ite, mul_one]
    by_cases hn : n = 0
    · rw [if_pos hn, hn, if_pos rfl, _root_.pow_zero]
    · simp only [if_neg hn]
  mul_dpow {m n x} hx := by
    rw [mem_bot.mp hx]
    simp only [true_and, mul_ite, mul_one, mul_zero, add_eq_zero]
    by_cases hn : n = 0
    · simp only [hn, ite_true, and_true, add_zero, choose_self, cast_one]
    · rw [if_neg hn, if_neg]
      exact not_and_of_not_right (m = 0) hn
  dpow_comp m {n a} hn ha := by
    rw [mem_bot.mp ha]
    simp only [true_and, ite_eq_right_iff, _root_.mul_eq_zero, mul_ite, mul_one, mul_zero]
    by_cases hm : m = 0
    · simp [hm, uniformBell_zero_left, hn]
    · simp only [hm, and_false, ite_false, false_or, if_neg hn]

instance [DecidableEq A] : Inhabited (DividedPowers (⊥ : Ideal A)) :=
  ⟨dividedPowersBot A⟩

/-- The coercion from the divided powers structures to functions -/
instance : CoeFun (DividedPowers I) fun _ ↦ ℕ → A → A := ⟨fun hI ↦ hI.dpow⟩

variable {I} in
@[ext]
theorem DividedPowers.ext (hI : DividedPowers I) (hI' : DividedPowers I)
    (h_eq : ∀ (n : ℕ) {x : A} (_ : x ∈ I), hI.dpow n x = hI'.dpow n x) :
    hI = hI' := by
  obtain ⟨hI, h₀, _⟩ := hI
  obtain ⟨hI', h₀', _⟩ := hI'
  simp only [mk.injEq]
  ext n x
  by_cases hx : x ∈ I
  · exact h_eq n hx
  · rw [h₀ hx, h₀' hx]

theorem DividedPowers.coe_injective :
    Function.Injective (fun (h : DividedPowers I) ↦ (h : ℕ → A → A)) := fun hI hI' h ↦ by
  ext n x
  exact congr_fun (congr_fun h n) x

end DividedPowersDefinition

namespace DividedPowers

section BasicLemmas

/- ## Basic lemmas for divided powers -/

variable {A : Type*} [CommSemiring A] {I : Ideal A} {a b : A}

/-- Variant of `DividedPowers.dpow_add` with a sum on `range (n + 1)` -/
theorem dpow_add' (hI : DividedPowers I) {n : ℕ} (ha : a ∈ I) (hb : b ∈ I) :
    hI.dpow n (a + b) = (range (n + 1)).sum fun k ↦ hI.dpow k a * hI.dpow (n - k) b := by
  rw [hI.dpow_add ha hb, sum_antidiagonal_eq_sum_range_succ_mk]

/-- The exponential series of an element in the context of divided powers,
`Σ (dpow n a) X ^ n` -/
def exp (hI : DividedPowers I) (a : A) : PowerSeries A :=
  PowerSeries.mk fun n ↦ hI.dpow n a

/-- A more general of `DividedPowers.exp_add` -/
theorem exp_add' (dp : ℕ → A → A)
    (dp_add : ∀ n, dp n (a + b) = (antidiagonal n).sum fun k ↦ dp k.1 a * dp k.2 b) :
    PowerSeries.mk (fun n ↦ dp n (a + b)) =
      (PowerSeries.mk fun n ↦ dp n a) * (PowerSeries.mk fun n ↦ dp n b) := by
  ext n
  simp only [exp, PowerSeries.coeff_mk, PowerSeries.coeff_mul, dp_add n,
    sum_antidiagonal_eq_sum_range_succ_mk]

theorem exp_add (hI : DividedPowers I) (ha : a ∈ I) (hb : b ∈ I) :
    hI.exp (a + b) = hI.exp a * hI.exp b :=
  exp_add' _ (fun _ ↦ hI.dpow_add ha hb)

variable (hI : DividedPowers I)

/- ## Rewriting lemmas -/

theorem dpow_smul {n : ℕ} (ha : a ∈ I) :
    hI.dpow n (b • a) = b ^ n • hI.dpow n a := by
  simp only [smul_eq_mul, hI.dpow_mul, ha]

theorem dpow_mul_right {n : ℕ} (ha : a ∈ I) :
    hI.dpow n (a * b) = hI.dpow n a * b ^ n := by
  rw [mul_comm, hI.dpow_mul ha, mul_comm]

theorem dpow_smul_right {n : ℕ} (ha : a ∈ I) :
    hI.dpow n (a • b) = hI.dpow n a • b ^ n := by
  rw [smul_eq_mul, hI.dpow_mul_right ha, smul_eq_mul]

theorem factorial_mul_dpow_eq_pow {n : ℕ} (ha : a ∈ I) :
    (n ! : A) * hI.dpow n a = a ^ n := by
  induction n with
  | zero => rw [factorial_zero, cast_one, one_mul, pow_zero, hI.dpow_zero ha]
  | succ n ih =>
    rw [factorial_succ, mul_comm (n + 1)]
    nth_rewrite 1 [← (n + 1).choose_one_right]
    rw [← choose_symm_add, cast_mul, mul_assoc,
      ← hI.mul_dpow ha, ← mul_assoc, ih, hI.dpow_one ha, pow_succ, mul_comm]

theorem dpow_eval_zero {n : ℕ} (hn : n ≠ 0) : hI.dpow n 0 = 0 := by
  rw [← MulZeroClass.mul_zero (0 : A), hI.dpow_mul I.zero_mem,
    zero_pow hn, zero_mul, zero_mul]

/-- If an element of a divided power ideal is killed by multiplication
by some nonzero integer `n`, then its `n`th power is zero.

Proposition 1.2.7 of [Berthelot-1974], part (i). -/
theorem nilpotent_of_mem_dpIdeal {n : ℕ} (hn : n ≠ 0) (hnI : ∀ {y}, y ∈ I → n • y = 0)
    (hI : DividedPowers I) (ha : a ∈ I) : a ^ n = 0 := by
  have h_fac : (n ! : A) * hI.dpow n a = n • ((n - 1)! : A) * hI.dpow n a := by
    rw [nsmul_eq_mul, ← cast_mul, mul_factorial_pred hn]
  rw [← hI.factorial_mul_dpow_eq_pow ha, h_fac, smul_mul_assoc]
  exact hnI (I.mul_mem_left ((n - 1)! : A) (hI.dpow_mem hn ha))

/-- If J is another ideal of A with divided powers,
then the divided powers of I and J coincide on I • J

[Berthelot-1974], 1.6.1 (ii) -/
theorem coincide_on_smul {J : Ideal A} (hJ : DividedPowers J) {n : ℕ} (ha : a ∈ I • J) :
    hI.dpow n a = hJ.dpow n a := by
  induction ha using Submodule.smul_induction_on' generalizing n with
  | smul a ha b hb =>
    rw [Algebra.id.smul_eq_mul, hJ.dpow_mul hb, mul_comm a b, hI.dpow_mul ha,
      ← hJ.factorial_mul_dpow_eq_pow hb, ← hI.factorial_mul_dpow_eq_pow ha]
    ring
  | add x hx y hy hx' hy' =>
    rw [hI.dpow_add (mul_le_right hx) (mul_le_right hy),
      hJ.dpow_add (mul_le_left hx) (mul_le_left hy)]
    apply sum_congr rfl
    intro k _
    rw [hx', hy']

/-- A product of divided powers is a multinomial coefficient times the divided power

[Roby-1965], formula (III') -/
theorem prod_dpow {ι : Type*} {s : Finset ι} {n : ι → ℕ} (ha : a ∈ I) :
    (s.prod fun i ↦ hI.dpow (n i) a) = multinomial s n * hI.dpow (s.sum n) a := by
  classical
  induction s using Finset.induction with
  | empty =>
    simp only [prod_empty, multinomial_empty, cast_one, sum_empty, one_mul]
    rw [hI.dpow_zero ha]
  | insert hi hrec =>
    rw [prod_insert hi, hrec, ← mul_assoc, mul_comm (hI.dpow (n _) a),
      mul_assoc, hI.mul_dpow ha, ← sum_insert hi, ← mul_assoc]
    apply congr_arg₂ _ _ rfl
    rw [multinomial_insert hi, mul_comm, cast_mul, sum_insert hi]

-- TODO : can probably be simplified using `DividedPowers.exp`

/-- Lemma towards `dpow_sum` when we only have partial information on a divided power ideal -/
theorem dpow_sum' {M : Type*} [AddCommMonoid M] {I : AddSubmonoid M} (dpow : ℕ → M → A)
    (dpow_zero : ∀ {x}, x ∈ I → dpow 0 x = 1)
    (dpow_add : ∀ {n x y}, x ∈ I → y ∈ I →
      dpow n (x + y) = (antidiagonal n).sum fun k ↦ dpow k.1 x * dpow k.2 y)
    (dpow_eval_zero : ∀ {n : ℕ}, n ≠ 0 → dpow n 0 = 0)
    {ι : Type*} [DecidableEq ι] {s : Finset ι} {x : ι → M} (hx : ∀ i ∈ s, x i ∈ I) {n : ℕ} :
    dpow n (s.sum x) = (s.sym n).sum fun k ↦ s.prod fun i ↦ dpow (Multiset.count i k) (x i) := by
  simp only [sum_antidiagonal_eq_sum_range_succ_mk] at dpow_add
  induction s using Finset.induction generalizing n with
  | empty =>
    simp only [sum_empty, prod_empty, sum_const, nsmul_eq_mul, mul_one]
    by_cases hn : n = 0
    · rw [hn]
      rw [dpow_zero I.zero_mem]
      simp only [sym_zero, card_singleton, cast_one]
    · rw [dpow_eval_zero hn, eq_comm, ← cast_zero]
      apply congr_arg
      rw [card_eq_zero, sym_eq_empty]
      exact ⟨hn, rfl⟩
  | @insert a s ha ih =>
    -- This should be golfable using `Finset.symInsertEquiv`
    have hx' : ∀ i, i ∈ s → x i ∈ I := fun i hi ↦ hx i (mem_insert_of_mem hi)
    simp_rw [sum_insert ha,
      dpow_add (hx a (mem_insert_self a s)) (I.sum_mem fun i ↦ hx' i),
      sum_range, ih hx', mul_sum, sum_sigma', eq_comm]
    apply sum_bij'
      (fun m _ ↦ m.filterNe a)
      (fun m _ ↦ m.2.fill a m.1)
      (fun m hm ↦ mem_sigma.2 ⟨mem_univ _, _⟩)
      (fun m hm ↦ by
        simp only [succ_eq_add_one, mem_sym_iff, mem_insert, Sym.mem_fill_iff]
        simp only [mem_sigma, mem_univ, mem_sym_iff, true_and] at hm
        intro b
        apply Or.imp (fun h ↦ h.2) (fun h ↦ hm b h))
      (fun m _ ↦ m.fill_filterNe a)
    · intro m hm
      simp only [mem_sigma, mem_univ, mem_sym_iff, true_and] at hm
      exact Sym.filter_ne_fill a m fun a_1 ↦ ha (hm a a_1)
    · intro m hm
      simp only [mem_sym_iff, mem_insert] at hm
      rw [prod_insert ha]
      apply congr_arg₂ _ rfl
      apply prod_congr rfl
      intro i hi
      apply congr_arg₂ _ _ rfl
      conv_lhs => rw [← m.fill_filterNe a]
      exact Sym.count_coe_fill_of_ne (ne_of_mem_of_not_mem hi ha)
    · intro m hm
      convert sym_filterNe_mem a hm
      rw [erase_insert ha]

/-- A “multinomial” theorem for divided powers — without multinomial coefficients -/
theorem dpow_sum {ι : Type*} [DecidableEq ι] {s : Finset ι} {x : ι → A}
    (hx : ∀ i ∈ s, x i ∈ I) {n : ℕ} :
    hI.dpow n (s.sum x) =
      (s.sym n).sum fun k ↦ s.prod fun i ↦ hI.dpow (Multiset.count i k) (x i) :=
  dpow_sum' hI.dpow hI.dpow_zero hI.dpow_add hI.dpow_eval_zero hx

end BasicLemmas

section Equiv
/- ## Relation of divided powers with ring equivalences -/

variable {A B : Type*} [CommSemiring A] {I : Ideal A} [CommSemiring B] {J : Ideal B}
  {e : A ≃+* B} (h : I.map e = J)

/-- Transfer divided powers under an equivalence -/
def ofRingEquiv (hI : DividedPowers I) : DividedPowers J where
  dpow n b := e (hI.dpow n (e.symm b))
  dpow_null hx := by
    rw [EmbeddingLike.map_eq_zero_iff, hI.dpow_null]
    rwa [symm_apply_mem_of_equiv_iff, h]
  dpow_zero hx := by
    rw [EmbeddingLike.map_eq_one_iff, hI.dpow_zero]
    rwa [symm_apply_mem_of_equiv_iff, h]
  dpow_one hx := by
    rw [dpow_one, RingEquiv.apply_symm_apply]
    rwa [I.symm_apply_mem_of_equiv_iff, h]
  dpow_mem hn hx := by
    rw [← h, I.apply_mem_of_equiv_iff]
    apply hI.dpow_mem hn
    rwa [I.symm_apply_mem_of_equiv_iff, h]
  dpow_add hx hy := by
    simp only [map_add]
    rw [hI.dpow_add (symm_apply_mem_of_equiv_iff.mpr (h ▸ hx))
        (symm_apply_mem_of_equiv_iff.mpr (h ▸ hy))]
    simp only [map_sum, map_mul]
  dpow_mul hx := by
    simp only [map_mul]
    rw [hI.dpow_mul (symm_apply_mem_of_equiv_iff.mpr (h ▸ hx))]
    rw [map_mul, map_pow]
    simp only [RingEquiv.apply_symm_apply]
  mul_dpow hx := by
<<<<<<< HEAD
    simp only
    rw [← map_mul, hI.mul_dpow, map_mul]
=======
    rw [← _root_.map_mul, hI.mul_dpow, _root_.map_mul]
>>>>>>> a00f0c43
    · simp only [map_natCast]
    · rwa [symm_apply_mem_of_equiv_iff, h]
  dpow_comp hn hx := by
    simp only [RingEquiv.symm_apply_apply]
    rw [hI.dpow_comp hn]
    · simp only [map_mul, map_natCast]
    · rwa [symm_apply_mem_of_equiv_iff, h]

@[simp]
theorem ofRingEquiv_dpow (hI : DividedPowers I) {n : ℕ} {b : B} :
    (ofRingEquiv h hI).dpow n b = e (hI.dpow n (e.symm b)) := rfl

theorem ofRingEquiv_dpow_apply (hI : DividedPowers I) {n : ℕ} {a : A} :
    (ofRingEquiv h hI).dpow n (e a) = e (hI.dpow n a) := by
  simp

/-- Transfer divided powers under an equivalence (Equiv version) -/
def equiv : DividedPowers I ≃ DividedPowers J where
  toFun := ofRingEquiv h
  invFun := ofRingEquiv (show map e.symm J = I by rw [← h]; exact I.map_of_equiv e)
  left_inv := fun hI ↦ by ext n a; simp [ofRingEquiv]
  right_inv := fun hJ ↦ by ext n b; simp [ofRingEquiv]

theorem equiv_apply (hI : DividedPowers I) (n : ℕ) (b : B) :
    (equiv h hI).dpow n b = e (hI.dpow n (e.symm b)) := rfl

/-- Variant of `DividedPowers.equiv_apply` -/
theorem equiv_apply' (hI : DividedPowers I) {n : ℕ} {a : A} :
    (equiv h hI).dpow n (e a) = e (hI.dpow n a) :=
  ofRingEquiv_dpow_apply h hI

end Equiv

end DividedPowers<|MERGE_RESOLUTION|>--- conflicted
+++ resolved
@@ -365,12 +365,7 @@
     rw [map_mul, map_pow]
     simp only [RingEquiv.apply_symm_apply]
   mul_dpow hx := by
-<<<<<<< HEAD
-    simp only
     rw [← map_mul, hI.mul_dpow, map_mul]
-=======
-    rw [← _root_.map_mul, hI.mul_dpow, _root_.map_mul]
->>>>>>> a00f0c43
     · simp only [map_natCast]
     · rwa [symm_apply_mem_of_equiv_iff, h]
   dpow_comp hn hx := by
