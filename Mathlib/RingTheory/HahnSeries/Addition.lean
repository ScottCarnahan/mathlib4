/-
Copyright (c) 2021 Aaron Anderson. All rights reserved.
Released under Apache 2.0 license as described in the file LICENSE.
Authors: Aaron Anderson
-/
import Mathlib.RingTheory.HahnSeries.Basic
import Mathlib.Algebra.Module.Basic
import Mathlib.Algebra.Module.LinearMap.Defs

/-!
# Additive properties of Hahn series
If `Γ` is ordered and `R` has zero, then `HahnSeries Γ R` consists of formal series over `Γ` with
coefficients in `R`, whose supports are partially well-ordered. With further structure on `R` and
`Γ`, we can add further structure on `HahnSeries Γ R`.  When `R` has an addition operation,
`HahnSeries Γ R` also has addition by adding coefficients.

## Main Definitions
  * If `R` is a (commutative) additive monoid or group, then so is `HahnSeries Γ R`.

## References
- [J. van der Hoeven, *Operators on Generalized Power Series*][van_der_hoeven]
-/


open Finset Function

open scoped Classical

noncomputable section

variable {Γ Γ' R S U V : Type*}

namespace HahnSeries

section Addition

variable [PartialOrder Γ]

section AddMonoid

variable [AddMonoid R]

instance : Add (HahnSeries Γ R) where
  add x y :=
    { coeff := x.coeff + y.coeff
      isPWO_support' := (x.isPWO_support.union y.isPWO_support).mono (Function.support_add _ _) }

instance : AddMonoid (HahnSeries Γ R) where
  zero := 0
  add := (· + ·)
  nsmul := nsmulRec
  add_assoc x y z := by
    ext
    apply add_assoc
  zero_add x := by
    ext
    apply zero_add
  add_zero x := by
    ext
    apply add_zero

@[simp]
theorem add_coeff' {x y : HahnSeries Γ R} : (x + y).coeff = x.coeff + y.coeff :=
  rfl

theorem add_coeff {x y : HahnSeries Γ R} {a : Γ} : (x + y).coeff a = x.coeff a + y.coeff a :=
  rfl

@[simp]
theorem nsmul_coeff {x : HahnSeries Γ R} {n : ℕ} : (n • x).coeff = n • x.coeff := by
  induction n with
  | zero => simp
  | succ n ih => simp [add_nsmul, ih]

@[simp]
protected lemma map_add [AddMonoid S] (f : R →+ S) {x y : HahnSeries Γ R} :
    ((x + y).map f : HahnSeries Γ S) = x.map f + y.map f := by
  ext; simp
/--
`addOppositeEquiv` is an additive monoid isomorphism between
Hahn series over `Γ` with coefficients in the opposite additive monoid `Rᵃᵒᵖ`
and the additive opposite of Hahn series over `Γ` with coefficients `R`.
-/
@[simps (config := .lemmasOnly)]
def addOppositeEquiv : HahnSeries Γ (Rᵃᵒᵖ) ≃+ (HahnSeries Γ R)ᵃᵒᵖ where
  toFun x := .op ⟨fun a ↦ (x.coeff a).unop, by convert x.isPWO_support; ext; simp⟩
  invFun x := ⟨fun a ↦ .op (x.unop.coeff a), by convert x.unop.isPWO_support; ext; simp⟩
  left_inv x := by ext; simp
  right_inv x := by
    apply AddOpposite.unop_injective
    ext
    simp
  map_add' x y := by
    apply AddOpposite.unop_injective
    ext
    simp

@[simp]
lemma addOppositeEquiv_support (x : HahnSeries Γ (Rᵃᵒᵖ)) :
    (addOppositeEquiv x).unop.support = x.support := by
  ext
  simp [addOppositeEquiv_apply]

@[simp]
lemma addOppositeEquiv_symm_support (x : (HahnSeries Γ R)ᵃᵒᵖ) :
    (addOppositeEquiv.symm x).support = x.unop.support := by
  rw [← addOppositeEquiv_support, AddEquiv.apply_symm_apply]

@[simp]
lemma addOppositeEquiv_orderTop (x : HahnSeries Γ (Rᵃᵒᵖ)) :
    (addOppositeEquiv x).unop.orderTop = x.orderTop := by
  simp only [orderTop, AddOpposite.unop_op, mk_eq_zero, EmbeddingLike.map_eq_zero_iff,
    addOppositeEquiv_support, ne_eq]
  simp only [addOppositeEquiv_apply, AddOpposite.unop_op, mk_eq_zero, zero_coeff]
<<<<<<< HEAD
  simp_rw [HahnSeries.ext_iff, Function.funext_iff]
=======
  simp_rw [HahnSeries.ext_iff, funext_iff]
>>>>>>> d0df76bd
  simp only [Pi.zero_apply, AddOpposite.unop_eq_zero_iff, zero_coeff]

@[simp]
lemma addOppositeEquiv_symm_orderTop (x : (HahnSeries Γ R)ᵃᵒᵖ) :
    (addOppositeEquiv.symm x).orderTop = x.unop.orderTop := by
  rw [← addOppositeEquiv_orderTop, AddEquiv.apply_symm_apply]

@[simp]
lemma addOppositeEquiv_leadingCoeff (x : HahnSeries Γ (Rᵃᵒᵖ)) :
    (addOppositeEquiv x).unop.leadingCoeff = x.leadingCoeff.unop := by
  simp only [leadingCoeff, AddOpposite.unop_op, mk_eq_zero, EmbeddingLike.map_eq_zero_iff,
    addOppositeEquiv_support, ne_eq]
  simp only [addOppositeEquiv_apply, AddOpposite.unop_op, mk_eq_zero, zero_coeff]
<<<<<<< HEAD
  simp_rw [HahnSeries.ext_iff, Function.funext_iff]
=======
  simp_rw [HahnSeries.ext_iff, funext_iff]
>>>>>>> d0df76bd
  simp only [Pi.zero_apply, AddOpposite.unop_eq_zero_iff, zero_coeff]
  split <;> rfl

@[simp]
lemma addOppositeEquiv_symm_leadingCoeff (x : (HahnSeries Γ R)ᵃᵒᵖ) :
    (addOppositeEquiv.symm x).leadingCoeff = .op x.unop.leadingCoeff := by
  apply AddOpposite.unop_injective
  rw [← addOppositeEquiv_leadingCoeff, AddEquiv.apply_symm_apply, AddOpposite.unop_op]

theorem support_add_subset {x y : HahnSeries Γ R} : support (x + y) ⊆ support x ∪ support y :=
  fun a ha => by
  rw [mem_support, add_coeff] at ha
  rw [Set.mem_union, mem_support, mem_support]
  contrapose! ha
  rw [ha.1, ha.2, add_zero]

protected theorem min_le_min_add {Γ} [LinearOrder Γ] {x y : HahnSeries Γ R} (hx : x ≠ 0)
    (hy : y ≠ 0) (hxy : x + y ≠ 0) :
    min (Set.IsWF.min x.isWF_support (support_nonempty_iff.2 hx))
      (Set.IsWF.min y.isWF_support (support_nonempty_iff.2 hy)) ≤
      Set.IsWF.min (x + y).isWF_support (support_nonempty_iff.2 hxy) := by
  rw [← Set.IsWF.min_union]
  exact Set.IsWF.min_le_min_of_subset (support_add_subset (x := x) (y := y))

theorem min_orderTop_le_orderTop_add {Γ} [LinearOrder Γ] {x y : HahnSeries Γ R} :
    min x.orderTop y.orderTop ≤ (x + y).orderTop := by
  by_cases hx : x = 0; · simp [hx]
  by_cases hy : y = 0; · simp [hy]
  by_cases hxy : x + y = 0; · simp [hxy]
  rw [orderTop_of_ne hx, orderTop_of_ne hy, orderTop_of_ne hxy, ← WithTop.coe_min,
    WithTop.coe_le_coe]
  exact HahnSeries.min_le_min_add hx hy hxy

theorem min_order_le_order_add {Γ} [Zero Γ] [LinearOrder Γ] {x y : HahnSeries Γ R}
    (hxy : x + y ≠ 0) : min x.order y.order ≤ (x + y).order := by
  by_cases hx : x = 0; · simp [hx]
  by_cases hy : y = 0; · simp [hy]
  rw [order_of_ne hx, order_of_ne hy, order_of_ne hxy]
  exact HahnSeries.min_le_min_add hx hy hxy

theorem orderTop_add_eq_left {Γ} [LinearOrder Γ] {x y : HahnSeries Γ R}
    (hxy : x.orderTop < y.orderTop) : (x + y).orderTop = x.orderTop := by
  have hx : x ≠ 0 := ne_zero_iff_orderTop.mpr hxy.ne_top
  let g : Γ := Set.IsWF.min x.isWF_support (support_nonempty_iff.2 hx)
  have hcxyne : (x + y).coeff g ≠ 0 := by
    rw [add_coeff, coeff_eq_zero_of_lt_orderTop (lt_of_eq_of_lt (orderTop_of_ne hx).symm hxy),
      add_zero]
    exact coeff_orderTop_ne (orderTop_of_ne hx)
  have hxyx : (x + y).orderTop ≤ x.orderTop := by
    rw [orderTop_of_ne hx]
    exact orderTop_le_of_coeff_ne_zero hcxyne
  exact le_antisymm hxyx (le_of_eq_of_le (min_eq_left_of_lt hxy).symm min_orderTop_le_orderTop_add)

theorem orderTop_add_eq_right {Γ} [LinearOrder Γ] {x y : HahnSeries Γ R}
    (hxy : y.orderTop < x.orderTop) : (x + y).orderTop = y.orderTop := by
  simpa [← map_add, ← AddOpposite.op_add, hxy] using orderTop_add_eq_left
    (x := addOppositeEquiv.symm (.op y))
    (y := addOppositeEquiv.symm (.op x))

theorem leadingCoeff_add_eq_left {Γ} [LinearOrder Γ] {x y : HahnSeries Γ R}
    (hxy : x.orderTop < y.orderTop) : (x + y).leadingCoeff = x.leadingCoeff := by
  have hx : x ≠ 0 := ne_zero_iff_orderTop.mpr hxy.ne_top
  have ho : (x + y).orderTop = x.orderTop := orderTop_add_eq_left hxy
  by_cases h : x + y = 0
  · rw [h, orderTop_zero] at ho
    rw [h, orderTop_eq_top_iff.mp ho.symm]
  · rw [orderTop_of_ne h, orderTop_of_ne hx, WithTop.coe_eq_coe] at ho
    rw [leadingCoeff_of_ne h, leadingCoeff_of_ne hx, ho, add_coeff,
      coeff_eq_zero_of_lt_orderTop (lt_of_eq_of_lt (orderTop_of_ne hx).symm hxy), add_zero]

theorem leadingCoeff_add_eq_right {Γ} [LinearOrder Γ] {x y : HahnSeries Γ R}
    (hxy : y.orderTop < x.orderTop) : (x + y).leadingCoeff = y.leadingCoeff := by
  simpa [← map_add, ← AddOpposite.op_add, hxy] using leadingCoeff_add_eq_left
    (x := addOppositeEquiv.symm (.op y))
    (y := addOppositeEquiv.symm (.op x))

/-- `single` as an additive monoid/group homomorphism -/
@[simps!]
def single.addMonoidHom (a : Γ) : R →+ HahnSeries Γ R :=
  { single a with
    map_add' := fun x y => by
      ext b
      by_cases h : b = a <;> simp [h] }

/-- `coeff g` as an additive monoid/group homomorphism -/
@[simps]
def coeff.addMonoidHom (g : Γ) : HahnSeries Γ R →+ R where
  toFun f := f.coeff g
  map_zero' := zero_coeff
  map_add' _ _ := add_coeff

section Domain

variable [PartialOrder Γ']

theorem embDomain_add (f : Γ ↪o Γ') (x y : HahnSeries Γ R) :
    embDomain f (x + y) = embDomain f x + embDomain f y := by
  ext g
  by_cases hg : g ∈ Set.range f
  · obtain ⟨a, rfl⟩ := hg
    simp
  · simp [embDomain_notin_range hg]

end Domain

end AddMonoid

instance [AddCommMonoid R] : AddCommMonoid (HahnSeries Γ R) :=
  { inferInstanceAs (AddMonoid (HahnSeries Γ R)) with
    add_comm := fun x y => by
      ext
      apply add_comm }

section AddGroup

variable [AddGroup R]

instance : Neg (HahnSeries Γ R) where
  neg x :=
    { coeff := fun a => -x.coeff a
      isPWO_support' := by
        rw [Function.support_neg]
        exact x.isPWO_support }

instance : AddGroup (HahnSeries Γ R) :=
  { inferInstanceAs (AddMonoid (HahnSeries Γ R)) with
    zsmul := zsmulRec
    neg_add_cancel := fun x => by
      ext
      apply neg_add_cancel }

@[simp]
theorem neg_coeff' {x : HahnSeries Γ R} : (-x).coeff = -x.coeff :=
  rfl

theorem neg_coeff {x : HahnSeries Γ R} {a : Γ} : (-x).coeff a = -x.coeff a :=
  rfl

@[simp]
theorem support_neg {x : HahnSeries Γ R} : (-x).support = x.support := by
  ext
  simp

@[simp]
protected lemma map_neg [AddGroup S] (f : R →+ S) {x : HahnSeries Γ R} :
    ((-x).map f : HahnSeries Γ S) = -(x.map f) := by
  ext; simp

theorem orderTop_neg {x : HahnSeries Γ R} : (-x).orderTop = x.orderTop := by
  simp only [orderTop, support_neg, neg_eq_zero]

@[simp]
theorem order_neg [Zero Γ] {f : HahnSeries Γ R} : (-f).order = f.order := by
  by_cases hf : f = 0
  · simp only [hf, neg_zero]
  simp only [order, support_neg, neg_eq_zero]

@[simp]
theorem sub_coeff' {x y : HahnSeries Γ R} : (x - y).coeff = x.coeff - y.coeff := by
  ext
  simp [sub_eq_add_neg]

theorem sub_coeff {x y : HahnSeries Γ R} {a : Γ} : (x - y).coeff a = x.coeff a - y.coeff a := by
  simp

@[simp]
protected lemma map_sub [AddGroup S] (f : R →+ S) {x y : HahnSeries Γ R} :
    ((x - y).map f : HahnSeries Γ S) = x.map f - y.map f := by
  ext; simp

theorem min_orderTop_le_orderTop_sub {Γ} [LinearOrder Γ] {x y : HahnSeries Γ R} :
    min x.orderTop y.orderTop ≤ (x - y).orderTop := by
  rw [sub_eq_add_neg, ← orderTop_neg (x := y)]
  exact min_orderTop_le_orderTop_add

theorem orderTop_sub {Γ} [LinearOrder Γ] {x y : HahnSeries Γ R}
    (hxy : x.orderTop < y.orderTop) : (x - y).orderTop = x.orderTop := by
  rw [sub_eq_add_neg]
  rw [← orderTop_neg (x := y)] at hxy
  exact orderTop_add_eq_left hxy

theorem leadingCoeff_sub {Γ} [LinearOrder Γ] {x y : HahnSeries Γ R}
    (hxy : x.orderTop < y.orderTop) : (x - y).leadingCoeff = x.leadingCoeff := by
  rw [sub_eq_add_neg]
  rw [← orderTop_neg (x := y)] at hxy
  exact leadingCoeff_add_eq_left hxy

end AddGroup

instance [AddCommGroup R] : AddCommGroup (HahnSeries Γ R) :=
  { inferInstanceAs (AddCommMonoid (HahnSeries Γ R)),
    inferInstanceAs (AddGroup (HahnSeries Γ R)) with }

end Addition

section SMulZeroClass

variable [PartialOrder Γ] {V : Type*} [Zero V] [SMulZeroClass R V]

instance : SMul R (HahnSeries Γ V) :=
  ⟨fun r x =>
    { coeff := r • x.coeff
      isPWO_support' := x.isPWO_support.mono (Function.support_const_smul_subset r x.coeff) }⟩

@[simp]
theorem smul_coeff {r : R} {x : HahnSeries Γ V} {a : Γ} : (r • x).coeff a = r • x.coeff a :=
  rfl

instance : SMulZeroClass R (HahnSeries Γ V) :=
  { inferInstanceAs (SMul R (HahnSeries Γ V)) with
    smul_zero := by
      intro
      ext
      simp only [smul_coeff, zero_coeff, smul_zero]}

theorem orderTop_smul_not_lt (r : R) (x : HahnSeries Γ V) : ¬ (r • x).orderTop < x.orderTop := by
  by_cases hrx : r • x = 0
  · rw [hrx, orderTop_zero]
    exact not_top_lt
  · simp only [orderTop_of_ne hrx, orderTop_of_ne <| right_ne_zero_of_smul hrx, WithTop.coe_lt_coe]
    exact Set.IsWF.min_of_subset_not_lt_min
      (Function.support_smul_subset_right (fun _ => r) x.coeff)

theorem order_smul_not_lt [Zero Γ] (r : R) (x : HahnSeries Γ V) (h : r • x ≠ 0) :
    ¬ (r • x).order < x.order := by
  have hx : x ≠ 0 := right_ne_zero_of_smul h
  simp_all only [order, dite_false]
  exact Set.IsWF.min_of_subset_not_lt_min (Function.support_smul_subset_right (fun _ => r) x.coeff)

theorem le_order_smul {Γ} [Zero Γ] [LinearOrder Γ] (r : R) (x : HahnSeries Γ V) (h : r • x ≠ 0) :
    x.order ≤ (r • x).order :=
  le_of_not_lt (order_smul_not_lt r x h)

end SMulZeroClass

section DistribMulAction

variable [PartialOrder Γ] {V : Type*} [Monoid R] [AddMonoid V] [DistribMulAction R V]

instance : DistribMulAction R (HahnSeries Γ V) where
  smul := (· • ·)
  one_smul _ := by
    ext
    simp
  smul_zero _ := by
    ext
    simp
  smul_add _ _ _ := by
    ext
    simp [smul_add]
  mul_smul _ _ _ := by
    ext
    simp [mul_smul]

variable {S : Type*} [Monoid S] [DistribMulAction S V]

instance [SMul R S] [IsScalarTower R S V] : IsScalarTower R S (HahnSeries Γ V) :=
  ⟨fun r s a => by
    ext
    simp⟩

instance [SMulCommClass R S V] : SMulCommClass R S (HahnSeries Γ V) :=
  ⟨fun r s a => by
    ext
    simp [smul_comm]⟩

end DistribMulAction

section Module

variable [PartialOrder Γ] [Semiring R] [AddCommMonoid V] [Module R V]

instance : Module R (HahnSeries Γ V) :=
  { inferInstanceAs (DistribMulAction R (HahnSeries Γ V)) with
    zero_smul := fun _ => by
      ext
      simp
    add_smul := fun _ _ _ => by
      ext
      simp [add_smul] }

/-- `single` as a linear map -/
@[simps]
def single.linearMap (a : Γ) : V →ₗ[R] HahnSeries Γ V :=
  { single.addMonoidHom a with
    map_smul' := fun r s => by
      ext b
      by_cases h : b = a <;> simp [h] }

/-- `coeff g` as a linear map -/
@[simps]
def coeff.linearMap (g : Γ) : HahnSeries Γ V →ₗ[R] V :=
  { coeff.addMonoidHom g with map_smul' := fun _ _ => rfl }

@[simp]
protected lemma map_smul [AddCommMonoid U] [Module R U] (f : U →ₗ[R] V) {r : R}
    {x : HahnSeries Γ U} : (r • x).map f = r • ((x.map f) : HahnSeries Γ V) := by
  ext; simp

section Domain

variable [PartialOrder Γ']

theorem embDomain_smul (f : Γ ↪o Γ') (r : R) (x : HahnSeries Γ R) :
    embDomain f (r • x) = r • embDomain f x := by
  ext g
  by_cases hg : g ∈ Set.range f
  · obtain ⟨a, rfl⟩ := hg
    simp
  · simp [embDomain_notin_range hg]

/-- Extending the domain of Hahn series is a linear map. -/
@[simps]
def embDomainLinearMap (f : Γ ↪o Γ') : HahnSeries Γ R →ₗ[R] HahnSeries Γ' R where
  toFun := embDomain f
  map_add' := embDomain_add f
  map_smul' := embDomain_smul f

end Domain

end Module

end HahnSeries<|MERGE_RESOLUTION|>--- conflicted
+++ resolved
@@ -112,11 +112,7 @@
   simp only [orderTop, AddOpposite.unop_op, mk_eq_zero, EmbeddingLike.map_eq_zero_iff,
     addOppositeEquiv_support, ne_eq]
   simp only [addOppositeEquiv_apply, AddOpposite.unop_op, mk_eq_zero, zero_coeff]
-<<<<<<< HEAD
-  simp_rw [HahnSeries.ext_iff, Function.funext_iff]
-=======
   simp_rw [HahnSeries.ext_iff, funext_iff]
->>>>>>> d0df76bd
   simp only [Pi.zero_apply, AddOpposite.unop_eq_zero_iff, zero_coeff]
 
 @[simp]
@@ -130,11 +126,7 @@
   simp only [leadingCoeff, AddOpposite.unop_op, mk_eq_zero, EmbeddingLike.map_eq_zero_iff,
     addOppositeEquiv_support, ne_eq]
   simp only [addOppositeEquiv_apply, AddOpposite.unop_op, mk_eq_zero, zero_coeff]
-<<<<<<< HEAD
-  simp_rw [HahnSeries.ext_iff, Function.funext_iff]
-=======
   simp_rw [HahnSeries.ext_iff, funext_iff]
->>>>>>> d0df76bd
   simp only [Pi.zero_apply, AddOpposite.unop_eq_zero_iff, zero_coeff]
   split <;> rfl
 
