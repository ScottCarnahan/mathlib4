--- conflicted
+++ resolved
@@ -517,7 +517,6 @@
 
 end Module
 
-<<<<<<< HEAD
 section LeadingTerm
 
 variable [LinearOrder Γ]
@@ -582,6 +581,5 @@
   exact orderTop_lt_add_single_support_orderTop hxy hy
 
 end LeadingTerm
-=======
-end HahnSeries
->>>>>>> 2153d4ac
+
+end HahnSeries