/-
Copyright (c) 2021 Aaron Anderson. All rights reserved.
Released under Apache 2.0 license as described in the file LICENSE.
Authors: Aaron Anderson
-/
import Mathlib.Algebra.BigOperators.Group.Finset.Basic
import Mathlib.Algebra.Group.Pi.Lemmas
import Mathlib.Algebra.Group.Support
import Mathlib.Algebra.Module.Basic
import Mathlib.Algebra.Module.LinearMap.Defs
import Mathlib.Data.Finsupp.SMul
import Mathlib.RingTheory.HahnSeries.Basic
import Mathlib.Tactic.FastInstance

/-!
# Additive properties of Hahn series
If `Γ` is ordered and `R` has zero, then `HahnSeries Γ R` consists of formal series over `Γ` with
coefficients in `R`, whose supports are partially well-ordered. With further structure on `R` and
`Γ`, we can add further structure on `HahnSeries Γ R`.  When `R` has an addition operation,
`HahnSeries Γ R` also has addition by adding coefficients.

## Main Definitions
* If `R` is a (commutative) additive monoid or group, then so is `HahnSeries Γ R`.

## References
- [J. van der Hoeven, *Operators on Generalized Power Series*][van_der_hoeven]
-/


open Finset Function

noncomputable section

variable {Γ Γ' R S U V α : Type*}

namespace HahnSeries

section SMulZeroClass

variable [PartialOrder Γ] {V : Type*} [Zero V] [SMulZeroClass R V]

instance : SMul R (HahnSeries Γ V) :=
  ⟨fun r x =>
    { coeff := r • x.coeff
      isPWO_support' := x.isPWO_support.mono (Function.support_const_smul_subset r x.coeff) }⟩

@[simp]
theorem coeff_smul' (r : R) (x : HahnSeries Γ V) : (r • x).coeff = r • x.coeff :=
  rfl

@[simp]
theorem coeff_smul {r : R} {x : HahnSeries Γ V} {a : Γ} : (r • x).coeff a = r • x.coeff a :=
  rfl

instance : SMulZeroClass R (HahnSeries Γ V) :=
  { inferInstanceAs (SMul R (HahnSeries Γ V)) with
    smul_zero := by
      intro
      ext
      simp only [coeff_smul, coeff_zero, smul_zero]}

theorem orderTop_smul_not_lt (r : R) (x : HahnSeries Γ V) : ¬ (r • x).orderTop < x.orderTop := by
  by_cases hrx : r • x = 0
  · rw [hrx, orderTop_zero]
    exact not_top_lt
  · simp only [orderTop_of_ne hrx, orderTop_of_ne <| right_ne_zero_of_smul hrx, WithTop.coe_lt_coe]
    exact Set.IsWF.min_of_subset_not_lt_min
      (Function.support_smul_subset_right (fun _ => r) x.coeff)

theorem order_smul_not_lt [Zero Γ] (r : R) (x : HahnSeries Γ V) (h : r • x ≠ 0) :
    ¬ (r • x).order < x.order := by
  have hx : x ≠ 0 := right_ne_zero_of_smul h
  simp_all only [order, dite_false]
  exact Set.IsWF.min_of_subset_not_lt_min (Function.support_smul_subset_right (fun _ => r) x.coeff)

theorem le_order_smul {Γ} [Zero Γ] [LinearOrder Γ] (r : R) (x : HahnSeries Γ V) (h : r • x ≠ 0) :
    x.order ≤ (r • x).order :=
  le_of_not_gt (order_smul_not_lt r x h)

<<<<<<< HEAD
@[simp]
theorem single_smul {g : Γ} {r : R} {s : V} : single g (r • s) = r • single g s := by
  ext g'
  by_cases h : g = g'
  · simp [h]
  · simp [coeff_single_of_ne (fun a ↦ h a.symm)]

theorem orderTop_le_orderTop_smul {Γ} [LinearOrder Γ] (r : R) (x : HahnSeries Γ V) :
    x.orderTop ≤ (r • x).orderTop :=
  le_of_not_gt <| orderTop_smul_not_lt r x
=======
theorem truncLT_smul [DecidableLT Γ] (c : Γ) (r : R) (x : HahnSeries Γ V) :
    truncLT c (r • x) = r • truncLT c x := by ext; simp
>>>>>>> 218e764a

end SMulZeroClass

section Addition

variable [PartialOrder Γ]

section AddMonoid

variable [AddMonoid R]

instance : Add (HahnSeries Γ R) where
  add x y :=
    { coeff := x.coeff + y.coeff
      isPWO_support' := (x.isPWO_support.union y.isPWO_support).mono (Function.support_add _ _) }

@[simp]
theorem coeff_add' (x y : HahnSeries Γ R) : (x + y).coeff = x.coeff + y.coeff :=
  rfl

theorem coeff_add {x y : HahnSeries Γ R} {a : Γ} : (x + y).coeff a = x.coeff a + y.coeff a :=
  rfl

@[simp] theorem single_add (a : Γ) (r s : R) : single a (r + s) = single a r + single a s := by
  classical
  ext : 1; exact Pi.single_add (f := fun _ => R) a r s

instance : AddMonoid (HahnSeries Γ R) := fast_instance%
  coeff_injective.addMonoid _
    coeff_zero' coeff_add' (fun _ _ => coeff_smul' _ _)

theorem coeff_nsmul {x : HahnSeries Γ R} {n : ℕ} : (n • x).coeff = n • x.coeff := coeff_smul' _ _

@[simp]
protected lemma map_add [AddMonoid S] (f : R →+ S) {x y : HahnSeries Γ R} :
    ((x + y).map f : HahnSeries Γ S) = x.map f + y.map f := by
  ext; simp

/--
`addOppositeEquiv` is an additive monoid isomorphism between
Hahn series over `Γ` with coefficients in the opposite additive monoid `Rᵃᵒᵖ`
and the additive opposite of Hahn series over `Γ` with coefficients `R`.
-/
@[simps -isSimp]
def addOppositeEquiv : HahnSeries Γ (Rᵃᵒᵖ) ≃+ (HahnSeries Γ R)ᵃᵒᵖ where
  toFun x := .op ⟨fun a ↦ (x.coeff a).unop, by convert x.isPWO_support; ext; simp⟩
  invFun x := ⟨fun a ↦ .op (x.unop.coeff a), by convert x.unop.isPWO_support; ext; simp⟩
  left_inv x := by simp
  right_inv x := by
    apply AddOpposite.unop_injective
    simp
  map_add' x y := by
    apply AddOpposite.unop_injective
    ext
    simp

@[simp]
lemma addOppositeEquiv_support (x : HahnSeries Γ (Rᵃᵒᵖ)) :
    (addOppositeEquiv x).unop.support = x.support := by
  ext
  simp [addOppositeEquiv_apply]

@[simp]
lemma addOppositeEquiv_symm_support (x : (HahnSeries Γ R)ᵃᵒᵖ) :
    (addOppositeEquiv.symm x).support = x.unop.support := by
  rw [← addOppositeEquiv_support, AddEquiv.apply_symm_apply]

@[simp]
lemma addOppositeEquiv_orderTop (x : HahnSeries Γ (Rᵃᵒᵖ)) :
    (addOppositeEquiv x).unop.orderTop = x.orderTop := by
  classical
  simp only [orderTop,
    addOppositeEquiv_support]
  simp only [addOppositeEquiv_apply, AddOpposite.unop_op, mk_eq_zero]
  simp_rw [HahnSeries.ext_iff, funext_iff]
  simp only [Pi.zero_apply, AddOpposite.unop_eq_zero_iff, coeff_zero]

@[simp]
lemma addOppositeEquiv_symm_orderTop (x : (HahnSeries Γ R)ᵃᵒᵖ) :
    (addOppositeEquiv.symm x).orderTop = x.unop.orderTop := by
  rw [← addOppositeEquiv_orderTop, AddEquiv.apply_symm_apply]

@[simp]
lemma addOppositeEquiv_leadingCoeff (x : HahnSeries Γ (Rᵃᵒᵖ)) :
    (addOppositeEquiv x).unop.leadingCoeff = x.leadingCoeff.unop := by
  classical
  simp only [leadingCoeff,
    addOppositeEquiv_support]
  simp only [addOppositeEquiv_apply, AddOpposite.unop_op, mk_eq_zero]
  simp_rw [HahnSeries.ext_iff, funext_iff]
  simp only [Pi.zero_apply, AddOpposite.unop_eq_zero_iff, coeff_zero]
  split <;> rfl

@[simp]
lemma addOppositeEquiv_symm_leadingCoeff (x : (HahnSeries Γ R)ᵃᵒᵖ) :
    (addOppositeEquiv.symm x).leadingCoeff = .op x.unop.leadingCoeff := by
  apply AddOpposite.unop_injective
  rw [← addOppositeEquiv_leadingCoeff, AddEquiv.apply_symm_apply, AddOpposite.unop_op]

theorem support_add_subset {x y : HahnSeries Γ R} : support (x + y) ⊆ support x ∪ support y :=
  fun a ha => by
  rw [mem_support, coeff_add] at ha
  rw [Set.mem_union, mem_support, mem_support]
  contrapose! ha
  rw [ha.1, ha.2, add_zero]

protected theorem min_le_min_add {Γ} [LinearOrder Γ] {x y : HahnSeries Γ R} (hx : x ≠ 0)
    (hy : y ≠ 0) (hxy : x + y ≠ 0) :
    min (Set.IsWF.min x.isWF_support (support_nonempty_iff.2 hx))
      (Set.IsWF.min y.isWF_support (support_nonempty_iff.2 hy)) ≤
      Set.IsWF.min (x + y).isWF_support (support_nonempty_iff.2 hxy) := by
  rw [← Set.IsWF.min_union]
  exact Set.IsWF.min_le_min_of_subset (support_add_subset (x := x) (y := y))

theorem min_orderTop_le_orderTop_add {Γ} [LinearOrder Γ] {x y : HahnSeries Γ R} :
    min x.orderTop y.orderTop ≤ (x + y).orderTop := by
  by_cases hx : x = 0; · simp [hx]
  by_cases hy : y = 0; · simp [hy]
  by_cases hxy : x + y = 0; · simp [hxy]
  rw [orderTop_of_ne hx, orderTop_of_ne hy, orderTop_of_ne hxy, ← WithTop.coe_min,
    WithTop.coe_le_coe]
  exact HahnSeries.min_le_min_add hx hy hxy

theorem min_order_le_order_add {Γ} [Zero Γ] [LinearOrder Γ] {x y : HahnSeries Γ R}
    (hxy : x + y ≠ 0) : min x.order y.order ≤ (x + y).order := by
  by_cases hx : x = 0; · simp [hx]
  by_cases hy : y = 0; · simp [hy]
  rw [order_of_ne hx, order_of_ne hy, order_of_ne hxy]
  exact HahnSeries.min_le_min_add hx hy hxy

theorem orderTop_add_eq_left {Γ} [LinearOrder Γ] {x y : HahnSeries Γ R}
    (hxy : x.orderTop < y.orderTop) : (x + y).orderTop = x.orderTop := by
  have hx : x ≠ 0 := ne_zero_iff_orderTop.mpr hxy.ne_top
  let g : Γ := Set.IsWF.min x.isWF_support (support_nonempty_iff.2 hx)
  have hcxyne : (x + y).coeff g ≠ 0 := by
    rw [coeff_add, coeff_eq_zero_of_lt_orderTop (lt_of_eq_of_lt (orderTop_of_ne hx).symm hxy),
      add_zero]
    exact coeff_orderTop_ne (orderTop_of_ne hx)
  have hxyx : (x + y).orderTop ≤ x.orderTop := by
    rw [orderTop_of_ne hx]
    exact orderTop_le_of_coeff_ne_zero hcxyne
  exact le_antisymm hxyx (le_of_eq_of_le (min_eq_left_of_lt hxy).symm min_orderTop_le_orderTop_add)

theorem orderTop_add_eq_right {Γ} [LinearOrder Γ] {x y : HahnSeries Γ R}
    (hxy : y.orderTop < x.orderTop) : (x + y).orderTop = y.orderTop := by
  simpa [← map_add, ← AddOpposite.op_add, hxy] using orderTop_add_eq_left
    (x := addOppositeEquiv.symm (.op y))
    (y := addOppositeEquiv.symm (.op x))

theorem leadingCoeff_add_eq_left {Γ} [LinearOrder Γ] {x y : HahnSeries Γ R}
    (hxy : x.orderTop < y.orderTop) : (x + y).leadingCoeff = x.leadingCoeff := by
  have hx : x ≠ 0 := ne_zero_iff_orderTop.mpr hxy.ne_top
  have ho : (x + y).orderTop = x.orderTop := orderTop_add_eq_left hxy
  by_cases h : x + y = 0; · simp_all [ne_zero_iff_orderTop]
  rw [orderTop_of_ne h, orderTop_of_ne hx, WithTop.coe_eq_coe] at ho
  rw [leadingCoeff_of_ne h, leadingCoeff_of_ne hx, ho, coeff_add,
    coeff_eq_zero_of_lt_orderTop (lt_of_eq_of_lt (orderTop_of_ne hx).symm hxy), add_zero]

theorem leadingCoeff_add_eq_right {Γ} [LinearOrder Γ] {x y : HahnSeries Γ R}
    (hxy : y.orderTop < x.orderTop) : (x + y).leadingCoeff = y.leadingCoeff := by
  simpa [← map_add, ← AddOpposite.op_add, hxy] using leadingCoeff_add_eq_left
    (x := addOppositeEquiv.symm (.op y))
    (y := addOppositeEquiv.symm (.op x))

theorem ne_zero_of_eq_add_single [Zero Γ] {x y : HahnSeries Γ R}
    (hxy : x = y + single x.order x.leadingCoeff) (hy : y ≠ 0) : x ≠ 0 := by
  by_contra h
  simp only [h, order_zero, leadingCoeff_zero, map_zero, add_zero] at hxy
  exact hy hxy.symm

theorem coeff_order_of_eq_add_single {R} [AddCancelCommMonoid R] [Zero Γ] {x y : HahnSeries Γ R}
    (hxy : x = y + single x.order x.leadingCoeff) (h : x ≠ 0) :
    y.coeff x.order = 0 := by
  let xo := x.isWF_support.min (support_nonempty_iff.2 h)
  have : xo = x.order := (order_of_ne h).symm
  have hx : x.coeff xo = y.coeff xo + (single x.order x.leadingCoeff).coeff xo := by
    nth_rw 1 [hxy, coeff_add]
  have hxx :
      (single x.order x.leadingCoeff).coeff xo = (single x.order x.leadingCoeff).leadingCoeff := by
    simp [leadingCoeff_of_single, this]
  rw [← (leadingCoeff_of_ne h), hxx, leadingCoeff_of_single, right_eq_add, this] at hx
  exact hx

theorem order_lt_order_of_eq_add_single {R} {Γ} [LinearOrder Γ] [Zero Γ] [AddCancelCommMonoid R]
    {x y : HahnSeries Γ R} (hxy : x = y + single x.order x.leadingCoeff) (hy : y ≠ 0) :
    x.order < y.order := by
  have : x.order ≠ y.order := by
    intro h
    have hyne : single y.order y.leadingCoeff ≠ 0 := single_ne_zero <| leadingCoeff_ne_iff.mpr hy
    rw [leadingCoeff_eq, ← h, coeff_order_of_eq_add_single hxy <| ne_zero_of_eq_add_single hxy hy,
      single_eq_zero] at hyne
    exact hyne rfl
  refine lt_of_le_of_ne ?_ this
  simp only [order, ne_zero_of_eq_add_single hxy hy, ↓reduceDIte, hy]
  have : y.support ⊆ x.support := by
    intro g hg
    by_cases hgx : g = x.order
    · refine (mem_support x g).mpr ?_
      have : x.coeff x.order ≠ 0 := coeff_order_ne_zero <| ne_zero_of_eq_add_single hxy hy
      rwa [← hgx] at this
    · have : x.coeff g = (y + (single x.order) x.leadingCoeff).coeff g := by rw [← hxy]
      rw [coeff_add, coeff_single_of_ne hgx, add_zero] at this
      simpa [this] using hg
  exact Set.IsWF.min_le_min_of_subset this

/-- `single` as an additive monoid/group homomorphism -/
@[simps!]
def single.addMonoidHom (a : Γ) : R →+ HahnSeries Γ R :=
  { single a with
    map_add' := single_add _ }

/-- `coeff g` as an additive monoid/group homomorphism -/
@[simps]
def coeff.addMonoidHom (g : Γ) : HahnSeries Γ R →+ R where
  toFun f := f.coeff g
  map_zero' := coeff_zero
  map_add' _ _ := coeff_add

section Domain

variable [PartialOrder Γ']

theorem embDomain_add (f : Γ ↪o Γ') (x y : HahnSeries Γ R) :
    embDomain f (x + y) = embDomain f x + embDomain f y := by
  ext g
  by_cases hg : g ∈ Set.range f
  · obtain ⟨a, rfl⟩ := hg
    simp
  · simp [embDomain_notin_range hg]

end Domain

theorem truncLT_add [DecidableLT Γ] (c : Γ) (x y : HahnSeries Γ R) :
    truncLT c (x + y) = truncLT c x + truncLT c y := by
  ext i
  by_cases h : i < c <;> simp [h]

end AddMonoid

section AddCommMonoid

variable [AddCommMonoid R]

instance : AddCommMonoid (HahnSeries Γ R) :=
  { inferInstanceAs (AddMonoid (HahnSeries Γ R)) with
    add_comm := fun x y => by
      ext
      apply add_comm }

@[simp]
theorem coeff_sum {s : Finset α} {x : α → HahnSeries Γ R} (g : Γ) :
    (∑ i ∈ s, x i).coeff g = ∑ i ∈ s, (x i).coeff g :=
  cons_induction rfl (fun i s his hsum => by rw [sum_cons, sum_cons, coeff_add, hsum]) s

theorem inf_orderTop_le_orderTop_sum {Γ} [LinearOrder Γ] {α : Type*} {x : α → HahnSeries Γ R}
    {s : Finset α} : (s.inf fun i => orderTop (x i)) ≤ (∑ i ∈ s, x i).orderTop := by
  refine le_orderTop_iff.mpr fun g hg => ?_
  simp_all only [WithTop.coe_lt_top, Finset.lt_inf_iff, coeff_sum]
  exact Finset.sum_eq_zero fun i hi ↦ coeff_eq_zero_of_lt_orderTop (hg i hi)

end AddCommMonoid

section AddGroup

variable [AddGroup R]

instance : Neg (HahnSeries Γ R) where
  neg x :=
    { coeff := fun a => -x.coeff a
      isPWO_support' := by
        rw [Function.support_fun_neg]
        exact x.isPWO_support }

@[simp]
theorem coeff_neg' (x : HahnSeries Γ R) : (-x).coeff = -x.coeff :=
  rfl

theorem coeff_neg {x : HahnSeries Γ R} {a : Γ} : (-x).coeff a = -x.coeff a :=
  rfl

instance : Sub (HahnSeries Γ R) where
  sub x y :=
    { coeff := x.coeff - y.coeff
      isPWO_support' := (x.isPWO_support.union y.isPWO_support).mono (Function.support_sub _ _) }

@[simp]
theorem coeff_sub' (x y : HahnSeries Γ R) : (x - y).coeff = x.coeff - y.coeff :=
  rfl

theorem coeff_sub {x y : HahnSeries Γ R} {a : Γ} : (x - y).coeff a = x.coeff a - y.coeff a :=
  rfl

instance : AddGroup (HahnSeries Γ R) := fast_instance%
  coeff_injective.addGroup _
    coeff_zero' coeff_add' (coeff_neg') (coeff_sub')
    (fun _ _ => coeff_smul' _ _) (fun _ _ => coeff_smul' _ _)

@[simp]
theorem single_sub (a : Γ) (r s : R) : single a (r - s) = single a r - single a s :=
  map_sub (single.addMonoidHom a) _ _

@[simp]
theorem single_neg (a : Γ) (r : R) : single a (-r) = -single a r :=
  map_neg (single.addMonoidHom a) _

@[simp]
theorem support_neg {x : HahnSeries Γ R} : (-x).support = x.support := by
  ext
  simp

@[simp]
protected lemma map_neg [AddGroup S] (f : R →+ S) {x : HahnSeries Γ R} :
    ((-x).map f : HahnSeries Γ S) = -(x.map f) := by
  ext; simp

@[simp]
theorem orderTop_neg {x : HahnSeries Γ R} : (-x).orderTop = x.orderTop := by
  classical simp only [orderTop, support_neg, neg_eq_zero]

@[simp]
theorem order_neg [Zero Γ] {f : HahnSeries Γ R} : (-f).order = f.order := by
  classical
  by_cases hf : f = 0
  · simp only [hf, neg_zero]
  simp only [order, support_neg, neg_eq_zero]

theorem leadingCoeff_neg {x : HahnSeries Γ R} : (-x).leadingCoeff = -x.leadingCoeff := by
  obtain rfl | hx := eq_or_ne x 0
  · simp
  · simp [← coeff_untop_eq_leadingCoeff hx, ← coeff_untop_eq_leadingCoeff (neg_ne_zero.mpr hx)]

@[simp]
theorem zsmul_coeff {x : HahnSeries Γ R} {n : ℤ} : (n • x).coeff = n • x.coeff := by
  cases n with
  | ofNat n => simp [Int.ofNat_eq_coe, natCast_zsmul]
  | negSucc _ => simp [negSucc_zsmul]

@[simp]
protected lemma map_sub [AddGroup S] (f : R →+ S) {x y : HahnSeries Γ R} :
    ((x - y).map f : HahnSeries Γ S) = x.map f - y.map f := by
  ext; simp

theorem min_orderTop_le_orderTop_sub {Γ} [LinearOrder Γ] {x y : HahnSeries Γ R} :
    min x.orderTop y.orderTop ≤ (x - y).orderTop := by
  rw [sub_eq_add_neg, ← orderTop_neg (x := y)]
  exact min_orderTop_le_orderTop_add

theorem orderTop_sub {Γ} [LinearOrder Γ] {x y : HahnSeries Γ R}
    (hxy : x.orderTop < y.orderTop) : (x - y).orderTop = x.orderTop := by
  rw [sub_eq_add_neg]
  rw [← orderTop_neg (x := y)] at hxy
  exact orderTop_add_eq_left hxy

theorem leadingCoeff_sub {Γ} [LinearOrder Γ] {x y : HahnSeries Γ R}
    (hxy : x.orderTop < y.orderTop) : (x - y).leadingCoeff = x.leadingCoeff := by
  rw [sub_eq_add_neg]
  rw [← orderTop_neg (x := y)] at hxy
  exact leadingCoeff_add_eq_left hxy

theorem sub_orderTop_ne_of_leadingCoeff_eq {x y : HahnSeries Γ R} {g : Γ}
    (hxg : x.orderTop = g) (hyg : y.orderTop = g) (hxyc : x.leadingCoeff = y.leadingCoeff) :
    (x - y).orderTop ≠ g := by
  refine orderTop_ne_of_coeff_zero ?_
  have hx : x ≠ 0 := by
    rw [ne_zero_iff_orderTop, hxg]
    exact WithTop.coe_ne_top
  rw [orderTop_of_ne hx, WithTop.coe_eq_coe] at hxg
  have hy : y ≠ 0 := by
    rw [ne_zero_iff_orderTop, hyg]
    exact WithTop.coe_ne_top
  rw [orderTop_of_ne hy, WithTop.coe_eq_coe] at hyg
  simp only [leadingCoeff, hx, ↓reduceDIte, hy] at hxyc
  rw [coeff_sub, sub_eq_zero, ← hxg, hxyc, hxg, hyg]

end AddGroup

instance [AddCommGroup R] : AddCommGroup (HahnSeries Γ R) :=
  { inferInstanceAs (AddCommMonoid (HahnSeries Γ R)),
    inferInstanceAs (AddGroup (HahnSeries Γ R)) with }

end Addition

section DistribMulAction

variable [PartialOrder Γ] [Monoid R] [AddMonoid V] [DistribMulAction R V]

instance : DistribMulAction R (HahnSeries Γ V) where
  smul := (· • ·)
  one_smul _ := by
    ext
    simp
  smul_zero _ := by
    ext
    simp
  smul_add _ _ _ := by
    ext
    simp [smul_add]
  mul_smul _ _ _ := by
    ext
    simp [mul_smul]

variable {S : Type*} [Monoid S] [DistribMulAction S V]

instance [SMul R S] [IsScalarTower R S V] : IsScalarTower R S (HahnSeries Γ V) :=
  ⟨fun r s a => by
    ext
    simp⟩

instance [SMulCommClass R S V] : SMulCommClass R S (HahnSeries Γ V) :=
  ⟨fun r s a => by
    ext
    simp [smul_comm]⟩

end DistribMulAction

section Module

variable [PartialOrder Γ] [Semiring R] [AddCommMonoid V] [Module R V]

instance : Module R (HahnSeries Γ V) :=
  { inferInstanceAs (DistribMulAction R (HahnSeries Γ V)) with
    zero_smul := fun _ => by
      ext
      simp
    add_smul := fun _ _ _ => by
      ext
      simp [add_smul] }

/-- `single` as a linear map -/
@[simps]
def single.linearMap (a : Γ) : V →ₗ[R] HahnSeries Γ V :=
  { single.addMonoidHom a with
    map_smul' := fun r s => by
      ext b
      by_cases h : b = a <;> simp [h] }

/-- `coeff g` as a linear map -/
@[simps]
def coeff.linearMap (g : Γ) : HahnSeries Γ V →ₗ[R] V :=
  { coeff.addMonoidHom g with map_smul' := fun _ _ => rfl }

/-- `ofIterate` as a linear map. -/
@[simps]
def ofIterate.linearMap [PartialOrder Γ'] :
    HahnSeries Γ (HahnSeries Γ' V) →ₗ[R] HahnSeries (Γ ×ₗ Γ') V where
  toFun := ofIterate
  map_add' _ _ := by ext; simp [ofIterate]
  map_smul' _ _ := by ext; simp [ofIterate]

/-- `toIterate` as a linear map. -/
@[simps]
def toIterate.linearMap [PartialOrder Γ'] :
    HahnSeries (Γ ×ₗ Γ') V →ₗ[R] HahnSeries Γ (HahnSeries Γ' V) where
  toFun := toIterate
  map_add' _ _ := by ext; simp [toIterate]
  map_smul' _ _ := by ext; simp [toIterate]

@[simp]
protected lemma map_smul [AddCommMonoid U] [Module R U] (f : U →ₗ[R] V) {r : R}
    {x : HahnSeries Γ U} : (r • x).map f = r • ((x.map f) : HahnSeries Γ V) := by
  ext; simp

section Finsupp

variable (R) in
/-- `ofFinsupp` as a linear map. -/
def ofFinsuppLinearMap : (Γ →₀ V) →ₗ[R] HahnSeries Γ V where
  toFun := ofFinsupp
  map_add' _ _ := by
    ext
    simp
  map_smul' _ _ := by
    ext
    simp

variable (R) in
@[simp]
theorem coeff_ofFinsuppLinearMap (f : Γ →₀ V) (a : Γ) :
    (ofFinsuppLinearMap R f).coeff a = f a := rfl

end Finsupp

section Domain

variable [PartialOrder Γ']

theorem embDomain_smul (f : Γ ↪o Γ') (r : R) (x : HahnSeries Γ R) :
    embDomain f (r • x) = r • embDomain f x := by
  ext g
  by_cases hg : g ∈ Set.range f
  · obtain ⟨a, rfl⟩ := hg
    simp
  · simp [embDomain_notin_range hg]

/-- Extending the domain of Hahn series is a linear map. -/
@[simps]
def embDomainLinearMap (f : Γ ↪o Γ') : HahnSeries Γ R →ₗ[R] HahnSeries Γ' R where
  toFun := embDomain f
  map_add' := embDomain_add f
  map_smul' := embDomain_smul f

end Domain

variable (R) in
/-- `HahnSeries.truncLT` as a linear map. -/
def truncLTLinearMap [DecidableLT Γ] (c : Γ) : HahnSeries Γ V →ₗ[R] HahnSeries Γ V where
  toFun := truncLT c
  map_add' := truncLT_add c
  map_smul' := truncLT_smul c

variable (R) in
@[simp]
theorem coe_truncLTLinearMap [DecidableLT Γ] (c : Γ) :
    (truncLTLinearMap R c : HahnSeries Γ V → HahnSeries Γ V) = truncLT c := by rfl

end Module

section LeadingTerm

variable [LinearOrder Γ]

theorem orderTop_le_orderTop_add [AddMonoid R] {x y : HahnSeries Γ R}
    (h : x.orderTop ≤ y.orderTop) : x.orderTop ≤ (x + y).orderTop :=
  le_of_eq_of_le (min_eq_left h).symm min_orderTop_le_orderTop_add

theorem nonzero_of_nonzero_add_leading [AddMonoid R] {x y : HahnSeries Γ R}
    (hxy : x = y + x.leadingTerm) (hy : y ≠ 0) : x ≠ 0 := by
  intro hx
  rw [hx, leadingTerm_zero, add_zero] at hxy
  exact hy (id hxy.symm)

variable [AddCancelCommMonoid R] {x y : HahnSeries Γ R}

theorem coeff_add_leading (hxy : x = y + x.leadingTerm) (h : x ≠ 0) :
    y.coeff (x.isWF_support.min (support_nonempty_iff.2 h)) = 0 := by
  let xo := x.isWF_support.min (support_nonempty_iff.2 h)
  have hx : x.coeff xo = y.coeff xo + x.leadingTerm.coeff xo := by
    nth_rw 1 [hxy, coeff_add]
  have hxx : (leadingTerm x).coeff xo = x.leadingTerm.leadingCoeff := by
    rw [leadingCoeff_leadingTerm, leadingTerm_of_ne h, coeff_single_same]
  rw [← (leadingCoeff_of_ne h), hxx, leadingCoeff_leadingTerm, right_eq_add] at hx
  exact hx

theorem add_leading_orderTop_ne (hxy : x = y + x.leadingTerm) (hy : y ≠ 0) :
    x.orderTop ≠ y.orderTop := by
  intro h
  have hyne : y.leadingTerm ≠ 0 := leadingTerm_ne_iff.mp hy
  have hx : x ≠ 0 := nonzero_of_nonzero_add_leading hxy hy
  simp only [orderTop_of_ne hx, orderTop_of_ne hy,
    WithTop.coe_eq_coe] at h
  simp_rw [leadingTerm_of_ne hy, ← h, leadingCoeff_of_ne hy, ← h, coeff_add_leading hxy hx,
    single_eq_zero] at hyne
  exact hyne rfl

theorem coeff_eq_of_not_orderTop (hxy : x = y + x.leadingTerm) (g : Γ) (hg : ↑g ≠ x.orderTop) :
    y.coeff g = x.coeff g := by
  rw [hxy, coeff_add, leadingTerm]
  simp only [left_eq_add]
  split_ifs with hx
  · simp only [coeff_zero]
  · simp only [orderTop_of_ne hx, ne_eq, WithTop.coe_eq_coe] at hg
    exact coeff_single_of_ne hg

theorem support_subset_add_single_support (hxy : x = y + x.leadingTerm) :
    y.support ⊆ x.support := by
  intro g hg
  by_cases hgx : g = orderTop x
  · intro hx
    apply (coeff_orderTop_ne hgx.symm) hx
  · exact fun hxg => hg (Eq.mp (congrArg (fun r ↦ r = 0)
    (coeff_eq_of_not_orderTop hxy g hgx).symm) hxg)

theorem orderTop_lt_add_single_support_orderTop (hxy : x = y + x.leadingTerm) (hy : y ≠ 0) :
    x.orderTop < y.orderTop := by
  refine lt_of_le_of_ne ?_ (add_leading_orderTop_ne hxy hy)
  rw [orderTop_of_ne hy, orderTop_of_ne <| nonzero_of_nonzero_add_leading hxy hy]
  exact WithTop.coe_le_coe.mpr <| Set.IsWF.min_le_min_of_subset <|
    support_subset_add_single_support hxy

theorem order_lt_add_single_support_order [Zero Γ] (hxy : x = y + x.leadingTerm) (hy : y ≠ 0) :
    x.order < y.order := by
  rw [← WithTop.coe_lt_coe, order_eq_orderTop_of_ne hy, order_eq_orderTop_of_ne <|
    nonzero_of_nonzero_add_leading hxy hy]
  exact orderTop_lt_add_single_support_orderTop hxy hy

end LeadingTerm

end HahnSeries<|MERGE_RESOLUTION|>--- conflicted
+++ resolved
@@ -77,7 +77,6 @@
     x.order ≤ (r • x).order :=
   le_of_not_gt (order_smul_not_lt r x h)
 
-<<<<<<< HEAD
 @[simp]
 theorem single_smul {g : Γ} {r : R} {s : V} : single g (r • s) = r • single g s := by
   ext g'
@@ -88,10 +87,9 @@
 theorem orderTop_le_orderTop_smul {Γ} [LinearOrder Γ] (r : R) (x : HahnSeries Γ V) :
     x.orderTop ≤ (r • x).orderTop :=
   le_of_not_gt <| orderTop_smul_not_lt r x
-=======
+
 theorem truncLT_smul [DecidableLT Γ] (c : Γ) (r : R) (x : HahnSeries Γ V) :
     truncLT c (r • x) = r • truncLT c x := by ext; simp
->>>>>>> 218e764a
 
 end SMulZeroClass
 
