--- conflicted
+++ resolved
@@ -187,11 +187,7 @@
   simp [powerSeriesFamily_of_not_orderTop_pos hx]
 
 theorem heval_mul {a b : PowerSeries R} :
-<<<<<<< HEAD
-    heval x (a * b) = (heval x a) * heval x b :=
-=======
     heval x (a * b) = heval x a * heval x b :=
->>>>>>> b49e49b4
   map_mul (heval x) a b
 
 theorem heval_C (r : R) : heval x (C R r) = r • 1 := by
@@ -199,11 +195,7 @@
   simp only [heval_apply, coeff_hsum, smulFamily_toFun, powers_toFun, HahnSeries.coeff_smul,
     HahnSeries.coeff_one, smul_eq_mul, mul_ite, mul_one, mul_zero]
   rw [finsum_eq_single _ 0 (fun n hn ↦ by simp [coeff_ne_zero_C hn])]
-<<<<<<< HEAD
-  by_cases hg : g = 0 <;> · simp
-=======
   by_cases hg : g = 0 <;> simp
->>>>>>> b49e49b4
 
 theorem heval_X (hx : 0 < x.orderTop) : heval x X = x := by
   rw [X_eq, monomial_eq_mk, heval_apply, powerSeriesFamily, smulFamily]
