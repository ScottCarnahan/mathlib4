/-
Copyright (c) 2021 Aaron Anderson. All rights reserved.
Released under Apache 2.0 license as described in the file LICENSE.
Authors: Aaron Anderson, Scott Carnahan
-/
import Mathlib.RingTheory.HahnSeries.Summable
import Mathlib.RingTheory.PowerSeries.Basic

/-!
# Evaluation of power series in Hahn Series

We describe a class of ring homomorphisms from multivariable formal power series to Hahn series,
given by substitution of the generating variables to elements of strictly positive order.
In the single variable case, we use this homomorphism to characterize invertible Hahn series whose
coefficients are in a commutative domain.

## Main Definitions
 * `HahnSeries.SummableFamily.powerSeriesFamily`: A summable family of Hahn series whose elements
   are non-negative powers of a fixed positive-order Hahn series multiplied by the coefficients of a
   formal power series.
 * `HahnSeries.SummableFamily.mvPowerSeriesFamily` : A summable family made of monomials with
   natural number exponents, where
  the variables are taken from finite set of positive order Hahn series.
 * `PowerSeries.heval` : An `R`-algebra homomorphism from `PowerSeries R` to `HahnSeries Γ R` given
  by sending the generator to a positive-order element.
 * `MvPowerSeries.heval` : An `R`-algebra homomorphism from `MvPowerSeries σ R` to `HahnSeries Γ R`
  for `σ` finite, given by sending each element of `σ` to a positive-order element.

## Main results
  * `mvPowerSeries_family_prod_eq_family_mul` : `hsum` of `heval` of a product is equal to the
    product of `hsum`s of `hevals` for multivariable power series.
  * `isUnit_of_isUnit_leadingCoeff` : A Hahn Series with invertible leading coefficient is
    invertible.
  * `isUnit_iff` : If the coefficient ring is a domain, then any invertible Hahn series has
    invertible leading coefficient.

## TODO
  * Rewrite invertibility in terms of power series evaluation?
## Main results
  * A HahnSeries module structure on summable families.
## References
- [J. van der Hoeven, *Operators on Generalized Power Series*][van_der_hoeven]
-/

open Finset Function

noncomputable section

variable {Γ Γ' R V α β σ : Type*}

theorem sum_eq_top [AddCommMonoid Γ] (s : Finset σ) (f : σ → WithTop Γ)
    (h : ∃ i ∈ s, f i = ⊤) : ∑ i ∈ s, f i = ⊤ := by
  induction s using cons_induction with
  | empty => simp_all only [notMem_empty, false_and, exists_false]
  | cons i s his ih =>
    obtain ⟨j, hj⟩ := h
    by_cases hjs : j ∈ s
    · simp only [sum_cons, WithTop.add_eq_top]
      exact Or.inr <| ih <| Exists.intro j ⟨hjs, hj.2⟩
    · classical
      have hij : j = i := eq_of_mem_insert_of_notMem (cons_eq_insert i s his ▸ hj.1) hjs
      rw [sum_cons, ← hij, hj.2, WithTop.add_eq_top]
      exact Or.inl rfl
-- #find_home! sum_eq_top --[Mathlib.Algebra.BigOperators.Group.Finset]

theorem add_ne_top [AddCommMonoid Γ] {x y : WithTop Γ} (hx : x ≠ ⊤)
    (hy : y ≠ ⊤) : x + y ≠ ⊤ := by
  by_contra h
  rw [WithTop.add_eq_top] at h
  simp_all only [ne_eq, or_self]
--#find_home! add_ne_top --[Mathlib.Algebra.Order.Monoid.Unbundled.WithTop]

theorem add_untop [AddCommMonoid Γ] {x y : WithTop Γ} (hx : x ≠ ⊤) (hy : y ≠ ⊤) :
    (x + y).untop (add_ne_top hx hy) = x.untop hx + y.untop hy :=
  (WithTop.untop_eq_iff (add_ne_top hx hy)).mpr (by simp)
--#find_home! add_untop --[Mathlib.Algebra.Order.Monoid.Unbundled.WithTop]

theorem sum_untop [AddCommMonoid Γ] (s : Finset σ) {f : σ → WithTop Γ}
    (h : ∀ i, ¬ f i = ⊤) (hs : ¬∑ i ∈ s, f i = ⊤) :
    (∑ i ∈ s, f i).untop hs = ∑ i ∈ s, ((f i).untop (h i)) := by
  induction s using cons_induction with
  | empty => simp
  | cons i s his ih =>
    simp only [sum_cons]
    rw [sum_cons, WithTop.add_eq_top, not_or] at hs
    rw [add_untop (h i) hs.2]
    exact congrArg (HAdd.hAdd ((f i).untop (h i))) (ih hs.right)
--#find_home! sum_untop --[Mathlib.Algebra.BigOperators.Group.Finset]

namespace HahnSeries

namespace SummableFamily

theorem support_prod_subset_add_support [AddCommMonoid Γ] [PartialOrder Γ] [CommSemiring R]
    [IsOrderedCancelAddMonoid Γ] (σ : Type*) (x : σ →₀ HahnSeries Γ R) (s : Finset σ) :
    haveI : AddCommMonoid (Set Γ) := Set.addCommMonoid
    (∏ i ∈ s, (x i)).support ⊆ ∑ i ∈ s, (x i).support := by
  refine Finset.cons_induction ?_ ?_ s
  · rw [prod_empty, ← single_zero_one]
    exact support_single_subset
  · intros _ _ _ his _ hg
    simp_all only [prod_cons, mem_support, ne_eq, sum_cons]
    exact support_mul_subset_add_support.trans (Set.add_subset_add (fun ⦃a⦄ a ↦ a) his) hg

theorem support_MVpow_subset_closure_support [AddCommMonoid Γ] [PartialOrder Γ] [CommSemiring R]
    [IsOrderedCancelAddMonoid Γ] (σ : Type*) (x : σ →₀ HahnSeries Γ R) (n : σ →₀ ℕ) :
    (∏ i ∈ x.support, (x i) ^ (n i)).support ⊆ AddSubmonoid.closure (⋃ i : σ, (x i).support) := by
  refine Finset.cons_induction ?_ ?_ x.support
  · rw [prod_empty, ← single_zero_one]
    have h₂ : 0 ∈ AddSubmonoid.closure (⋃ i, (x i).support) := by
      exact AddSubmonoid.zero_mem (AddSubmonoid.closure (⋃ i, (x i).support))
    intro g hg
    simp_all
  · intro i _ _ hx
    rw [prod_cons]
    have hi : (x i ^ n i).support ⊆ AddSubmonoid.closure (⋃ i, (x i).support) :=
      (support_pow_subset_closure (x i) (n i)).trans <| AddSubmonoid.closure_mono <|
        Set.subset_iUnion_of_subset i fun ⦃a⦄ a ↦ a
    exact (support_mul_subset_add_support (x := x i ^ n i)).trans (AddSubmonoid.add_subset hi hx)

theorem support_MVpow_subset_closure [AddCommMonoid Γ] [PartialOrder Γ] [CommSemiring R]
    [IsOrderedCancelAddMonoid Γ] {σ : Type*} (s : Finset σ) (x : σ →₀ HahnSeries Γ R) (n : σ →₀ ℕ) :
    (∏ i ∈ s, (x i) ^ (n i)).support ⊆ AddSubmonoid.closure (⋃ i : σ, (x i).support) := by
  refine Finset.cons_induction ?_ ?_ s
  · rw [prod_empty, ← single_zero_one]
    have h₂ : 0 ∈ AddSubmonoid.closure (⋃ i, (x i).support) := by
      exact AddSubmonoid.zero_mem (AddSubmonoid.closure (⋃ i, (x i).support))
    intro g hg
    simp_all
  · intro i _ _ hx
    rw [prod_cons]
    have hi : (x i ^ n i).support ⊆ AddSubmonoid.closure (⋃ i, (x i).support) :=
      (support_pow_subset_closure (x i) (n i)).trans <| AddSubmonoid.closure_mono <|
        Set.subset_iUnion_of_subset i fun ⦃a⦄ a ↦ a
    exact (support_mul_subset_add_support (x := x i ^ n i)).trans (AddSubmonoid.add_subset hi hx)

theorem isPWO_iUnion_support_MVpow_support [LinearOrder Γ] [AddCommMonoid Γ] [CommSemiring R]
    [IsOrderedCancelAddMonoid Γ] (σ : Type*) (x : σ →₀ HahnSeries Γ R)
    (hx : ∀ i : σ, 0 ≤ (x i).order) :
    (⋃ n : σ →₀ ℕ, (∏ i ∈ x.support, (x i) ^ (n i)).support).IsPWO := by
  refine Set.IsPWO.mono (Set.IsPWO.addSubmonoid_closure ?_ ?_)
    (Set.iUnion_subset fun n => support_MVpow_subset_closure x.support x n)
  · intro g hg
    simp only [Set.mem_iUnion, mem_support, ne_eq] at hg
    obtain ⟨i, hi⟩ := hg
    exact (hx i).trans (order_le_of_coeff_ne_zero hi)
  · have h : ⋃ i, (x i).support =
        (⋃ i ∈ x.support, (x i).support) ∪ (⋃ i ∉ x.support, (x i).support) := by
      classical
      simp_rw [← Set.iUnion_ite, ite_id (x _).support]
    rw [h, Set.isPWO_union]
    constructor
    · exact (isPWO_bUnion x.support).mpr fun i _ ↦ isPWO_support (x i)
    · rw [show (⋃ i, ⋃ (_ : i ∉ x.support), (x i).support) = ∅ by simp_all]
      exact Set.isPWO_empty

theorem isPWO_iUnion_support_MVpow [LinearOrder Γ] [AddCommMonoid Γ] [IsOrderedCancelAddMonoid Γ]
    [CommSemiring R] {σ : Type*} [Fintype σ] (x : σ →₀ HahnSeries Γ R)
    (hx : ∀ i : σ, 0 ≤ (x i).order) :
    (⋃ n : σ →₀ ℕ, (∏ i, (x i) ^ (n i)).support).IsPWO := by
  refine Set.IsPWO.mono ?_ (Set.iUnion_subset fun n => support_MVpow_subset_closure Finset.univ x n)
  refine Set.IsPWO.addSubmonoid_closure ?_ ?_
  · intro g hg
    simp only [Set.mem_iUnion, mem_support, ne_eq] at hg
    obtain ⟨i, hi⟩ := hg
    exact (hx i).trans (order_le_of_coeff_ne_zero hi)
  · rw [show ⋃ i, (x i).support = ⋃ i ∈ univ, (x i).support by simp]
    exact (isPWO_bUnion univ).mpr fun i _ => isPWO_support (x i)

section PowerSeriesFamily

variable [AddCommMonoid Γ] [LinearOrder Γ] [IsOrderedCancelAddMonoid Γ] [CommRing R]

omit [IsOrderedCancelAddMonoid Γ] in
lemma supp_eq_univ_of_pos (σ : Type*) (y : σ →₀ HahnSeries Γ R)
    (hy : ∀ i : σ, 0 < (y i).order) : y.support = Set.univ (α := σ) := by
  have hy₁ : ∀ i : σ, y i ≠ 0 := fun i => ne_zero_of_order_ne (ne_of_gt (hy i))
  exact Set.eq_univ_of_univ_subset fun i _ => by simp_all

/-- A finsupp whose every element has positive order has fintype source. -/
def Fintype_of_pos_order (σ : Type*) (y : σ →₀ HahnSeries Γ R)
    (hy : ∀ i : σ, 0 < (y i).order) : Fintype σ := by
  refine Set.fintypeOfFiniteUniv ?_
  rw [← supp_eq_univ_of_pos σ y hy]
  exact finite_toSet y.support

omit [IsOrderedCancelAddMonoid Γ] in
lemma supp_eq_univ_of_pos_fintype (σ : Type*) [Fintype σ] (y : σ →₀ HahnSeries Γ R)
    (hy : ∀ i : σ, 0 < (y i).order) : y.support = Finset.univ (α := σ) :=
  eq_univ_of_forall fun i => Finsupp.mem_support_iff.mpr (ne_zero_of_order_ne (ne_of_gt (hy i)))

variable [CommRing V] [Algebra R V]
--

/-- A summable family of Hahn series whose elements are scalar multiples of non-negative powers of a
fixed Hahn series. The scalar multiples are given by the coefficients of a power series. If the Hahn
series has nonpositive order, then we use the junk value zero instead of the Hahn series. -/
abbrev powerSeriesFamily (x : HahnSeries Γ V) (f : PowerSeries R) : SummableFamily Γ V ℕ :=
  smulFamily (fun n => f.coeff n) (powers x)

@[simp]
theorem powerSeriesFamily_of_not_orderTop_pos {x : HahnSeries Γ V} (hx : ¬ 0 < x.orderTop)
    (f : PowerSeries R) :
    powerSeriesFamily x f = powerSeriesFamily 0 f := by
  ext n g
  obtain rfl | hn := eq_or_ne n 0 <;> simp [*]

theorem powerSeriesFamily_of_orderTop_pos {x : HahnSeries Γ V} (hx : 0 < x.orderTop)
    (f : PowerSeries R) (n : ℕ) :
    powerSeriesFamily x f n = f.coeff n • x ^ n := by
  simp [hx]

@[simp]
theorem powerSeriesFamily_hsum_zero (f : PowerSeries R) :
    (powerSeriesFamily 0 f).hsum = f.constantCoeff • (1 : HahnSeries Γ V) := by
  ext g
  by_cases hg : g = 0
  · simp only [hg, coeff_hsum]
    rw [finsum_eq_single _ 0 (fun n hn ↦ by simp [hn])]
    simp
  · rw [coeff_hsum, finsum_eq_zero_of_forall_eq_zero
      fun n ↦ (by by_cases hn : n = 0 <;> simp [hg, hn])]
    simp [hg]

theorem powerSeriesFamily_add {x : HahnSeries Γ V} (f g : PowerSeries R) :
    powerSeriesFamily x (f + g) = powerSeriesFamily x f + powerSeriesFamily x g := by
  ext1 n
<<<<<<< HEAD
  by_cases hx: 0 < x.orderTop <;> · by_cases hx: 0 < x.orderTop <;> · simp [hx, add_smul]
=======
  by_cases hx : 0 < x.orderTop <;> · simp [hx, add_smul]
>>>>>>> 086483d5

theorem powerSeriesFamily_smul {x : HahnSeries Γ V} (f : PowerSeries R) (r : R) :
    powerSeriesFamily x (r • f) = HahnSeries.single (0 : Γ) r • powerSeriesFamily x f := by
  ext1 n
  simp [mul_smul]

theorem support_powerSeriesFamily_subset {x : HahnSeries Γ V} (a b : PowerSeries R) (g : Γ) :
    ((powerSeriesFamily x (a * b)).coeff g).support ⊆
    (((powerSeriesFamily x a).mul (powerSeriesFamily x b)).coeff g).support.image
      fun i => i.1 + i.2 := by
  by_cases h : 0 < x.orderTop
  · simp only [coeff_support, Set.Finite.toFinset_subset, support_subset_iff]
    intro n hn
    have he : ∃ c ∈ antidiagonal n, (PowerSeries.coeff c.1) a • (PowerSeries.coeff c.2) b •
        ((powers x) n).coeff g ≠ 0 := by
      refine exists_ne_zero_of_sum_ne_zero ?_
      simpa [PowerSeries.coeff_mul, sum_smul, mul_smul, h] using hn
    simp only [powers_of_orderTop_pos h, mem_antidiagonal] at he
    obtain ⟨c, hcn, hc⟩ := he
    simp only [coe_image, Set.Finite.coe_toFinset, Set.mem_image]
    use c
    simp only [mul_toFun, smulFamily_toFun, Function.mem_support, hcn,
      and_true]
    rw [powers_of_orderTop_pos h c.1, powers_of_orderTop_pos h c.2, Algebra.smul_mul_assoc,
      Algebra.mul_smul_comm, ← pow_add, hcn]
    simp [hc]
  · simp only [coeff_support, Set.Finite.toFinset_subset, support_subset_iff]
    intro n hn
    by_cases hz : n = 0
    · have : g = 0 ∧ (a.constantCoeff * b.constantCoeff) • (1 : V) ≠ 0 := by
        simpa [hz, h] using hn
      simp only [coe_image, Set.mem_image]
      use (0, 0)
      simp [this.2, this.1, h, hz, smul_smul, mul_comm]
    · simp [h, hz] at hn

theorem powerSeriesFamily_ext (x : HahnSeries Γ V) (f g : PowerSeries R) :
    powerSeriesFamily x f = powerSeriesFamily x g ↔
      ∀ n, powerSeriesFamily x f n = powerSeriesFamily x g n :=
  SummableFamily.ext_iff

omit [AddCommMonoid Γ] [IsOrderedCancelAddMonoid Γ] in
theorem coeff_sum {α} (s : Finset α) (f : α → HahnSeries Γ R) (g : Γ) :
    (Finset.sum s f).coeff g = Finset.sum s (fun i => (f i).coeff g) :=
  cons_induction_on s (by simp) fun i t hit hc => by rw [sum_cons, sum_cons, coeff_add, hc]

theorem finsum_prod {R} [AddCommMonoid R] (f : ℕ × ℕ →₀ R) :
    ∑ᶠ (i : ℕ), ∑ᶠ (j : ℕ),  f (i, j) = ∑ᶠ (i : ℕ × ℕ), f i :=
  Eq.symm (finsum_curry (fun ab ↦ f ab) (Finsupp.finite_support f))

theorem finsum_antidiagonal_prod [AddCommMonoid α] [HasAntidiagonal α] (f : α × α →₀ R) :
    ∑ᶠ (i : α), (∑ j ∈ antidiagonal i, f j) =
    ∑ᶠ (i : α × α), f i := by
  classical
  rw [finsum_eq_sum_of_support_subset _ (s := f.support) (fun i _ => by simp_all),
    finsum_eq_sum_of_support_subset _ (s := (f.support.image fun i => i.1 + i.2)) ?_, sum_sigma']
  · refine (Finset.sum_of_injOn (fun x => ⟨x.1 + x.2, x⟩) ?_ ?_ ?_ ?_).symm
    · exact fun x _ y _ hxy => by simp_all
    · intro x hx
      simp_all only [mem_coe, Finsupp.mem_support_iff, ne_eq, coe_sigma, coe_image,
        Set.mem_sigma_iff, Set.mem_image, Prod.exists, mem_antidiagonal, and_true]
      use x.1, x.2
    · intro x hx h
      simp_all only [mem_sigma, mem_image, Finsupp.mem_support_iff, ne_eq, Prod.exists,
        mem_antidiagonal, Set.mem_image, mem_coe, not_exists, not_and]
      have h0 : ∀ i j : α, ⟨i + j, (i, j)⟩ = x → f (i, j) = 0 := by
        intro i j
        contrapose!
        exact h i j
      refine h0 x.snd.1 x.snd.2 ?_
      simp_all only [Prod.mk.eta, Sigma.eta]
    · exact fun x _ => rfl
  · intro x hx
    simp_all only [Function.mem_support, ne_eq, coe_image, Set.mem_image, mem_coe,
      Finsupp.mem_support_iff, Prod.exists]
    have h1 := exists_ne_zero_of_sum_ne_zero hx
    use h1.choose.1, h1.choose.2
    refine ⟨h1.choose_spec.2, ?_⟩
    · rw [← @mem_antidiagonal]
      exact h1.choose_spec.1

--#find_home! finsum_antidiagonal_prod --[Mathlib.RingTheory.Adjoin.Basic]
theorem hsum_powerSeriesFamily_mul {x : HahnSeries Γ V} (a b : PowerSeries R) :
    (powerSeriesFamily x (a * b)).hsum =
    ((powerSeriesFamily x a).mul (powerSeriesFamily x b)).hsum := by
  by_cases h : 0 < x.orderTop;
  · ext g
    simp only [coeff_hsum_eq_sum, smulFamily_toFun, h, powers_of_orderTop_pos,
      HahnSeries.coeff_smul, mul_toFun, Algebra.mul_smul_comm, Algebra.smul_mul_assoc]
    rw [sum_subset (support_powerSeriesFamily_subset a b g)
      (fun i hi his ↦ by simpa [h, PowerSeries.coeff_mul, sum_smul] using his)]
    simp only [coeff_support, mul_toFun, smulFamily_toFun, Algebra.mul_smul_comm,
      Algebra.smul_mul_assoc, HahnSeries.coeff_smul, PowerSeries.coeff_mul, sum_smul]
    rw [sum_sigma']
    refine (Finset.sum_of_injOn (fun x => ⟨x.1 + x.2, x⟩) (fun _ _ _ _ => by simp) ?_ ?_
      (fun _ _ => by simp [smul_smul, mul_comm, pow_add])).symm
    · intro ij hij
      simp only [coe_sigma, coe_image, Set.mem_sigma_iff, Set.mem_image, Prod.exists, mem_coe,
        mem_antidiagonal, and_true]
      use ij.1, ij.2
      simp_all
    · intro i hi his
      have hisc : ∀ j k : ℕ, ⟨j + k, (j, k)⟩ = i → (PowerSeries.coeff k) b •
          (PowerSeries.coeff j a • (x ^ j * x ^ k).coeff g) = 0 := by
        intro m n
        contrapose!
        simp only [powers_of_orderTop_pos h, Set.Finite.coe_toFinset, Set.mem_image,
          Function.mem_support, ne_eq, Prod.exists, not_exists, not_and] at his
        exact his m n
      simp only [mem_sigma, mem_antidiagonal] at hi
      rw [mul_comm ((PowerSeries.coeff i.snd.1) a), ← hi.2, mul_smul, pow_add]
      exact hisc i.snd.1 i.snd.2 <| Sigma.eq hi.2 (by simp)
  · simp only [h, not_false_eq_true, powerSeriesFamily_of_not_orderTop_pos,
      powerSeriesFamily_hsum_zero, map_mul, hsum_mul]
    rw [smul_mul_smul_comm, mul_one]

end PowerSeriesFamily

section MVpowers

variable [LinearOrder Γ] [AddCommMonoid Γ] [IsOrderedCancelAddMonoid Γ] [CommRing R] [CommRing V]
[Algebra R V] {x : HahnSeries Γ V} (hx : 0 < x.orderTop)

-- use Finsupp.sumFinsuppAddEquivProdFinsupp and maybe Finsupp.lsingle
-- see also Finsupp.restrictSupportEquiv

/-- An equiv between finsupp and maps from a finset. -/
def equiv_map_on_finset_finsupp (s : Finset σ) :
    ((i : σ) → i ∈ s → ℕ) ≃ ({i // i ∈ s} →₀ ℕ) where
  toFun f := Finsupp.equivFunOnFinite.symm (fun i => f i.1 i.2)
  invFun f := fun i hi => (Finsupp.equivFunOnFinite f) ⟨i, hi⟩
  left_inv := congrFun rfl
  right_inv f := by simp

/-- The equivalence between maps on a finite totality and finitely supported functions. -/
def equiv_map_on_fintype_finsupp [Fintype σ] :
    ((i : σ) → i ∈ Finset.univ → ℕ) ≃ (σ →₀ ℕ) where
  toFun f := Finsupp.equivFunOnFinite.symm (fun i => f i (mem_univ i))
  invFun f := fun i _ => (Finsupp.equivFunOnFinite f) i
  left_inv f := by simp
  right_inv f := by simp

/-- A multivariable family given by all possible unit-coefficient monomials -/
def mvPowers [Fintype σ] (y : σ →₀ HahnSeries Γ V) :
    SummableFamily Γ V (σ →₀ ℕ) :=
  Equiv equiv_map_on_fintype_finsupp (PiFamily Finset.univ (fun _ => ℕ)
    (fun i => powers (y i)))

@[simp]
theorem mvPowers_apply {σ : Type*} [Fintype σ] (y : σ →₀ HahnSeries Γ R)
    (hy : ∀ i, 0 < (y i).orderTop) (n : σ →₀ ℕ) :
    (mvPowers y) n = ∏ i, y i ^ n i := by
  simp [mvPowers, equiv_map_on_fintype_finsupp, hy]

open Classical in
theorem mvpow_finite_co_support {σ : Type*} [Fintype σ] (y : σ →₀ HahnSeries Γ R)
    (hy : ∀ i, 0 < (y i).orderTop) (g : Γ) :
    {a : (σ →₀ ℕ) | (∏ i, y i ^ a i).coeff g ≠ 0}.Finite := by
  have h : ∀ a : (σ →₀ ℕ), (∏ i : σ, y i ^ a i) = ∏ x : σ,
      if _ : x ∈ univ then y x ^ a x else 1 :=
    fun a => by simp
  suffices {a : ((i : σ) → i ∈ univ → ℕ) | ((fun b => ∏ x : σ,
      if h : x ∈ univ then y x ^ b x h else 1) a).coeff g ≠ 0}.Finite from by
    simp_rw [h]
    refine Set.Finite.of_surjOn (fun a => Finsupp.onFinset univ (fun i => a i (mem_univ i))
      (fun i _ ↦ mem_univ i)) (fun a ha => ?_) this
    simp_all only [dite_eq_ite, ite_true, implies_true, dite_true, mem_univ, ne_eq,
      Set.mem_setOf_eq, Set.mem_image]
    use fun i _ => a i
    exact ⟨ha, by ext; simp⟩
  exact pi_finite_co_support Finset.univ _ g (fun i => isPWO_iUnion_support_powers
    (zero_le_orderTop_iff.mp <| le_of_lt (hy i)))
    (fun i g => by simp only [pow_finite_co_support (hy i) g])

/-- A summable family given by substituting a multivariable power series into positive order
elements. -/
abbrev mvPowerSeriesFamily [Fintype σ] (y : σ →₀ HahnSeries Γ V)
    (f : MvPowerSeries σ R) :
    SummableFamily Γ V (σ →₀ ℕ) :=
  smulFamily (fun n => MvPowerSeries.coeff n f) (mvPowers y)

theorem mvPowerSeriesFamily_toFun [Fintype σ] (y : σ →₀ HahnSeries Γ V)
    (hy : ∀ i, 0 < (y i).orderTop) (f : MvPowerSeries σ R) (n : σ →₀ ℕ) :
    mvPowerSeriesFamily y f n =
      (MvPowerSeries.coeff n f) • ∏ i, (y i) ^ (n i) := by
  simp [hy]

theorem mvPowerSeriesFamilyAdd [Fintype σ] (y : σ →₀ HahnSeries Γ R)
    (f g : MvPowerSeries σ R) :
    mvPowerSeriesFamily y (f + g) = mvPowerSeriesFamily y f + mvPowerSeriesFamily y g := by
  ext1 n
  simp [add_smul]

theorem mvPowerSeriesFamilySMul [Fintype σ] (y : σ →₀ HahnSeries Γ R)
    (r : R) (f : MvPowerSeries σ R) :
    mvPowerSeriesFamily y (r • f) =
      (HahnSeries.single (0 : Γ) r) • (mvPowerSeriesFamily y f) := by
  ext1 n
  simp only [smulFamily_toFun, map_smul, smul_eq_mul, mvPowers, equiv_map_on_fintype_finsupp,
      Finsupp.equivFunOnFinite_apply, Equiv_toFun, Equiv.coe_fn_symm_mk, PiFamily_toFun, mem_univ,
      ↓reduceDIte, powers_toFun, smul_apply, HahnModule.of_smul,
      Algebra.mul_smul_comm, single_zero_mul_eq_smul]
  rw [mul_comm, Equiv.eq_symm_apply, HahnModule.of_smul, mul_smul]

/-!
open Classical in
theorem mvPowerSeriesFamily_supp_subset {σ : Type*} [Fintype σ] (y : σ →₀ HahnSeries Γ R)
    (hy : ∀ i, 0 < (y i).orderTop) (a b : MvPowerSeries σ R) (g : Γ) :
    ((mvPowerSeriesFamily y hy (a * b)).coeff g).support ⊆
    (((mvPowerSeriesFamily y hy a).mul (mvPowerSeriesFamily y hy b)).coeff g).support.image
      fun i => i.1 + i.2 := by
  simp_all only [coeff_support, mvPowerSeriesFamily_toFun, coeff_smul, smul_eq_mul, mul_toFun,
    Algebra.mul_smul_comm, Algebra.smul_mul_assoc, Set.Finite.toFinset_subset, coe_image,
    Set.Finite.coe_toFinset, support_subset_iff, ne_eq, Set.mem_image, Function.mem_support,
    Prod.exists]
  intro n hn
  simp_rw [MvPowerSeries.coeff_mul, ← ne_eq, sum_smul, mul_smul] at hn
  have he : ∃p ∈ antidiagonal n, ¬((MvPowerSeries.coeff R p.1) a •
      (MvPowerSeries.coeff R p.2) b • ((mvPowers y hy) n).coeff g) = 0 :=
    exists_ne_zero_of_sum_ne_zero hn
  use he.choose.1, he.choose.2
  refine ⟨?_, mem_antidiagonal.mp he.choose_spec.1⟩
  rw [← mul_assoc, mul_comm ((MvPowerSeries.coeff R he.choose.2) b)]
  simp_rw [mvPowers_apply, ← prod_mul_distrib, ← pow_add]
  convert he.choose_spec.2
  · exact Eq.symm (mvPowers_apply y hy n)
  · exact Eq.symm (mvPowers_apply y hy n)
  · simp [mvPowers, equiv_map_on_fintype_finsupp]
    congr 1
    funext i
    have h : he.choose.1 i + he.choose.2 i = n i := by
      rw [← Finsupp.add_apply, mem_antidiagonal.mp he.choose_spec.1]
    congr
    convert h
    · exact Iff.symm mem_antidiagonal
    · exact Eq.symm (mvPowers_apply y hy n)
    · exact Iff.symm mem_antidiagonal
    · exact Eq.symm (mvPowers_apply y hy n)

theorem prod_mul {σ M : Type*} [Fintype σ] [CommMonoid M] (i : (σ →₀ ℕ) × (σ →₀ ℕ)) (y : σ → M) :
    (∏ i_1 : σ, y i_1 ^ i.1 i_1) * ∏ i_1 : σ, y i_1 ^ i.2 i_1 = ∏ x : σ, y x ^ (i.1 + i.2) x := by
  rw [← prod_mul_distrib, prod_congr rfl]
  intro _ _
  rw [Finsupp.add_apply, pow_add]

theorem mvPowerSeries_family_prod_eq_family_mul {σ : Type*} [Fintype σ] (y : σ →₀ HahnSeries Γ R)
    (hy : ∀ i, 0 < (y i).orderTop) (a b : MvPowerSeries σ R) :
    (mvPowerSeriesFamily y hy (a * b)).hsum =
    ((mvPowerSeriesFamily y hy a).mul (mvPowerSeriesFamily y hy b)).hsum := by
  ext g
  classical
  simp only [mvPowerSeriesFamily_toFun, MvPowerSeries.coeff_mul, Finset.sum_smul,
    ← Finset.sum_product, coeff_hsum_eq_sum, mul_toFun, mvPowers_apply]
  rw [sum_subset (mvPowerSeriesFamily_supp_subset y hy a b g)]
  · rw [← HahnSeries.sum_coeff, sum_sigma', sum_coeff]
    refine (Finset.sum_of_injOn (fun x => ⟨x.1 + x.2, x⟩) ?_ ?_ ?_ ?_).symm
    · intro ij _ kl _
      simp_all
    · intro ij hij
      simp_all only [coeff_support, mul_toFun, mvPowerSeriesFamily_toFun, mvPowers_apply,
        Algebra.mul_smul_comm, Algebra.smul_mul_assoc, coeff_smul, smul_eq_mul,
        Set.Finite.coe_toFinset, Function.mem_support, ne_eq, coe_sigma, coe_image,
        Set.mem_sigma_iff, Set.mem_image, Prod.exists, mem_coe, mem_antidiagonal, and_true]
      use ij.1, ij.2
    · intro i hi his
      simp_all only [coeff_support, mul_toFun, mvPowerSeriesFamily_toFun, mvPowers_apply,
        Algebra.mul_smul_comm, Algebra.smul_mul_assoc, coeff_smul, smul_eq_mul, mem_sigma,
        mem_image, Set.Finite.mem_toFinset, Function.mem_support, ne_eq, Prod.exists,
        mem_antidiagonal, Set.Finite.coe_toFinset, Set.mem_image, not_exists, not_and]
      have hisc : ∀ j k : σ →₀ ℕ, ⟨j + k, (j, k)⟩ = i → (MvPowerSeries.coeff R k) b *
          ((MvPowerSeries.coeff R j) a * ((∏ p, y p ^ j p) * (∏ q, y q ^ k q)).coeff g) = 0 := by
        intro m n
        contrapose!
        exact his m n
      rw [mul_comm ((MvPowerSeries.coeff R i.snd.1) a), ← hi.2, mul_assoc]
      have hp : ∀ j k : σ →₀ ℕ, ∏ i_1 : σ, y i_1 ^ (j + k) i_1 =
          (∏ i' : σ, y i' ^ j i') * ∏ j' : σ, y j' ^ k j' := by
        intro j k
        rw [prod_mul (j, k)]
      rw [hp]
      exact hisc i.snd.1 i.snd.2 <| Sigma.eq hi.2 (by simp)
    · intro i _
      simp only
      rw [smul_mul_smul_comm]
      congr 2
      exact prod_mul i y
  · intro i hi his
    simp_all only [coeff_support, mul_toFun, mvPowerSeriesFamily_toFun, mvPowers_apply,
      Algebra.mul_smul_comm, Algebra.smul_mul_assoc, coeff_smul, smul_eq_mul, mem_image,
      Set.Finite.mem_toFinset, Function.mem_support, ne_eq, Prod.exists, Decidable.not_not,
      HahnSeries.sum_coeff]
    rw [MvPowerSeries.coeff_mul, sum_mul] at his
    exact his
-/

end MVpowers

end SummableFamily

end HahnSeries

namespace PowerSeries

open HahnSeries SummableFamily

variable [AddCommMonoid Γ] [LinearOrder Γ] [IsOrderedCancelAddMonoid Γ]
  [CommRing R] (x : HahnSeries Γ R)

/-- The `R`-algebra homomorphism from `R[[X]]` to `HahnSeries Γ R` given by sending the power series
variable `X` to a positive order element `x` and extending to infinite sums. -/
@[simps]
def heval : PowerSeries R →ₐ[R] HahnSeries Γ R where
  toFun f := (powerSeriesFamily x f).hsum
  map_one' := by
    simp only [hsum, smulFamily_toFun, coeff_one, powers_toFun, ite_smul, one_smul,
      zero_smul]
    ext g
    simp only
    rw [finsum_eq_single _ (0 : ℕ) (fun n hn => by simp_all)]
    simp
  map_mul' a b := by
    simp only [← hsum_mul, hsum_powerSeriesFamily_mul]
  map_zero' := by
    simp only [hsum, smulFamily_toFun, map_zero, powers_toFun, zero_smul,
      coeff_zero, finsum_zero, mk_eq_zero, Pi.zero_def]
  map_add' a b := by
    simp only [powerSeriesFamily_add, hsum_add]
  commutes' r := by
    simp only [algebraMap_eq]
    ext g
    simp only [coeff_hsum, smulFamily_toFun, coeff_C, ite_smul, zero_smul]
    rw [finsum_eq_single _ 0 fun n hn => by simp [hn]]
    by_cases hg : g = 0 <;> simp [powers_toFun, hg, Algebra.algebraMap_eq_smul_one]

theorem heval_of_orderTop_not_pos (hx : ¬ 0 < x.orderTop) (a : PowerSeries R) :
    heval x a = constantCoeff a • 1 := by
  simp [powerSeriesFamily_of_not_orderTop_pos hx]

theorem heval_mul {a b : PowerSeries R} : heval x (a * b) = heval x a * heval x b :=
  map_mul (heval x) a b

theorem heval_C (r : R) : heval x (C r) = r • 1 := by
  ext g
  simp only [heval_apply, coeff_hsum, smulFamily_toFun, powers_toFun, HahnSeries.coeff_smul,
    HahnSeries.coeff_one, smul_eq_mul, mul_ite, mul_one, mul_zero]
  rw [finsum_eq_single _ 0 (fun n hn ↦ by simp [coeff_ne_zero_C hn])]
  by_cases hg : g = 0 <;> · simp

theorem heval_X (hx : 0 < x.orderTop) : heval x X = x := by
  rw [X_eq, monomial_eq_mk, heval_apply, powerSeriesFamily, smulFamily]
  simp only [coeff_mk, powers_toFun, hx, ↓reduceIte, ite_smul, one_smul, zero_smul]
  ext g
  rw [coeff_hsum, finsum_eq_single _ 1 (fun n hn ↦ by simp [hn])]
  simp

theorem heval_unit (u : (PowerSeries R)ˣ) : IsUnit (heval x u) := by
  refine isUnit_iff_exists_inv.mpr ?_
  use heval x u.inv
  rw [← heval_mul, Units.val_inv, map_one]

theorem coeff_heval (f : PowerSeries R) (g : Γ) :
    (heval x f).coeff g = ∑ᶠ n, ((powerSeriesFamily x f).coeff g) n := by
  rw [heval_apply, coeff_hsum]
  exact rfl

theorem coeff_heval_zero (f : PowerSeries R) :
    (heval x f).coeff 0 = PowerSeries.constantCoeff f := by
  rw [coeff_heval, finsum_eq_single (fun n => ((powerSeriesFamily x f).coeff 0) n) 0,
    ← PowerSeries.coeff_zero_eq_constantCoeff_apply]
  · simp [powers_toFun]
  · intro n hn
    simp only [coeff_toFun, smulFamily_toFun, HahnSeries.coeff_smul, smul_eq_mul]
    refine mul_eq_zero_of_right (coeff n f) (coeff_eq_zero_of_lt_orderTop ?_)
    by_cases h : 0 < x.orderTop
    · refine (lt_of_lt_of_le ((nsmul_pos_iff hn).mpr h) ?_)
      simp [h, orderTop_nsmul_le_orderTop_pow]
    · simp [h, hn]

end PowerSeries

namespace MvPowerSeries

open HahnSeries SummableFamily

variable [LinearOrder Γ] [AddCommMonoid Γ] [IsOrderedCancelAddMonoid Γ] [CommRing R] {σ : Type*}
[Fintype σ] (y : σ →₀ HahnSeries Γ R) (hy : ∀ i, 0 < (y i).orderTop)
/-!
/-- The `R`-algebra homomorphism from `R[[X₁,…,Xₙ]]` to `HahnSeries Γ R` given by sending each power
series variable `Xᵢ` to a positive order element. -/
@[simps]
def heval {σ : Type*} [Fintype σ] (y : σ →₀ HahnSeries Γ R) :
    MvPowerSeries σ R →ₐ[R] HahnSeries Γ R where
  toFun f := (mvPowerSeriesFamily y f).hsum
  map_one' := by
    classical
    simp only [hsum, mvPowerSeriesFamily_toFun, MvPowerSeries.coeff_one, ite_smul, one_smul,
      zero_smul, mvPowers_apply]
    ext g
    simp_rw [finsum_eq_single (fun i =>
      (if i = 0 then ∏ i_1 : σ, (if 0 < (y i_1).orderTop then y i_1 else 0) ^ i i_1 else 0).coeff g)
      (0 : σ →₀ ℕ) (fun n hn => by simp_all)]
    rw [if_true, Fintype.prod_eq_one (fun i_1 ↦
      (if 0 < (y i_1).orderTop then y i_1 else 0) ^ (0 : σ →₀ ℕ) i_1) (congrFun rfl)]
  map_mul' a b := by
    simp only [← hsum_family_mul]
    exact mvPowerSeries_family_prod_eq_family_mul y hy a b
  map_zero' := by
    simp only [hsum, mvPowerSeriesFamily_toFun, map_zero, mvPowers_apply, zero_smul, coeff_zero,
      finsum_zero, mk_eq_zero, Pi.zero_def]
  map_add' a b := by
    ext g
    simp only [coeff_hsum, map_add, mvPowers_apply, coeff_smul,
      smul_eq_mul, add_mul, coeff_add', Pi.add_apply]
    rw [← finsum_add_distrib (finite_co_support (mvPowerSeriesFamily y a) g)
      (finite_co_support (mvPowerSeriesFamily y b) g)]
    exact finsum_congr fun s => by rw [mvPowerSeriesFamilyAdd, add_apply, coeff_add]
  commutes' r := by
    simp only [MvPowerSeries.algebraMap_apply, Algebra.id.map_eq_id, RingHom.id_apply,
      algebraMap_apply, C_apply]
    ext g
    classical
    simp only [coeff_hsum, mvPowerSeriesFamily_toFun, mvPowers_apply, coeff_smul, smul_eq_mul]
    rw [finsum_eq_single _ 0 (fun s hs => by simp [hs, MvPowerSeries.coeff_C])]
    by_cases hg : g = 0 <;> simp [hg, Algebra.algebraMap_eq_smul_one']

theorem heval_mul {a b : MvPowerSeries σ R} :
    heval y (a * b) = (heval y a) * heval y b :=
  map_mul (heval y) a b

theorem heval_unit (u : (MvPowerSeries σ R)ˣ) : IsUnit (heval y u) := by
  refine isUnit_iff_exists_inv.mpr ?_
  use heval y hy u.inv
  rw [← heval_mul, Units.val_inv, map_one]

theorem heval_coeff (f : MvPowerSeries σ R) (g : Γ) :
    (heval y f).coeff g = ∑ᶠ n, ((mvPowerSeriesFamily y f).coeff g) n := by
  rw [heval_apply, coeff_hsum]
  exact rfl

theorem heval_coeff_zero (f : MvPowerSeries σ R) :
    (heval y f).coeff 0 = MvPowerSeries.constantCoeff σ R f := by
  rw [heval_coeff, finsum_eq_single (fun n => ((mvPowerSeriesFamily y f).coeff 0) n) 0,
    ← MvPowerSeries.coeff_zero_eq_constantCoeff_apply]
  · simp_all
  · intro n hn
    simp_all only [ne_eq, coeff_toFun, mvPowerSeriesFamily_toFun, mvPowers_apply, coeff_smul,
      smul_eq_mul]
    refine mul_eq_zero_of_right ((MvPowerSeries.coeff R n) f) (coeff_eq_zero_of_lt_orderTop ?_)
    refine lt_of_lt_of_le ?_ (sum_orderTop_le_orderTop_prod _)
    by_cases h : ∑ i, (y i ^ n i).orderTop = ⊤
    · simp [h]
    · have hi : ∀ i, ¬(y i ^ n i).orderTop = ⊤ := by
        intro i
        contrapose h
        simp_all only [Decidable.not_not]
        exact sum_eq_top univ _ <| Exists.intro i ⟨mem_univ i, h⟩
      refine (WithTop.lt_untop_iff h).mp ?_
      rw [sum_untop univ hi h]
      rw [Finsupp.ext_iff, Mathlib.Tactic.PushNeg.not_forall_eq] at hn
      simp only [Finsupp.coe_zero, Pi.zero_apply] at hn
      refine sum_pos' ?_ ?_
      · intro i _
        by_cases hni : n i = 0
        · rw [WithTop.le_untop_iff, hni, pow_zero]
          by_cases hz : (1 : HahnSeries Γ R) = 0
          · simp [hz]
          · rw [WithTop.coe_zero, zero_le_orderTop_iff, order_one]
        · rw [WithTop.le_untop_iff]
          refine LE.le.trans ?_ orderTop_nsmul_le_orderTop_pow
          rw [WithTop.coe_zero]
          exact nsmul_nonneg (le_of_lt (hy i)) (n i)
      · obtain ⟨i, hni⟩ := hn
        use i
        constructor
        · exact mem_univ i
        · rw [WithTop.lt_untop_iff]
          refine lt_of_lt_of_le ?_ orderTop_nsmul_le_orderTop_pow
          rw [WithTop.coe_zero]
          exact (nsmul_pos_iff hni).mpr (hy i)

-/
end MvPowerSeries<|MERGE_RESOLUTION|>--- conflicted
+++ resolved
@@ -225,11 +225,7 @@
 theorem powerSeriesFamily_add {x : HahnSeries Γ V} (f g : PowerSeries R) :
     powerSeriesFamily x (f + g) = powerSeriesFamily x f + powerSeriesFamily x g := by
   ext1 n
-<<<<<<< HEAD
-  by_cases hx: 0 < x.orderTop <;> · by_cases hx: 0 < x.orderTop <;> · simp [hx, add_smul]
-=======
   by_cases hx : 0 < x.orderTop <;> · simp [hx, add_smul]
->>>>>>> 086483d5
 
 theorem powerSeriesFamily_smul {x : HahnSeries Γ V} (f : PowerSeries R) (r : R) :
     powerSeriesFamily x (r • f) = HahnSeries.single (0 : Γ) r • powerSeriesFamily x f := by
