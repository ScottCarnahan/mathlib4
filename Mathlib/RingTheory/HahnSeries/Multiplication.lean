/-
Copyright (c) 2021 Aaron Anderson. All rights reserved.
Released under Apache 2.0 license as described in the file LICENSE.
Authors: Aaron Anderson, Scott Carnahan
-/
import Mathlib.Algebra.Algebra.Subalgebra.Lattice
import Mathlib.Algebra.GroupWithZero.Regular
import Mathlib.Algebra.Module.BigOperators
import Mathlib.Algebra.MonoidAlgebra.Basic
import Mathlib.Data.Finset.MulAntidiagonal
import Mathlib.Data.Finset.SMulAntidiagonal
import Mathlib.Data.Finsupp.PointwiseSMul
import Mathlib.GroupTheory.GroupAction.Ring
import Mathlib.RingTheory.HahnSeries.Addition
import Mathlib.RingTheory.Nilpotent.Defs

/-!
# Multiplicative properties of Hahn series
If `Γ` is ordered and `R` has zero, then `HahnSeries Γ R` consists of formal series over `Γ` with
coefficients in `R`, whose supports are partially well-ordered. This module introduces
multiplication and scalar multiplication on Hahn series. If `Γ` is an ordered cancellative
commutative additive monoid and `R` is a semiring, then we get a semiring structure on
`HahnSeries Γ R`. If `Γ` has an ordered vector-addition on `Γ'` and `R` has a scalar multiplication
on `V`, we define `HahnModule Γ' R V` as a type alias for `HahnSeries Γ' V` that admits a scalar
multiplication from `HahnSeries Γ R`. The scalar action of `R` on `HahnSeries Γ R` is compatible
with the action of `HahnSeries Γ R` on `HahnModule Γ' R V`.

## Main Definitions
* `HahnModule` is a type alias for `HahnSeries`, which we use for defining scalar multiplication
  of `HahnSeries Γ R` on `HahnModule Γ' R V` for an `R`-module `V`, where `Γ'` admits an ordered
  cancellative vector addition operation from `Γ`. The type alias allows us to avoid a potential
  instance diamond.
* `HahnModule.of` is the isomorphism from `HahnSeries Γ V` to `HahnModule Γ R V`.
* `HahnSeries.C` is the `constant term` ring homomorphism `R →+* HahnSeries Γ R`.
* `HahnSeries.embDomainRingHom` is the ring homomorphism `HahnSeries Γ R →+* HahnSeries Γ' R`
  induced by an order embedding `Γ ↪o Γ'`.

## Main results
* If `R` is a (commutative) (semi-)ring, then so is `HahnSeries Γ R`.
* If `V` is an `R`-module, then `HahnModule Γ' R V` is a `HahnSeries Γ R`-module.

## TODO
The following may be useful for composing vertex operators, but they seem to take time.
* rightTensorMap: `HahnModule Γ' R U ⊗[R] V →ₗ[R] HahnModule Γ' R (U ⊗[R] V)`
* leftTensorMap: `U ⊗[R] HahnModule Γ' R V →ₗ[R] HahnModule Γ' R (U ⊗[R] V)`

## References
- [J. van der Hoeven, *Operators on Generalized Power Series*][van_der_hoeven]
-/

open Finset Function Pointwise

noncomputable section

variable {Γ Γ' Γ₁ Γ₂ F R S U V : Type*}

namespace HahnSeries

variable [PartialOrder Γ] [Zero Γ]

instance [Zero R] [One R] : One (HahnSeries Γ R) where one := single 0 1
instance [Zero R] [NatCast R] : NatCast (HahnSeries Γ R) where natCast n := single 0 n
instance [Zero R] [IntCast R] : IntCast (HahnSeries Γ R) where intCast z := single 0 z
instance [Zero R] [NNRatCast R] : NNRatCast (HahnSeries Γ R) where nnratCast q := single 0 q
instance [Zero R] [RatCast R] : RatCast (HahnSeries Γ R) where ratCast q := single 0 q

open Classical in
@[simp]
theorem coeff_one [Zero R] [One R] {a : Γ} :
    (1 : HahnSeries Γ R).coeff a = if a = 0 then 1 else 0 :=
  coeff_single

@[simp] theorem single_zero_one [Zero R] [One R] : single (0 : Γ) (1 : R) = 1 := rfl
theorem single_zero_natCast [Zero R] [NatCast R] (n : ℕ) : single (0 : Γ) (n : R) = n := rfl
theorem single_zero_intCast [Zero R] [IntCast R] (z : ℤ) : single (0 : Γ) (z : R) = z := rfl
theorem single_zero_nnratCast [Zero R] [NNRatCast R] (q : ℚ≥0) : single (0 : Γ) (q : R) = q := rfl
theorem single_zero_ratCast [Zero R] [RatCast R] (q : ℚ) : single (0 : Γ) (q : R) = q := rfl

theorem single_zero_ofNat [Zero R] [NatCast R] (n : ℕ) [n.AtLeastTwo] :
    single (0 : Γ) (ofNat(n) : R) = ofNat(n) := rfl

theorem support_one_subset [Zero R] [One R] : support (1 : HahnSeries Γ R) ⊆ {0} := by
  simp

@[simp]
theorem support_one [MulZeroOneClass R] [Nontrivial R] : support (1 : HahnSeries Γ R) = {0} :=
  support_single_of_ne one_ne_zero

@[simp]
theorem orderTop_one [Zero R] [One R] [NeZero (1 : R)] : orderTop (1 : HahnSeries Γ R) = 0 := by
  rw [← single_zero_one, orderTop_single one_ne_zero, WithTop.coe_eq_zero]

@[simp]
theorem order_one [MulZeroOneClass R] : order (1 : HahnSeries Γ R) = 0 := by
  cases subsingleton_or_nontrivial R
  · simp
  · exact order_single one_ne_zero

@[simp]
theorem leadingCoeff_one [MulZeroOneClass R] : (1 : HahnSeries Γ R).leadingCoeff = 1 := by
  simp [leadingCoeff_eq]

@[simp]
protected lemma map_one [MonoidWithZero R] [MonoidWithZero S] (f : R →*₀ S) :
    (1 : HahnSeries Γ R).map f = (1 : HahnSeries Γ S) :=
  HahnSeries.map_single (a := (0 : Γ)) f.toZeroHom |>.trans <| congrArg _ <| f.map_one

instance [AddCommMonoidWithOne R] : AddCommMonoidWithOne (HahnSeries Γ R) where
  natCast_zero := by simp [← single_zero_natCast]
  natCast_succ n := by simp [← single_zero_natCast]

instance [AddCommGroupWithOne R] : AddCommGroupWithOne (HahnSeries Γ R) where
  intCast_ofNat n := by simp [← single_zero_natCast, ← single_zero_intCast]
  intCast_negSucc n := by simp [← single_zero_natCast, ← single_zero_intCast]

end HahnSeries

/-- We introduce a type alias for `HahnSeries` in order to work with scalar multiplication by
series. If we wrote a `SMul (HahnSeries Γ R) (HahnSeries Γ V)` instance, then when
`V = HahnSeries Γ R`, we would have two different actions of `HahnSeries Γ R` on `HahnSeries Γ V`.
See `Mathlib/Algebra/Polynomial/Module.lean` for more discussion on this problem. -/
@[nolint unusedArguments]
def HahnModule (Γ R V : Type*) [PartialOrder Γ] [Zero V] [SMul R V] :=
  HahnSeries Γ V

namespace HahnModule

section

variable [PartialOrder Γ] [Zero V] [SMul R V]

/-- The casting function to the type synonym. -/
def of (R : Type*) [SMul R V] : HahnSeries Γ V ≃ HahnModule Γ R V :=
  Equiv.refl _

/-- Recursion principle to reduce a result about the synonym to the original type. -/
@[elab_as_elim]
def rec [PartialOrder Γ] [Zero V] [SMul R V] {motive : HahnModule Γ R V → Sort*}
    (h : ∀ x : HahnSeries Γ V, motive (of R x)) : ∀ x, motive x :=
  fun x => h <| (of R).symm x

@[ext]
theorem ext (x y : HahnModule Γ R V) (h : ((of R).symm x).coeff = ((of R).symm y).coeff) : x = y :=
  (of R).symm.injective <| HahnSeries.coeff_inj.1 h

end

section BaseStructure

variable [PartialOrder Γ] [AddCommMonoid V] [SMul R V]

instance instAddCommMonoid : AddCommMonoid (HahnModule Γ R V) :=
  inferInstanceAs <| AddCommMonoid (HahnSeries Γ V)

instance instAddCommGroup {V} [AddCommGroup V] [SMul R V] : AddCommGroup (HahnModule Γ R V) :=
  inferInstanceAs <| AddCommGroup (HahnSeries Γ V)

instance instBaseSMul {V} [Monoid R] [AddMonoid V] [DistribMulAction R V] :
    SMul R (HahnModule Γ R V) :=
  inferInstanceAs <| SMul R (HahnSeries Γ V)

@[simp] theorem of_zero : of R (0 : HahnSeries Γ V) = 0 := rfl
@[simp] theorem of_add (x y : HahnSeries Γ V) : of R (x + y) = of R x + of R y := rfl
@[simp] theorem of_sub {V} [AddCommGroup V] [SMul R V] (x y : HahnSeries Γ V) :
    of R (x - y) = of R x - of R y := rfl

@[simp] theorem of_symm_zero : (of R).symm (0 : HahnModule Γ R V) = 0 := rfl
@[simp] theorem of_symm_add (x y : HahnModule Γ R V) :
    (of R).symm (x + y) = (of R).symm x + (of R).symm y := rfl
@[simp] theorem of_symm_sub {V} [AddCommGroup V] [SMul R V] (x y : HahnModule Γ R V) :
    (of R).symm (x - y) = (of R).symm x - (of R).symm y := rfl

@[simp] theorem of_nsmul (n : ℕ) (x : HahnSeries Γ V) :
    (of R) (n • x) = n • (of R) x := rfl
@[simp] theorem of_symm_nsmul (n : ℕ) (x : HahnModule Γ R V) :
    (of R).symm (n • x) = n • (of R).symm x := rfl
@[simp] theorem of_zsmul {V} [AddCommGroup V] [SMul R V] (n : ℤ) (x : HahnSeries Γ V) :
    (of R) (n • x) = n • (of R) x := rfl
@[simp] theorem of_symm_zsmul {V} [AddCommGroup V] [SMul R V] (n : ℤ) (x : HahnModule Γ R V) :
    (of R).symm (n • x) = n • (of R).symm x := rfl

instance instBaseSMulZeroClass [SMulZeroClass R V] :
    SMulZeroClass R (HahnModule Γ R V) :=
  inferInstanceAs <| SMulZeroClass R (HahnSeries Γ V)

@[simp] theorem of_smul [SMulZeroClass R V] (r : R) (x : HahnSeries Γ V) :
  (of R) (r • x) = r • (of R) x := rfl
@[simp] theorem of_symm_smul [SMulZeroClass R V] (r : R) (x : HahnModule Γ R V) :
  (of R).symm (r • x) = r • (of R).symm x := rfl

instance instBaseModule [Semiring R] [Module R V] : Module R (HahnModule Γ R V) :=
  inferInstanceAs <| Module R (HahnSeries Γ V)

/-- The isomorphism between HahnSeries and HahnModules, as a linear map. -/
@[simps]
def lof (R : Type*) [Semiring R] [Module R V] : HahnSeries Γ V ≃ₗ[R] HahnModule Γ R V where
  toFun := of R
  map_add' := of_add
  map_smul' := of_smul
  invFun := (of R).symm
  left_inv := congrFun rfl
  right_inv := congrFun rfl

/-- HahnModule coefficient-wise map as a HahnSeries-linear map. -/
def map [Semiring R] [Module R V] [AddCommMonoid U] [Module R U] (f : U →ₗ[R] V) :
    HahnModule Γ R U →ₗ[R] HahnModule Γ R V where
  toFun x := (of R) (HahnSeries.map ((of R).symm x) f)
  map_add' x y := by ext; simp
  map_smul' s x := by ext; simp

@[simp]
protected lemma map_coeff [Semiring R] [Module R V] [AddCommMonoid U] [Module R U]
    (x : HahnModule Γ R U) (f : U →ₗ[R] V) (g : Γ) :
    ((of R).symm (map f x)).coeff g = f (((of R).symm x).coeff g) := by
  simp [map]

/-- The linear equivalence between Hahn modules induced by an order equivalence. -/
def equivDomain [Semiring R] [Module R V] [PartialOrder Γ'] (f : Γ ≃o Γ') :
    HahnModule Γ R V ≃ₗ[R] HahnModule Γ' R V where
  toFun x := (of R) (HahnSeries.equivDomain f ((of R).symm x))
  map_add' _ _ := by ext; simp
  map_smul' _ _ := by ext; simp
  invFun x := (of R) (HahnSeries.equivDomain f.symm ((of R).symm x))
  left_inv _ := by ext; simp
  right_inv _ := by ext; simp

end BaseStructure

section HahnSMul

variable [PartialOrder Γ] [PartialOrder Γ'] [VAdd Γ Γ'] [IsOrderedCancelVAdd Γ Γ'] [AddCommMonoid V]

instance instSMul [Zero R] [SMul R V] : SMul (HahnSeries Γ R) (HahnModule Γ' R V) where
  smul x y := (of R) {
    coeff := fun a =>
      ∑ ij ∈ VAddAntidiagonal x.isPWO_support ((of R).symm y).isPWO_support a,
        x.coeff ij.fst • ((of R).symm y).coeff ij.snd
    isPWO_support' :=
        haveI h :
          { a : Γ' |
              (∑ ij ∈ VAddAntidiagonal x.isPWO_support ((of R).symm y).isPWO_support a,
                  x.coeff ij.fst • ((of R).symm y).coeff ij.snd) ≠ 0 } ⊆
            { a : Γ' | (VAddAntidiagonal x.isPWO_support
              ((of R).symm y).isPWO_support a).Nonempty } := by
          intro a ha
          contrapose! ha
          simp [not_nonempty_iff_eq_empty.1 ha]
        isPWO_support_vaddAntidiagonal.mono h }

theorem coeff_smul [Zero R] [SMul R V] (x : HahnSeries Γ R) (y : HahnModule Γ' R V) (a : Γ') :
    ((of R).symm <| x • y).coeff a =
      ∑ ij ∈ VAddAntidiagonal x.isPWO_support ((of R).symm y).isPWO_support a,
        x.coeff ij.fst • ((of R).symm y).coeff ij.snd :=
  rfl

@[deprecated (since := "2025-01-31")] alias smul_coeff := coeff_smul

variable [Zero R]

instance instSMulZeroClass [SMulZeroClass R V] :
    SMulZeroClass (HahnSeries Γ R) (HahnModule Γ' R V) where
  smul_zero x := by
    ext
    simp [coeff_smul]

theorem coeff_smul_right [SMulZeroClass R V] {x : HahnSeries Γ R} {y : HahnModule Γ' R V} {a : Γ'}
    {s : Set Γ'} (hs : s.IsPWO) (hys : ((of R).symm y).support ⊆ s) :
    ((of R).symm <| x • y).coeff a =
      ∑ ij ∈ VAddAntidiagonal x.isPWO_support hs a,
        x.coeff ij.fst • ((of R).symm y).coeff ij.snd := by
  classical
  rw [coeff_smul]
  apply sum_subset_zero_on_sdiff (vaddAntidiagonal_mono_right hys) _ fun _ _ => rfl
  intro b hb
  simp only [not_and, mem_sdiff, mem_vaddAntidiagonal, HahnSeries.mem_support, not_imp_not] at hb
  rw [hb.2 hb.1.1 hb.1.2.2, smul_zero]

theorem coeff_smul_left [SMulWithZero R V] {x : HahnSeries Γ R}
    {y : HahnModule Γ' R V} {a : Γ'} {s : Set Γ}
    (hs : s.IsPWO) (hxs : x.support ⊆ s) :
    ((of R).symm <| x • y).coeff a =
      ∑ ij ∈ VAddAntidiagonal hs ((of R).symm y).isPWO_support a,
        x.coeff ij.fst • ((of R).symm y).coeff ij.snd := by
  classical
  rw [coeff_smul]
  apply sum_subset_zero_on_sdiff (vaddAntidiagonal_mono_left hxs) _ fun _ _ => rfl
  intro b hb
  simp only [not_and', mem_sdiff, mem_vaddAntidiagonal, HahnSeries.mem_support, not_ne_iff] at hb
  rw [hb.2 ⟨hb.1.2.1, hb.1.2.2⟩, zero_smul]

@[deprecated (since := "2025-01-31")] alias smul_coeff_left := coeff_smul_left

open Finsupp in
theorem ofFinsupp_smul_coeff [SMulWithZero R V] (f : Γ →₀ R) (x : HahnModule Γ' R V) :
    ((of R).symm ((HahnSeries.ofFinsupp f) • x)).coeff = f • ((of R).symm x).coeff := by
  ext g
  rw [coeff_smul,  Finsupp.smul_eq, HahnSeries.coeff_ofFinsupp]
  refine (Finset.sum_of_injOn (M := V) id (Set.injOn_id _) ?_ ?_ ?_).symm
  · intro gh h
    simpa [mem_coe, mem_vaddAntidiagonal_iff] using h
  · intro gh h hn
    simp only [mem_vaddAntidiagonal] at h
    simp only [id_eq, Set.image_id', mem_coe, mem_vaddAntidiagonal_iff, h.2.2, and_true] at hn
    aesop
  · intro gh h
    simp

end HahnSMul

section DistribSMul

variable [PartialOrder Γ] [PartialOrder Γ'] [VAdd Γ Γ'] [IsOrderedCancelVAdd Γ Γ'] [AddCommMonoid V]

theorem smul_add [Zero R] [DistribSMul R V] (x : HahnSeries Γ R) (y z : HahnModule Γ' R V) :
    x • (y + z) = x • y + x • z := by
  ext k
  have hwf := ((of R).symm y).isPWO_support.union ((of R).symm z).isPWO_support
  rw [coeff_smul_right hwf, of_symm_add]
  · simp_all only [HahnSeries.coeff_add', Pi.add_apply, of_symm_add]
    rw [coeff_smul_right hwf Set.subset_union_right,
      coeff_smul_right hwf Set.subset_union_left]
    simp_all [sum_add_distrib]
  · intro b
    simp_all only [Set.isPWO_union, HahnSeries.isPWO_support, and_self, of_symm_add,
      HahnSeries.coeff_add', Pi.add_apply, ne_eq, Set.mem_union, HahnSeries.mem_support]
    contrapose!
    intro h
    rw [h.1, h.2, add_zero]

instance instDistribSMul [MonoidWithZero R] [DistribSMul R V] : DistribSMul (HahnSeries Γ R)
    (HahnModule Γ' R V) where
  smul_add := smul_add

theorem add_smul [AddCommMonoid R] [SMulWithZero R V] {x y : HahnSeries Γ R}
    {z : HahnModule Γ' R V} (h : ∀ (r s : R) (u : V), (r + s) • u = r • u + s • u) :
    (x + y) • z = x • z + y • z := by
  ext a
  have hwf := x.isPWO_support.union y.isPWO_support
  rw [coeff_smul_left hwf, HahnSeries.coeff_add', of_symm_add]
  · simp_all only [Pi.add_apply, HahnSeries.coeff_add']
    rw [coeff_smul_left hwf Set.subset_union_right,
      coeff_smul_left hwf Set.subset_union_left]
    simp only [sum_add_distrib]
  · intro b
    simp_all only [Set.isPWO_union, HahnSeries.isPWO_support, and_self, HahnSeries.mem_support,
      HahnSeries.coeff_add, ne_eq, Set.mem_union]
    contrapose!
    intro h
    rw [h.1, h.2, add_zero]

theorem coeff_single_smul_vadd [MulZeroClass R] [SMulWithZero R V] {r : R} {x : HahnModule Γ' R V}
    {a : Γ'} {b : Γ} :
    ((of R).symm (HahnSeries.single b r • x)).coeff (b +ᵥ a) = r • ((of R).symm x).coeff a := by
  by_cases hr : r = 0
  · simp_all only [map_zero, zero_smul, coeff_smul, HahnSeries.support_zero, HahnSeries.coeff_zero,
    sum_const_zero]
  simp only [hr, coeff_smul, coeff_smul, HahnSeries.support_single_of_ne, ne_eq, not_false_iff]
  by_cases hx : ((of R).symm x).coeff a = 0
  · simp only [hx, smul_zero]
    rw [sum_congr _ fun _ _ => rfl, sum_empty]
    ext ⟨a1, a2⟩
    simp only [notMem_empty, not_and, Set.mem_singleton_iff,
      mem_vaddAntidiagonal, iff_false]
    rintro rfl h2 h1
    rw [IsLeftCancelVAdd.left_cancel a1 a2 a h1] at h2
    exact h2 hx
  trans ∑ ij ∈ {(b, a)},
    (HahnSeries.single b r).coeff ij.fst • ((of R).symm x).coeff ij.snd
  · apply sum_congr _ fun _ _ => rfl
    ext ⟨a1, a2⟩
    simp only [Set.mem_singleton_iff, Prod.mk_inj, mem_vaddAntidiagonal, mem_singleton]
    constructor
    · rintro ⟨rfl, _, h1⟩
      exact ⟨rfl, IsLeftCancelVAdd.left_cancel a1 a2 a h1⟩
    · rintro ⟨rfl, rfl⟩
      exact ⟨rfl, by exact hx, rfl⟩
  · simp

theorem coeff_single_zero_smul {Γ} [AddCommMonoid Γ] [PartialOrder Γ] [AddAction Γ Γ']
    [IsOrderedCancelVAdd Γ Γ'] [MulZeroClass R] [SMulWithZero R V] {r : R}
    {x : HahnModule Γ' R V} {a : Γ'} :
    ((of R).symm ((HahnSeries.single 0 r : HahnSeries Γ R) • x)).coeff a =
    r • ((of R).symm x).coeff a := by
  nth_rw 1 [← zero_vadd Γ a]
  exact coeff_single_smul_vadd

@[simp]
theorem single_zero_smul_eq_smul (Γ) [AddCommMonoid Γ] [PartialOrder Γ] [AddAction Γ Γ']
    [IsOrderedCancelVAdd Γ Γ'] [MulZeroClass R] [SMulWithZero R V] {r : R}
    {x : HahnModule Γ' R V} :
    (HahnSeries.single (0 : Γ) r) • x = r • x := by
  ext
  exact coeff_single_zero_smul

@[simp]
theorem zero_smul' [Zero R] [SMulWithZero R V] {x : HahnModule Γ' R V} :
    (0 : HahnSeries Γ R) • x = 0 := by
  ext
  simp [coeff_smul]

@[simp]
theorem one_smul' {Γ} [AddCommMonoid Γ] [PartialOrder Γ] [AddAction Γ Γ'] [IsOrderedCancelVAdd Γ Γ']
    [MonoidWithZero R] [MulActionWithZero R V] {x : HahnModule Γ' R V} :
    (1 : HahnSeries Γ R) • x = x := by
  ext g
  exact coeff_single_zero_smul.trans (one_smul R (x.coeff g))

theorem support_smul_subset_vadd_support' [Zero R] [SMulWithZero R V] {x : HahnSeries Γ R}
    {y : HahnModule Γ' R V} :
    ((of R).symm (x • y)).support ⊆ x.support +ᵥ ((of R).symm y).support := by
  apply Set.Subset.trans _ <|
    support_vaddAntidiagonal_subset_vadd (hs := x.isPWO_support) (ht := y.isPWO_support)
  intro x hx
  contrapose! hx
  simp only [Set.mem_setOf_eq, not_nonempty_iff_eq_empty] at hx
  simp [hx, coeff_smul]

theorem support_smul_subset_vadd_support [MulZeroClass R] [SMulWithZero R V] {x : HahnSeries Γ R}
    {y : HahnModule Γ' R V} :
    ((of R).symm (x • y)).support ⊆ x.support +ᵥ ((of R).symm y).support := by
  exact support_smul_subset_vadd_support'

theorem orderTop_vAdd_le_orderTop_smul {Γ Γ'} [LinearOrder Γ] [LinearOrder Γ'] [VAdd Γ Γ']
    [IsOrderedCancelVAdd Γ Γ'] [MulZeroClass R] [SMulWithZero R V] {x : HahnSeries Γ R}
    [VAdd (WithTop Γ) (WithTop Γ')] {y : HahnModule Γ' R V}
    (h : ∀ (γ : Γ) (γ' : Γ'), γ +ᵥ γ' = (γ : WithTop Γ) +ᵥ (γ' : WithTop Γ')) :
    x.orderTop +ᵥ ((of R).symm y).orderTop ≤ ((of R).symm (x • y)).orderTop := by
  by_cases hx : x = 0; · simp_all
  by_cases hy : y = 0; · simp_all
  have hhy : ((of R).symm y) ≠ 0 := hy
  rw [HahnSeries.orderTop_of_ne_zero hx, HahnSeries.orderTop_of_ne_zero hhy, ← h,
      ← Set.IsWF.min_vadd]
  by_cases hxy : (of R).symm (x • y) = 0
  · rw [hxy, HahnSeries.orderTop_zero]
    exact OrderTop.le_top (α := WithTop Γ') _
  · rw [HahnSeries.orderTop_of_ne_zero hxy, WithTop.coe_le_coe]
    exact Set.IsWF.min_le_min_of_subset support_smul_subset_vadd_support

theorem coeff_smul_order_add_order {Γ}
    [AddCommMonoid Γ] [LinearOrder Γ] [IsOrderedCancelAddMonoid Γ] [Zero R]
    [SMulWithZero R V] (x : HahnSeries Γ R) (y : HahnModule Γ R V) :
    ((of R).symm (x • y)).coeff (x.order + ((of R).symm y).order) =
      x.leadingCoeff • ((of R).symm y).leadingCoeff := by
  by_cases hx : x = (0 : HahnSeries Γ R); · simp [HahnSeries.coeff_zero, hx]
  by_cases hy : (of R).symm y = 0; · simp [hy, coeff_smul]
  rw [HahnSeries.order_of_ne hx, HahnSeries.order_of_ne hy, coeff_smul,
    HahnSeries.leadingCoeff_of_ne_zero hx, HahnSeries.leadingCoeff_of_ne_zero hy, ← vadd_eq_add,
    Finset.vaddAntidiagonal_min_vadd_min, Finset.sum_singleton]
  simp [HahnSeries.orderTop, hx, hy]

end DistribSMul

end HahnModule

variable [AddCommMonoid Γ] [PartialOrder Γ] [IsOrderedCancelAddMonoid Γ]

namespace HahnSeries

instance [NonUnitalNonAssocSemiring R] : Mul (HahnSeries Γ R) where
  mul x y := (HahnModule.of R).symm (x • HahnModule.of R y)

theorem of_symm_smul_of_eq_mul [NonUnitalNonAssocSemiring R] {x y : HahnSeries Γ R} :
    (HahnModule.of R).symm (x • HahnModule.of R y) = x * y := rfl

theorem coeff_mul [NonUnitalNonAssocSemiring R] {x y : HahnSeries Γ R} {a : Γ} :
    (x * y).coeff a =
      ∑ ij ∈ addAntidiagonal x.isPWO_support y.isPWO_support a, x.coeff ij.fst * y.coeff ij.snd :=
  rfl

protected lemma map_mul [NonUnitalNonAssocSemiring R] [NonUnitalNonAssocSemiring S] (f : R →ₙ+* S)
    {x y : HahnSeries Γ R} : (x * y).map f = (x.map f : HahnSeries Γ S) * (y.map f) := by
  ext
  simp only [map_coeff, coeff_mul, map_sum, map_mul]
  refine Eq.symm (sum_subset (fun gh hgh => ?_) (fun gh hgh hz => ?_))
  · simp_all only [mem_addAntidiagonal, mem_support, map_coeff, ne_eq, and_true]
    exact ⟨fun h => hgh.1 (map_zero f ▸ congrArg f h), fun h => hgh.2.1 (map_zero f ▸ congrArg f h)⟩
  · simp_all only [mem_addAntidiagonal, mem_support, ne_eq, map_coeff, and_true,
      not_and, not_not]
    by_cases h : f (x.coeff gh.1) = 0
    · exact mul_eq_zero_of_left h (f (y.coeff gh.2))
    · exact mul_eq_zero_of_right (f (x.coeff gh.1)) (hz h)

theorem coeff_mul_left' [NonUnitalNonAssocSemiring R] {x y : HahnSeries Γ R} {a : Γ} {s : Set Γ}
    (hs : s.IsPWO) (hxs : x.support ⊆ s) :
    (x * y).coeff a =
      ∑ ij ∈ addAntidiagonal hs y.isPWO_support a, x.coeff ij.fst * y.coeff ij.snd :=
  HahnModule.coeff_smul_left hs hxs

theorem coeff_mul_right' [NonUnitalNonAssocSemiring R] {x y : HahnSeries Γ R} {a : Γ} {s : Set Γ}
    (hs : s.IsPWO) (hys : y.support ⊆ s) :
    (x * y).coeff a =
      ∑ ij ∈ addAntidiagonal x.isPWO_support hs a, x.coeff ij.fst * y.coeff ij.snd :=
  HahnModule.coeff_smul_right hs hys

instance [NonUnitalNonAssocSemiring R] : Distrib (HahnSeries Γ R) :=
  { inferInstanceAs (Mul (HahnSeries Γ R)),
    inferInstanceAs (Add (HahnSeries Γ R)) with
    left_distrib := fun x y z => by
      simp only [← of_symm_smul_of_eq_mul]
      exact HahnModule.smul_add x y z
    right_distrib := fun x y z => by
      simp only [← of_symm_smul_of_eq_mul]
      refine HahnModule.add_smul ?_
      simp only [smul_eq_mul]
      exact add_mul }

instance [NonUnitalNonAssocSemiring R] : NonUnitalNonAssocSemiring (HahnSeries Γ R) :=
  { inferInstanceAs (AddCommMonoid (HahnSeries Γ R)),
    inferInstanceAs (Distrib (HahnSeries Γ R)) with
    zero_mul := by
      intro a
      ext
      simp [coeff_mul]
    mul_zero := by
      intro a
      ext
      simp [coeff_mul] }

theorem coeff_single_mul_add [NonUnitalNonAssocSemiring R] {r : R} {x : HahnSeries Γ R} {a : Γ}
    {b : Γ} : (single b r * x).coeff (a + b) = r * x.coeff a := by
  rw [← of_symm_smul_of_eq_mul, add_comm, ← vadd_eq_add]
  exact HahnModule.coeff_single_smul_vadd

theorem coeff_mul_single_add [NonUnitalNonAssocSemiring R] {r : R} {x : HahnSeries Γ R} {a : Γ}
    {b : Γ} : (x * single b r).coeff (a + b) = x.coeff a * r := by
  by_cases hr : r = 0
  · simp [hr]
  simp only [hr, coeff_mul, support_single_of_ne, Ne, not_false_iff]
  by_cases hx : x.coeff a = 0
  · simp only [hx, zero_mul]
    rw [sum_congr _ fun _ _ => rfl, sum_empty]
    ext ⟨a1, a2⟩
    simp only [notMem_empty, not_and, Set.mem_singleton_iff,
      mem_addAntidiagonal, iff_false]
    rintro h2 rfl h1
    rw [← add_right_cancel h1] at hx
    exact h2 hx
  trans ∑ ij ∈ {(a, b)}, x.coeff ij.fst * (single b r).coeff ij.snd
  · apply sum_congr _ fun _ _ => rfl
    ext ⟨a1, a2⟩
    simp only [Set.mem_singleton_iff, Prod.mk_inj, mem_addAntidiagonal, mem_singleton]
    constructor
    · rintro ⟨_, rfl, h1⟩
      exact ⟨add_right_cancel h1, rfl⟩
    · rintro ⟨rfl, rfl⟩
      simp [hx]
  · simp

@[simp]
theorem coeff_mul_single_zero [NonUnitalNonAssocSemiring R] {r : R} {x : HahnSeries Γ R} {a : Γ} :
    (x * single 0 r).coeff a = x.coeff a * r := by rw [← add_zero a, coeff_mul_single_add, add_zero]

theorem coeff_single_zero_mul [NonUnitalNonAssocSemiring R] {r : R} {x : HahnSeries Γ R} {a : Γ} :
    ((single 0 r : HahnSeries Γ R) * x).coeff a = r * x.coeff a := by
  rw [← add_zero a, coeff_single_mul_add, add_zero]

instance [NonAssocSemiring R] : NonAssocSemiring (HahnSeries Γ R) :=
  { inferInstanceAs (AddMonoidWithOne (HahnSeries Γ R)),
    inferInstanceAs (NonUnitalNonAssocSemiring (HahnSeries Γ R)) with
    one_mul := fun x => by
      ext
      exact coeff_single_zero_mul.trans (one_mul _)
    mul_one := fun x => by
      ext
      exact coeff_mul_single_zero.trans (mul_one _) }

@[simp]
theorem single_zero_mul_eq_smul [Semiring R] {r : R} {x : HahnSeries Γ R} :
    single 0 r * x = r • x := by
  ext
  exact coeff_single_zero_mul

theorem support_mul_subset_add_support [NonUnitalNonAssocSemiring R] {x y : HahnSeries Γ R} :
    support (x * y) ⊆ support x + support y := by
  rw [← of_symm_smul_of_eq_mul, ← vadd_eq_add]
  exact HahnModule.support_smul_subset_vadd_support

section orderLemmas

variable {Γ : Type*} [AddCommMonoid Γ] [LinearOrder Γ] [IsOrderedCancelAddMonoid Γ]
  [NonUnitalNonAssocSemiring R]

theorem coeff_mul_order_add_order (x y : HahnSeries Γ R) :
    (x * y).coeff (x.order + y.order) = x.leadingCoeff * y.leadingCoeff := by
  simp only [← of_symm_smul_of_eq_mul]
  exact HahnModule.coeff_smul_order_add_order x y

@[deprecated (since := "2025-01-31")] alias mul_coeff_order_add_order := coeff_mul_order_add_order

theorem orderTop_mul_of_nonzero {x y : HahnSeries Γ R} (h : x.leadingCoeff * y.leadingCoeff ≠ 0) :
    (x * y).orderTop = x.orderTop + y.orderTop := by
  by_cases hx : x = 0; · simp [hx]
  by_cases hy : y = 0; · simp [hy]
  have : (x * y).coeff (x.order + y.order) ≠ 0 := by rwa [coeff_mul_order_add_order x y]
  have hxy : x * y ≠ 0 := fun h ↦ (by simp [h] at this)
  rw [← order_eq_orderTop_of_ne_zero hx, ← order_eq_orderTop_of_ne_zero hy,
    ← order_eq_orderTop_of_ne_zero hxy, ← WithTop.coe_add, WithTop.coe_eq_coe]
  refine le_antisymm (order_le_of_coeff_ne_zero this) ?_
  rw [HahnSeries.order_of_ne hx, HahnSeries.order_of_ne hy, HahnSeries.order_of_ne hxy,
    ← Set.IsWF.min_add]
  exact Set.IsWF.min_le_min_of_subset support_mul_subset_add_support

  -- Finset.addAntidiagonal_min_add_min, Finset.sum_singleton]

theorem orderTop_add_le_mul {x y : HahnSeries Γ R} :
    x.orderTop + y.orderTop ≤ (x * y).orderTop := by
  rw [← smul_eq_mul]
  exact HahnModule.orderTop_vAdd_le_orderTop_smul fun γ γ' ↦ rfl

theorem order_add_le_mul {x y : HahnSeries Γ R} (hxy : x * y ≠ 0) :
    x.order + y.order ≤ (x * y).order := by
  refine WithTop.coe_le_coe.mp ?_
  rw [WithTop.coe_add, order_eq_orderTop_of_ne_zero (ne_zero_and_ne_zero_of_mul hxy).1,
    order_eq_orderTop_of_ne_zero (ne_zero_and_ne_zero_of_mul hxy).2,
    order_eq_orderTop_of_ne_zero hxy]
  exact orderTop_add_le_mul

theorem order_mul_of_nonzero {x y : HahnSeries Γ R} (h : x.leadingCoeff * y.leadingCoeff ≠ 0) :
    (x * y).order = x.order + y.order := by
  have hx : x.leadingCoeff ≠ 0 := by aesop
  have hy : y.leadingCoeff ≠ 0 := by aesop
  have hxy : (x * y).coeff (x.order + y.order) ≠ 0 :=
    ne_of_eq_of_ne (coeff_mul_order_add_order x y) h
  refine le_antisymm (order_le_of_coeff_ne_zero
    (Eq.mpr (congrArg (fun _a ↦ _a ≠ 0) (coeff_mul_order_add_order x y)) h)) ?_
  rw [order_of_ne <| leadingCoeff_ne_zero.mp hx, order_of_ne <| leadingCoeff_ne_zero.mp hy,
    order_of_ne <| ne_zero_of_coeff_ne_zero hxy, ← Set.IsWF.min_add]
  exact Set.IsWF.min_le_min_of_subset support_mul_subset_add_support

theorem leadingCoeff_mul_of_nonzero {x y : HahnSeries Γ R}
    (h : x.leadingCoeff * y.leadingCoeff ≠ 0) :
    (x * y).leadingCoeff = x.leadingCoeff * y.leadingCoeff := by
  simp only [leadingCoeff_eq, order_mul_of_nonzero h, coeff_mul_order_add_order]

/-! delete!
theorem order_mul_single_of_nonzero_divisor {g : Γ} {r : R} (hr : ∀ (s : R), r * s = 0 → s = 0)
    {x : HahnSeries Γ R} (hx : x ≠ 0) : (((single g) r) * x).order = g + x.order := by
  have hR : ∃ (y : R), y ≠ 0 := Exists.intro (x.leadingCoeff) (leadingCoeff_ne_iff.mpr hx)
  have hrne : r ≠ 0 := by
    by_contra hr'
    let y := Exists.choose hR
    exact (Exists.choose_spec hR) (hr y (mul_eq_zero_of_left hr' y))
  have hrx : ((single g) r).leadingCoeff * x.leadingCoeff ≠ 0 := by
    rw [leadingCoeff_of_single]
    exact fun hrx' => (leadingCoeff_ne_iff.mpr hx) (hr x.leadingCoeff hrx')
  rw [order_mul_of_nonzero hrx, order_single hrne]
-/
theorem order_single_mul_of_isRegular {g : Γ} {r : R} (hr : IsRegular r)
    {x : HahnSeries Γ R} (hx : x ≠ 0) : (((single g) r) * x).order = g + x.order := by
  obtain _ | _ := subsingleton_or_nontrivial R
  · exact (hx <| Subsingleton.eq_zero x).elim
  have hrx : ((single g) r).leadingCoeff * x.leadingCoeff ≠ 0 := by
    rwa [leadingCoeff_of_single, ne_eq, hr.left.mul_left_eq_zero_iff, leadingCoeff_eq_zero]
  rw [order_mul_of_nonzero hrx, order_single <| IsRegular.ne_zero hr]

end orderLemmas

private theorem mul_assoc' [NonUnitalSemiring R] (x y z : HahnSeries Γ R) :
    x * y * z = x * (y * z) := by
  ext b
  rw [coeff_mul_left' (x.isPWO_support.add y.isPWO_support) support_mul_subset_add_support,
    coeff_mul_right' (y.isPWO_support.add z.isPWO_support) support_mul_subset_add_support]
  simp only [coeff_mul, sum_mul, mul_sum, sum_sigma']
  apply Finset.sum_nbij' (fun ⟨⟨_i, j⟩, ⟨k, l⟩⟩ ↦ ⟨(k, l + j), (l, j)⟩)
    (fun ⟨⟨i, _j⟩, ⟨k, l⟩⟩ ↦ ⟨(i + k, l), (i, k)⟩) <;>
  aesop (add safe Set.add_mem_add) (add simp [add_assoc, mul_assoc])

instance [NonUnitalSemiring R] : NonUnitalSemiring (HahnSeries Γ R) :=
  { inferInstanceAs (NonUnitalNonAssocSemiring (HahnSeries Γ R)) with
    mul_assoc := mul_assoc' }

instance [Semiring R] : Semiring (HahnSeries Γ R) :=
  { inferInstanceAs (NonAssocSemiring (HahnSeries Γ R)),
    inferInstanceAs (NonUnitalSemiring (HahnSeries Γ R)) with }

theorem leadingCoeff_pow_of_nonzero {Γ} [AddCommMonoid Γ] [LinearOrder Γ]
    [IsOrderedCancelAddMonoid Γ] [Semiring R] {x : HahnSeries Γ R} {n : ℕ}
    (h : x.leadingCoeff ^ n ≠ 0) :
    (x ^ n).leadingCoeff = x.leadingCoeff ^ n := by
  induction n with
  | zero => simp
  | succ n ih =>
    rw [pow_succ] at h
    specialize ih (left_ne_zero_of_mul h)
    rw [pow_succ, pow_succ, leadingCoeff_mul_of_nonzero (ih ▸ h), ih]

theorem orderTop_pow_of_nonzero {Γ} [AddCommMonoid Γ] [LinearOrder Γ] [IsOrderedCancelAddMonoid Γ]
    [Semiring R] {x : HahnSeries Γ R} {n : ℕ} (h : x.leadingCoeff ^ n ≠ 0) :
    (x ^ n).orderTop = n • x.orderTop := by
  haveI : Nontrivial R := nontrivial_of_ne (x.leadingCoeff ^ n) 0 h
  induction n with
  | zero => simp
  | succ n ih =>
    rw [pow_succ] at h
    specialize ih (left_ne_zero_of_mul h)
    rw [pow_succ, orderTop_mul_of_nonzero (leadingCoeff_pow_of_nonzero (left_ne_zero_of_mul h) ▸ h),
      ih, succ_nsmul]

theorem orderTop_nsmul_le_orderTop_pow {Γ} [AddCommMonoid Γ] [LinearOrder Γ]
    [IsOrderedCancelAddMonoid Γ] [Semiring R] {x : HahnSeries Γ R} {n : ℕ} :
    n • x.orderTop ≤ (x ^ n).orderTop := by
  induction n with
  | zero =>
    simp only [zero_smul, pow_zero]
    by_cases h : (0 : R) = 1
    · have : Subsingleton R := subsingleton_iff_zero_eq_one.mp h
      simp
    · haveI : Nontrivial R := nontrivial_of_ne 0 1 h
      rw [orderTop_one]
  | succ n ih =>
    rw [add_nsmul, pow_add]
    calc
      n • x.orderTop + 1 • x.orderTop ≤ (x ^ n).orderTop + 1 • x.orderTop := by
        exact add_le_add_right ih (1 • x.orderTop)
      (x ^ n).orderTop + 1 • x.orderTop = (x ^ n).orderTop + x.orderTop := by rw [one_nsmul]
      (x ^ n).orderTop + x.orderTop ≤ (x ^ n * x).orderTop := by exact orderTop_add_le_mul
      (x ^ n * x).orderTop ≤ (x ^ n * x ^ 1).orderTop := by rw [pow_one]

instance [NonUnitalCommSemiring R] : NonUnitalCommSemiring (HahnSeries Γ R) where
  __ : NonUnitalSemiring (HahnSeries Γ R) := inferInstance
  mul_comm x y := by
    ext
    simp_rw [coeff_mul, mul_comm]
    exact Finset.sum_equiv (Equiv.prodComm _ _) (fun _ ↦ swap_mem_addAntidiagonal.symm) <| by simp

instance [CommSemiring R] : CommSemiring (HahnSeries Γ R) :=
  { inferInstanceAs (NonUnitalCommSemiring (HahnSeries Γ R)),
    inferInstanceAs (Semiring (HahnSeries Γ R)) with }

theorem orderTop_prod_le_sum {Γ} [AddCommMonoid Γ] [LinearOrder Γ] [IsOrderedCancelAddMonoid Γ]
    {α : Type*} [CommSemiring R] {x : α → HahnSeries Γ R} {s : Finset α} :
    ∑ i ∈ s, (x i).orderTop ≤ (∏ i ∈ s, x i).orderTop := by
  refine cons_induction ?_ (fun a hfa ha ih => ?_) s
  · rw [sum_empty, prod_empty, ← single_zero_one]
    exact LE.le.trans (Preorder.le_refl 0) orderTop_single_le
  · rw [sum_cons, prod_cons]
    exact (add_le_add_left ih (x a).orderTop).trans orderTop_add_le_mul

theorem order_prod_le_sum {Γ} [AddCommMonoid Γ] [LinearOrder Γ] [IsOrderedCancelAddMonoid Γ]
    {α : Type*} [CommSemiring R] {x : α → HahnSeries Γ R} {s : Finset α}
    (hx : ∀ t : Finset α, ∏ i ∈ t, x i ≠ 0) :
    ∑ i ∈ s, (x i).order ≤ (∏ i ∈ s, x i).order := by
  refine cons_induction ?_ (fun a t ha ih => ?_) s
  · simp only [sum_empty, prod_empty, order_one, le_refl]
  · rw [sum_cons, prod_cons]
    refine (add_le_add_left ih (x a).order).trans (order_add_le_mul ?_)
    rw [← prod_cons ha]
    exact hx _

instance [NonUnitalNonAssocRing R] : NonUnitalNonAssocRing (HahnSeries Γ R) :=
  { inferInstanceAs (NonUnitalNonAssocSemiring (HahnSeries Γ R)),
    inferInstanceAs (AddGroup (HahnSeries Γ R)) with }

instance [NonUnitalRing R] : NonUnitalRing (HahnSeries Γ R) :=
  { inferInstanceAs (NonUnitalNonAssocRing (HahnSeries Γ R)),
    inferInstanceAs (NonUnitalSemiring (HahnSeries Γ R)) with }

instance [NonAssocRing R] : NonAssocRing (HahnSeries Γ R) :=
  { inferInstanceAs (NonUnitalNonAssocRing (HahnSeries Γ R)),
    inferInstanceAs (NonAssocSemiring (HahnSeries Γ R)),
    inferInstanceAs (AddGroupWithOne (HahnSeries Γ R)) with }

instance [Ring R] : Ring (HahnSeries Γ R) :=
  { inferInstanceAs (Semiring (HahnSeries Γ R)),
    inferInstanceAs (AddCommGroupWithOne (HahnSeries Γ R)) with }

instance [NonUnitalCommRing R] : NonUnitalCommRing (HahnSeries Γ R) :=
  { inferInstanceAs (NonUnitalCommSemiring (HahnSeries Γ R)),
    inferInstanceAs (NonUnitalRing (HahnSeries Γ R)) with }

instance [CommRing R] : CommRing (HahnSeries Γ R) :=
  { inferInstanceAs (CommSemiring (HahnSeries Γ R)),
    inferInstanceAs (Ring (HahnSeries Γ R)) with }

end HahnSeries

namespace HahnModule

variable [PartialOrder Γ'] [AddAction Γ Γ'] [IsOrderedCancelVAdd Γ Γ'] [AddCommMonoid V]

private theorem mul_smul' [Semiring R] [Module R V] (x y : HahnSeries Γ R)
    (z : HahnModule Γ' R V) : (x * y) • z = x • (y • z) := by
  ext b
  rw [coeff_smul_left (x.isPWO_support.add y.isPWO_support)
    HahnSeries.support_mul_subset_add_support, coeff_smul_right
    (y.isPWO_support.vadd ((of R).symm z).isPWO_support) support_smul_subset_vadd_support]
  simp only [HahnSeries.coeff_mul, coeff_smul, sum_smul, smul_sum, sum_sigma']
  apply Finset.sum_nbij' (fun ⟨⟨_i, j⟩, ⟨k, l⟩⟩ ↦ ⟨(k, l +ᵥ j), (l, j)⟩)
    (fun ⟨⟨i, _j⟩, ⟨k, l⟩⟩ ↦ ⟨(i + k, l), (i, k)⟩) <;>
    aesop (add safe [Set.vadd_mem_vadd, Set.add_mem_add]) (add simp [add_vadd, mul_smul])

instance instModule [Semiring R] [Module R V] : Module (HahnSeries Γ R)
    (HahnModule Γ' R V) := {
  inferInstanceAs (DistribSMul (HahnSeries Γ R) (HahnModule Γ' R V)) with
  mul_smul := fun x y z => mul_smul' x y z
  one_smul := fun _ => one_smul'
  add_smul := fun _ _ _ => add_smul Module.add_smul
  zero_smul := fun _ => zero_smul' }

/-- HahnModule coefficient-wise map as a HahnSeries-linear map. -/
def hmap [Semiring R] [Module R V] [AddCommMonoid U] [Module R U] (f : U →ₗ[R] V) :
    HahnModule Γ' R U →ₗ[HahnSeries Γ R] HahnModule Γ' R V where
  toFun x := (of R) (HahnSeries.map ((of R).symm x) f)
  map_add' x y := by ext; simp
  map_smul' s x := by
    ext g
    simp only [Equiv.symm_apply_apply, HahnSeries.map_coeff, coeff_smul, map_sum, map_smul,
      RingHom.id_apply]
    refine Eq.symm <| sum_subset (fun gh hgh => ?_) (fun gh hgh hz => (by simp_all))
    simp_all only [mem_vaddAntidiagonal, HahnSeries.mem_support, ne_eq, HahnSeries.map_coeff,
      not_false_eq_true, and_true, true_and]
    apply fun h => hgh.2.1 (LinearMap.map_zero (R := R) (f := f) ▸ congrArg f h)

@[simp]
protected lemma hmap_coeff [Semiring R] [Module R V] [AddCommMonoid U] [Module R U]
    (x : HahnModule Γ R U) (f : U →ₗ[R] V) (g : Γ) :
    ((of R).symm (hmap (Γ := Γ) f x)).coeff g = f (((of R).symm x).coeff g) := by
  simp [hmap]

instance instGroupModule {V} [Ring R] [AddCommGroup V] [Module R V] : Module (HahnSeries Γ R)
    (HahnModule Γ' R V) where
  add_smul _ _ _ := add_smul Module.add_smul
  zero_smul _ := zero_smul'

instance [CommRing R] {S : Type*} [CommRing S] [Algebra R S] [Module R V] [Module S V]
    [IsScalarTower R S V] : IsScalarTower R S (HahnSeries Γ V) where
  smul_assoc r s a := by
    ext
    simp

instance [CommRing R] [Module R V] : IsScalarTower R (HahnSeries Γ R) (HahnModule Γ' R V) where
  smul_assoc r x a := by
    rw [← HahnSeries.single_zero_mul_eq_smul, mul_smul', ← single_zero_smul_eq_smul Γ]

instance SMulCommClass [CommSemiring R] [Module R V] :
    SMulCommClass R (HahnSeries Γ R) (HahnModule Γ' R V) where
  smul_comm r x y := by
    rw [← single_zero_smul_eq_smul Γ, ← mul_smul', mul_comm, mul_smul', single_zero_smul_eq_smul Γ]

theorem smul_comm [CommSemiring R] [Module R V] (r : R) (x : HahnSeries Γ R)
    (y : HahnModule Γ' R V) :
    r • x • y = x • r • y := by
  rw [SMulCommClass.smul_comm]

open TensorProduct in
/-- The map that tensors a Hahn series with a module on the right. -/
def rightTensorMap [CommSemiring R] [AddCommMonoid U] [Module R V] [Module R U] :
    HahnModule Γ' R U ⊗[R] V →ₗ[R] HahnModule Γ' R (U ⊗[R] V) :=
  TensorProduct.uncurry R _ _ _
  { toFun := fun x => {
      toFun := fun v => (of R) {
        coeff := fun g => tmul R (((of R).symm x).coeff g) v
        isPWO_support' := by
          refine Set.IsPWO.mono ((of R).symm x).isPWO_support ?_
          intro g hg
          simp_all only [mem_support, ne_eq, HahnSeries.mem_support]
          contrapose! hg
          exact hg ▸ zero_tmul U v }
      map_add' := by
        intro y z
        ext; simp [tmul_add]
      map_smul' := by
        intro r y
        ext; simp }
    map_add' := by
      intro y z
      ext; simp [add_tmul]
    map_smul' := by
      intro r y
      ext; simp [smul_tmul'] }

open TensorProduct in
/-- The map that tensors a Hahn series with a module on the right. -/
def leftTensorMap [CommSemiring R] [AddCommMonoid U] [Module R V] [Module R U] :
    U ⊗[R] HahnModule Γ' R V →ₗ[R] HahnModule Γ' R (U ⊗[R] V) :=
  TensorProduct.uncurry R _ _ _
  { toFun := fun u => {
      toFun := fun x => (of R) {
        coeff := fun g => tmul R u (((of R).symm x).coeff g)
        isPWO_support' := by
          refine Set.IsPWO.mono ((of R).symm x).isPWO_support ?_
          intro g hg
          simp_all only [mem_support, ne_eq, HahnSeries.mem_support]
          contrapose! hg
          exact hg ▸ tmul_zero V u }
      map_add' := by
        intro y z
        ext; simp [tmul_add]
      map_smul' := by
        intro r y
        ext; simp }
    map_add' := by
      intro y z
      ext; simp [add_tmul]
    map_smul' := by
      intro r y
      ext; simp [smul_tmul'] }

instance instNoZeroSMulDivisors {Γ} [AddCommMonoid Γ] [LinearOrder Γ] [IsOrderedCancelAddMonoid Γ]
    [Zero R] [SMulWithZero R V] [NoZeroSMulDivisors R V] :
    NoZeroSMulDivisors (HahnSeries Γ R) (HahnModule Γ R V) where
  eq_zero_or_eq_zero_of_smul_eq_zero {x y} hxy := by
    contrapose! hxy
    simp only [ne_eq]
    rw [HahnModule.ext_iff, funext_iff, not_forall]
    refine ⟨x.order + ((of R).symm y).order, ?_⟩
    rw [coeff_smul_order_add_order x y, of_symm_zero, HahnSeries.coeff_zero, smul_eq_zero, not_or]
    constructor
    · exact HahnSeries.leadingCoeff_ne_zero.mpr hxy.1
    · exact HahnSeries.leadingCoeff_ne_zero.mpr hxy.2

end HahnModule

namespace HahnSeries

instance {Γ} [AddCommMonoid Γ] [LinearOrder Γ] [IsOrderedCancelAddMonoid Γ]
    [NonUnitalNonAssocSemiring R] [NoZeroDivisors R] :
    NoZeroDivisors (HahnSeries Γ R) where
  eq_zero_or_eq_zero_of_mul_eq_zero {x y} xy := by
    haveI : NoZeroSMulDivisors (HahnSeries Γ R) (HahnSeries Γ R) :=
      HahnModule.instNoZeroSMulDivisors
    exact eq_zero_or_eq_zero_of_smul_eq_zero xy

instance {Γ} [AddCommMonoid Γ] [LinearOrder Γ] [IsOrderedCancelAddMonoid Γ] [Ring R] [IsDomain R] :
    IsDomain (HahnSeries Γ R) :=
  NoZeroDivisors.to_isDomain _

@[deprecated (since := "2025-08-11")] alias orderTop_add_orderTop_le_orderTop_mul :=
  orderTop_add_le_mul

@[simp]
theorem order_mul {Γ} [AddCommMonoid Γ] [LinearOrder Γ] [IsOrderedCancelAddMonoid Γ]
    [NonUnitalNonAssocSemiring R]
    [NoZeroDivisors R] {x y : HahnSeries Γ R} (hx : x ≠ 0) (hy : y ≠ 0) :
    (x * y).order = x.order + y.order :=
  order_mul_of_nonzero (mul_ne_zero (leadingCoeff_ne_zero.mpr hx) (leadingCoeff_ne_zero.mpr hy))

@[simp]
theorem order_pow {Γ} [AddCommMonoid Γ] [LinearOrder Γ] [IsOrderedCancelAddMonoid Γ]
    [Semiring R] [NoZeroDivisors R]
    (x : HahnSeries Γ R) (n : ℕ) : (x ^ n).order = n • x.order := by
  induction n with
  | zero => simp
  | succ h IH =>
    rcases eq_or_ne x 0 with (rfl | hx); · simp
    rw [pow_succ, order_mul (pow_ne_zero _ hx) hx, succ_nsmul, IH]

section NonUnitalNonAssocSemiring

variable [NonUnitalNonAssocSemiring R]

@[simp]
theorem single_mul_single {a b : Γ} {r s : R} :
    single a r * single b s = single (a + b) (r * s) := by
  ext x
  by_cases h : x = a + b
  · rw [h, coeff_mul_single_add]
    simp
  · rw [coeff_single_of_ne h, coeff_mul, sum_eq_zero]
    simp_rw [mem_addAntidiagonal]
    rintro ⟨y, z⟩ ⟨hy, hz, rfl⟩
    rw [eq_of_mem_support_single hy, eq_of_mem_support_single hz] at h
    exact (h rfl).elim

end NonUnitalNonAssocSemiring

<<<<<<< HEAD
=======
section Semiring

variable [Semiring R]

@[simp]
theorem single_pow (a : Γ) (n : ℕ) (r : R) : single a r ^ n = single (n • a) (r ^ n) := by
  induction n with
  | zero => ext; simp only [pow_zero, coeff_one, zero_smul, coeff_single]
  | succ n IH => rw [pow_succ, pow_succ, IH, single_mul_single, succ_nsmul]

end Semiring

>>>>>>> b667bcd9
section NonAssocSemiring

variable [NonAssocSemiring R]

/-- `C a` is the constant Hahn Series `a`. `C` is provided as a ring homomorphism. -/
@[simps]
def C : R →+* HahnSeries Γ R where
  toFun := single 0
  map_zero' := single_eq_zero
  map_one' := rfl
  map_add' x y := by
    ext a
    by_cases h : a = 0 <;> simp [h]
  map_mul' x y := by rw [single_mul_single, zero_add]

theorem C_zero : C (0 : R) = (0 : HahnSeries Γ R) :=
  C.map_zero

theorem C_one : C (1 : R) = (1 : HahnSeries Γ R) :=
  C.map_one

theorem map_C [NonAssocSemiring S] (a : R) (f : R →+* S) :
    ((C a).map f : HahnSeries Γ S) = C (f a) := by
  ext g
  by_cases h : g = 0 <;> simp [h]

theorem C_injective : Function.Injective (C : R → HahnSeries Γ R) := by
  intro r s rs
  rw [HahnSeries.ext_iff, funext_iff] at rs
  have h := rs 0
  rwa [C_apply, coeff_single_same, C_apply, coeff_single_same] at h

theorem C_ne_zero {r : R} (h : r ≠ 0) : (C r : HahnSeries Γ R) ≠ 0 := by
  contrapose! h
  rw [← C_zero] at h
  exact C_injective h

theorem order_C {r : R} : order (C r : HahnSeries Γ R) = 0 := by
  by_cases h : r = 0
  · rw [h, C_zero, order_zero]
  · exact order_single h

end NonAssocSemiring

section Semiring

variable [Semiring R]

theorem C_mul_eq_smul {r : R} {x : HahnSeries Γ R} : C r * x = r • x :=
  single_zero_mul_eq_smul

@[simp]
theorem single_pow (a : Γ) (n : ℕ) (r : R) : single a r ^ n = single (n • a) (r ^ n) := by
  induction' n with n IH
  · ext; simp only [pow_zero, coeff_one, zero_smul, single_zero_one]
  · simp only [pow_succ, IH, single_mul_single, succ_nsmul]

theorem pow_leadingCoeff {Γ} [AddCommMonoid Γ] [LinearOrder Γ] [IsOrderedCancelAddMonoid Γ]
    {x : HahnSeries Γ R} (hx : ¬IsNilpotent x.leadingCoeff) (n : ℕ) :
    (x ^ n).leadingCoeff = (x.leadingCoeff) ^ n := by
  induction' n with n ihn
  · simp
  · rw [pow_succ, leadingCoeff_mul_of_nonzero, ihn, pow_succ]
    rw [ihn, ← pow_succ]
    by_contra
    simp_all [IsNilpotent]

/-- An invertible Hahn series supported at an additive unit. -/
@[simps]
def UnitSingle {g : Γ} (hg : IsAddUnit g) {r : R} (hr : IsUnit r) : (HahnSeries Γ R)ˣ where
  val := single g r
  inv := single hg.addUnit.neg hr.unit.inv
  val_inv := by simp
  inv_val := by simp

/-!
theorem single_isUnit_iff (g : Γ) (r : R) : IsUnit (single g r) ↔ IsAddUnit g ∧ IsUnit r := by
  constructor
  intro ⟨⟨u, i, hui, hiu⟩, h⟩
  rw [Units.val_mk] at h
  rw [h] at hui
  have hc : ((single g) r * i).coeff 0 = 1 := by
    rw [hui, one_coeff, if_pos rfl]
-/

end Semiring

end HahnSeries

section Domain

section SMul

namespace HahnModule

variable {Γ Γ' Γ₁ Γ₂ : Type*} [PartialOrder Γ] [PartialOrder Γ'] [PartialOrder Γ₁] [PartialOrder Γ₂]
[VAdd Γ Γ₁] [IsOrderedCancelVAdd Γ Γ₁] [VAdd Γ' Γ₂] [IsOrderedCancelVAdd Γ' Γ₂] [Zero R]
[AddCommMonoid V] [SMulWithZero R V]

theorem embDomain_smul (φ : Γ ↪o Γ') (f : Γ₁ ↪o Γ₂) (hf : ∀ (g : Γ) y, f (g +ᵥ y) = φ g +ᵥ f y)
    (x : HahnSeries Γ R) (y : HahnModule Γ₁ R V) :
    HahnSeries.embDomain f ((of R).symm (x • y)) =
      (of R).symm ((HahnSeries.embDomain φ x) •
        (of R) (HahnSeries.embDomain f ((of R).symm y))) := by
  ext g
  by_cases hg : g ∈ Set.range f
  · obtain ⟨g, rfl⟩ := hg
    simp only [coeff_smul, HahnSeries.embDomain_coeff]
    trans
      ∑ ij ∈ (VAddAntidiagonal x.isPWO_support ((of R).symm y).isPWO_support g).map
          (φ.toEmbedding.prodMap f.toEmbedding),
          (HahnSeries.embDomain φ x).coeff ij.1 •
          (HahnSeries.embDomain f ((of R).symm y)).coeff ij.2
    · simp
    apply sum_subset
    · rintro ⟨i, j⟩ hij
      simp only [mem_map, mem_vaddAntidiagonal, HahnSeries.mem_support, ne_eq,
        Embedding.coe_prodMap, RelEmbedding.coe_toEmbedding, Prod.exists, Prod.map_apply,
        Prod.mk.injEq] at hij
      obtain ⟨i, j, ⟨hx, hy, rfl⟩, rfl, rfl⟩ := hij
      simp [hx, hy, hf]
    · rintro ⟨_, _⟩ h1 h2
      contrapose! h2
      obtain ⟨i, _, rfl⟩ := HahnSeries.support_embDomain_subset (left_ne_zero_of_smul h2)
      obtain ⟨j, _, rfl⟩ := HahnSeries.support_embDomain_subset (right_ne_zero_of_smul h2)
      simp only [mem_map, mem_vaddAntidiagonal, Function.Embedding.coe_prodMap,
        HahnSeries.mem_support, Prod.exists]
      simp only [mem_vaddAntidiagonal, HahnSeries.embDomain_coeff, HahnSeries.mem_support, ← hf,
        OrderEmbedding.eq_iff_eq, Equiv.symm_apply_apply, HahnSeries.embDomain_coeff] at h1
      exact ⟨i, j, h1, rfl⟩
  · rw [HahnSeries.embDomain_notin_range hg, eq_comm]
    contrapose! hg
    obtain ⟨i, hi, _, hj, h⟩ :=
      support_smul_subset_vadd_support' <| (HahnSeries.mem_support _ g).mpr hg
    obtain ⟨i, _, rfl⟩ := HahnSeries.support_embDomain_subset hi
    obtain ⟨j, _, rfl⟩ := HahnSeries.support_embDomain_subset hj
    exact ⟨i +ᵥ j, h ▸ hf i j⟩

end HahnModule

end SMul

section Mul

namespace HahnSeries

variable {Γ' : Type*} [AddCommMonoid Γ'] [PartialOrder Γ'] [IsOrderedCancelAddMonoid Γ']

theorem embDomain_mul [NonUnitalNonAssocSemiring R] (f : Γ ↪o Γ')
    (hf : ∀ x y, f (x + y) = f x + f y) (x y : HahnSeries Γ R) :
    embDomain f (x * y) = embDomain f x * embDomain f y := by
  ext g
  by_cases hg : g ∈ Set.range f
  · obtain ⟨g, rfl⟩ := hg
    simp only [coeff_mul, embDomain_coeff]
    trans
      ∑ ij ∈
        (addAntidiagonal x.isPWO_support y.isPWO_support g).map
          (f.toEmbedding.prodMap f.toEmbedding),
        (embDomain f x).coeff ij.1 * (embDomain f y).coeff ij.2
    · simp
    apply sum_subset
    · rintro ⟨i, j⟩ hij
      simp only [mem_map, mem_addAntidiagonal,
        Function.Embedding.coe_prodMap, mem_support, Prod.exists] at hij
      obtain ⟨i, j, ⟨hx, hy, rfl⟩, rfl, rfl⟩ := hij
      simp [hx, hy, hf]
    · rintro ⟨_, _⟩ h1 h2
      contrapose! h2
      obtain ⟨i, _, rfl⟩ := support_embDomain_subset (ne_zero_and_ne_zero_of_mul h2).1
      obtain ⟨j, _, rfl⟩ := support_embDomain_subset (ne_zero_and_ne_zero_of_mul h2).2
      simp only [mem_map, mem_addAntidiagonal,
        Function.Embedding.coe_prodMap, mem_support, Prod.exists]
      simp only [mem_addAntidiagonal, embDomain_coeff, mem_support, ← hf,
        OrderEmbedding.eq_iff_eq] at h1
      exact ⟨i, j, h1, rfl⟩
  · rw [embDomain_notin_range hg, eq_comm]
    contrapose! hg
    obtain ⟨_, hi, _, hj, rfl⟩ := support_mul_subset_add_support ((mem_support _ _).2 hg)
    obtain ⟨i, _, rfl⟩ := support_embDomain_subset hi
    obtain ⟨j, _, rfl⟩ := support_embDomain_subset hj
    exact ⟨i + j, hf i j⟩

omit [IsOrderedCancelAddMonoid Γ] [IsOrderedCancelAddMonoid Γ'] in
theorem embDomain_one [NonAssocSemiring R] (f : Γ ↪o Γ') (hf : f 0 = 0) :
    embDomain f (1 : HahnSeries Γ R) = (1 : HahnSeries Γ' R) :=
  embDomain_single.trans <| hf.symm ▸ rfl

/-- Extending the domain of Hahn series is a ring homomorphism. -/
@[simps]
def embDomainRingHom [NonAssocSemiring R] (f : Γ →+ Γ') (hfi : Function.Injective f)
    (hf : ∀ g g' : Γ, f g ≤ f g' ↔ g ≤ g') : HahnSeries Γ R →+* HahnSeries Γ' R where
  toFun := embDomain ⟨⟨f, hfi⟩, hf _ _⟩
  map_one' := embDomain_one _ f.map_zero
  map_mul' := embDomain_mul _ f.map_add
  map_zero' := embDomain_zero
  map_add' := embDomain_add _

theorem embDomainRingHom_C [NonAssocSemiring R] {f : Γ →+ Γ'} {hfi : Function.Injective f}
    {hf : ∀ g g' : Γ, f g ≤ f g' ↔ g ≤ g'} {r : R} : embDomainRingHom f hfi hf (C r) = C r :=
  embDomain_single.trans (by simp)

variable [EquivLike F Γ Γ'] [AddMonoidHomClass F Γ Γ'] [OrderIsoClass F Γ Γ']

/-- A ring isomorphism on Hahn series induced by an additive order isomorphism. -/
def equivDomainRingHom [NonAssocSemiring R] (f : F) :
    HahnSeries Γ R ≃+* HahnSeries Γ' R where
  toFun x := equivDomain f x
  invFun x := (equivDomain f).symm x
  left_inv x := by simp
  right_inv x := by simp
  map_mul' x y := by
    simp only [equivDomain_eq_embDomain]
    rw [embDomain_mul _ (fun g g' ↦ map_add f g g')]
  map_add' x y := by simp [equivDomain_eq_embDomain, embDomain_add]

@[simp]
theorem equivDomainRingHom_apply_apply [NonAssocSemiring R] (f : F) (x : HahnSeries Γ R) (g : Γ') :
    (equivDomainRingHom f x).coeff g = x.coeff (EquivLike.inv f g) := by
  rfl

@[simp]
theorem equivDomainRingHom'_symm_apply_apply [NonAssocSemiring R] (f : F) (x : HahnSeries Γ' R)
    (g : Γ) :
    ((equivDomainRingHom f).symm x).coeff g = x.coeff (f g) := by
  rfl

instance [Semiring R] (f : F) :
    RingHomCompTriple HahnSeries.C (HahnSeries.equivDomainRingHom (R := R) f).symm.toRingHom
      HahnSeries.C where
  comp_eq := by
    ext _ g
    have : f 0 = 0 := by exact map_zero f
    by_cases hg : g = 0
    · rw [hg]
      simp
    · have : (OrderIsoClass.toOrderIso f) g ≠ 0 := by
        contrapose! hg
        rw [show (OrderIsoClass.toOrderIso f) g = f g by rfl, ← this] at hg
        exact EmbeddingLike.injective' f hg
      simp [equivDomainRingHom, this, hg]

instance [Semiring R] (f : F) :
    RingHomCompTriple HahnSeries.C (HahnSeries.equivDomainRingHom (R := R) f).toRingHom
      HahnSeries.C where
  comp_eq := by
    have h : EquivLike.inv f 0 = 0 := EquivLike.inv_apply_eq.mpr (map_zero f).symm
    ext r g
    by_cases hg : g = 0
    · simp [h, hg]
    · have : EquivLike.inv f g ≠ 0 := by
        contrapose! hg
        rw [← h] at hg
        exact EquivLike.injective_inv f hg
      simp [this, hg]

@[simp]
theorem equivDomainRingHom_single [NonAssocSemiring R] (f : F) (g : Γ) (r : R) :
    equivDomainRingHom f (single g r) = single (f g) r := by
  ext g'
  by_cases h : g' = f g
  · simp [h]
  · have : EquivLike.inv f g' ≠ g := by
      contrapose! h
      exact EquivLike.inv_apply_eq.mp h
    simp [h, this]

@[simp]
theorem equivDomainRingHom_symm_single [NonAssocSemiring R] (f : F) (g : Γ') (r : R) :
    (equivDomainRingHom f).symm (single g r) = single (EquivLike.inv f g) r := by
  ext g'
  by_cases h : f g' = g
  · have hinv : EquivLike.inv f g = g' := EquivLike.inv_apply_eq.mpr h.symm
    have : OrderIsoClass.toOrderIso f g'= f g' := rfl
    simp [equivDomainRingHom, h, hinv, this]
  · have : EquivLike.inv f g ≠ g' := by
      contrapose! h
      rw [← h, EquivLike.apply_inv_apply]
    simp [h, coeff_single_of_ne this.symm]

@[simp]
theorem equivDomainRingHom_smul [NonAssocSemiring R] (f : F) (r : R) (x : HahnSeries Γ R) :
    equivDomainRingHom f (r • x) = r • equivDomainRingHom f x := by
  ext
  simp

end HahnSeries

end Mul

namespace HahnModule

/-- The Hahn-semilinear equivalence between Hahn modules induced by an order equivalence. -/
def equivDomainModuleHom_base {Γ₁ Γ₂ : Type*} [PartialOrder Γ₁] [PartialOrder Γ₂] [Semiring R]
    [AddCommMonoid V] [Module R V] (f : Γ₁ ≃o Γ₂) :
    (HahnModule Γ₁ R V) ≃ₗ[R] (HahnModule Γ₂ R V) where
  toFun x := (of R) ((HahnSeries.equivDomain f) ((of R).symm x))
  map_add' _ _ := by ext; simp
  map_smul' _ _ := by ext; simp
  invFun x := (of R) ((HahnSeries.equivDomain f).symm ((of R).symm x))
  left_inv _ := by ext; simp
  right_inv _ := by ext; simp

variable [AddCommMonoid Γ'] [PartialOrder Γ'] [IsOrderedCancelAddMonoid Γ'] [EquivLike S Γ Γ']
[AddMonoidHomClass S Γ Γ'] [OrderIsoClass S Γ Γ'] (f : S) [Semiring R]

scoped instance : RingHomInvPair (HahnSeries.equivDomainRingHom (R := R) f).toRingHom
    (HahnSeries.equivDomainRingHom f).symm.toRingHom where
  comp_eq := by simp
  comp_eq₂ := by simp

scoped instance : RingHomInvPair (HahnSeries.equivDomainRingHom (R := R) f).symm.toRingHom
    (HahnSeries.equivDomainRingHom f).toRingHom where
  comp_eq := by simp
  comp_eq₂ := by simp

variable [PartialOrder Γ₁] [PartialOrder Γ₂] [AddAction Γ Γ₁] [IsOrderedCancelVAdd Γ Γ₁]
    [AddAction Γ' Γ₂] [IsOrderedCancelVAdd Γ' Γ₂] [EquivLike F Γ₁ Γ₂] [OrderIsoClass F Γ₁ Γ₂]
    [AddActionSemiHomClass F f Γ₁ Γ₂] (f₁ : F) [AddCommMonoid V] [Module R V]

/-- The semilinear equivalence between Hahn modules induced by order equivalences. -/
@[simps]
def equivDomainModuleHom :
    (HahnModule Γ₁ R V) ≃ₛₗ[(HahnSeries.equivDomainRingHom (R := R) f).toRingHom]
      (HahnModule Γ₂ R V) where
  toFun x := (of R) ((HahnSeries.equivDomain f₁) ((of R).symm x))
  invFun x := (of R) ((HahnSeries.equivDomain f₁).symm ((of R).symm x))
  map_add' x y := by
    ext
    simp
  map_smul' r x := by
    ext g
    simp only [Equiv.symm_apply_apply, HahnSeries.equivDomain_coeff, coeff_smul,
      RingEquiv.toRingHom_eq_coe, RingHom.coe_coe, HahnSeries.equivDomainRingHom_apply_apply]
    refine sum_equiv (Equiv.prodCongr f f₁) (fun i ↦ ?_) ?_
    · simp only [mem_vaddAntidiagonal, HahnSeries.mem_support, ne_eq, Equiv.prodCongr_apply,
      EquivLike.coe_coe, Prod.map_fst, HahnSeries.equivDomainRingHom_apply_apply,
      EquivLike.inv_apply_apply, Prod.map_snd, HahnSeries.equivDomain_coeff, and_congr_right_iff]
      intro _
      constructor
      · intro h
        constructor
        · rw [show (OrderIsoClass.toOrderIso f₁).symm = EquivLike.inv f₁ by rfl,
            EquivLike.inv_apply_apply]
          exact h.1
        · rw [← AddActionSemiHomClass.map_vaddₛₗ, h.2,
            show (OrderIsoClass.toOrderIso f₁).symm = EquivLike.inv f₁ by rfl,
            EquivLike.apply_inv_apply]
      · intro h
        constructor
        · rw [show (OrderIsoClass.toOrderIso f₁).symm = EquivLike.inv f₁ by rfl,
            EquivLike.inv_apply_apply] at h
          exact h.1
        · rw [show (OrderIsoClass.toOrderIso f₁).symm = EquivLike.inv f₁ by rfl, ← h.2,
            AddActionHom.EquivLike.inv_map_vaddₛₗ, EquivLike.inv_apply_apply,
            EquivLike.inv_apply_apply]
    · intro i hi
      simp only [Equiv.prodCongr_apply, EquivLike.coe_coe, Prod.map_fst, Prod.map_snd]
      rw [show (OrderIsoClass.toOrderIso f₁).symm = EquivLike.inv f₁ by rfl,
        EquivLike.inv_apply_apply, EquivLike.inv_apply_apply]
  left_inv x := by
    ext
    rw [Equiv.symm_apply_apply, Equiv.symm_apply_apply, Equiv.symm_apply_apply]
  right_inv x := by
    ext
    rw [Equiv.symm_apply_apply, Equiv.symm_apply_apply, Equiv.apply_symm_apply]

@[simp]
theorem equivDomainModuleHom_apply_coeff (x : HahnModule Γ₁ R V) (g : Γ₂) :
    ((of R).symm (equivDomainModuleHom f f₁ x)).coeff g =
      ((of R).symm x).coeff (EquivLike.inv f₁ g) := by
  rfl

/-!
@[simp]
theorem equivDomainModuleHom_symm_apply' :
    (equivDomainModuleHom (R := R) f f₁).symm =
      equivDomainModuleHom (EquivLike.inv f) := by
  rfl
-/

@[simp]
theorem equivDomainModuleHom_symm_apply_coeff (x : HahnModule Γ₂ R V) (g : Γ₁) :
    ((of R).symm ((equivDomainModuleHom f f₁).symm x)).coeff g = ((of R).symm x).coeff (f₁ g) := by
  rfl

@[simp]
theorem equivDomainModuleHom_smul (u : HahnSeries Γ R) (x : HahnModule Γ₁ R V) :
    equivDomainModuleHom f f₁ (u • x) =
      (HahnSeries.equivDomainRingHom f u) • equivDomainModuleHom f f₁ x :=
  map_smulₛₗ (equivDomainModuleHom (R := R) (V := V) f f₁) u x

@[simp]
theorem equivDomainModuleHom_symm_smul (u : HahnSeries Γ' R) (x : HahnModule Γ₂ R V) :
    (equivDomainModuleHom f f₁).symm (u • x) =
      ((HahnSeries.equivDomainRingHom f).symm u) •
        (equivDomainModuleHom f f₁).symm x :=
  map_smulₛₗ (equivDomainModuleHom (R := R) (V := V) f f₁).symm u x

@[simp]
theorem equivDomainModuleHom_base_smul (x : HahnModule Γ₁ R V) (r : R) :
    equivDomainModuleHom f f₁ (r • x) =
      r • equivDomainModuleHom f f₁ x := by
  ext
  simp [equivDomainModuleHom]

@[simp]
theorem equivDomainModuleHom_symm_base_smul (x : HahnModule Γ₂ R V) (r : R) :
    (equivDomainModuleHom f f₁).symm (r • x) =
      r • (equivDomainModuleHom f f₁).symm x := by
  ext
  rw [equivDomainModuleHom_symm_apply_coeff, of_symm_smul, of_symm_smul, HahnSeries.coeff_smul,
    HahnSeries.coeff_smul, equivDomainModuleHom_symm_apply_coeff]

end HahnModule

end Domain

namespace HahnSeries

section Algebra

variable [CommSemiring R] {A : Type*} [Semiring A] [Algebra R A]

instance : Algebra R (HahnSeries Γ A) where
  algebraMap := C.comp (algebraMap R A)
  smul_def' r x := by
    ext
    simp
  commutes' r x := by
    ext
    simp only [coeff_smul, single_zero_mul_eq_smul, RingHom.coe_comp, C_apply,
      Function.comp_apply, algebraMap_smul, coeff_mul_single_zero]
    rw [← Algebra.commutes, Algebra.smul_def]

theorem C_eq_algebraMap : C = algebraMap R (HahnSeries Γ R) :=
  rfl

theorem algebraMap_apply {r : R} : algebraMap R (HahnSeries Γ A) r = C (algebraMap R A r) :=
  rfl

instance [Nontrivial Γ] [Nontrivial R] : Nontrivial (Subalgebra R (HahnSeries Γ R)) :=
  ⟨⟨⊥, ⊤, by
      rw [Ne, SetLike.ext_iff, not_forall]
      obtain ⟨a, ha⟩ := exists_ne (0 : Γ)
      refine ⟨single a 1, ?_⟩
      simp only [Algebra.mem_bot, not_exists, Set.mem_range, iff_true, Algebra.mem_top]
      intro x
      rw [HahnSeries.ext_iff, funext_iff, not_forall]
      refine ⟨a, ?_⟩
      rw [coeff_single_same, algebraMap_apply, C_apply, coeff_single_of_ne ha]
      exact zero_ne_one⟩⟩

/-- An algebra homomorphism from `AddMonoidAlgebra` -/
@[simps]
def ofAddMonoidAlgebra {Γ} [PartialOrder Γ] [AddCancelCommMonoid Γ] [IsOrderedCancelAddMonoid Γ] :
    AddMonoidAlgebra R Γ →ₐ[R] HahnSeries Γ R where
  toFun := ofFinsupp
  map_one' := by
    ext g
    by_cases h : g = 0 <;> simp [h, AddMonoidAlgebra.one_def]
  map_mul' x y := by
      ext g
      rw [← of_symm_smul_of_eq_mul,
        HahnModule.ofFinsupp_smul_coeff x (HahnModule.of R (ofFinsupp y)),
        Equiv.symm_apply_apply, coeff_ofFinsupp, coeff_ofFinsupp,
        Finsupp.smul_eq_addMonoidAlgebra_mul]
  map_zero' := rfl
  map_add' x y := by simp [← ofFinsuppLinearMap_apply R (x + y), LinearMap.map_add]
  commutes' r := by
    ext g
    by_cases h : g = 0
    · simp [h, algebraMap_apply]
    · simp [algebraMap_apply, coeff_single_of_ne h]

section Domain

variable {Γ' : Type*} [AddCommMonoid Γ'] [PartialOrder Γ'] [IsOrderedCancelAddMonoid Γ']

/-- Extending the domain of Hahn series is an algebra homomorphism. -/
@[simps!]
def embDomainAlgHom (f : Γ →+ Γ') (hfi : Function.Injective f)
    (hf : ∀ g g' : Γ, f g ≤ f g' ↔ g ≤ g') : HahnSeries Γ A →ₐ[R] HahnSeries Γ' A :=
  { embDomainRingHom f hfi hf with commutes' := fun _ => embDomainRingHom_C (hf := hf) }

end Domain

end Algebra

end HahnSeries<|MERGE_RESOLUTION|>--- conflicted
+++ resolved
@@ -964,8 +964,6 @@
 
 end NonUnitalNonAssocSemiring
 
-<<<<<<< HEAD
-=======
 section Semiring
 
 variable [Semiring R]
@@ -978,7 +976,6 @@
 
 end Semiring
 
->>>>>>> b667bcd9
 section NonAssocSemiring
 
 variable [NonAssocSemiring R]
