--- conflicted
+++ resolved
@@ -153,35 +153,24 @@
   inferInstanceAs <| Zero (HahnSeries Γ V)
 instance instAddCommMonoid [AddCommMonoid V] : AddCommMonoid (HahnModule Γ R V) :=
   inferInstanceAs <| AddCommMonoid (HahnSeries Γ V)
-<<<<<<< HEAD
+instance instAddCommGroup [AddCommGroup V] : AddCommGroup (HahnModule Γ R V) :=
+  inferInstanceAs <| AddCommGroup (HahnSeries Γ V)
 
 instance instAddCommGroup {V} [AddCommGroup V] [SMul R V] : AddCommGroup (HahnModule Γ R V) :=
   inferInstanceAs <| AddCommGroup (HahnSeries Γ V)
 
-=======
-instance instAddCommGroup [AddCommGroup V] : AddCommGroup (HahnModule Γ R V) :=
-  inferInstanceAs <| AddCommGroup (HahnSeries Γ V)
->>>>>>> 0c1a3a68
 instance instBaseSMul {V} [Monoid R] [AddMonoid V] [DistribMulAction R V] :
     SMul R (HahnModule Γ R V) :=
   inferInstanceAs <| SMul R (HahnSeries Γ V)
 
-<<<<<<< HEAD
 @[simp] theorem of_zero : of R (0 : HahnSeries Γ V) = 0 := rfl
 @[simp] theorem of_add (x y : HahnSeries Γ V) : of R (x + y) = of R x + of R y := rfl
 @[simp] theorem of_sub {V} [AddCommGroup V] [SMul R V] (x y : HahnSeries Γ V) :
-=======
-@[simp] theorem of_zero [Zero V] : of R (0 : HahnSeries Γ V) = 0 := rfl
-@[simp] theorem of_add [AddCommMonoid V] (x y : HahnSeries Γ V) :
-    of R (x + y) = of R x + of R y := rfl
-@[simp] theorem of_sub [AddCommGroup V] (x y : HahnSeries Γ V) :
->>>>>>> 0c1a3a68
     of R (x - y) = of R x - of R y := rfl
 
 @[simp] theorem of_symm_zero [Zero V] : (of R).symm (0 : HahnModule Γ R V) = 0 := rfl
 @[simp] theorem of_symm_add [AddCommMonoid V] (x y : HahnModule Γ R V) :
     (of R).symm (x + y) = (of R).symm x + (of R).symm y := rfl
-<<<<<<< HEAD
 @[simp] theorem of_symm_sub {V} [AddCommGroup V] [SMul R V] (x y : HahnModule Γ R V) :
     (of R).symm (x - y) = (of R).symm x - (of R).symm y := rfl
 
@@ -246,14 +235,6 @@
 variable [PartialOrder Γ] [PartialOrder Γ'] [VAdd Γ Γ'] [IsOrderedCancelVAdd Γ Γ'] [AddCommMonoid V]
 
 instance instSMul [Zero R] [SMul R V] : SMul (HahnSeries Γ R) (HahnModule Γ' R V) where
-=======
-@[simp] theorem of_symm_sub [AddCommGroup V] (x y : HahnModule Γ R V) :
-    (of R).symm (x - y) = (of R).symm x - (of R).symm y := rfl
-
-variable [PartialOrder Γ'] [VAdd Γ Γ'] [IsOrderedCancelVAdd Γ Γ'] [Zero R] [AddCommMonoid V]
-
-instance instSMul : SMul (HahnSeries Γ R) (HahnModule Γ' R V) where
->>>>>>> 0c1a3a68
   smul x y := (of R) {
     coeff := fun a =>
       ∑ ij ∈ VAddAntidiagonal x.isPWO_support ((of R).symm y).isPWO_support a,
@@ -270,11 +251,7 @@
           simp [not_nonempty_iff_eq_empty.1 ha]
         isPWO_support_vaddAntidiagonal.mono h }
 
-<<<<<<< HEAD
 theorem coeff_smul [Zero R] [SMul R V] (x : HahnSeries Γ R) (y : HahnModule Γ' R V) (a : Γ') :
-=======
-theorem coeff_smul (x : HahnSeries Γ R) (y : HahnModule Γ' R V) (a : Γ') :
->>>>>>> 0c1a3a68
     ((of R).symm <| x • y).coeff a =
       ∑ ij ∈ VAddAntidiagonal x.isPWO_support ((of R).symm y).isPWO_support a,
         x.coeff ij.fst • ((of R).symm y).coeff ij.snd :=
