/-
Copyright (c) 2018 Kenny Lau. All rights reserved.
Released under Apache 2.0 license as described in the file LICENSE.
Authors: Kenny Lau
-/
import Mathlib.Algebra.Algebra.Operations
import Mathlib.Data.Fintype.Lattice
import Mathlib.RingTheory.Coprime.Lemmas

#align_import ring_theory.ideal.operations from "leanprover-community/mathlib"@"e7f0ddbf65bd7181a85edb74b64bdc35ba4bdc74"

/-!
# More operations on modules and ideals
-/

assert_not_exists Basis -- See `RingTheory.Ideal.Basis`
assert_not_exists Submodule.hasQuotient -- See `RingTheory.Ideal.QuotientOperations`

universe u v w x

open BigOperators Pointwise

namespace Submodule

variable {R : Type u} {M : Type v} {M' F G : Type*}

section CommSemiring

variable [CommSemiring R] [AddCommMonoid M] [Module R M] [AddCommMonoid M'] [Module R M']

open Pointwise

instance hasSMul' : SMul (Ideal R) (Submodule R M) :=
  ⟨Submodule.map₂ (LinearMap.lsmul R M)⟩
#align submodule.has_smul' Submodule.hasSMul'

/-- This duplicates the global `smul_eq_mul`, but doesn't have to unfold anywhere near as much to
apply. -/
protected theorem _root_.Ideal.smul_eq_mul (I J : Ideal R) : I • J = I * J :=
  rfl
#align ideal.smul_eq_mul Ideal.smul_eq_mul

variable (R M) in
/-- `Module.annihilator R M` is the ideal of all elements `r : R` such that `r • M = 0`. -/
def _root_.Module.annihilator : Ideal R := LinearMap.ker (LinearMap.lsmul R M)

theorem _root_.Module.mem_annihilator {r} : r ∈ Module.annihilator R M ↔ ∀ m : M, r • m = 0 :=
  ⟨fun h ↦ (congr($h ·)), (LinearMap.ext ·)⟩

theorem _root_.LinearMap.annihilator_le_of_injective (f : M →ₗ[R] M') (hf : Function.Injective f) :
    Module.annihilator R M' ≤ Module.annihilator R M := fun x h ↦ by
  rw [Module.mem_annihilator] at h ⊢; exact fun m ↦ hf (by rw [map_smul, h, f.map_zero])

theorem _root_.LinearMap.annihilator_le_of_surjective (f : M →ₗ[R] M')
    (hf : Function.Surjective f) : Module.annihilator R M ≤ Module.annihilator R M' := fun x h ↦ by
  rw [Module.mem_annihilator] at h ⊢
  intro m; obtain ⟨m, rfl⟩ := hf m
  rw [← map_smul, h, f.map_zero]

theorem _root_.LinearEquiv.annihilator_eq (e : M ≃ₗ[R] M') :
    Module.annihilator R M = Module.annihilator R M' :=
  (e.annihilator_le_of_surjective e.surjective).antisymm (e.annihilator_le_of_injective e.injective)

/-- `N.annihilator` is the ideal of all elements `r : R` such that `r • N = 0`. -/
abbrev annihilator (N : Submodule R M) : Ideal R :=
  Module.annihilator R N
#align submodule.annihilator Submodule.annihilator

theorem annihilator_top : (⊤ : Submodule R M).annihilator = Module.annihilator R M :=
  topEquiv.annihilator_eq

variable {I J : Ideal R} {N P : Submodule R M}

theorem mem_annihilator {r} : r ∈ N.annihilator ↔ ∀ n ∈ N, r • n = (0 : M) := by
  simp_rw [annihilator, Module.mem_annihilator, Subtype.forall, Subtype.ext_iff]; rfl
#align submodule.mem_annihilator Submodule.mem_annihilator

theorem mem_annihilator' {r} : r ∈ N.annihilator ↔ N ≤ comap (r • (LinearMap.id : M →ₗ[R] M)) ⊥ :=
  mem_annihilator.trans ⟨fun H n hn => (mem_bot R).2 <| H n hn, fun H _ hn => (mem_bot R).1 <| H hn⟩
#align submodule.mem_annihilator' Submodule.mem_annihilator'

theorem mem_annihilator_span (s : Set M) (r : R) :
    r ∈ (Submodule.span R s).annihilator ↔ ∀ n : s, r • (n : M) = 0 := by
  rw [Submodule.mem_annihilator]
  constructor
  · intro h n
    exact h _ (Submodule.subset_span n.prop)
  · intro h n hn
    refine Submodule.span_induction hn ?_ ?_ ?_ ?_
    · intro x hx
      exact h ⟨x, hx⟩
    · exact smul_zero _
    · intro x y hx hy
      rw [smul_add, hx, hy, zero_add]
    · intro a x hx
      rw [smul_comm, hx, smul_zero]
#align submodule.mem_annihilator_span Submodule.mem_annihilator_span

theorem mem_annihilator_span_singleton (g : M) (r : R) :
    r ∈ (Submodule.span R ({g} : Set M)).annihilator ↔ r • g = 0 := by simp [mem_annihilator_span]
#align submodule.mem_annihilator_span_singleton Submodule.mem_annihilator_span_singleton

theorem annihilator_bot : (⊥ : Submodule R M).annihilator = ⊤ :=
  (Ideal.eq_top_iff_one _).2 <| mem_annihilator'.2 bot_le
#align submodule.annihilator_bot Submodule.annihilator_bot

theorem annihilator_eq_top_iff : N.annihilator = ⊤ ↔ N = ⊥ :=
  ⟨fun H =>
    eq_bot_iff.2 fun (n : M) hn =>
      (mem_bot R).2 <| one_smul R n ▸ mem_annihilator.1 ((Ideal.eq_top_iff_one _).1 H) n hn,
    fun H => H.symm ▸ annihilator_bot⟩
#align submodule.annihilator_eq_top_iff Submodule.annihilator_eq_top_iff

theorem annihilator_mono (h : N ≤ P) : P.annihilator ≤ N.annihilator := fun _ hrp =>
  mem_annihilator.2 fun n hn => mem_annihilator.1 hrp n <| h hn
#align submodule.annihilator_mono Submodule.annihilator_mono

theorem annihilator_iSup (ι : Sort w) (f : ι → Submodule R M) :
    annihilator (⨆ i, f i) = ⨅ i, annihilator (f i) :=
  le_antisymm (le_iInf fun _ => annihilator_mono <| le_iSup _ _) fun _ H =>
    mem_annihilator'.2 <|
      iSup_le fun i =>
        have := (mem_iInf _).1 H i
        mem_annihilator'.1 this
#align submodule.annihilator_supr Submodule.annihilator_iSup

theorem smul_mem_smul {r} {n} (hr : r ∈ I) (hn : n ∈ N) : r • n ∈ I • N :=
  apply_mem_map₂ _ hr hn
#align submodule.smul_mem_smul Submodule.smul_mem_smul

theorem smul_le {P : Submodule R M} : I • N ≤ P ↔ ∀ r ∈ I, ∀ n ∈ N, r • n ∈ P :=
  map₂_le
#align submodule.smul_le Submodule.smul_le

@[simp, norm_cast]
lemma coe_set_smul : (I : Set R) • N = I • N :=
  Submodule.set_smul_eq_of_le _ _ _
    (fun _ _ hr hx => smul_mem_smul hr hx)
    (smul_le.mpr fun _ hr _ hx => mem_set_smul_of_mem_mem hr hx)

@[elab_as_elim]
theorem smul_induction_on {p : M → Prop} {x} (H : x ∈ I • N) (smul : ∀ r ∈ I, ∀ n ∈ N, p (r • n))
    (add : ∀ x y, p x → p y → p (x + y)) : p x := by
  have H0 : p 0 := by simpa only [zero_smul] using smul 0 I.zero_mem 0 N.zero_mem
  refine Submodule.iSup_induction (x := x) _ H ?_ H0 add
  rintro ⟨i, hi⟩ m ⟨j, hj, hj'⟩
  rw [← hj']
  exact smul _ hi _ hj
#align submodule.smul_induction_on Submodule.smul_induction_on

/-- Dependent version of `Submodule.smul_induction_on`. -/
@[elab_as_elim]
theorem smul_induction_on' {x : M} (hx : x ∈ I • N) {p : ∀ x, x ∈ I • N → Prop}
    (smul : ∀ (r : R) (hr : r ∈ I) (n : M) (hn : n ∈ N), p (r • n) (smul_mem_smul hr hn))
    (add : ∀ x hx y hy, p x hx → p y hy → p (x + y) (Submodule.add_mem _ ‹_› ‹_›)) : p x hx := by
  refine Exists.elim ?_ fun (h : x ∈ I • N) (H : p x h) => H
  exact
    smul_induction_on hx (fun a ha x hx => ⟨_, smul _ ha _ hx⟩) fun x y ⟨_, hx⟩ ⟨_, hy⟩ =>
      ⟨_, add _ _ _ _ hx hy⟩
#align submodule.smul_induction_on' Submodule.smul_induction_on'

theorem mem_smul_span_singleton {I : Ideal R} {m : M} {x : M} :
    x ∈ I • span R ({m} : Set M) ↔ ∃ y ∈ I, y • m = x :=
  ⟨fun hx =>
    smul_induction_on hx
      (fun r hri n hnm =>
        let ⟨s, hs⟩ := mem_span_singleton.1 hnm
        ⟨r * s, I.mul_mem_right _ hri, hs ▸ mul_smul r s m⟩)
      fun m1 m2 ⟨y1, hyi1, hy1⟩ ⟨y2, hyi2, hy2⟩ =>
      ⟨y1 + y2, I.add_mem hyi1 hyi2, by rw [add_smul, hy1, hy2]⟩,
    fun ⟨y, hyi, hy⟩ => hy ▸ smul_mem_smul hyi (subset_span <| Set.mem_singleton m)⟩
#align submodule.mem_smul_span_singleton Submodule.mem_smul_span_singleton

theorem smul_le_right : I • N ≤ N :=
  smul_le.2 fun r _ _ => N.smul_mem r
#align submodule.smul_le_right Submodule.smul_le_right

theorem smul_mono (hij : I ≤ J) (hnp : N ≤ P) : I • N ≤ J • P :=
  map₂_le_map₂ hij hnp
#align submodule.smul_mono Submodule.smul_mono

theorem smul_mono_left (h : I ≤ J) : I • N ≤ J • N :=
  map₂_le_map₂_left h
#align submodule.smul_mono_left Submodule.smul_mono_left

instance : CovariantClass (Ideal R) (Submodule R M) HSMul.hSMul LE.le :=
  ⟨fun _ _ => map₂_le_map₂_right⟩

@[deprecated smul_mono_right] -- 2024-03-31
protected theorem smul_mono_right (h : N ≤ P) : I • N ≤ I • P :=
  _root_.smul_mono_right I h
#align submodule.smul_mono_right Submodule.smul_mono_right

theorem map_le_smul_top (I : Ideal R) (f : R →ₗ[R] M) :
    Submodule.map f I ≤ I • (⊤ : Submodule R M) := by
  rintro _ ⟨y, hy, rfl⟩
  rw [← mul_one y, ← smul_eq_mul, f.map_smul]
  exact smul_mem_smul hy mem_top
#align submodule.map_le_smul_top Submodule.map_le_smul_top

@[simp]
theorem annihilator_smul (N : Submodule R M) : annihilator N • N = ⊥ :=
  eq_bot_iff.2 (smul_le.2 fun _ => mem_annihilator.1)
#align submodule.annihilator_smul Submodule.annihilator_smul

@[simp]
theorem annihilator_mul (I : Ideal R) : annihilator I * I = ⊥ :=
  annihilator_smul I
#align submodule.annihilator_mul Submodule.annihilator_mul

@[simp]
theorem mul_annihilator (I : Ideal R) : I * annihilator I = ⊥ := by rw [mul_comm, annihilator_mul]
#align submodule.mul_annihilator Submodule.mul_annihilator

variable (I J N P)

@[simp]
theorem smul_bot : I • (⊥ : Submodule R M) = ⊥ :=
  map₂_bot_right _ _
#align submodule.smul_bot Submodule.smul_bot

@[simp]
theorem bot_smul : (⊥ : Ideal R) • N = ⊥ :=
  map₂_bot_left _ _
#align submodule.bot_smul Submodule.bot_smul

@[simp]
theorem top_smul : (⊤ : Ideal R) • N = N :=
  le_antisymm smul_le_right fun r hri => one_smul R r ▸ smul_mem_smul mem_top hri
#align submodule.top_smul Submodule.top_smul

theorem smul_sup : I • (N ⊔ P) = I • N ⊔ I • P :=
  map₂_sup_right _ _ _ _
#align submodule.smul_sup Submodule.smul_sup

theorem sup_smul : (I ⊔ J) • N = I • N ⊔ J • N :=
  map₂_sup_left _ _ _ _
#align submodule.sup_smul Submodule.sup_smul

protected theorem smul_assoc : (I • J) • N = I • J • N :=
  le_antisymm
    (smul_le.2 fun _ hrsij t htn =>
      smul_induction_on hrsij
        (fun r hr s hs =>
          (@smul_eq_mul R _ r s).symm ▸ smul_smul r s t ▸ smul_mem_smul hr (smul_mem_smul hs htn))
        fun x y => (add_smul x y t).symm ▸ Submodule.add_mem _)
    (smul_le.2 fun r hr _ hsn =>
      suffices J • N ≤ Submodule.comap (r • (LinearMap.id : M →ₗ[R] M)) ((I • J) • N) from this hsn
      smul_le.2 fun s hs n hn =>
        show r • s • n ∈ (I • J) • N from mul_smul r s n ▸ smul_mem_smul (smul_mem_smul hr hs) hn)
#align submodule.smul_assoc Submodule.smul_assoc

@[deprecated smul_inf_le] -- 2024-03-31
protected theorem smul_inf_le (M₁ M₂ : Submodule R M) :
    I • (M₁ ⊓ M₂) ≤ I • M₁ ⊓ I • M₂ := smul_inf_le _ _ _
#align submodule.smul_inf_le Submodule.smul_inf_le

theorem smul_iSup {ι : Sort*} {I : Ideal R} {t : ι → Submodule R M} : I • iSup t = ⨆ i, I • t i :=
  map₂_iSup_right _ _ _
#align submodule.smul_supr Submodule.smul_iSup

@[deprecated smul_iInf_le] -- 2024-03-31
protected theorem smul_iInf_le {ι : Sort*} {I : Ideal R} {t : ι → Submodule R M} :
    I • iInf t ≤ ⨅ i, I • t i :=
  smul_iInf_le
#align submodule.smul_infi_le Submodule.smul_iInf_le

variable (S : Set R) (T : Set M)

theorem span_smul_span : Ideal.span S • span R T = span R (⋃ (s ∈ S) (t ∈ T), {s • t}) :=
  (map₂_span_span _ _ _ _).trans <| congr_arg _ <| Set.image2_eq_iUnion _ _ _
#align submodule.span_smul_span Submodule.span_smul_span

theorem ideal_span_singleton_smul (r : R) (N : Submodule R M) :
    (Ideal.span {r} : Ideal R) • N = r • N := by
  have : span R (⋃ (t : M) (_ : t ∈ N), {r • t}) = r • N := by
    convert span_eq (r • N)
    exact (Set.image_eq_iUnion _ (N : Set M)).symm
  conv_lhs => rw [← span_eq N, span_smul_span]
  simpa
#align submodule.ideal_span_singleton_smul Submodule.ideal_span_singleton_smul

theorem mem_of_span_top_of_smul_mem (M' : Submodule R M) (s : Set R) (hs : Ideal.span s = ⊤) (x : M)
    (H : ∀ r : s, (r : R) • x ∈ M') : x ∈ M' := by
  suffices (⊤ : Ideal R) • span R ({x} : Set M) ≤ M' by
    rw [top_smul] at this
    exact this (subset_span (Set.mem_singleton x))
  rw [← hs, span_smul_span, span_le]
  simpa using H
#align submodule.mem_of_span_top_of_smul_mem Submodule.mem_of_span_top_of_smul_mem

/-- Given `s`, a generating set of `R`, to check that an `x : M` falls in a
submodule `M'` of `x`, we only need to show that `r ^ n • x ∈ M'` for some `n` for each `r : s`. -/
theorem mem_of_span_eq_top_of_smul_pow_mem (M' : Submodule R M) (s : Set R) (hs : Ideal.span s = ⊤)
    (x : M) (H : ∀ r : s, ∃ n : ℕ, ((r : R) ^ n : R) • x ∈ M') : x ∈ M' := by
  obtain ⟨s', hs₁, hs₂⟩ := (Ideal.span_eq_top_iff_finite _).mp hs
  replace H : ∀ r : s', ∃ n : ℕ, ((r : R) ^ n : R) • x ∈ M' := fun r => H ⟨_, hs₁ r.2⟩
  choose n₁ n₂ using H
  let N := s'.attach.sup n₁
  have hs' := Ideal.span_pow_eq_top (s' : Set R) hs₂ N
  apply M'.mem_of_span_top_of_smul_mem _ hs'
  rintro ⟨_, r, hr, rfl⟩
  convert M'.smul_mem (r ^ (N - n₁ ⟨r, hr⟩)) (n₂ ⟨r, hr⟩) using 1
  simp only [Subtype.coe_mk, smul_smul, ← pow_add]
  rw [tsub_add_cancel_of_le (Finset.le_sup (s'.mem_attach _) : n₁ ⟨r, hr⟩ ≤ N)]
#align submodule.mem_of_span_eq_top_of_smul_pow_mem Submodule.mem_of_span_eq_top_of_smul_pow_mem

variable {M' : Type w} [AddCommMonoid M'] [Module R M']

@[simp]
theorem map_smul'' (f : M →ₗ[R] M') : (I • N).map f = I • N.map f :=
  le_antisymm
      (map_le_iff_le_comap.2 <|
        smul_le.2 fun r hr n hn =>
          show f (r • n) ∈ I • N.map f from
            (f.map_smul r n).symm ▸ smul_mem_smul hr (mem_map_of_mem hn)) <|
    smul_le.2 fun r hr _ hn =>
      let ⟨p, hp, hfp⟩ := mem_map.1 hn
      hfp ▸ f.map_smul r p ▸ mem_map_of_mem (smul_mem_smul hr hp)
#align submodule.map_smul'' Submodule.map_smul''

open Pointwise in
@[simp]
theorem map_pointwise_smul (r : R) (N : Submodule R M) (f : M →ₗ[R] M') :
    (r • N).map f = r • N.map f :=
  by simp_rw [← ideal_span_singleton_smul, map_smul'']

variable {I}

theorem mem_smul_span {s : Set M} {x : M} :
    x ∈ I • Submodule.span R s ↔ x ∈ Submodule.span R (⋃ (a ∈ I) (b ∈ s), ({a • b} : Set M)) := by
  rw [← I.span_eq, Submodule.span_smul_span, I.span_eq]
  rfl
#align submodule.mem_smul_span Submodule.mem_smul_span

variable (I)

/-- If `x` is an `I`-multiple of the submodule spanned by `f '' s`,
then we can write `x` as an `I`-linear combination of the elements of `f '' s`. -/
theorem mem_ideal_smul_span_iff_exists_sum {ι : Type*} (f : ι → M) (x : M) :
    x ∈ I • span R (Set.range f) ↔
      ∃ (a : ι →₀ R) (_ : ∀ i, a i ∈ I), (a.sum fun i c => c • f i) = x := by
  constructor; swap
  · rintro ⟨a, ha, rfl⟩
    exact Submodule.sum_mem _ fun c _ => smul_mem_smul (ha c) <| subset_span <| Set.mem_range_self _
  refine fun hx => span_induction (mem_smul_span.mp hx) ?_ ?_ ?_ ?_
  · simp only [Set.mem_iUnion, Set.mem_range, Set.mem_singleton_iff]
    rintro x ⟨y, hy, x, ⟨i, rfl⟩, rfl⟩
    refine ⟨Finsupp.single i y, fun j => ?_, ?_⟩
    · letI := Classical.decEq ι
      rw [Finsupp.single_apply]
      split_ifs
      · assumption
      · exact I.zero_mem
    refine @Finsupp.sum_single_index ι R M _ _ i _ (fun i y => y • f i) ?_
    simp
  · exact ⟨0, fun _ => I.zero_mem, Finsupp.sum_zero_index⟩
  · rintro x y ⟨ax, hax, rfl⟩ ⟨ay, hay, rfl⟩
    refine ⟨ax + ay, fun i => I.add_mem (hax i) (hay i), Finsupp.sum_add_index' ?_ ?_⟩ <;>
      intros <;> simp only [zero_smul, add_smul]
  · rintro c x ⟨a, ha, rfl⟩
    refine ⟨c • a, fun i => I.mul_mem_left c (ha i), ?_⟩
    rw [Finsupp.sum_smul_index, Finsupp.smul_sum] <;> intros <;> simp only [zero_smul, mul_smul]
#align submodule.mem_ideal_smul_span_iff_exists_sum Submodule.mem_ideal_smul_span_iff_exists_sum

theorem mem_ideal_smul_span_iff_exists_sum' {ι : Type*} (s : Set ι) (f : ι → M) (x : M) :
    x ∈ I • span R (f '' s) ↔ ∃ (a : s →₀ R) (_ : ∀ i, a i ∈ I), (a.sum fun i c => c • f i) = x :=
  by rw [← Submodule.mem_ideal_smul_span_iff_exists_sum, ← Set.image_eq_range]
#align submodule.mem_ideal_smul_span_iff_exists_sum' Submodule.mem_ideal_smul_span_iff_exists_sum'

theorem mem_smul_top_iff (N : Submodule R M) (x : N) :
    x ∈ I • (⊤ : Submodule R N) ↔ (x : M) ∈ I • N := by
  change _ ↔ N.subtype x ∈ I • N
  have : Submodule.map N.subtype (I • ⊤) = I • N := by
    rw [Submodule.map_smul'', Submodule.map_top, Submodule.range_subtype]
  rw [← this]
  exact (Function.Injective.mem_set_image N.injective_subtype).symm
#align submodule.mem_smul_top_iff Submodule.mem_smul_top_iff

@[simp]
theorem smul_comap_le_comap_smul (f : M →ₗ[R] M') (S : Submodule R M') (I : Ideal R) :
    I • S.comap f ≤ (I • S).comap f := by
  refine Submodule.smul_le.mpr fun r hr x hx => ?_
  rw [Submodule.mem_comap] at hx ⊢
  rw [f.map_smul]
  exact Submodule.smul_mem_smul hr hx
#align submodule.smul_comap_le_comap_smul Submodule.smul_comap_le_comap_smul

end CommSemiring

end Submodule

namespace Ideal

section Add

variable {R : Type u} [Semiring R]

@[simp]
theorem add_eq_sup {I J : Ideal R} : I + J = I ⊔ J :=
  rfl
#align ideal.add_eq_sup Ideal.add_eq_sup

@[simp]
theorem zero_eq_bot : (0 : Ideal R) = ⊥ :=
  rfl
#align ideal.zero_eq_bot Ideal.zero_eq_bot

@[simp]
theorem sum_eq_sup {ι : Type*} (s : Finset ι) (f : ι → Ideal R) : s.sum f = s.sup f :=
  rfl
#align ideal.sum_eq_sup Ideal.sum_eq_sup

end Add

section MulAndRadical

variable {R : Type u} {ι : Type*} [CommSemiring R]
variable {I J K L : Ideal R}

instance : Mul (Ideal R) :=
  ⟨(· • ·)⟩

@[simp]
theorem one_eq_top : (1 : Ideal R) = ⊤ := by erw [Submodule.one_eq_range, LinearMap.range_id]
#align ideal.one_eq_top Ideal.one_eq_top

theorem add_eq_one_iff : I + J = 1 ↔ ∃ i ∈ I, ∃ j ∈ J, i + j = 1 := by
  rw [one_eq_top, eq_top_iff_one, add_eq_sup, Submodule.mem_sup]

theorem mul_mem_mul {r s} (hr : r ∈ I) (hs : s ∈ J) : r * s ∈ I * J :=
  Submodule.smul_mem_smul hr hs
#align ideal.mul_mem_mul Ideal.mul_mem_mul

theorem mul_mem_mul_rev {r s} (hr : r ∈ I) (hs : s ∈ J) : s * r ∈ I * J :=
  mul_comm r s ▸ mul_mem_mul hr hs
#align ideal.mul_mem_mul_rev Ideal.mul_mem_mul_rev

theorem pow_mem_pow {x : R} (hx : x ∈ I) (n : ℕ) : x ^ n ∈ I ^ n :=
  Submodule.pow_mem_pow _ hx _
#align ideal.pow_mem_pow Ideal.pow_mem_pow

theorem prod_mem_prod {ι : Type*} {s : Finset ι} {I : ι → Ideal R} {x : ι → R} :
    (∀ i ∈ s, x i ∈ I i) → (∏ i in s, x i) ∈ ∏ i in s, I i := by
  classical
    refine Finset.induction_on s ?_ ?_
    · intro
      rw [Finset.prod_empty, Finset.prod_empty, one_eq_top]
      exact Submodule.mem_top
    · intro a s ha IH h
      rw [Finset.prod_insert ha, Finset.prod_insert ha]
      exact
        mul_mem_mul (h a <| Finset.mem_insert_self a s)
          (IH fun i hi => h i <| Finset.mem_insert_of_mem hi)
#align ideal.prod_mem_prod Ideal.prod_mem_prod

theorem mul_le : I * J ≤ K ↔ ∀ r ∈ I, ∀ s ∈ J, r * s ∈ K :=
  Submodule.smul_le
#align ideal.mul_le Ideal.mul_le

theorem mul_le_left : I * J ≤ J :=
  Ideal.mul_le.2 fun _ _ _ => J.mul_mem_left _
#align ideal.mul_le_left Ideal.mul_le_left

theorem mul_le_right : I * J ≤ I :=
  Ideal.mul_le.2 fun _ hr _ _ => I.mul_mem_right _ hr
#align ideal.mul_le_right Ideal.mul_le_right

@[simp]
theorem sup_mul_right_self : I ⊔ I * J = I :=
  sup_eq_left.2 Ideal.mul_le_right
#align ideal.sup_mul_right_self Ideal.sup_mul_right_self

@[simp]
theorem sup_mul_left_self : I ⊔ J * I = I :=
  sup_eq_left.2 Ideal.mul_le_left
#align ideal.sup_mul_left_self Ideal.sup_mul_left_self

@[simp]
theorem mul_right_self_sup : I * J ⊔ I = I :=
  sup_eq_right.2 Ideal.mul_le_right
#align ideal.mul_right_self_sup Ideal.mul_right_self_sup

@[simp]
theorem mul_left_self_sup : J * I ⊔ I = I :=
  sup_eq_right.2 Ideal.mul_le_left
#align ideal.mul_left_self_sup Ideal.mul_left_self_sup

variable (I J K)

protected theorem mul_comm : I * J = J * I :=
  le_antisymm (mul_le.2 fun _ hrI _ hsJ => mul_mem_mul_rev hsJ hrI)
    (mul_le.2 fun _ hrJ _ hsI => mul_mem_mul_rev hsI hrJ)
#align ideal.mul_comm Ideal.mul_comm

protected theorem mul_assoc : I * J * K = I * (J * K) :=
  Submodule.smul_assoc I J K
#align ideal.mul_assoc Ideal.mul_assoc

theorem span_mul_span (S T : Set R) : span S * span T = span (⋃ (s ∈ S) (t ∈ T), {s * t}) :=
  Submodule.span_smul_span S T
#align ideal.span_mul_span Ideal.span_mul_span

variable {I J K}

theorem span_mul_span' (S T : Set R) : span S * span T = span (S * T) := by
  unfold span
  rw [Submodule.span_mul_span]
#align ideal.span_mul_span' Ideal.span_mul_span'

theorem span_singleton_mul_span_singleton (r s : R) :
    span {r} * span {s} = (span {r * s} : Ideal R) := by
  unfold span
  rw [Submodule.span_mul_span, Set.singleton_mul_singleton]
#align ideal.span_singleton_mul_span_singleton Ideal.span_singleton_mul_span_singleton

theorem span_singleton_pow (s : R) (n : ℕ) : span {s} ^ n = (span {s ^ n} : Ideal R) := by
  induction' n with n ih; · simp [Set.singleton_one]
  simp only [pow_succ, ih, span_singleton_mul_span_singleton]
#align ideal.span_singleton_pow Ideal.span_singleton_pow

theorem mem_mul_span_singleton {x y : R} {I : Ideal R} : x ∈ I * span {y} ↔ ∃ z ∈ I, z * y = x :=
  Submodule.mem_smul_span_singleton
#align ideal.mem_mul_span_singleton Ideal.mem_mul_span_singleton

theorem mem_span_singleton_mul {x y : R} {I : Ideal R} : x ∈ span {y} * I ↔ ∃ z ∈ I, y * z = x := by
  simp only [mul_comm, mem_mul_span_singleton]
#align ideal.mem_span_singleton_mul Ideal.mem_span_singleton_mul

theorem le_span_singleton_mul_iff {x : R} {I J : Ideal R} :
    I ≤ span {x} * J ↔ ∀ zI ∈ I, ∃ zJ ∈ J, x * zJ = zI :=
  show (∀ {zI} (_ : zI ∈ I), zI ∈ span {x} * J) ↔ ∀ zI ∈ I, ∃ zJ ∈ J, x * zJ = zI by
    simp only [mem_span_singleton_mul]
#align ideal.le_span_singleton_mul_iff Ideal.le_span_singleton_mul_iff

theorem span_singleton_mul_le_iff {x : R} {I J : Ideal R} :
    span {x} * I ≤ J ↔ ∀ z ∈ I, x * z ∈ J := by
  simp only [mul_le, mem_span_singleton_mul, mem_span_singleton]
  constructor
  · intro h zI hzI
    exact h x (dvd_refl x) zI hzI
  · rintro h _ ⟨z, rfl⟩ zI hzI
    rw [mul_comm x z, mul_assoc]
    exact J.mul_mem_left _ (h zI hzI)
#align ideal.span_singleton_mul_le_iff Ideal.span_singleton_mul_le_iff

theorem span_singleton_mul_le_span_singleton_mul {x y : R} {I J : Ideal R} :
    span {x} * I ≤ span {y} * J ↔ ∀ zI ∈ I, ∃ zJ ∈ J, x * zI = y * zJ := by
  simp only [span_singleton_mul_le_iff, mem_span_singleton_mul, eq_comm]
#align ideal.span_singleton_mul_le_span_singleton_mul Ideal.span_singleton_mul_le_span_singleton_mul

theorem span_singleton_mul_right_mono [IsDomain R] {x : R} (hx : x ≠ 0) :
    span {x} * I ≤ span {x} * J ↔ I ≤ J := by
  simp_rw [span_singleton_mul_le_span_singleton_mul, mul_right_inj' hx,
    exists_eq_right', SetLike.le_def]
#align ideal.span_singleton_mul_right_mono Ideal.span_singleton_mul_right_mono

theorem span_singleton_mul_left_mono [IsDomain R] {x : R} (hx : x ≠ 0) :
    I * span {x} ≤ J * span {x} ↔ I ≤ J := by
  simpa only [mul_comm I, mul_comm J] using span_singleton_mul_right_mono hx
#align ideal.span_singleton_mul_left_mono Ideal.span_singleton_mul_left_mono

theorem span_singleton_mul_right_inj [IsDomain R] {x : R} (hx : x ≠ 0) :
    span {x} * I = span {x} * J ↔ I = J := by
  simp only [le_antisymm_iff, span_singleton_mul_right_mono hx]
#align ideal.span_singleton_mul_right_inj Ideal.span_singleton_mul_right_inj

theorem span_singleton_mul_left_inj [IsDomain R] {x : R} (hx : x ≠ 0) :
    I * span {x} = J * span {x} ↔ I = J := by
  simp only [le_antisymm_iff, span_singleton_mul_left_mono hx]
#align ideal.span_singleton_mul_left_inj Ideal.span_singleton_mul_left_inj

theorem span_singleton_mul_right_injective [IsDomain R] {x : R} (hx : x ≠ 0) :
    Function.Injective ((span {x} : Ideal R) * ·) := fun _ _ =>
  (span_singleton_mul_right_inj hx).mp
#align ideal.span_singleton_mul_right_injective Ideal.span_singleton_mul_right_injective

theorem span_singleton_mul_left_injective [IsDomain R] {x : R} (hx : x ≠ 0) :
    Function.Injective fun I : Ideal R => I * span {x} := fun _ _ =>
  (span_singleton_mul_left_inj hx).mp
#align ideal.span_singleton_mul_left_injective Ideal.span_singleton_mul_left_injective

theorem eq_span_singleton_mul {x : R} (I J : Ideal R) :
    I = span {x} * J ↔ (∀ zI ∈ I, ∃ zJ ∈ J, x * zJ = zI) ∧ ∀ z ∈ J, x * z ∈ I := by
  simp only [le_antisymm_iff, le_span_singleton_mul_iff, span_singleton_mul_le_iff]
#align ideal.eq_span_singleton_mul Ideal.eq_span_singleton_mul

theorem span_singleton_mul_eq_span_singleton_mul {x y : R} (I J : Ideal R) :
    span {x} * I = span {y} * J ↔
      (∀ zI ∈ I, ∃ zJ ∈ J, x * zI = y * zJ) ∧ ∀ zJ ∈ J, ∃ zI ∈ I, x * zI = y * zJ :=
  by simp only [le_antisymm_iff, span_singleton_mul_le_span_singleton_mul, eq_comm]
#align ideal.span_singleton_mul_eq_span_singleton_mul Ideal.span_singleton_mul_eq_span_singleton_mul

theorem prod_span {ι : Type*} (s : Finset ι) (I : ι → Set R) :
    (∏ i in s, Ideal.span (I i)) = Ideal.span (∏ i in s, I i) :=
  Submodule.prod_span s I
#align ideal.prod_span Ideal.prod_span

theorem prod_span_singleton {ι : Type*} (s : Finset ι) (I : ι → R) :
    (∏ i in s, Ideal.span ({I i} : Set R)) = Ideal.span {∏ i in s, I i} :=
  Submodule.prod_span_singleton s I
#align ideal.prod_span_singleton Ideal.prod_span_singleton

@[simp]
theorem multiset_prod_span_singleton (m : Multiset R) :
    (m.map fun x => Ideal.span {x}).prod = Ideal.span ({Multiset.prod m} : Set R) :=
  Multiset.induction_on m (by simp) fun a m ih => by
    simp only [Multiset.map_cons, Multiset.prod_cons, ih, ← Ideal.span_singleton_mul_span_singleton]
#align ideal.multiset_prod_span_singleton Ideal.multiset_prod_span_singleton

theorem finset_inf_span_singleton {ι : Type*} (s : Finset ι) (I : ι → R)
    (hI : Set.Pairwise (↑s) (IsCoprime on I)) :
    (s.inf fun i => Ideal.span ({I i} : Set R)) = Ideal.span {∏ i in s, I i} := by
  ext x
  simp only [Submodule.mem_finset_inf, Ideal.mem_span_singleton]
  exact ⟨Finset.prod_dvd_of_coprime hI, fun h i hi => (Finset.dvd_prod_of_mem _ hi).trans h⟩
#align ideal.finset_inf_span_singleton Ideal.finset_inf_span_singleton

theorem iInf_span_singleton {ι : Type*} [Fintype ι] {I : ι → R}
    (hI : ∀ (i j) (_ : i ≠ j), IsCoprime (I i) (I j)) :
    ⨅ i, span ({I i} : Set R) = span {∏ i, I i} := by
  rw [← Finset.inf_univ_eq_iInf, finset_inf_span_singleton]
  rwa [Finset.coe_univ, Set.pairwise_univ]
#align ideal.infi_span_singleton Ideal.iInf_span_singleton

theorem iInf_span_singleton_natCast {R : Type*} [CommRing R] {ι : Type*} [Fintype ι]
    {I : ι → ℕ} (hI : Pairwise fun i j => (I i).Coprime (I j)) :
    ⨅ (i : ι), span {(I i : R)} = span {((∏ i : ι, I i : ℕ) : R)} := by
  rw [iInf_span_singleton, Nat.cast_prod]
  exact fun i j h ↦ (hI h).cast

theorem sup_eq_top_iff_isCoprime {R : Type*} [CommSemiring R] (x y : R) :
    span ({x} : Set R) ⊔ span {y} = ⊤ ↔ IsCoprime x y := by
  rw [eq_top_iff_one, Submodule.mem_sup]
  constructor
  · rintro ⟨u, hu, v, hv, h1⟩
    rw [mem_span_singleton'] at hu hv
    rw [← hu.choose_spec, ← hv.choose_spec] at h1
    exact ⟨_, _, h1⟩
  · exact fun ⟨u, v, h1⟩ =>
      ⟨_, mem_span_singleton'.mpr ⟨_, rfl⟩, _, mem_span_singleton'.mpr ⟨_, rfl⟩, h1⟩
#align ideal.sup_eq_top_iff_is_coprime Ideal.sup_eq_top_iff_isCoprime

theorem mul_le_inf : I * J ≤ I ⊓ J :=
  mul_le.2 fun r hri s hsj => ⟨I.mul_mem_right s hri, J.mul_mem_left r hsj⟩
#align ideal.mul_le_inf Ideal.mul_le_inf

theorem multiset_prod_le_inf {s : Multiset (Ideal R)} : s.prod ≤ s.inf := by
  classical
    refine s.induction_on ?_ ?_
    · rw [Multiset.inf_zero]
      exact le_top
    intro a s ih
    rw [Multiset.prod_cons, Multiset.inf_cons]
    exact le_trans mul_le_inf (inf_le_inf le_rfl ih)
#align ideal.multiset_prod_le_inf Ideal.multiset_prod_le_inf

theorem prod_le_inf {s : Finset ι} {f : ι → Ideal R} : s.prod f ≤ s.inf f :=
  multiset_prod_le_inf
#align ideal.prod_le_inf Ideal.prod_le_inf

theorem mul_eq_inf_of_coprime (h : I ⊔ J = ⊤) : I * J = I ⊓ J :=
  le_antisymm mul_le_inf fun r ⟨hri, hrj⟩ =>
    let ⟨s, hsi, t, htj, hst⟩ := Submodule.mem_sup.1 ((eq_top_iff_one _).1 h)
    mul_one r ▸
      hst ▸
        (mul_add r s t).symm ▸ Ideal.add_mem (I * J) (mul_mem_mul_rev hsi hrj) (mul_mem_mul hri htj)
#align ideal.mul_eq_inf_of_coprime Ideal.mul_eq_inf_of_coprime

theorem sup_mul_eq_of_coprime_left (h : I ⊔ J = ⊤) : I ⊔ J * K = I ⊔ K :=
  le_antisymm (sup_le_sup_left mul_le_left _) fun i hi => by
    rw [eq_top_iff_one] at h; rw [Submodule.mem_sup] at h hi ⊢
    obtain ⟨i1, hi1, j, hj, h⟩ := h; obtain ⟨i', hi', k, hk, hi⟩ := hi
    refine ⟨_, add_mem hi' (mul_mem_right k _ hi1), _, mul_mem_mul hj hk, ?_⟩
    rw [add_assoc, ← add_mul, h, one_mul, hi]
#align ideal.sup_mul_eq_of_coprime_left Ideal.sup_mul_eq_of_coprime_left

theorem sup_mul_eq_of_coprime_right (h : I ⊔ K = ⊤) : I ⊔ J * K = I ⊔ J := by
  rw [mul_comm]
  exact sup_mul_eq_of_coprime_left h
#align ideal.sup_mul_eq_of_coprime_right Ideal.sup_mul_eq_of_coprime_right

theorem mul_sup_eq_of_coprime_left (h : I ⊔ J = ⊤) : I * K ⊔ J = K ⊔ J := by
  rw [sup_comm] at h
  rw [sup_comm, sup_mul_eq_of_coprime_left h, sup_comm]
#align ideal.mul_sup_eq_of_coprime_left Ideal.mul_sup_eq_of_coprime_left

theorem mul_sup_eq_of_coprime_right (h : K ⊔ J = ⊤) : I * K ⊔ J = I ⊔ J := by
  rw [sup_comm] at h
  rw [sup_comm, sup_mul_eq_of_coprime_right h, sup_comm]
#align ideal.mul_sup_eq_of_coprime_right Ideal.mul_sup_eq_of_coprime_right

theorem sup_prod_eq_top {s : Finset ι} {J : ι → Ideal R} (h : ∀ i, i ∈ s → I ⊔ J i = ⊤) :
    (I ⊔ ∏ i in s, J i) = ⊤ :=
  Finset.prod_induction _ (fun J => I ⊔ J = ⊤)
    (fun J K hJ hK => (sup_mul_eq_of_coprime_left hJ).trans hK)
    (by simp_rw [one_eq_top, sup_top_eq]) h
#align ideal.sup_prod_eq_top Ideal.sup_prod_eq_top

theorem sup_iInf_eq_top {s : Finset ι} {J : ι → Ideal R} (h : ∀ i, i ∈ s → I ⊔ J i = ⊤) :
    (I ⊔ ⨅ i ∈ s, J i) = ⊤ :=
  eq_top_iff.mpr <|
    le_of_eq_of_le (sup_prod_eq_top h).symm <|
      sup_le_sup_left (le_of_le_of_eq prod_le_inf <| Finset.inf_eq_iInf _ _) _
#align ideal.sup_infi_eq_top Ideal.sup_iInf_eq_top

theorem prod_sup_eq_top {s : Finset ι} {J : ι → Ideal R} (h : ∀ i, i ∈ s → J i ⊔ I = ⊤) :
    (∏ i in s, J i) ⊔ I = ⊤ := by rw [sup_comm, sup_prod_eq_top]; intro i hi; rw [sup_comm, h i hi]
#align ideal.prod_sup_eq_top Ideal.prod_sup_eq_top

theorem iInf_sup_eq_top {s : Finset ι} {J : ι → Ideal R} (h : ∀ i, i ∈ s → J i ⊔ I = ⊤) :
    (⨅ i ∈ s, J i) ⊔ I = ⊤ := by rw [sup_comm, sup_iInf_eq_top]; intro i hi; rw [sup_comm, h i hi]
#align ideal.infi_sup_eq_top Ideal.iInf_sup_eq_top

theorem sup_pow_eq_top {n : ℕ} (h : I ⊔ J = ⊤) : I ⊔ J ^ n = ⊤ := by
  rw [← Finset.card_range n, ← Finset.prod_const]
  exact sup_prod_eq_top fun _ _ => h
#align ideal.sup_pow_eq_top Ideal.sup_pow_eq_top

theorem pow_sup_eq_top {n : ℕ} (h : I ⊔ J = ⊤) : I ^ n ⊔ J = ⊤ := by
  rw [← Finset.card_range n, ← Finset.prod_const]
  exact prod_sup_eq_top fun _ _ => h
#align ideal.pow_sup_eq_top Ideal.pow_sup_eq_top

theorem pow_sup_pow_eq_top {m n : ℕ} (h : I ⊔ J = ⊤) : I ^ m ⊔ J ^ n = ⊤ :=
  sup_pow_eq_top (pow_sup_eq_top h)
#align ideal.pow_sup_pow_eq_top Ideal.pow_sup_pow_eq_top

variable (I)

-- @[simp] -- Porting note (#10618): simp can prove this
theorem mul_bot : I * ⊥ = ⊥ := by simp
#align ideal.mul_bot Ideal.mul_bot

-- @[simp] -- Porting note (#10618): simp can prove thisrove this
theorem bot_mul : ⊥ * I = ⊥ := by simp
#align ideal.bot_mul Ideal.bot_mul

@[simp]
theorem mul_top : I * ⊤ = I :=
  Ideal.mul_comm ⊤ I ▸ Submodule.top_smul I
#align ideal.mul_top Ideal.mul_top

@[simp]
theorem top_mul : ⊤ * I = I :=
  Submodule.top_smul I
#align ideal.top_mul Ideal.top_mul

variable {I}

theorem mul_mono (hik : I ≤ K) (hjl : J ≤ L) : I * J ≤ K * L :=
  Submodule.smul_mono hik hjl
#align ideal.mul_mono Ideal.mul_mono

theorem mul_mono_left (h : I ≤ J) : I * K ≤ J * K :=
  Submodule.smul_mono_left h
#align ideal.mul_mono_left Ideal.mul_mono_left

theorem mul_mono_right (h : J ≤ K) : I * J ≤ I * K :=
  smul_mono_right _ h
#align ideal.mul_mono_right Ideal.mul_mono_right

variable (I J K)

theorem mul_sup : I * (J ⊔ K) = I * J ⊔ I * K :=
  Submodule.smul_sup I J K
#align ideal.mul_sup Ideal.mul_sup

theorem sup_mul : (I ⊔ J) * K = I * K ⊔ J * K :=
  Submodule.sup_smul I J K
#align ideal.sup_mul Ideal.sup_mul

variable {I J K}

theorem pow_le_pow_right {m n : ℕ} (h : m ≤ n) : I ^ n ≤ I ^ m := by
  cases' Nat.exists_eq_add_of_le h with k hk
  rw [hk, pow_add]
  exact le_trans mul_le_inf inf_le_left
#align ideal.pow_le_pow_right Ideal.pow_le_pow_right

theorem pow_le_self {n : ℕ} (hn : n ≠ 0) : I ^ n ≤ I :=
  calc
    I ^ n ≤ I ^ 1 := pow_le_pow_right (Nat.pos_of_ne_zero hn)
    _ = I := pow_one _
#align ideal.pow_le_self Ideal.pow_le_self

theorem pow_right_mono {I J : Ideal R} (e : I ≤ J) (n : ℕ) : I ^ n ≤ J ^ n := by
  induction' n with _ hn
  · rw [pow_zero, pow_zero]
  · rw [pow_succ, pow_succ]
    exact Ideal.mul_mono hn e
#align ideal.pow_right_mono Ideal.pow_right_mono

@[simp]
theorem mul_eq_bot {R : Type*} [CommSemiring R] [NoZeroDivisors R] {I J : Ideal R} :
    I * J = ⊥ ↔ I = ⊥ ∨ J = ⊥ :=
  ⟨fun hij =>
    or_iff_not_imp_left.mpr fun I_ne_bot =>
      J.eq_bot_iff.mpr fun j hj =>
        let ⟨i, hi, ne0⟩ := I.ne_bot_iff.mp I_ne_bot
        Or.resolve_left (mul_eq_zero.mp ((I * J).eq_bot_iff.mp hij _ (mul_mem_mul hi hj))) ne0,
    fun h => by cases' h with h h <;> rw [← Ideal.mul_bot, h, Ideal.mul_comm]⟩
#align ideal.mul_eq_bot Ideal.mul_eq_bot

instance {R : Type*} [CommSemiring R] [NoZeroDivisors R] : NoZeroDivisors (Ideal R) where
  eq_zero_or_eq_zero_of_mul_eq_zero := mul_eq_bot.1

instance {R : Type*} [CommSemiring R] {S : Type*} [CommRing S] [Algebra R S]
    [NoZeroSMulDivisors R S] {I : Ideal S} : NoZeroSMulDivisors R I :=
  Submodule.noZeroSMulDivisors (Submodule.restrictScalars R I)

/-- A product of ideals in an integral domain is zero if and only if one of the terms is zero. -/
@[simp]
lemma multiset_prod_eq_bot {R : Type*} [CommRing R] [IsDomain R] {s : Multiset (Ideal R)} :
    s.prod = ⊥ ↔ ⊥ ∈ s :=
  Multiset.prod_eq_zero_iff

/-- A product of ideals in an integral domain is zero if and only if one of the terms is zero. -/
@[deprecated multiset_prod_eq_bot] -- since 26 Dec 2023
theorem prod_eq_bot {R : Type*} [CommRing R] [IsDomain R] {s : Multiset (Ideal R)} :
    s.prod = ⊥ ↔ ∃ I ∈ s, I = ⊥ := by
  simp
#align ideal.prod_eq_bot Ideal.prod_eq_bot

theorem span_pair_mul_span_pair (w x y z : R) :
    (span {w, x} : Ideal R) * span {y, z} = span {w * y, w * z, x * y, x * z} := by
  simp_rw [span_insert, sup_mul, mul_sup, span_singleton_mul_span_singleton, sup_assoc]
#align ideal.span_pair_mul_span_pair Ideal.span_pair_mul_span_pair

theorem isCoprime_iff_codisjoint : IsCoprime I J ↔ Codisjoint I J := by
  rw [IsCoprime, codisjoint_iff]
  constructor
  · rintro ⟨x, y, hxy⟩
    rw [eq_top_iff_one]
    apply (show x * I + y * J ≤ I ⊔ J from
      sup_le (mul_le_left.trans le_sup_left) (mul_le_left.trans le_sup_right))
    rw [hxy]
    simp only [one_eq_top, Submodule.mem_top]
  · intro h
    refine ⟨1, 1, ?_⟩
    simpa only [one_eq_top, top_mul, Submodule.add_eq_sup]

theorem isCoprime_iff_add : IsCoprime I J ↔ I + J = 1 := by
  rw [isCoprime_iff_codisjoint, codisjoint_iff, add_eq_sup, one_eq_top]

theorem isCoprime_iff_exists : IsCoprime I J ↔ ∃ i ∈ I, ∃ j ∈ J, i + j = 1 := by
  rw [← add_eq_one_iff, isCoprime_iff_add]

theorem isCoprime_iff_sup_eq : IsCoprime I J ↔ I ⊔ J = ⊤ := by
  rw [isCoprime_iff_codisjoint, codisjoint_iff]

open List in
theorem isCoprime_tfae : TFAE [IsCoprime I J, Codisjoint I J, I + J = 1,
    ∃ i ∈ I, ∃ j ∈ J, i + j = 1, I ⊔ J = ⊤] := by
  rw [← isCoprime_iff_codisjoint, ← isCoprime_iff_add, ← isCoprime_iff_exists,
      ← isCoprime_iff_sup_eq]
  simp

theorem _root_.IsCoprime.codisjoint (h : IsCoprime I J) : Codisjoint I J :=
  isCoprime_iff_codisjoint.mp h

theorem _root_.IsCoprime.add_eq (h : IsCoprime I J) : I + J = 1 := isCoprime_iff_add.mp h

theorem _root_.IsCoprime.exists (h : IsCoprime I J) : ∃ i ∈ I, ∃ j ∈ J, i + j = 1 :=
  isCoprime_iff_exists.mp h

theorem _root_.IsCoprime.sup_eq (h : IsCoprime I J) : I ⊔ J = ⊤ := isCoprime_iff_sup_eq.mp h

theorem isCoprime_span_singleton_iff (x y : R) :
    IsCoprime (span <| singleton x) (span <| singleton y) ↔ IsCoprime x y := by
  simp_rw [isCoprime_iff_codisjoint, codisjoint_iff, eq_top_iff_one, mem_span_singleton_sup,
    mem_span_singleton]
  constructor
  · rintro ⟨a, _, ⟨b, rfl⟩, e⟩; exact ⟨a, b, mul_comm b y ▸ e⟩
  · rintro ⟨a, b, e⟩; exact ⟨a, _, ⟨b, rfl⟩, mul_comm y b ▸ e⟩

theorem isCoprime_biInf {J : ι → Ideal R} {s : Finset ι}
    (hf : ∀ j ∈ s, IsCoprime I (J j)) : IsCoprime I (⨅ j ∈ s, J j) := by
  classical
  simp_rw [isCoprime_iff_add] at *
  induction s using Finset.induction with
  | empty =>
      simp
  | @insert i s _ hs =>
      rw [Finset.iInf_insert, inf_comm, one_eq_top, eq_top_iff, ← one_eq_top]
      set K := ⨅ j ∈ s, J j
      calc
        1 = I + K            := (hs fun j hj ↦ hf j (Finset.mem_insert_of_mem hj)).symm
        _ = I + K*(I + J i)  := by rw [hf i (Finset.mem_insert_self i s), mul_one]
        _ = (1+K)*I + K*J i  := by ring
        _ ≤ I + K ⊓ J i      := add_le_add mul_le_left mul_le_inf

/-- The radical of an ideal `I` consists of the elements `r` such that `r ^ n ∈ I` for some `n`. -/
def radical (I : Ideal R) : Ideal R where
  carrier := { r | ∃ n : ℕ, r ^ n ∈ I }
  zero_mem' := ⟨1, (pow_one (0 : R)).symm ▸ I.zero_mem⟩
  add_mem' := fun {_ _} ⟨m, hxmi⟩ ⟨n, hyni⟩ =>
    ⟨m + n - 1, add_pow_add_pred_mem_of_pow_mem I hxmi hyni⟩
  smul_mem' {r s} := fun ⟨n, h⟩ ↦ ⟨n, (mul_pow r s n).symm ▸ I.mul_mem_left (r ^ n) h⟩
#align ideal.radical Ideal.radical

theorem mem_radical_iff {r : R} : r ∈ I.radical ↔ ∃ n : ℕ, r ^ n ∈ I := Iff.rfl

/-- An ideal is radical if it contains its radical. -/
def IsRadical (I : Ideal R) : Prop :=
  I.radical ≤ I
#align ideal.is_radical Ideal.IsRadical

theorem le_radical : I ≤ radical I := fun r hri => ⟨1, (pow_one r).symm ▸ hri⟩
#align ideal.le_radical Ideal.le_radical

/-- An ideal is radical iff it is equal to its radical. -/
theorem radical_eq_iff : I.radical = I ↔ I.IsRadical := by
  rw [le_antisymm_iff, and_iff_left le_radical, IsRadical]
#align ideal.radical_eq_iff Ideal.radical_eq_iff

alias ⟨_, IsRadical.radical⟩ := radical_eq_iff
#align ideal.is_radical.radical Ideal.IsRadical.radical

theorem isRadical_iff_pow_one_lt (k : ℕ) (hk : 1 < k) : I.IsRadical ↔ ∀ r, r ^ k ∈ I → r ∈ I :=
  ⟨fun h _r hr ↦ h ⟨k, hr⟩, fun h x ⟨n, hx⟩ ↦
    k.pow_imp_self_of_one_lt hk _ (fun _ _ ↦ .inr ∘ I.smul_mem _) h n x hx⟩

variable (R)

theorem radical_top : (radical ⊤ : Ideal R) = ⊤ :=
  (eq_top_iff_one _).2 ⟨0, Submodule.mem_top⟩
#align ideal.radical_top Ideal.radical_top

variable {R}

theorem radical_mono (H : I ≤ J) : radical I ≤ radical J := fun _ ⟨n, hrni⟩ => ⟨n, H hrni⟩
#align ideal.radical_mono Ideal.radical_mono

variable (I)

theorem radical_isRadical : (radical I).IsRadical := fun r ⟨n, k, hrnki⟩ =>
  ⟨n * k, (pow_mul r n k).symm ▸ hrnki⟩
#align ideal.radical_is_radical Ideal.radical_isRadical

@[simp]
theorem radical_idem : radical (radical I) = radical I :=
  (radical_isRadical I).radical
#align ideal.radical_idem Ideal.radical_idem

variable {I}

theorem IsRadical.radical_le_iff (hJ : J.IsRadical) : I.radical ≤ J ↔ I ≤ J :=
  ⟨le_trans le_radical, fun h => hJ.radical ▸ radical_mono h⟩
#align ideal.is_radical.radical_le_iff Ideal.IsRadical.radical_le_iff

theorem radical_le_radical_iff : radical I ≤ radical J ↔ I ≤ radical J :=
  (radical_isRadical J).radical_le_iff
#align ideal.radical_le_radical_iff Ideal.radical_le_radical_iff

theorem radical_eq_top : radical I = ⊤ ↔ I = ⊤ :=
  ⟨fun h =>
    (eq_top_iff_one _).2 <|
      let ⟨n, hn⟩ := (eq_top_iff_one _).1 h
      @one_pow R _ n ▸ hn,
    fun h => h.symm ▸ radical_top R⟩
#align ideal.radical_eq_top Ideal.radical_eq_top

theorem IsPrime.isRadical (H : IsPrime I) : I.IsRadical := fun _ ⟨n, hrni⟩ =>
  H.mem_of_pow_mem n hrni
#align ideal.is_prime.is_radical Ideal.IsPrime.isRadical

theorem IsPrime.radical (H : IsPrime I) : radical I = I :=
  IsRadical.radical H.isRadical
#align ideal.is_prime.radical Ideal.IsPrime.radical

theorem mem_radical_of_pow_mem {I : Ideal R} {x : R} {m : ℕ} (hx : x ^ m ∈ radical I) :
    x ∈ radical I :=
  radical_idem I ▸ ⟨m, hx⟩
#align ideal.mem_radical_of_pow_mem Ideal.mem_radical_of_pow_mem

theorem disjoint_powers_iff_not_mem (y : R) (hI : I.IsRadical) :
    Disjoint (Submonoid.powers y : Set R) ↑I ↔ y ∉ I.1 := by
<<<<<<< HEAD
  refine' ⟨fun h => Set.disjoint_left.1 h (Submonoid.mem_powers _),
      fun h => disjoint_iff.mpr (eq_bot_iff.mpr _)⟩
=======
  refine ⟨fun h => Set.disjoint_left.1 h (Submonoid.mem_powers _),
      fun h => disjoint_iff.mpr (eq_bot_iff.mpr ?_)⟩
>>>>>>> 20c42930
  rintro x ⟨⟨n, rfl⟩, hx'⟩
  exact h (hI <| mem_radical_of_pow_mem <| le_radical hx')
#align ideal.disjoint_powers_iff_not_mem Ideal.disjoint_powers_iff_not_mem

variable (I J)

theorem radical_sup : radical (I ⊔ J) = radical (radical I ⊔ radical J) :=
  le_antisymm (radical_mono <| sup_le_sup le_radical le_radical) <|
    radical_le_radical_iff.2 <| sup_le (radical_mono le_sup_left) (radical_mono le_sup_right)
#align ideal.radical_sup Ideal.radical_sup

theorem radical_inf : radical (I ⊓ J) = radical I ⊓ radical J :=
  le_antisymm (le_inf (radical_mono inf_le_left) (radical_mono inf_le_right))
    fun r ⟨⟨m, hrm⟩, ⟨n, hrn⟩⟩ =>
    ⟨m + n, (pow_add r m n).symm ▸ I.mul_mem_right _ hrm,
      (pow_add r m n).symm ▸ J.mul_mem_left _ hrn⟩
#align ideal.radical_inf Ideal.radical_inf

variable {I J} in
theorem IsRadical.inf (hI : IsRadical I) (hJ : IsRadical J) : IsRadical (I ⊓ J) := by
  rw [IsRadical, radical_inf]; exact inf_le_inf hI hJ

/-- The reverse inclusion does not hold for e.g. `I := fun n : ℕ ↦ Ideal.span {(2 ^ n : ℤ)}`. -/
theorem radical_iInf_le {ι} (I : ι → Ideal R) : radical (⨅ i, I i) ≤ ⨅ i, radical (I i) :=
  le_iInf fun _ ↦ radical_mono (iInf_le _ _)

theorem isRadical_iInf {ι} (I : ι → Ideal R) (hI : ∀ i, IsRadical (I i)) : IsRadical (⨅ i, I i) :=
  (radical_iInf_le I).trans (iInf_mono hI)

theorem radical_mul : radical (I * J) = radical I ⊓ radical J := by
  refine le_antisymm ?_ fun r ⟨⟨m, hrm⟩, ⟨n, hrn⟩⟩ =>
    ⟨m + n, (pow_add r m n).symm ▸ mul_mem_mul hrm hrn⟩
  have := radical_mono <| @mul_le_inf _ _ I J
  simp_rw [radical_inf I J] at this
  assumption
#align ideal.radical_mul Ideal.radical_mul

variable {I J}

theorem IsPrime.radical_le_iff (hJ : IsPrime J) : I.radical ≤ J ↔ I ≤ J :=
  IsRadical.radical_le_iff hJ.isRadical
#align ideal.is_prime.radical_le_iff Ideal.IsPrime.radical_le_iff

theorem radical_eq_sInf (I : Ideal R) : radical I = sInf { J : Ideal R | I ≤ J ∧ IsPrime J } :=
  le_antisymm (le_sInf fun J hJ ↦ hJ.2.radical_le_iff.2 hJ.1) fun r hr ↦
    by_contradiction fun hri ↦
      let ⟨m, (hrm : r ∉ radical m), him, hm⟩ :=
        zorn_nonempty_partialOrder₀ { K : Ideal R | r ∉ radical K }
          (fun c hc hcc y hyc =>
            ⟨sSup c, fun ⟨n, hrnc⟩ =>
              let ⟨y, hyc, hrny⟩ := (Submodule.mem_sSup_of_directed ⟨y, hyc⟩ hcc.directedOn).1 hrnc
              hc hyc ⟨n, hrny⟩,
              fun z => le_sSup⟩)
          I hri
      have : ∀ x ∉ m, r ∈ radical (m ⊔ span {x}) := fun x hxm =>
        by_contradiction fun hrmx =>
          hxm <|
            hm (m ⊔ span {x}) hrmx le_sup_left ▸
              (le_sup_right : _ ≤ m ⊔ span {x}) (subset_span <| Set.mem_singleton _)
      have : IsPrime m :=
        ⟨by rintro rfl; rw [radical_top] at hrm; exact hrm trivial, fun {x y} hxym =>
          or_iff_not_imp_left.2 fun hxm =>
            by_contradiction fun hym =>
              let ⟨n, hrn⟩ := this _ hxm
              let ⟨p, hpm, q, hq, hpqrn⟩ := Submodule.mem_sup.1 hrn
              let ⟨c, hcxq⟩ := mem_span_singleton'.1 hq
              let ⟨k, hrk⟩ := this _ hym
              let ⟨f, hfm, g, hg, hfgrk⟩ := Submodule.mem_sup.1 hrk
              let ⟨d, hdyg⟩ := mem_span_singleton'.1 hg
              hrm
                ⟨n + k, by
                  rw [pow_add, ← hpqrn, ← hcxq, ← hfgrk, ← hdyg, add_mul, mul_add (c * x),
                      mul_assoc c x (d * y), mul_left_comm x, ← mul_assoc];
                    refine'
                      m.add_mem (m.mul_mem_right _ hpm)
                        (m.add_mem (m.mul_mem_left _ hfm) (m.mul_mem_left _ hxym))⟩⟩
    hrm <|
      this.radical.symm ▸ (sInf_le ⟨him, this⟩ : sInf { J : Ideal R | I ≤ J ∧ IsPrime J } ≤ m) hr
#align ideal.radical_eq_Inf Ideal.radical_eq_sInf

theorem isRadical_bot_of_noZeroDivisors {R} [CommSemiring R] [NoZeroDivisors R] :
    (⊥ : Ideal R).IsRadical := fun _ hx => hx.recOn fun _ hn => pow_eq_zero hn
#align ideal.is_radical_bot_of_no_zero_divisors Ideal.isRadical_bot_of_noZeroDivisors

@[simp]
theorem radical_bot_of_noZeroDivisors {R : Type u} [CommSemiring R] [NoZeroDivisors R] :
    radical (⊥ : Ideal R) = ⊥ :=
  eq_bot_iff.2 isRadical_bot_of_noZeroDivisors
#align ideal.radical_bot_of_no_zero_divisors Ideal.radical_bot_of_noZeroDivisors

instance : IdemCommSemiring (Ideal R) :=
  inferInstance

variable (R)

theorem top_pow (n : ℕ) : (⊤ ^ n : Ideal R) = ⊤ :=
  Nat.recOn n one_eq_top fun n ih => by rw [pow_succ, ih, top_mul]
#align ideal.top_pow Ideal.top_pow

variable {R}
variable (I)

lemma radical_pow : ∀ {n}, n ≠ 0 → radical (I ^ n) = radical I
  | 1, _ => by simp
  | n + 2, _ => by rw [pow_succ, radical_mul, radical_pow n.succ_ne_zero, inf_idem]
#align ideal.radical_pow Ideal.radical_pow

theorem IsPrime.mul_le {I J P : Ideal R} (hp : IsPrime P) : I * J ≤ P ↔ I ≤ P ∨ J ≤ P := by
  rw [or_comm, Ideal.mul_le]
  simp_rw [hp.mul_mem_iff_mem_or_mem, SetLike.le_def, ← forall_or_left, or_comm, forall_or_left]
#align ideal.is_prime.mul_le Ideal.IsPrime.mul_le

theorem IsPrime.inf_le {I J P : Ideal R} (hp : IsPrime P) : I ⊓ J ≤ P ↔ I ≤ P ∨ J ≤ P :=
  ⟨fun h ↦ hp.mul_le.1 <| mul_le_inf.trans h, fun h ↦ h.elim inf_le_left.trans inf_le_right.trans⟩
#align ideal.is_prime.inf_le Ideal.IsPrime.inf_le

theorem IsPrime.multiset_prod_le {s : Multiset (Ideal R)} {P : Ideal R} (hp : IsPrime P) :
    s.prod ≤ P ↔ ∃ I ∈ s, I ≤ P :=
  s.induction_on (by simp [hp.ne_top]) fun I s ih ↦ by simp [hp.mul_le, ih]
#align ideal.is_prime.multiset_prod_le Ideal.IsPrime.multiset_prod_le

theorem IsPrime.multiset_prod_map_le {s : Multiset ι} (f : ι → Ideal R) {P : Ideal R}
    (hp : IsPrime P) : (s.map f).prod ≤ P ↔ ∃ i ∈ s, f i ≤ P := by
  simp_rw [hp.multiset_prod_le, Multiset.mem_map, exists_exists_and_eq_and]
#align ideal.is_prime.multiset_prod_map_le Ideal.IsPrime.multiset_prod_map_le

theorem IsPrime.multiset_prod_mem_iff_exists_mem {I : Ideal R} (hI : I.IsPrime) (s : Multiset R) :
    s.prod ∈ I ↔ ∃ p ∈ s, p ∈ I := by
  simpa [span_singleton_le_iff_mem] using (hI.multiset_prod_map_le (span {·}))

theorem IsPrime.prod_le {s : Finset ι} {f : ι → Ideal R} {P : Ideal R} (hp : IsPrime P) :
    s.prod f ≤ P ↔ ∃ i ∈ s, f i ≤ P :=
  hp.multiset_prod_map_le f
#align ideal.is_prime.prod_le Ideal.IsPrime.prod_le

theorem IsPrime.prod_mem_iff_exists_mem {I : Ideal R} (hI : I.IsPrime) (s : Finset R) :
    s.prod (fun x ↦ x) ∈ I ↔ ∃ p ∈ s, p ∈ I := by
  rw [Finset.prod_eq_multiset_prod, Multiset.map_id']
  exact hI.multiset_prod_mem_iff_exists_mem s.val

theorem IsPrime.inf_le' {s : Finset ι} {f : ι → Ideal R} {P : Ideal R} (hp : IsPrime P) :
    s.inf f ≤ P ↔ ∃ i ∈ s, f i ≤ P :=
  ⟨fun h ↦ hp.prod_le.1 <| prod_le_inf.trans h, fun ⟨_, his, hip⟩ ↦ (Finset.inf_le his).trans hip⟩
#align ideal.is_prime.inf_le' Ideal.IsPrime.inf_le'

-- Porting note: needed to add explicit coercions (· : Set R).
theorem subset_union {R : Type u} [Ring R] {I J K : Ideal R} :
    (I : Set R) ⊆ J ∪ K ↔ I ≤ J ∨ I ≤ K :=
  AddSubgroupClass.subset_union
#align ideal.subset_union Ideal.subset_union

theorem subset_union_prime' {R : Type u} [CommRing R] {s : Finset ι} {f : ι → Ideal R} {a b : ι}
    (hp : ∀ i ∈ s, IsPrime (f i)) {I : Ideal R} :
    ((I : Set R) ⊆ f a ∪ f b ∪ ⋃ i ∈ (↑s : Set ι), f i) ↔ I ≤ f a ∨ I ≤ f b ∨ ∃ i ∈ s, I ≤ f i := by
  suffices
    ((I : Set R) ⊆ f a ∪ f b ∪ ⋃ i ∈ (↑s : Set ι), f i) → I ≤ f a ∨ I ≤ f b ∨ ∃ i ∈ s, I ≤ f i from
    ⟨this, fun h =>
      Or.casesOn h
        (fun h =>
          Set.Subset.trans h <|
            Set.Subset.trans (Set.subset_union_left _ _) (Set.subset_union_left _ _))
        fun h =>
        Or.casesOn h
          (fun h =>
            Set.Subset.trans h <|
              Set.Subset.trans (Set.subset_union_right _ _) (Set.subset_union_left _ _))
          fun ⟨i, his, hi⟩ => by
          refine Set.Subset.trans hi <| Set.Subset.trans ?_ <| Set.subset_union_right _ _;
            exact Set.subset_biUnion_of_mem (u := fun x ↦ (f x : Set R)) (Finset.mem_coe.2 his)⟩
  generalize hn : s.card = n; intro h
  induction' n with n ih generalizing a b s
  · clear hp
    rw [Finset.card_eq_zero] at hn
    subst hn
    rw [Finset.coe_empty, Set.biUnion_empty, Set.union_empty, subset_union] at h
    simpa only [exists_prop, Finset.not_mem_empty, false_and_iff, exists_false, or_false_iff]
  classical
    replace hn : ∃ (i : ι) (t : Finset ι), i ∉ t ∧ insert i t = s ∧ t.card = n :=
      Finset.card_eq_succ.1 hn
    rcases hn with ⟨i, t, hit, rfl, hn⟩
    replace hp : IsPrime (f i) ∧ ∀ x ∈ t, IsPrime (f x) := (t.forall_mem_insert _ _).1 hp
    by_cases Ht : ∃ j ∈ t, f j ≤ f i
    · obtain ⟨j, hjt, hfji⟩ : ∃ j ∈ t, f j ≤ f i := Ht
      obtain ⟨u, hju, rfl⟩ : ∃ u, j ∉ u ∧ insert j u = t :=
        ⟨t.erase j, t.not_mem_erase j, Finset.insert_erase hjt⟩
      have hp' : ∀ k ∈ insert i u, IsPrime (f k) := by
        rw [Finset.forall_mem_insert] at hp ⊢
        exact ⟨hp.1, hp.2.2⟩
      have hiu : i ∉ u := mt Finset.mem_insert_of_mem hit
      have hn' : (insert i u).card = n := by
        rwa [Finset.card_insert_of_not_mem] at hn ⊢
        exacts [hiu, hju]
      have h' : (I : Set R) ⊆ f a ∪ f b ∪ ⋃ k ∈ (↑(insert i u) : Set ι), f k := by
        rw [Finset.coe_insert] at h ⊢
        rw [Finset.coe_insert] at h
        simp only [Set.biUnion_insert] at h ⊢
        rw [← Set.union_assoc (f i : Set R)] at h
        erw [Set.union_eq_self_of_subset_right hfji] at h
        exact h
      specialize ih hp' hn' h'
      refine ih.imp id (Or.imp id (Exists.imp fun k => ?_))
      exact And.imp (fun hk => Finset.insert_subset_insert i (Finset.subset_insert j u) hk) id
    by_cases Ha : f a ≤ f i
    · have h' : (I : Set R) ⊆ f i ∪ f b ∪ ⋃ j ∈ (↑t : Set ι), f j := by
        rw [Finset.coe_insert, Set.biUnion_insert, ← Set.union_assoc,
          Set.union_right_comm (f a : Set R)] at h
        erw [Set.union_eq_self_of_subset_left Ha] at h
        exact h
      specialize ih hp.2 hn h'
      right
      rcases ih with (ih | ih | ⟨k, hkt, ih⟩)
      · exact Or.inr ⟨i, Finset.mem_insert_self i t, ih⟩
      · exact Or.inl ih
      · exact Or.inr ⟨k, Finset.mem_insert_of_mem hkt, ih⟩
    by_cases Hb : f b ≤ f i
    · have h' : (I : Set R) ⊆ f a ∪ f i ∪ ⋃ j ∈ (↑t : Set ι), f j := by
        rw [Finset.coe_insert, Set.biUnion_insert, ← Set.union_assoc,
          Set.union_assoc (f a : Set R)] at h
        erw [Set.union_eq_self_of_subset_left Hb] at h
        exact h
      specialize ih hp.2 hn h'
      rcases ih with (ih | ih | ⟨k, hkt, ih⟩)
      · exact Or.inl ih
      · exact Or.inr (Or.inr ⟨i, Finset.mem_insert_self i t, ih⟩)
      · exact Or.inr (Or.inr ⟨k, Finset.mem_insert_of_mem hkt, ih⟩)
    by_cases Hi : I ≤ f i
    · exact Or.inr (Or.inr ⟨i, Finset.mem_insert_self i t, Hi⟩)
    have : ¬I ⊓ f a ⊓ f b ⊓ t.inf f ≤ f i := by
      simp only [hp.1.inf_le, hp.1.inf_le', not_or]
      exact ⟨⟨⟨Hi, Ha⟩, Hb⟩, Ht⟩
    rcases Set.not_subset.1 this with ⟨r, ⟨⟨⟨hrI, hra⟩, hrb⟩, hr⟩, hri⟩
    by_cases HI : (I : Set R) ⊆ f a ∪ f b ∪ ⋃ j ∈ (↑t : Set ι), f j
    · specialize ih hp.2 hn HI
      rcases ih with (ih | ih | ⟨k, hkt, ih⟩)
      · left
        exact ih
      · right
        left
        exact ih
      · right
        right
        exact ⟨k, Finset.mem_insert_of_mem hkt, ih⟩
    exfalso
    rcases Set.not_subset.1 HI with ⟨s, hsI, hs⟩
    rw [Finset.coe_insert, Set.biUnion_insert] at h
    have hsi : s ∈ f i := ((h hsI).resolve_left (mt Or.inl hs)).resolve_right (mt Or.inr hs)
    rcases h (I.add_mem hrI hsI) with (⟨ha | hb⟩ | hi | ht)
    · exact hs (Or.inl <| Or.inl <| add_sub_cancel_left r s ▸ (f a).sub_mem ha hra)
    · exact hs (Or.inl <| Or.inr <| add_sub_cancel_left r s ▸ (f b).sub_mem hb hrb)
    · exact hri (add_sub_cancel_right r s ▸ (f i).sub_mem hi hsi)
    · rw [Set.mem_iUnion₂] at ht
      rcases ht with ⟨j, hjt, hj⟩
      simp only [Finset.inf_eq_iInf, SetLike.mem_coe, Submodule.mem_iInf] at hr
      exact hs $ Or.inr $ Set.mem_biUnion hjt <|
        add_sub_cancel_left r s ▸ (f j).sub_mem hj <| hr j hjt
#align ideal.subset_union_prime' Ideal.subset_union_prime'

/-- Prime avoidance. Atiyah-Macdonald 1.11, Eisenbud 3.3, Stacks 00DS, Matsumura Ex.1.6. -/
theorem subset_union_prime {R : Type u} [CommRing R] {s : Finset ι} {f : ι → Ideal R} (a b : ι)
    (hp : ∀ i ∈ s, i ≠ a → i ≠ b → IsPrime (f i)) {I : Ideal R} :
    ((I : Set R) ⊆ ⋃ i ∈ (↑s : Set ι), f i) ↔ ∃ i ∈ s, I ≤ f i :=
  suffices ((I : Set R) ⊆ ⋃ i ∈ (↑s : Set ι), f i) → ∃ i, i ∈ s ∧ I ≤ f i by
    have aux := fun h => (bex_def.2 <| this h)
    simp_rw [exists_prop] at aux
    refine ⟨aux, fun ⟨i, his, hi⟩ ↦ Set.Subset.trans hi ?_⟩
    apply Set.subset_biUnion_of_mem (show i ∈ (↑s : Set ι) from his)
  fun h : (I : Set R) ⊆ ⋃ i ∈ (↑s : Set ι), f i => by
  classical
    by_cases has : a ∈ s
    · obtain ⟨t, hat, rfl⟩ : ∃ t, a ∉ t ∧ insert a t = s :=
        ⟨s.erase a, Finset.not_mem_erase a s, Finset.insert_erase has⟩
      by_cases hbt : b ∈ t
      · obtain ⟨u, hbu, rfl⟩ : ∃ u, b ∉ u ∧ insert b u = t :=
          ⟨t.erase b, Finset.not_mem_erase b t, Finset.insert_erase hbt⟩
        have hp' : ∀ i ∈ u, IsPrime (f i) := by
          intro i hiu
          refine hp i (Finset.mem_insert_of_mem (Finset.mem_insert_of_mem hiu)) ?_ ?_ <;>
              rintro rfl <;>
            solve_by_elim only [Finset.mem_insert_of_mem, *]
        rw [Finset.coe_insert, Finset.coe_insert, Set.biUnion_insert, Set.biUnion_insert, ←
          Set.union_assoc, subset_union_prime' hp'] at h
        rwa [Finset.exists_mem_insert, Finset.exists_mem_insert]
      · have hp' : ∀ j ∈ t, IsPrime (f j) := by
          intro j hj
          refine hp j (Finset.mem_insert_of_mem hj) ?_ ?_ <;> rintro rfl <;>
            solve_by_elim only [Finset.mem_insert_of_mem, *]
        rw [Finset.coe_insert, Set.biUnion_insert, ← Set.union_self (f a : Set R),
          subset_union_prime' hp', ← or_assoc, or_self_iff] at h
        rwa [Finset.exists_mem_insert]
    · by_cases hbs : b ∈ s
      · obtain ⟨t, hbt, rfl⟩ : ∃ t, b ∉ t ∧ insert b t = s :=
          ⟨s.erase b, Finset.not_mem_erase b s, Finset.insert_erase hbs⟩
        have hp' : ∀ j ∈ t, IsPrime (f j) := by
          intro j hj
          refine hp j (Finset.mem_insert_of_mem hj) ?_ ?_ <;> rintro rfl <;>
            solve_by_elim only [Finset.mem_insert_of_mem, *]
        rw [Finset.coe_insert, Set.biUnion_insert, ← Set.union_self (f b : Set R),
          subset_union_prime' hp', ← or_assoc, or_self_iff] at h
        rwa [Finset.exists_mem_insert]
      rcases s.eq_empty_or_nonempty with hse | hsne
      · subst hse
        rw [Finset.coe_empty, Set.biUnion_empty, Set.subset_empty_iff] at h
        have : (I : Set R) ≠ ∅ := Set.Nonempty.ne_empty (Set.nonempty_of_mem I.zero_mem)
        exact absurd h this
      · cases' hsne with i his
        obtain ⟨t, _, rfl⟩ : ∃ t, i ∉ t ∧ insert i t = s :=
          ⟨s.erase i, Finset.not_mem_erase i s, Finset.insert_erase his⟩
        have hp' : ∀ j ∈ t, IsPrime (f j) := by
          intro j hj
          refine hp j (Finset.mem_insert_of_mem hj) ?_ ?_ <;> rintro rfl <;>
            solve_by_elim only [Finset.mem_insert_of_mem, *]
        rw [Finset.coe_insert, Set.biUnion_insert, ← Set.union_self (f i : Set R),
          subset_union_prime' hp', ← or_assoc, or_self_iff] at h
        rwa [Finset.exists_mem_insert]
#align ideal.subset_union_prime Ideal.subset_union_prime

section Dvd

/-- If `I` divides `J`, then `I` contains `J`.

In a Dedekind domain, to divide and contain are equivalent, see `Ideal.dvd_iff_le`.
-/
theorem le_of_dvd {I J : Ideal R} : I ∣ J → J ≤ I
  | ⟨_, h⟩ => h.symm ▸ le_trans mul_le_inf inf_le_left
#align ideal.le_of_dvd Ideal.le_of_dvd

@[simp]
theorem isUnit_iff {I : Ideal R} : IsUnit I ↔ I = ⊤ :=
  isUnit_iff_dvd_one.trans
    ((@one_eq_top R _).symm ▸
      ⟨fun h => eq_top_iff.mpr (Ideal.le_of_dvd h), fun h => ⟨⊤, by rw [mul_top, h]⟩⟩)
#align ideal.is_unit_iff Ideal.isUnit_iff

instance uniqueUnits : Unique (Ideal R)ˣ where
  default := 1
  uniq u := Units.ext (show (u : Ideal R) = 1 by rw [isUnit_iff.mp u.isUnit, one_eq_top])
#align ideal.unique_units Ideal.uniqueUnits

end Dvd

end MulAndRadical



section Total

variable (ι : Type*)
variable (M : Type*) [AddCommGroup M] {R : Type*} [CommRing R] [Module R M] (I : Ideal R)
variable (v : ι → M) (hv : Submodule.span R (Set.range v) = ⊤)

open BigOperators

/-- A variant of `Finsupp.total` that takes in vectors valued in `I`. -/
noncomputable def finsuppTotal : (ι →₀ I) →ₗ[R] M :=
  (Finsupp.total ι M R v).comp (Finsupp.mapRange.linearMap I.subtype)
#align ideal.finsupp_total Ideal.finsuppTotal

variable {ι M v}

theorem finsuppTotal_apply (f : ι →₀ I) :
    finsuppTotal ι M I v f = f.sum fun i x => (x : R) • v i := by
  dsimp [finsuppTotal]
  rw [Finsupp.total_apply, Finsupp.sum_mapRange_index]
  exact fun _ => zero_smul _ _
#align ideal.finsupp_total_apply Ideal.finsuppTotal_apply

theorem finsuppTotal_apply_eq_of_fintype [Fintype ι] (f : ι →₀ I) :
    finsuppTotal ι M I v f = ∑ i, (f i : R) • v i := by
  rw [finsuppTotal_apply, Finsupp.sum_fintype]
  exact fun _ => zero_smul _ _
#align ideal.finsupp_total_apply_eq_of_fintype Ideal.finsuppTotal_apply_eq_of_fintype

theorem range_finsuppTotal :
    LinearMap.range (finsuppTotal ι M I v) = I • Submodule.span R (Set.range v) := by
  ext
  rw [Submodule.mem_ideal_smul_span_iff_exists_sum]
  refine ⟨fun ⟨f, h⟩ => ⟨Finsupp.mapRange.linearMap I.subtype f, fun i => (f i).2, h⟩, ?_⟩
  rintro ⟨a, ha, rfl⟩
  classical
    refine ⟨a.mapRange (fun r => if h : r ∈ I then ⟨r, h⟩ else 0) (by simp), ?_⟩
    rw [finsuppTotal_apply, Finsupp.sum_mapRange_index]
    · apply Finsupp.sum_congr
      intro i _
      rw [dif_pos (ha i)]
    · exact fun _ => zero_smul _ _
#align ideal.range_finsupp_total Ideal.range_finsuppTotal

end Total

end Ideal

section span_range
variable {α R : Type*} [Semiring R]

theorem Finsupp.mem_ideal_span_range_iff_exists_finsupp {x : R} {v : α → R} :
    x ∈ Ideal.span (Set.range v) ↔ ∃ c : α →₀ R, (c.sum fun i a => a * v i) = x :=
  Finsupp.mem_span_range_iff_exists_finsupp

/-- An element `x` lies in the span of `v` iff it can be written as sum `∑ cᵢ • vᵢ = x`.
-/
theorem mem_ideal_span_range_iff_exists_fun [Fintype α] {x : R} {v : α → R} :
    x ∈ Ideal.span (Set.range v) ↔ ∃ c : α → R, ∑ i, c i * v i = x :=
  mem_span_range_iff_exists_fun _

end span_range

theorem Associates.mk_ne_zero' {R : Type*} [CommSemiring R] {r : R} :
    Associates.mk (Ideal.span {r} : Ideal R) ≠ 0 ↔ r ≠ 0 := by
  rw [Associates.mk_ne_zero, Ideal.zero_eq_bot, Ne, Ideal.span_singleton_eq_bot]
#align associates.mk_ne_zero' Associates.mk_ne_zero'

namespace Submodule

variable {R : Type u} {M : Type v}
variable [CommSemiring R] [AddCommMonoid M] [Module R M]

-- TODO: show `[Algebra R A] : Algebra (Ideal R) A` too
instance moduleSubmodule : Module (Ideal R) (Submodule R M) where
  smul_add := smul_sup
  add_smul := sup_smul
  mul_smul := Submodule.smul_assoc
  one_smul := by simp
  zero_smul := bot_smul
  smul_zero := smul_bot
#align submodule.module_submodule Submodule.moduleSubmodule

lemma span_smul_eq
    (s : Set R) (N : Submodule R M) :
    Ideal.span s • N = s • N := by
  rw [← coe_set_smul, coe_span_smul]

@[simp]
theorem set_smul_top_eq_span (s : Set R) :
    s • ⊤ = Ideal.span s :=
  Eq.trans (span_smul_eq s ⊤).symm <|
    Eq.trans (smul_eq_mul (Ideal R)) (Ideal.mul_top (.span s))

end Submodule<|MERGE_RESOLUTION|>--- conflicted
+++ resolved
@@ -976,13 +976,8 @@
 
 theorem disjoint_powers_iff_not_mem (y : R) (hI : I.IsRadical) :
     Disjoint (Submonoid.powers y : Set R) ↑I ↔ y ∉ I.1 := by
-<<<<<<< HEAD
-  refine' ⟨fun h => Set.disjoint_left.1 h (Submonoid.mem_powers _),
-      fun h => disjoint_iff.mpr (eq_bot_iff.mpr _)⟩
-=======
   refine ⟨fun h => Set.disjoint_left.1 h (Submonoid.mem_powers _),
       fun h => disjoint_iff.mpr (eq_bot_iff.mpr ?_)⟩
->>>>>>> 20c42930
   rintro x ⟨⟨n, rfl⟩, hx'⟩
   exact h (hI <| mem_radical_of_pow_mem <| le_radical hx')
 #align ideal.disjoint_powers_iff_not_mem Ideal.disjoint_powers_iff_not_mem
