/-
Copyright (c) 2018 Kenny Lau. All rights reserved.
Released under Apache 2.0 license as described in the file LICENSE.
Authors: Kenny Lau, Chris Hughes, Mario Carneiro, Anne Baanen
-/
import Mathlib.GroupTheory.QuotientGroup.Finite
import Mathlib.LinearAlgebra.Quotient.Defs
import Mathlib.RingTheory.Congruence.Basic
import Mathlib.RingTheory.Ideal.Basic
import Mathlib.RingTheory.Ideal.Quotient.Defs
import Mathlib.Tactic.FinCases

/-!
# Ideal quotients

This file defines ideal quotients as a special case of submodule quotients and proves some basic
results about these quotients.

See `Algebra.RingQuot` for quotients of semirings.

## Main definitions

 - `Ideal.Quotient.Ring`: the quotient of a ring `R` by a two-sided ideal `I : Ideal R`

-/


universe u v w

namespace Ideal

open Set

variable {R : Type u} [Ring R] (I J : Ideal R) {a b : R}
variable {S : Type v}

namespace Quotient

variable {I} {x y : R}

theorem zero_eq_one_iff : (0 : R ⧸ I) = 1 ↔ I = ⊤ :=
  eq_comm.trans <| (Submodule.Quotient.mk_eq_zero _).trans (eq_top_iff_one _).symm

theorem zero_ne_one_iff : (0 : R ⧸ I) ≠ 1 ↔ I ≠ ⊤ :=
  not_congr zero_eq_one_iff

protected theorem nontrivial (hI : I ≠ ⊤) : Nontrivial (R ⧸ I) :=
  ⟨⟨0, 1, zero_ne_one_iff.2 hI⟩⟩

theorem subsingleton_iff : Subsingleton (R ⧸ I) ↔ I = ⊤ := by
  rw [Submodule.Quotient.subsingleton_iff, eq_top_iff, SetLike.le_def]
  simp_rw [Submodule.mem_top, true_implies]

instance : Unique (R ⧸ (⊤ : Ideal R)) :=
  ⟨⟨0⟩, by rintro ⟨x⟩; exact Quotient.eq_zero_iff_mem.mpr Submodule.mem_top⟩

variable [I.IsTwoSided]

-- this instance is harder to find than the one via `Algebra α (R ⧸ I)`, so use a lower priority
instance (priority := 100) isScalarTower_right {α} [SMul α R] [IsScalarTower α R R] :
    IsScalarTower α (R ⧸ I) (R ⧸ I) :=
  (Quotient.ringCon I).isScalarTower_right

instance smulCommClass {α} [SMul α R] [IsScalarTower α R R] [SMulCommClass α R R] :
    SMulCommClass α (R ⧸ I) (R ⧸ I) :=
  (Quotient.ringCon I).smulCommClass

instance smulCommClass' {α} [SMul α R] [IsScalarTower α R R] [SMulCommClass R α R] :
    SMulCommClass (R ⧸ I) α (R ⧸ I) :=
  (Quotient.ringCon I).smulCommClass'

theorem eq_zero_iff_dvd {R} [CommRing R] (x y : R) :
    Ideal.Quotient.mk (Ideal.span ({x} : Set R)) y = 0 ↔ x ∣ y := by
  rw [Ideal.Quotient.eq_zero_iff_mem, Ideal.mem_span_singleton]

@[simp]
lemma mk_singleton_self (x : R) [(Ideal.span {x}).IsTwoSided] : mk (Ideal.span {x}) x = 0 :=
  (Submodule.Quotient.mk_eq_zero _).mpr (mem_span_singleton_self _)

variable (I)

instance noZeroDivisors [hI : I.IsPrime] : NoZeroDivisors (R ⧸ I) where
    eq_zero_or_eq_zero_of_mul_eq_zero {a b} := Quotient.inductionOn₂' a b fun {_ _} hab =>
      (hI.mem_or_mem (eq_zero_iff_mem.1 hab)).elim (Or.inl ∘ eq_zero_iff_mem.2)
        (Or.inr ∘ eq_zero_iff_mem.2)

instance isDomain [hI : I.IsPrime] : IsDomain (R ⧸ I) :=
  let _ := Quotient.nontrivial hI.1
  NoZeroDivisors.to_isDomain _

theorem isDomain_iff_prime : IsDomain (R ⧸ I) ↔ I.IsPrime := by
  refine ⟨fun H => ⟨zero_ne_one_iff.1 ?_, fun {x y} h => ?_⟩, fun h => inferInstance⟩
  · haveI : Nontrivial (R ⧸ I) := ⟨H.2.1⟩
    exact zero_ne_one
  · simp only [← eq_zero_iff_mem, (mk I).map_mul] at h ⊢
    haveI := @IsDomain.to_noZeroDivisors (R ⧸ I) _ H
    exact eq_zero_or_eq_zero_of_mul_eq_zero h

variable {I} in
theorem exists_inv [hI : I.IsMaximal] :
    ∀ {a : R ⧸ I}, a ≠ 0 → ∃ b : R ⧸ I, a * b = 1 := by
  apply exists_right_inv_of_exists_left_inv
  rintro ⟨a⟩ h
  rcases hI.exists_inv (mt eq_zero_iff_mem.2 h) with ⟨b, c, hc, abc⟩
  refine ⟨mk _ b, Quot.sound ?_⟩
  simp only [Submodule.quotientRel_def]
  rw [← eq_sub_iff_add_eq'] at abc
  rwa [abc, ← neg_mem_iff (G := R) (H := I), neg_sub] at hc

open Classical in
/-- The quotient by a maximal ideal is a group with zero. This is a `def` rather than `instance`,
since users will have computable inverses in some applications.

See note [reducible non-instances]. -/
protected noncomputable abbrev groupWithZero [hI : I.IsMaximal] :
    GroupWithZero (R ⧸ I) :=
  { inv := fun a => if ha : a = 0 then 0 else Classical.choose (exists_inv ha)
    mul_inv_cancel := fun a (ha : a ≠ 0) =>
      show a * dite _ _ _ = _ by rw [dif_neg ha]; exact Classical.choose_spec (exists_inv ha)
    inv_zero := dif_pos rfl
    __ := Quotient.nontrivial hI.out.1 }

/-- The quotient by a two-sided ideal that is maximal as a left ideal is a division ring.
This is a `def` rather than `instance`, since users
will have computable inverses (and `qsmul`, `ratCast`) in some applications.

See note [reducible non-instances]. -/
protected noncomputable abbrev divisionRing [I.IsMaximal] : DivisionRing (R ⧸ I) where
  __ := ring _
  __ := Quotient.groupWithZero _
  nnqsmul_def _ _ := rfl
  qsmul_def _ _ := rfl

/-- The quotient of a commutative ring by a maximal ideal is a field.
This is a `def` rather than `instance`, since users
will have computable inverses (and `qsmul`, `ratCast`) in some applications.

See note [reducible non-instances]. -/
protected noncomputable abbrev field {R} [CommRing R] (I : Ideal R) [I.IsMaximal] :
    Field (R ⧸ I) where
  __ := Quotient.divisionRing I
  __ := commRing _

/-- If the quotient by an ideal is a field, then the ideal is maximal. -/
theorem maximal_of_isField {R} [CommRing R] (I : Ideal R) (hqf : IsField (R ⧸ I)) :
    I.IsMaximal := by
  apply Ideal.isMaximal_iff.2
  constructor
  · intro h
    rcases hqf.exists_pair_ne with ⟨⟨x⟩, ⟨y⟩, hxy⟩
    exact hxy (Ideal.Quotient.eq.2 (mul_one (x - y) ▸ I.mul_mem_left _ h))
  · intro J x hIJ hxnI hxJ
    rcases hqf.mul_inv_cancel (mt Ideal.Quotient.eq_zero_iff_mem.1 hxnI) with ⟨⟨y⟩, hy⟩
    rw [← zero_add (1 : R), ← sub_self (x * y), sub_add]
    exact J.sub_mem (J.mul_mem_right _ hxJ) (hIJ (Ideal.Quotient.eq.1 hy))

/-- The quotient of a ring by an ideal is a field iff the ideal is maximal. -/
theorem maximal_ideal_iff_isField_quotient {R} [CommRing R] (I : Ideal R) :
    I.IsMaximal ↔ IsField (R ⧸ I) :=
  ⟨fun h =>
    let _i := @Quotient.field _ _ I h
    Field.toIsField _,
    maximal_of_isField _⟩

end Quotient

section Pi

variable (ι : Type v)

/-- `R^n/I^n` is a `R/I`-module. -/
instance modulePi [I.IsTwoSided] : Module (R ⧸ I) ((ι → R) ⧸ I.pi ι) where
  smul c m :=
    Quotient.liftOn₂' c m (fun r m => Submodule.Quotient.mk <| r • m) <| by
      intro c₁ m₁ c₂ m₂ hc hm
      apply Ideal.Quotient.eq.2
      rw [Submodule.quotientRel_def] at hc hm
      intro i
      exact I.mul_sub_mul_mem hc (hm i)
  one_smul := by
    rintro ⟨a⟩
    convert_to Ideal.Quotient.mk (I.pi ι) _ = Ideal.Quotient.mk (I.pi ι) _
    congr with i; exact one_mul (a i)
  mul_smul := by
    rintro ⟨a⟩ ⟨b⟩ ⟨c⟩
    convert_to Ideal.Quotient.mk (I.pi ι) _ = Ideal.Quotient.mk (I.pi ι) _
    congr 1; funext i; exact mul_assoc a b (c i)
  smul_add := by
    rintro ⟨a⟩ ⟨b⟩ ⟨c⟩
    convert_to Ideal.Quotient.mk (I.pi ι) _ = Ideal.Quotient.mk (I.pi ι) _
    congr with i; exact mul_add a (b i) (c i)
  smul_zero := by
    rintro ⟨a⟩
    convert_to Ideal.Quotient.mk (I.pi ι) _ = Ideal.Quotient.mk (I.pi ι) _
    congr with _; exact mul_zero a
  add_smul := by
    rintro ⟨a⟩ ⟨b⟩ ⟨c⟩
    convert_to Ideal.Quotient.mk (I.pi ι) _ = Ideal.Quotient.mk (I.pi ι) _
    congr with i; exact add_mul a b (c i)
  zero_smul := by
    rintro ⟨a⟩
    convert_to Ideal.Quotient.mk (I.pi ι) _ = Ideal.Quotient.mk (I.pi ι) _
    congr with i; exact zero_mul (a i)

/-- `R^n/I^n` is isomorphic to `(R/I)^n` as an `R/I`-module. -/
noncomputable def piQuotEquiv [I.IsTwoSided] : ((ι → R) ⧸ I.pi ι) ≃ₗ[R ⧸ I] ι → (R ⧸ I) where
  toFun := fun x ↦
      Quotient.liftOn' x (fun f i => Ideal.Quotient.mk I (f i)) fun _ _ hab =>
        funext fun i => (Submodule.Quotient.eq' _).2 (QuotientAddGroup.leftRel_apply.mp hab i)
  map_add' := by rintro ⟨_⟩ ⟨_⟩; rfl
  map_smul' := by rintro ⟨_⟩ ⟨_⟩; rfl
  invFun := fun x ↦ Ideal.Quotient.mk (I.pi ι) fun i ↦ Quotient.out (x i)
  left_inv := by
    rintro ⟨x⟩
    exact Ideal.Quotient.eq.2 fun i => Ideal.Quotient.eq.1 (Quotient.out_eq' _)
  right_inv := by
    intro x
    ext i
    obtain ⟨_, _⟩ := @Quot.exists_rep _ _ (x i)
    convert Quotient.out_eq' (x i)

/-- If `f : R^n → R^m` is an `R`-linear map and `I ⊆ R` is an ideal, then the image of `I^n` is
    contained in `I^m`. -/
theorem map_pi [I.IsTwoSided] {ι : Type*} [Finite ι] {ι' : Type w} (x : ι → R) (hi : ∀ i, x i ∈ I)
    (f : (ι → R) →ₗ[R] ι' → R) (i : ι') : f x i ∈ I := by
  classical
    cases nonempty_fintype ι
    rw [pi_eq_sum_univ x]
    simp only [Finset.sum_apply, smul_eq_mul, map_sum, Pi.smul_apply, map_smul]
    exact I.sum_mem fun j _ => I.mul_mem_right _ (hi j)

end Pi

open scoped Pointwise in
/-- A ring is made up of a disjoint union of cosets of an ideal. -/
<<<<<<< HEAD
lemma univ_eq_iUnion_image_add : (Set.univ (α := R)) = ⋃ x : R ⧸ I, x.out' +ᵥ (I : Set R) :=
=======
lemma univ_eq_iUnion_image_add {R : Type*} [Ring R] (I : Ideal R) :
    (Set.univ (α := R)) = ⋃ x : R ⧸ I, x.out +ᵥ (I : Set R) :=
>>>>>>> a5d04c83
  QuotientAddGroup.univ_eq_iUnion_vadd I.toAddSubgroup

variable {I} in
lemma _root_.Finite.of_finite_quot_finite_ideal [hI : Finite I] [h : Finite (R ⧸ I)] : Finite R :=
  @Finite.of_finite_quot_finite_addSubgroup _ _ _ hI h

end Ideal<|MERGE_RESOLUTION|>--- conflicted
+++ resolved
@@ -233,12 +233,7 @@
 
 open scoped Pointwise in
 /-- A ring is made up of a disjoint union of cosets of an ideal. -/
-<<<<<<< HEAD
-lemma univ_eq_iUnion_image_add : (Set.univ (α := R)) = ⋃ x : R ⧸ I, x.out' +ᵥ (I : Set R) :=
-=======
-lemma univ_eq_iUnion_image_add {R : Type*} [Ring R] (I : Ideal R) :
-    (Set.univ (α := R)) = ⋃ x : R ⧸ I, x.out +ᵥ (I : Set R) :=
->>>>>>> a5d04c83
+lemma univ_eq_iUnion_image_add : (Set.univ (α := R)) = ⋃ x : R ⧸ I, x.out +ᵥ (I : Set R) :=
   QuotientAddGroup.univ_eq_iUnion_vadd I.toAddSubgroup
 
 variable {I} in
