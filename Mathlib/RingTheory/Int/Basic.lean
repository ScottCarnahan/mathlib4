--- conflicted
+++ resolved
@@ -28,58 +28,6 @@
 unique factors
 -/
 
-<<<<<<< HEAD
-
-namespace Nat
-
-instance : WfDvdMonoid ℕ :=
-  ⟨by
-    refine RelHomClass.wellFounded
-      (⟨fun x : ℕ => if x = 0 then (⊤ : ℕ∞) else x, ?_⟩ : DvdNotUnit →r (· < ·)) wellFounded_lt
-    intro a b h
-    cases' a with a
-    · exfalso
-      revert h
-      simp [DvdNotUnit]
-    cases b
-    · simpa [succ_ne_zero] using WithTop.coe_lt_top (a + 1)
-    cases' dvd_and_not_dvd_iff.2 h with h1 h2
-    simp only [succ_ne_zero, cast_lt, if_false]
-    refine lt_of_le_of_ne (Nat.le_of_dvd (Nat.succ_pos _) h1) fun con => h2 ?_
-    rw [con]⟩
-
-instance : UniqueFactorizationMonoid ℕ :=
-  ⟨fun {_} => Nat.irreducible_iff_prime⟩
-
-end Nat
-
-/-- `ℕ` is a gcd_monoid. -/
-instance : GCDMonoid ℕ where
-  gcd := Nat.gcd
-  lcm := Nat.lcm
-  gcd_dvd_left := Nat.gcd_dvd_left
-  gcd_dvd_right := Nat.gcd_dvd_right
-  dvd_gcd := Nat.dvd_gcd
-  gcd_mul_lcm a b := by rw [Nat.gcd_mul_lcm]; rfl
-  lcm_zero_left := Nat.lcm_zero_left
-  lcm_zero_right := Nat.lcm_zero_right
-
-instance : NormalizedGCDMonoid ℕ :=
-  { (inferInstance : GCDMonoid ℕ),
-    (inferInstance : NormalizationMonoid ℕ) with
-    normalize_gcd := fun _ _ => normalize_eq _
-    normalize_lcm := fun _ _ => normalize_eq _ }
-
-theorem gcd_eq_nat_gcd (m n : ℕ) : gcd m n = Nat.gcd m n :=
-  rfl
-#align gcd_eq_nat_gcd gcd_eq_nat_gcd
-
-theorem lcm_eq_nat_lcm (m n : ℕ) : lcm m n = Nat.lcm m n :=
-  rfl
-#align lcm_eq_nat_lcm lcm_eq_nat_lcm
-
-=======
->>>>>>> c9ee63a2
 namespace Int
 
 section NormalizationMonoid
