/-
Copyright © 2020 Nicolò Cavalleri. All rights reserved.
Released under Apache 2.0 license as described in the file LICENSE.
Authors: Nicolò Cavalleri, Andrew Yang
-/
import Mathlib.RingTheory.Derivation.ToSquareZero
import Mathlib.RingTheory.Ideal.Cotangent
import Mathlib.RingTheory.IsTensorProduct

#align_import ring_theory.kaehler from "leanprover-community/mathlib"@"4b92a463033b5587bb011657e25e4710bfca7364"

/-!
# The module of kaehler differentials

## Main results

- `KaehlerDifferential`: The module of kaehler differentials. For an `R`-algebra `S`, we provide
  the notation `Ω[S⁄R]` for `KaehlerDifferential R S`.
  Note that the slash is `\textfractionsolidus`.
- `KaehlerDifferential.D`: The derivation into the module of kaehler differentials.
- `KaehlerDifferential.span_range_derivation`: The image of `D` spans `Ω[S⁄R]` as an `S`-module.
- `KaehlerDifferential.linearMapEquivDerivation`:
  The isomorphism `Hom_R(Ω[S⁄R], M) ≃ₗ[S] Der_R(S, M)`.
- `KaehlerDifferential.quotKerTotalEquiv`: An alternative description of `Ω[S⁄R]` as `S` copies
  of `S` with kernel (`KaehlerDifferential.kerTotal`) generated by the relations:
  1. `dx + dy = d(x + y)`
  2. `x dy + y dx = d(x * y)`
  3. `dr = 0` for `r ∈ R`
- `KaehlerDifferential.map`: Given a map between the arrows `R → A` and `S → B`, we have an
  `A`-linear map `Ω[A⁄R] → Ω[B⁄S]`.

## Future project

- Define the `IsKaehlerDifferential` predicate.
-/

section KaehlerDifferential

open scoped TensorProduct
open Algebra

universe u v

variable (R : Type u) (S : Type v) [CommRing R] [CommRing S] [Algebra R S]

/-- The kernel of the multiplication map `S ⊗[R] S →ₐ[R] S`. -/
abbrev KaehlerDifferential.ideal : Ideal (S ⊗[R] S) :=
  RingHom.ker (TensorProduct.lmul' R : S ⊗[R] S →ₐ[R] S)
#align kaehler_differential.ideal KaehlerDifferential.ideal

variable {S}

theorem KaehlerDifferential.one_smul_sub_smul_one_mem_ideal (a : S) :
    (1 : S) ⊗ₜ[R] a - a ⊗ₜ[R] (1 : S) ∈ KaehlerDifferential.ideal R S := by simp [RingHom.mem_ker]
#align kaehler_differential.one_smul_sub_smul_one_mem_ideal KaehlerDifferential.one_smul_sub_smul_one_mem_ideal

variable {R}

variable {M : Type _} [AddCommGroup M] [Module R M] [Module S M] [IsScalarTower R S M]

/-- For a `R`-derivation `S → M`, this is the map `S ⊗[R] S →ₗ[S] M` sending `s ⊗ₜ t ↦ s • D t`. -/
def Derivation.tensorProductTo (D : Derivation R S M) : S ⊗[R] S →ₗ[S] M :=
  TensorProduct.AlgebraTensorModule.lift ((LinearMap.lsmul S (S →ₗ[R] M)).flip D.toLinearMap)
#align derivation.tensor_product_to Derivation.tensorProductTo

theorem Derivation.tensorProductTo_tmul (D : Derivation R S M) (s t : S) :
    D.tensorProductTo (s ⊗ₜ t) = s • D t := rfl
#align derivation.tensor_product_to_tmul Derivation.tensorProductTo_tmul

theorem Derivation.tensorProductTo_mul (D : Derivation R S M) (x y : S ⊗[R] S) :
    D.tensorProductTo (x * y) =
      TensorProduct.lmul' (S := S) R x • D.tensorProductTo y +
        TensorProduct.lmul' (S := S) R y • D.tensorProductTo x := by
  refine TensorProduct.induction_on x ?_ ?_ ?_
  · rw [MulZeroClass.zero_mul, map_zero, map_zero, zero_smul, smul_zero, add_zero]
  swap
  · intro x₁ y₁ h₁ h₂
    rw [add_mul, map_add, map_add, map_add, add_smul, smul_add, h₁, h₂, add_add_add_comm]
  intro x₁ x₂
  refine TensorProduct.induction_on y ?_ ?_ ?_
  · rw [MulZeroClass.mul_zero, map_zero, map_zero, zero_smul, smul_zero, add_zero]
  swap
  · intro x₁ y₁ h₁ h₂
    rw [mul_add, map_add, map_add, map_add, add_smul, smul_add, h₁, h₂, add_add_add_comm]
  intro x y
  simp only [TensorProduct.tmul_mul_tmul, Derivation.tensorProductTo,
    TensorProduct.AlgebraTensorModule.lift_apply, TensorProduct.lift.tmul',
    TensorProduct.lmul'_apply_tmul]
  dsimp
  rw [D.leibniz]
  simp only [smul_smul, smul_add, mul_comm (x * y) x₁, mul_right_comm x₁ x₂, ← mul_assoc]
#align derivation.tensor_product_to_mul Derivation.tensorProductTo_mul

variable (R S)

/-- The kernel of `S ⊗[R] S →ₐ[R] S` is generated by `1 ⊗ s - s ⊗ 1` as a `S`-module. -/
theorem KaehlerDifferential.submodule_span_range_eq_ideal :
    Submodule.span S (Set.range fun s : S => (1 : S) ⊗ₜ[R] s - s ⊗ₜ[R] (1 : S)) =
      (KaehlerDifferential.ideal R S).restrictScalars S := by
  apply le_antisymm
  · rw [Submodule.span_le]
    rintro _ ⟨s, rfl⟩
    exact KaehlerDifferential.one_smul_sub_smul_one_mem_ideal _ _
  · rintro x (hx : _ = _)
    have : x - TensorProduct.lmul' (S := S) R x ⊗ₜ[R] (1 : S) = x := by
      rw [hx, TensorProduct.zero_tmul, sub_zero]
    rw [← this]
    clear this hx
    refine TensorProduct.induction_on x ?_ ?_ ?_
    · rw [map_zero, TensorProduct.zero_tmul, sub_zero]; exact zero_mem _
    · intro x y
      have : x ⊗ₜ[R] y - (x * y) ⊗ₜ[R] (1 : S) = x • ((1 : S) ⊗ₜ y - y ⊗ₜ (1 : S)) := by
        simp_rw [smul_sub, TensorProduct.smul_tmul', smul_eq_mul, mul_one]
      rw [TensorProduct.lmul'_apply_tmul, this]
      refine Submodule.smul_mem _ x ?_
      apply Submodule.subset_span
      exact Set.mem_range_self y
    · intro x y hx hy
      rw [map_add, TensorProduct.add_tmul, ← sub_add_sub_comm]
      exact add_mem hx hy
#align kaehler_differential.submodule_span_range_eq_ideal KaehlerDifferential.submodule_span_range_eq_ideal

theorem KaehlerDifferential.span_range_eq_ideal :
    Ideal.span (Set.range fun s : S => (1 : S) ⊗ₜ[R] s - s ⊗ₜ[R] (1 : S)) =
      KaehlerDifferential.ideal R S := by
  apply le_antisymm
  · rw [Ideal.span_le]
    rintro _ ⟨s, rfl⟩
    exact KaehlerDifferential.one_smul_sub_smul_one_mem_ideal _ _
  · change (KaehlerDifferential.ideal R S).restrictScalars S ≤ (Ideal.span _).restrictScalars S
    rw [← KaehlerDifferential.submodule_span_range_eq_ideal, Ideal.span]
    conv_rhs => rw [← Submodule.span_span_of_tower S]
    exact Submodule.subset_span
#align kaehler_differential.span_range_eq_ideal KaehlerDifferential.span_range_eq_ideal

/-- The module of Kähler differentials (Kahler differentials, Kaehler differentials).
This is implemented as `I / I ^ 2` with `I` the kernel of the multiplication map `S ⊗[R] S →ₐ[R] S`.
To view elements as a linear combination of the form `s • D s'`, use
`KaehlerDifferential.tensorProductTo_surjective` and `Derivation.tensorProductTo_tmul`.

We also provide the notation `Ω[S⁄R]` for `KaehlerDifferential R S`.
Note that the slash is `\textfractionsolidus`.
-/
def KaehlerDifferential : Type _ :=
  (KaehlerDifferential.ideal R S).Cotangent
#align kaehler_differential KaehlerDifferential

instance : AddCommGroup (KaehlerDifferential R S) := by
  unfold KaehlerDifferential
  infer_instance

instance KaehlerDifferential.module : Module (S ⊗[R] S) (KaehlerDifferential R S) :=
  Ideal.Cotangent.moduleOfTower _
#align kaehler_differential.module KaehlerDifferential.module

notation:100 "Ω[" S "⁄" R "]" => KaehlerDifferential R S

instance : Nonempty (Ω[S⁄R]) := ⟨0⟩

instance KaehlerDifferential.module' {R' : Type _} [CommRing R'] [Algebra R' S]
  [SMulCommClass R R' S] :
    Module R' (Ω[S⁄R]) :=
  Submodule.Quotient.module' _
#align kaehler_differential.module' KaehlerDifferential.module'

instance : IsScalarTower S (S ⊗[R] S) (Ω[S⁄R]) :=
  Ideal.Cotangent.isScalarTower _

instance KaehlerDifferential.isScalarTower_of_tower {R₁ R₂ : Type _} [CommRing R₁] [CommRing R₂]
    [Algebra R₁ S] [Algebra R₂ S] [SMul R₁ R₂]
    [SMulCommClass R R₁ S] [SMulCommClass R R₂ S] [IsScalarTower R₁ R₂ S] :
    IsScalarTower R₁ R₂ (Ω[S⁄R]) :=
  Submodule.Quotient.isScalarTower _ _

#align kaehler_differential.is_scalar_tower_of_tower KaehlerDifferential.isScalarTower_of_tower

instance KaehlerDifferential.isScalarTower' : IsScalarTower R (S ⊗[R] S) (Ω[S⁄R]) :=
  Submodule.Quotient.isScalarTower _ _
#align kaehler_differential.is_scalar_tower' KaehlerDifferential.isScalarTower'

/-- The quotient map `I → Ω[S⁄R]` with `I` being the kernel of `S ⊗[R] S → S`. -/
def KaehlerDifferential.fromIdeal : KaehlerDifferential.ideal R S →ₗ[S ⊗[R] S] Ω[S⁄R] :=
  (KaehlerDifferential.ideal R S).toCotangent
#align kaehler_differential.from_ideal KaehlerDifferential.fromIdeal

/-- (Implementation) The underlying linear map of the derivation into `Ω[S⁄R]`. -/
def KaehlerDifferential.DLinearMap : S →ₗ[R] Ω[S⁄R] :=
  ((KaehlerDifferential.fromIdeal R S).restrictScalars R).comp
    ((TensorProduct.includeRight.toLinearMap - TensorProduct.includeLeft.toLinearMap :
            S →ₗ[R] S ⊗[R] S).codRestrict
        ((KaehlerDifferential.ideal R S).restrictScalars R)
        (KaehlerDifferential.one_smul_sub_smul_one_mem_ideal R) :
      _ →ₗ[R] _)
set_option linter.uppercaseLean3 false in
#align kaehler_differential.D_linear_map KaehlerDifferential.DLinearMap

theorem KaehlerDifferential.DLinearMap_apply (s : S) :
    KaehlerDifferential.DLinearMap R S s =
      (KaehlerDifferential.ideal R S).toCotangent
        ⟨1 ⊗ₜ s - s ⊗ₜ 1, KaehlerDifferential.one_smul_sub_smul_one_mem_ideal R s⟩ := rfl
set_option linter.uppercaseLean3 false in
#align kaehler_differential.D_linear_map_apply KaehlerDifferential.DLinearMap_apply

/-- The universal derivation into `Ω[S⁄R]`. -/
def KaehlerDifferential.D : Derivation R S (Ω[S⁄R]) :=
  { toLinearMap := KaehlerDifferential.DLinearMap R S
    map_one_eq_zero' := by
      dsimp [KaehlerDifferential.DLinearMap_apply]
      congr
      rw [sub_self]
    leibniz' := fun a b => by
      have : LinearMap.CompatibleSMul { x // x ∈ ideal R S } (Ω[S⁄R]) S (S ⊗[R] S) := inferInstance
      dsimp [KaehlerDifferential.DLinearMap_apply, - Ideal.toCotangent_apply]
      rw [← LinearMap.map_smul_of_tower (M₂ := Ω[S⁄R]),
        ← LinearMap.map_smul_of_tower (M₂ := Ω[S⁄R]), ← map_add, Ideal.toCotangent_eq, pow_two]
      convert Submodule.mul_mem_mul (KaehlerDifferential.one_smul_sub_smul_one_mem_ideal R a : _)
        (KaehlerDifferential.one_smul_sub_smul_one_mem_ideal R b : _) using 1
      simp only [AddSubgroupClass.coe_sub, Submodule.coe_add, Submodule.coe_mk,
        TensorProduct.tmul_mul_tmul, mul_sub, sub_mul, mul_comm b, Submodule.coe_smul_of_tower,
        smul_sub, TensorProduct.smul_tmul', smul_eq_mul, mul_one]
      ring_nf }
set_option linter.uppercaseLean3 false in
#align kaehler_differential.D KaehlerDifferential.D

theorem KaehlerDifferential.D_apply (s : S) :
    KaehlerDifferential.D R S s =
      (KaehlerDifferential.ideal R S).toCotangent
        ⟨1 ⊗ₜ s - s ⊗ₜ 1, KaehlerDifferential.one_smul_sub_smul_one_mem_ideal R s⟩ := rfl
set_option linter.uppercaseLean3 false in
#align kaehler_differential.D_apply KaehlerDifferential.D_apply

theorem KaehlerDifferential.span_range_derivation :
    Submodule.span S (Set.range <| KaehlerDifferential.D R S) = ⊤ := by
  rw [_root_.eq_top_iff]
  rintro x -
  obtain ⟨⟨x, hx⟩, rfl⟩ := Ideal.toCotangent_surjective _ x
  have : x ∈ (KaehlerDifferential.ideal R S).restrictScalars S := hx
  rw [← KaehlerDifferential.submodule_span_range_eq_ideal] at this
  suffices ∃ hx, (KaehlerDifferential.ideal R S).toCotangent ⟨x, hx⟩ ∈
      Submodule.span S (Set.range <| KaehlerDifferential.D R S) by
    exact this.choose_spec
  refine Submodule.span_induction this ?_ ?_ ?_ ?_
  · rintro _ ⟨x, rfl⟩
    refine ⟨KaehlerDifferential.one_smul_sub_smul_one_mem_ideal R x, ?_⟩
    apply Submodule.subset_span
    exact ⟨x, KaehlerDifferential.DLinearMap_apply R S x⟩
  · exact ⟨zero_mem _, Submodule.zero_mem _⟩
  · rintro x y ⟨hx₁, hx₂⟩ ⟨hy₁, hy₂⟩; exact ⟨add_mem hx₁ hy₁, Submodule.add_mem _ hx₂ hy₂⟩
  · rintro r x ⟨hx₁, hx₂⟩;
    exact ⟨((KaehlerDifferential.ideal R S).restrictScalars S).smul_mem r hx₁,
      Submodule.smul_mem _ r hx₂⟩
#align kaehler_differential.span_range_derivation KaehlerDifferential.span_range_derivation

variable {R S}

/-- The linear map from `Ω[S⁄R]`, associated with a derivation. -/
def Derivation.liftKaehlerDifferential (D : Derivation R S M) : Ω[S⁄R] →ₗ[S] M := by
  refine LinearMap.comp ((((KaehlerDifferential.ideal R S) •
    (⊤ : Submodule (S ⊗[R] S) (KaehlerDifferential.ideal R S))).restrictScalars S).liftQ ?_ ?_)
    (Submodule.Quotient.restrictScalarsEquiv S _).symm.toLinearMap
  · exact D.tensorProductTo.comp ((KaehlerDifferential.ideal R S).subtype.restrictScalars S)
  · intro x hx
    change _ = _
    refine Submodule.smul_induction_on hx ?_ ?_
    · rintro x (hx : _ = _) y -
      dsimp
      rw [show ↑(x • y) = x * ↑y by rfl, Derivation.tensorProductTo_mul, hx, y.prop, zero_smul,
        zero_smul, zero_add]
    · intro x y ex ey; rw [map_add, ex, ey, zero_add]
#align derivation.lift_kaehler_differential Derivation.liftKaehlerDifferential

theorem Derivation.liftKaehlerDifferential_apply (D : Derivation R S M) (x) :
    D.liftKaehlerDifferential ((KaehlerDifferential.ideal R S).toCotangent x) =
      D.tensorProductTo x := rfl
#align derivation.lift_kaehler_differential_apply Derivation.liftKaehlerDifferential_apply

theorem Derivation.liftKaehlerDifferential_comp (D : Derivation R S M) :
    D.liftKaehlerDifferential.compDer (KaehlerDifferential.D R S) = D := by
  ext a
  dsimp [KaehlerDifferential.D_apply]
  refine (D.liftKaehlerDifferential_apply _).trans ?_
  rw [Subtype.coe_mk, map_sub, Derivation.tensorProductTo_tmul, Derivation.tensorProductTo_tmul,
    one_smul, D.map_one_eq_zero, smul_zero, sub_zero]
#align derivation.lift_kaehler_differential_comp Derivation.liftKaehlerDifferential_comp

@[simp]
theorem Derivation.liftKaehlerDifferential_comp_D (D' : Derivation R S M) (x : S) :
    D'.liftKaehlerDifferential (KaehlerDifferential.D R S x) = D' x := by
-- Porting note: original proof (timeout)
--  Derivation.congr_fun D'.liftKaehlerDifferential_comp x
  rw [← Derivation.congr_fun D'.liftKaehlerDifferential_comp x]
  simp
set_option linter.uppercaseLean3 false in
#align derivation.lift_kaehler_differential_comp_D Derivation.liftKaehlerDifferential_comp_D

@[ext]
theorem Derivation.liftKaehlerDifferential_unique (f f' : Ω[S⁄R] →ₗ[S] M)
    (hf : f.compDer (KaehlerDifferential.D R S) = f'.compDer (KaehlerDifferential.D R S)) :
    f = f' := by
  apply LinearMap.ext
  intro x
  have : x ∈ Submodule.span S (Set.range <| KaehlerDifferential.D R S) := by
    rw [KaehlerDifferential.span_range_derivation]; trivial
  refine Submodule.span_induction this ?_ ?_ ?_ ?_
  · rintro _ ⟨x, rfl⟩; exact congr_arg (fun D : Derivation R S M => D x) hf
  · rw [map_zero, map_zero]
  · intro x y hx hy; rw [map_add, map_add, hx, hy]
  · intro a x e; simp [e]
#align derivation.lift_kaehler_differential_unique Derivation.liftKaehlerDifferential_unique

variable (R S)

theorem Derivation.liftKaehlerDifferential_D :
    (KaehlerDifferential.D R S).liftKaehlerDifferential = LinearMap.id :=
  Derivation.liftKaehlerDifferential_unique _ _
    (KaehlerDifferential.D R S).liftKaehlerDifferential_comp
set_option linter.uppercaseLean3 false in
#align derivation.lift_kaehler_differential_D Derivation.liftKaehlerDifferential_D

variable {R S}

theorem KaehlerDifferential.D_tensorProductTo (x : KaehlerDifferential.ideal R S) :
    (KaehlerDifferential.D R S).tensorProductTo x =
      (KaehlerDifferential.ideal R S).toCotangent x := by
  rw [← Derivation.liftKaehlerDifferential_apply, Derivation.liftKaehlerDifferential_D]
  rfl
set_option linter.uppercaseLean3 false in
#align kaehler_differential.D_tensor_product_to KaehlerDifferential.D_tensorProductTo

variable (R S)

theorem KaehlerDifferential.tensorProductTo_surjective :
    Function.Surjective (KaehlerDifferential.D R S).tensorProductTo := by
  intro x; obtain ⟨x, rfl⟩ := (KaehlerDifferential.ideal R S).toCotangent_surjective x
  exact ⟨x, KaehlerDifferential.D_tensorProductTo x⟩
#align kaehler_differential.tensor_product_to_surjective KaehlerDifferential.tensorProductTo_surjective

/-- The `S`-linear maps from `Ω[S⁄R]` to `M` are (`S`-linearly) equivalent to `R`-derivations
from `S` to `M`.  -/
def KaehlerDifferential.linearMapEquivDerivation : (Ω[S⁄R] →ₗ[S] M) ≃ₗ[S] Derivation R S M :=
  { Derivation.llcomp.flip <| KaehlerDifferential.D R S with
    invFun := Derivation.liftKaehlerDifferential
    left_inv := fun _ =>
      Derivation.liftKaehlerDifferential_unique _ _ (Derivation.liftKaehlerDifferential_comp _)
    right_inv := Derivation.liftKaehlerDifferential_comp }
#align kaehler_differential.linear_map_equiv_derivation KaehlerDifferential.linearMapEquivDerivation

/-- The quotient ring of `S ⊗ S ⧸ J ^ 2` by `Ω[S⁄R]` is isomorphic to `S`. -/
def KaehlerDifferential.quotientCotangentIdealRingEquiv :
    (S ⊗ S ⧸ KaehlerDifferential.ideal R S ^ 2) ⧸ (KaehlerDifferential.ideal R S).cotangentIdeal ≃+*
      S := by
  have : Function.RightInverse (TensorProduct.includeLeft (R := R) (A := S) (B := S))
      (↑(TensorProduct.lmul' R : S ⊗[R] S →ₐ[R] S) : S ⊗[R] S →+* S) := by
    intro x; rw [AlgHom.coe_toRingHom, ← AlgHom.comp_apply, TensorProduct.lmul'_comp_includeLeft]
    rfl
  refine (Ideal.quotCotangent _).trans ?_
  refine (Ideal.quotEquivOfEq ?_).trans (RingHom.quotientKerEquivOfRightInverse this)
  ext; rfl
#align kaehler_differential.quotient_cotangent_ideal_ring_equiv KaehlerDifferential.quotientCotangentIdealRingEquiv

/-- The quotient ring of `S ⊗ S ⧸ J ^ 2` by `Ω[S⁄R]` is isomorphic to `S` as an `S`-algebra. -/
def KaehlerDifferential.quotientCotangentIdeal :
    ((S ⊗ S ⧸ KaehlerDifferential.ideal R S ^ 2) ⧸
        (KaehlerDifferential.ideal R S).cotangentIdeal) ≃ₐ[S] S :=
  { KaehlerDifferential.quotientCotangentIdealRingEquiv R S with
    commutes' := (KaehlerDifferential.quotientCotangentIdealRingEquiv R S).apply_symm_apply }
#align kaehler_differential.quotient_cotangent_ideal KaehlerDifferential.quotientCotangentIdeal

theorem KaehlerDifferential.End_equiv_aux (f : S →ₐ[R] S ⊗ S ⧸ KaehlerDifferential.ideal R S ^ 2) :
    (Ideal.Quotient.mkₐ R (KaehlerDifferential.ideal R S).cotangentIdeal).comp f =
        IsScalarTower.toAlgHom R S _ ↔
      (TensorProduct.lmul' R : S ⊗[R] S →ₐ[R] S).kerSquareLift.comp f = AlgHom.id R S := by
  rw [AlgHom.ext_iff, AlgHom.ext_iff]
  apply forall_congr'
  intro x
  have e₁ : (TensorProduct.lmul' R : S ⊗[R] S →ₐ[R] S).kerSquareLift (f x) =
      KaehlerDifferential.quotientCotangentIdealRingEquiv R S
        (Ideal.Quotient.mk (KaehlerDifferential.ideal R S).cotangentIdeal <| f x) := by
    generalize f x = y; obtain ⟨y, rfl⟩ := Ideal.Quotient.mk_surjective y; rfl
  have e₂ :
    x = KaehlerDifferential.quotientCotangentIdealRingEquiv R S (IsScalarTower.toAlgHom R S _ x) :=
    (mul_one x).symm
  constructor
  · intro e
    exact (e₁.trans (@RingEquiv.congr_arg _ _ _ _ _ _
      (KaehlerDifferential.quotientCotangentIdealRingEquiv R S) _ _ e)).trans e₂.symm
  · intro e; apply (KaehlerDifferential.quotientCotangentIdealRingEquiv R S).injective
    exact e₁.symm.trans (e.trans e₂)
#align kaehler_differential.End_equiv_aux KaehlerDifferential.End_equiv_aux

<<<<<<< HEAD
set_option maxHeartbeats 4400000 in
=======
set_option maxHeartbeats 700000 in
>>>>>>> 00269a6f
-- Porting note: extra heartbeats are needed to infer the instance
-- Module S { x // x ∈ Ideal.cotangentIdeal (ideal R S) }
set_option synthInstance.maxHeartbeats 2000000 in
-- This has type
-- `Derivation R S Ω[S⁄R] ≃ₗ[R] Derivation R S (KaehlerDifferential.ideal R S).cotangentIdeal`
-- But lean times-out if this is given explicitly.
/-- Derivations into `Ω[S⁄R]` is equivalent to derivations
into `(KaehlerDifferential.ideal R S).cotangentIdeal`. -/
noncomputable def KaehlerDifferential.endEquivDerivation' :=
  @LinearEquiv.compDer R _ S _ _ (Ω[S⁄R]) _ _ _ (KaehlerDifferential.ideal R S).cotangentIdeal
    _ _ _ _ _ ((KaehlerDifferential.ideal R S).cotangentEquivIdeal.restrictScalars S)
#align kaehler_differential.End_equiv_derivation' KaehlerDifferential.endEquivDerivation'

/-- (Implementation) An `Equiv` version of `KaehlerDifferential.End_equiv_aux`.
Used in `KaehlerDifferential.endEquiv`. -/
def KaehlerDifferential.endEquivAuxEquiv :
    { f //
        (Ideal.Quotient.mkₐ R (KaehlerDifferential.ideal R S).cotangentIdeal).comp f =
          IsScalarTower.toAlgHom R S _ } ≃
      { f // (TensorProduct.lmul' R : S ⊗[R] S →ₐ[R] S).kerSquareLift.comp f = AlgHom.id R S } :=
  (Equiv.refl _).subtypeEquiv (KaehlerDifferential.End_equiv_aux R S)
#align kaehler_differential.End_equiv_aux_equiv KaehlerDifferential.endEquivAuxEquiv

set_option maxHeartbeats 4100000 in
set_option synthInstance.maxHeartbeats 4000000 in
/--
The endomorphisms of `Ω[S⁄R]` corresponds to sections of the surjection `S ⊗[R] S ⧸ J ^ 2 →ₐ[R] S`,
with `J` being the kernel of the multiplication map `S ⊗[R] S →ₐ[R] S`.
-/
noncomputable def KaehlerDifferential.endEquiv :
    Module.End S (Ω[S⁄R]) ≃
      { f // (TensorProduct.lmul' R : S ⊗[R] S →ₐ[R] S).kerSquareLift.comp f = AlgHom.id R S } :=
  (KaehlerDifferential.linearMapEquivDerivation R S).toEquiv.trans <|
    (KaehlerDifferential.endEquivDerivation' R S).toEquiv.trans <|
      (derivationToSquareZeroEquivLift (KaehlerDifferential.ideal R S).cotangentIdeal
            (KaehlerDifferential.ideal R S).cotangentIdeal_square).trans <|
        KaehlerDifferential.endEquivAuxEquiv R S
#align kaehler_differential.End_equiv KaehlerDifferential.endEquiv

section Presentation

open KaehlerDifferential (D)

open Finsupp (single)

/-- The `S`-submodule of `S →₀ S` (the direct sum of copies of `S` indexed by `S`) generated by
the relations:
1. `dx + dy = d(x + y)`
2. `x dy + y dx = d(x * y)`
3. `dr = 0` for `r ∈ R`
where `db` is the unit in the copy of `S` with index `b`.

This is the kernel of the surjection `Finsupp.total S Ω[S⁄R] S (KaehlerDifferential.D R S)`.
See `KaehlerDifferential.kerTotal_eq` and `KaehlerDifferential.total_surjective`.
-/
noncomputable def KaehlerDifferential.kerTotal : Submodule S (S →₀ S) :=
  Submodule.span S
    (((Set.range fun x : S × S => single x.1 1 + single x.2 1 - single (x.1 + x.2) 1) ∪
        Set.range fun x : S × S => single x.2 x.1 + single x.1 x.2 - single (x.1 * x.2) 1) ∪
      Set.range fun x : R => single (algebraMap R S x) 1)
#align kaehler_differential.ker_total KaehlerDifferential.kerTotal

-- Porting note: was `local notation x "𝖣" y => (KaehlerDifferential.kerTotal R S).mkQ (single y x)`
-- but `notation3` wants an explicit expansion to be able to generate a pretty printer.
local notation3 x "𝖣" y =>
  FunLike.coe (Submodule.mkQ (KaehlerDifferential.kerTotal R S)) (single y x)

theorem KaehlerDifferential.kerTotal_mkQ_single_add (x y z) : (z𝖣x + y) = (z𝖣x) + z𝖣y := by
  rw [← map_add, eq_comm, ← sub_eq_zero, ← map_sub (Submodule.mkQ (kerTotal R S)),
    Submodule.mkQ_apply, Submodule.Quotient.mk_eq_zero]
  simp_rw [← Finsupp.smul_single_one _ z, ← smul_add, ← smul_sub]
  exact Submodule.smul_mem _ _ (Submodule.subset_span (Or.inl <| Or.inl <| ⟨⟨_, _⟩, rfl⟩))
#align kaehler_differential.ker_total_mkq_single_add KaehlerDifferential.kerTotal_mkQ_single_add

theorem KaehlerDifferential.kerTotal_mkQ_single_mul (x y z) :
    (z𝖣x * y) = ((z * x)𝖣y) + (z * y)𝖣x := by
  rw [← map_add, eq_comm, ← sub_eq_zero, ← map_sub (Submodule.mkQ (kerTotal R S)),
    Submodule.mkQ_apply, Submodule.Quotient.mk_eq_zero]
  simp_rw [← Finsupp.smul_single_one _ z, ← @smul_eq_mul _ _ z, ← Finsupp.smul_single, ← smul_add,
    ← smul_sub]
  exact Submodule.smul_mem _ _ (Submodule.subset_span (Or.inl <| Or.inr <| ⟨⟨_, _⟩, rfl⟩))
#align kaehler_differential.ker_total_mkq_single_mul KaehlerDifferential.kerTotal_mkQ_single_mul

theorem KaehlerDifferential.kerTotal_mkQ_single_algebraMap (x y) : (y𝖣algebraMap R S x) = 0 := by
  rw [Submodule.mkQ_apply, Submodule.Quotient.mk_eq_zero, ← Finsupp.smul_single_one _ y]
  exact Submodule.smul_mem _ _ (Submodule.subset_span (Or.inr <| ⟨_, rfl⟩))
#align kaehler_differential.ker_total_mkq_single_algebra_map KaehlerDifferential.kerTotal_mkQ_single_algebraMap

theorem KaehlerDifferential.kerTotal_mkQ_single_algebraMap_one (x) : (x𝖣1) = 0 := by
  rw [← (algebraMap R S).map_one, KaehlerDifferential.kerTotal_mkQ_single_algebraMap]
#align kaehler_differential.ker_total_mkq_single_algebra_map_one KaehlerDifferential.kerTotal_mkQ_single_algebraMap_one

theorem KaehlerDifferential.kerTotal_mkQ_single_smul (r : R) (x y) : (y𝖣r • x) = r • y𝖣x := by
  rw [Algebra.smul_def, KaehlerDifferential.kerTotal_mkQ_single_mul,
    KaehlerDifferential.kerTotal_mkQ_single_algebraMap, add_zero, ← LinearMap.map_smul_of_tower,
    Finsupp.smul_single, mul_comm, Algebra.smul_def]
#align kaehler_differential.ker_total_mkq_single_smul KaehlerDifferential.kerTotal_mkQ_single_smul

/-- The (universal) derivation into `(S →₀ S) ⧸ KaehlerDifferential.kerTotal R S`. -/
noncomputable def KaehlerDifferential.derivationQuotKerTotal :
    Derivation R S ((S →₀ S) ⧸ KaehlerDifferential.kerTotal R S) where
  toFun x := 1𝖣x
  map_add' x y := KaehlerDifferential.kerTotal_mkQ_single_add _ _ _ _ _
  map_smul' r s := KaehlerDifferential.kerTotal_mkQ_single_smul _ _ _ _ _
  map_one_eq_zero' := KaehlerDifferential.kerTotal_mkQ_single_algebraMap_one _ _ _
  leibniz' a b :=
    (KaehlerDifferential.kerTotal_mkQ_single_mul _ _ _ _ _).trans
      (by simp_rw [← Finsupp.smul_single_one _ (1 * _ : S)]; dsimp; simp)
#align kaehler_differential.derivation_quot_ker_total KaehlerDifferential.derivationQuotKerTotal

theorem KaehlerDifferential.derivationQuotKerTotal_apply (x) :
    KaehlerDifferential.derivationQuotKerTotal R S x = 1𝖣x :=
  rfl
#align kaehler_differential.derivation_quot_ker_total_apply KaehlerDifferential.derivationQuotKerTotal_apply

theorem KaehlerDifferential.derivationQuotKerTotal_lift_comp_total :
    (KaehlerDifferential.derivationQuotKerTotal R S).liftKaehlerDifferential.comp
        (Finsupp.total S (Ω[S⁄R]) S (KaehlerDifferential.D R S)) =
      Submodule.mkQ _ := by
  apply Finsupp.lhom_ext
  intro a b
  conv_rhs => rw [← Finsupp.smul_single_one a b, LinearMap.map_smul]
  simp [KaehlerDifferential.derivationQuotKerTotal_apply]
#align kaehler_differential.derivation_quot_ker_total_lift_comp_total KaehlerDifferential.derivationQuotKerTotal_lift_comp_total

theorem KaehlerDifferential.kerTotal_eq :
    LinearMap.ker (Finsupp.total S (Ω[S⁄R]) S (KaehlerDifferential.D R S)) =
      KaehlerDifferential.kerTotal R S := by
  apply le_antisymm
  · conv_rhs => rw [← (KaehlerDifferential.kerTotal R S).ker_mkQ]
    rw [← KaehlerDifferential.derivationQuotKerTotal_lift_comp_total]
    exact LinearMap.ker_le_ker_comp _ _
  · rw [KaehlerDifferential.kerTotal, Submodule.span_le]
    rintro _ ((⟨⟨x, y⟩, rfl⟩ | ⟨⟨x, y⟩, rfl⟩) | ⟨x, rfl⟩) <;> dsimp <;> simp [LinearMap.mem_ker]
#align kaehler_differential.ker_total_eq KaehlerDifferential.kerTotal_eq

theorem KaehlerDifferential.total_surjective :
    Function.Surjective (Finsupp.total S (Ω[S⁄R]) S (KaehlerDifferential.D R S)) := by
  rw [← LinearMap.range_eq_top, Finsupp.range_total, KaehlerDifferential.span_range_derivation]
#align kaehler_differential.total_surjective KaehlerDifferential.total_surjective

set_option maxHeartbeats 400000 in
/-- `Ω[S⁄R]` is isomorphic to `S` copies of `S` with kernel `KaehlerDifferential.kerTotal`. -/
@[simps!]
noncomputable def KaehlerDifferential.quotKerTotalEquiv :
    ((S →₀ S) ⧸ KaehlerDifferential.kerTotal R S) ≃ₗ[S] Ω[S⁄R] :=
  { (KaehlerDifferential.kerTotal R S).liftQ
      (Finsupp.total S (Ω[S⁄R]) S (KaehlerDifferential.D R S))
      (KaehlerDifferential.kerTotal_eq R S).ge with
    invFun := (KaehlerDifferential.derivationQuotKerTotal R S).liftKaehlerDifferential
    left_inv := by
      intro x
      obtain ⟨x, rfl⟩ := Submodule.mkQ_surjective _ x
      exact
        LinearMap.congr_fun (KaehlerDifferential.derivationQuotKerTotal_lift_comp_total R S : _) x
    right_inv := by
      intro x
      obtain ⟨x, rfl⟩ := KaehlerDifferential.total_surjective R S x
      erw [LinearMap.congr_fun (KaehlerDifferential.derivationQuotKerTotal_lift_comp_total R S : _)
          x]
      rfl }
#align kaehler_differential.quot_ker_total_equiv KaehlerDifferential.quotKerTotalEquiv

theorem KaehlerDifferential.quotKerTotalEquiv_symm_comp_D :
    (KaehlerDifferential.quotKerTotalEquiv R S).symm.toLinearMap.compDer
        (KaehlerDifferential.D R S) =
      KaehlerDifferential.derivationQuotKerTotal R S := by
  convert (KaehlerDifferential.derivationQuotKerTotal R S).liftKaehlerDifferential_comp
set_option linter.uppercaseLean3 false in
#align kaehler_differential.quot_ker_total_equiv_symm_comp_D KaehlerDifferential.quotKerTotalEquiv_symm_comp_D

variable (A B : Type _) [CommRing A] [CommRing B] [Algebra R A] [Algebra S B] [Algebra R B]

variable [Algebra A B] [IsScalarTower R S B] [IsScalarTower R A B]

-- The map `(A →₀ A) →ₗ[A] (B →₀ B)`
local macro "finsupp_map" : term =>
  `((Finsupp.mapRange.linearMap (Algebra.linearMap A B)).comp
    (Finsupp.lmapDomain A A (algebraMap A B)))

set_option maxHeartbeats 400000 in
theorem KaehlerDifferential.kerTotal_map (h : Function.Surjective (algebraMap A B)) :
    (KaehlerDifferential.kerTotal R A).map finsupp_map ⊔
        Submodule.span A (Set.range fun x : S => single (algebraMap S B x) (1 : B)) =
      (KaehlerDifferential.kerTotal S B).restrictScalars _ := by
  rw [KaehlerDifferential.kerTotal, Submodule.map_span, KaehlerDifferential.kerTotal,
    Submodule.restrictScalars_span _ _ h]
  -- Porting note: the proof is diverging from the mathlib3 proof here.
  -- `map_sub` and `map_add` are not firing so we need to use `LinearMap.map_*` instead
  simp_rw [Set.image_union, Submodule.span_union, ← Set.image_univ, Set.image_image, Set.image_univ,
    LinearMap.map_sub, LinearMap.map_add]
  simp only [LinearMap.comp_apply, Finsupp.lmapDomain_apply, Finsupp.mapDomain_single,
    Finsupp.mapRange.linearMap_apply, Finsupp.mapRange_single, Algebra.linearMap_apply,
    map_one, map_add, map_mul]
  simp_rw [sup_assoc, ← (h.Prod_map h).range_comp]
  congr 3
  -- Porting note: new
  simp_rw [← IsScalarTower.algebraMap_apply R A B]
  rw [sup_eq_right]
  apply Submodule.span_mono
  simp_rw [IsScalarTower.algebraMap_apply R S B]
  exact Set.range_comp_subset_range (algebraMap R S) fun x => single (algebraMap S B x) (1 : B)
#align kaehler_differential.ker_total_map KaehlerDifferential.kerTotal_map

end Presentation

section ExactSequence

/- We have the commutative diagram
A --→ B
↑     ↑
|     |
R --→ S -/
variable (A B : Type _) [CommRing A] [CommRing B] [Algebra R A] [Algebra R B]

variable [Algebra A B] [Algebra S B] [IsScalarTower R A B] [IsScalarTower R S B]

variable {R B}

/-- For a tower `R → A → B` and an `R`-derivation `B → M`, we may compose with `A → B` to obtain an
`R`-derivation `A → M`. -/
def Derivation.compAlgebraMap [Module A M] [Module B M] [IsScalarTower A B M]
    (d : Derivation R B M) : Derivation R A M where
  map_one_eq_zero' := by simp
  leibniz' a b := by simp
  toLinearMap := d.toLinearMap.comp (IsScalarTower.toAlgHom R A B).toLinearMap
#align derivation.comp_algebra_map Derivation.compAlgebraMap

variable (R B)
variable [SMulCommClass S A B]

/-- The map `Ω[A⁄R] →ₗ[A] Ω[B⁄R]` given a square
A --→ B
↑     ↑
|     |
R --→ S -/
def KaehlerDifferential.map : Ω[A⁄R] →ₗ[A] Ω[B⁄S] :=
  Derivation.liftKaehlerDifferential
    (((KaehlerDifferential.D S B).restrictScalars R).compAlgebraMap A)
#align kaehler_differential.map KaehlerDifferential.map

theorem KaehlerDifferential.map_compDer :
    (KaehlerDifferential.map R S A B).compDer (KaehlerDifferential.D R A) =
      ((KaehlerDifferential.D S B).restrictScalars R).compAlgebraMap A :=
  Derivation.liftKaehlerDifferential_comp _
#align kaehler_differential.map_comp_der KaehlerDifferential.map_compDer

theorem KaehlerDifferential.map_D (x : A) :
    KaehlerDifferential.map R S A B (KaehlerDifferential.D R A x) =
      KaehlerDifferential.D S B (algebraMap A B x) :=
  Derivation.congr_fun (KaehlerDifferential.map_compDer R S A B) x
set_option linter.uppercaseLean3 false in
#align kaehler_differential.map_D KaehlerDifferential.map_D

open IsScalarTower (toAlgHom)

theorem KaehlerDifferential.map_surjective_of_surjective
    (h : Function.Surjective (algebraMap A B)) :
    Function.Surjective (KaehlerDifferential.map R S A B) := by
  rw [← LinearMap.range_eq_top, _root_.eq_top_iff, ← @Submodule.restrictScalars_top B A,
    ← KaehlerDifferential.span_range_derivation, Submodule.restrictScalars_span _ _ h,
    Submodule.span_le]
  rintro _ ⟨x, rfl⟩
  obtain ⟨y, rfl⟩ := h x
  rw [← KaehlerDifferential.map_D R S A B]
  exact ⟨_, rfl⟩
#align kaehler_differential.map_surjective_of_surjective KaehlerDifferential.map_surjective_of_surjective

/-- The lift of the map `Ω[A⁄R] →ₗ[A] Ω[B⁄R]` to the base change along `A → B`.
This is the first map in the exact sequence `B ⊗[A] Ω[A⁄R] → Ω[B⁄R] → Ω[B⁄A] → 0`. -/
noncomputable def KaehlerDifferential.mapBaseChange : B ⊗[A] Ω[A⁄R] →ₗ[B] Ω[B⁄R] :=
  (TensorProduct.isBaseChange A (Ω[A⁄R]) B).lift (KaehlerDifferential.map R R A B)
#align kaehler_differential.map_base_change KaehlerDifferential.mapBaseChange

@[simp]
theorem KaehlerDifferential.mapBaseChange_tmul (x : B) (y : Ω[A⁄R]) :
    KaehlerDifferential.mapBaseChange R A B (x ⊗ₜ y) = x • KaehlerDifferential.map R R A B y := by
  conv_lhs => rw [← mul_one x, ← smul_eq_mul, ← TensorProduct.smul_tmul', LinearMap.map_smul]
  congr 1
  exact IsBaseChange.lift_eq _ _ _
#align kaehler_differential.map_base_change_tmul KaehlerDifferential.mapBaseChange_tmul

end ExactSequence

end KaehlerDifferential<|MERGE_RESOLUTION|>--- conflicted
+++ resolved
@@ -388,11 +388,7 @@
     exact e₁.symm.trans (e.trans e₂)
 #align kaehler_differential.End_equiv_aux KaehlerDifferential.End_equiv_aux
 
-<<<<<<< HEAD
-set_option maxHeartbeats 4400000 in
-=======
 set_option maxHeartbeats 700000 in
->>>>>>> 00269a6f
 -- Porting note: extra heartbeats are needed to infer the instance
 -- Module S { x // x ∈ Ideal.cotangentIdeal (ideal R S) }
 set_option synthInstance.maxHeartbeats 2000000 in
