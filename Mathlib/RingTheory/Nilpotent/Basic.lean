--- conflicted
+++ resolved
@@ -163,12 +163,11 @@
   · exact ih (fun i hi ↦ hnp i (by simp [hi]))
       (fun i j hi hj ↦ h_comm i j (by simp [hi]) (by simp [hj]))
 
-<<<<<<< HEAD
 theorem nilpotencyClass_add_le (h_comm : Commute x y) (hx : IsNilpotent x) (hy : IsNilpotent y) :
     nilpotencyClass (x + y) ≤ nilpotencyClass x + nilpotencyClass y - 1 := by
   apply nilpotencyClass_le
   exact h_comm.add_pow_add_eq_zero_of_pow_eq_zero (pow_nilpotencyClass hx) (pow_nilpotencyClass hy)
-=======
+
 theorem isNilpotent_finsum {ι : Type*} {f : ι → R}
     (hf : ∀ b, IsNilpotent (f b)) (h_comm : ∀ i j, Commute (f i) (f j)) :
     IsNilpotent (finsum f) := by
@@ -177,7 +176,6 @@
   · rw [finsum_def, dif_pos h]
     exact Commute.isNilpotent_sum (fun b _ ↦ hf b) (fun _ _ _ _ ↦ h_comm _ _)
   · simp only [finsum_def, dif_neg h, IsNilpotent.zero]
->>>>>>> d1c754c2
 
 protected lemma isNilpotent_mul_left_iff (h_comm : Commute x y) (hy : y ∈ nonZeroDivisorsLeft R) :
     IsNilpotent (x * y) ↔ IsNilpotent x := by
