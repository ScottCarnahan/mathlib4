--- conflicted
+++ resolved
@@ -26,11 +26,7 @@
 section nonZeroDivisors
 
 /-- The submonoid of non-zero-divisors of a `MonoidWithZero` `R`. -/
-<<<<<<< HEAD
-def nonZeroDivisors (R : Type _) [MonoidWithZero R] : Submonoid R where
-=======
 def nonZeroDivisors (R : Type*) [MonoidWithZero R] : Submonoid R where
->>>>>>> 03d30d75
   carrier := { x | ∀ z, z * x = 0 → z = 0 }
   one_mem' _ hz := by rwa [mul_one] at hz
   mul_mem' hx₁ hx₂ _ hz := by
@@ -66,12 +62,7 @@
   mul_left_mem_nonZeroDivisors_eq_zero_iff c.prop
 #align mul_left_coe_non_zero_divisors_eq_zero_iff mul_left_coe_nonZeroDivisors_eq_zero_iff
 
-<<<<<<< HEAD
-theorem mul_cancel_right_mem_nonZeroDivisors {x y r : R} (hr : r ∈ R⁰) : x * r = y * r ↔ x = y :=
-  by
-=======
 theorem mul_cancel_right_mem_nonZeroDivisors {x y r : R} (hr : r ∈ R⁰) : x * r = y * r ↔ x = y := by
->>>>>>> 03d30d75
   refine ⟨fun h ↦ ?_, congrArg (· * r)⟩
   rw [← sub_eq_zero, ← mul_right_mem_nonZeroDivisors_eq_zero_iff hr, sub_mul, h, sub_self]
 #align mul_cancel_right_mem_non_zero_divisor mul_cancel_right_mem_nonZeroDivisors
