--- conflicted
+++ resolved
@@ -167,11 +167,7 @@
   · rw [← isRoot_cyclotomic_iff, IsRoot.def] at h
     rw [cyclotomic_mul_prime_pow_eq R (NeZero.not_char_dvd R p m) hk, IsRoot.def, eval_pow,
       h, zero_pow]
-<<<<<<< HEAD
-    exact Nat.sub_ne_zero_of_lt <| pow_right_strictMono hp.out.one_lt <| Nat.pred_lt hk.ne'
-=======
     exact Nat.sub_ne_zero_of_lt <| pow_right_strictMono₀ hp.out.one_lt <| Nat.pred_lt hk.ne'
->>>>>>> d0df76bd
 
 end CharP
 
