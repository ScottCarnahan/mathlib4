--- conflicted
+++ resolved
@@ -53,13 +53,8 @@
   coeff_mk n fun n ↦ Ring.choose r n • 1
 
 @[simp]
-<<<<<<< HEAD
-lemma binomialSeries_constantCoeff [Semiring A] [Algebra R A] (r : R) :
-    (constantCoeff A) (binomialSeries A r) = 1 := by
-=======
 lemma binomialSeries_constantCoeff [Ring A] [Algebra R A] (r : R) :
     constantCoeff (binomialSeries A r) = 1 := by
->>>>>>> 550efc0b
   simp [← coeff_zero_eq_constantCoeff_apply]
 
 @[simp]
