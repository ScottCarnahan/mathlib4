/-
Copyright (c) 2025 Nailin Guan. All rights reserved.
Released under Apache 2.0 license as described in the file LICENSE.
Authors: Nailin Guan, Yi Song
-/
import Mathlib.Algebra.Module.FinitePresentation
import Mathlib.LinearAlgebra.Dual.Lemmas
import Mathlib.RingTheory.Ideal.AssociatedPrime.Finiteness
import Mathlib.RingTheory.Ideal.AssociatedPrime.Localization
import Mathlib.RingTheory.LocalRing.ResidueField.Ideal
import Mathlib.RingTheory.Regular.Category
import Mathlib.RingTheory.Support
import Mathlib.RingTheory.Spectrum.Prime.Topology
import Mathlib.Algebra.Category.Grp.Zero
import Mathlib.Tactic.ENatToNat
<<<<<<< HEAD
import Mathlib.RingTheory.KrullDimension.Module
import Mathlib.RingTheory.KrullDimension.Field
=======
>>>>>>> 4def777a
/-!

# Hom(N,M) is subsingleton iff there exists a smul regular element of M in ann(N)

Let `M` and `N` be `R`-modules. In this section we prove that `Hom(N,M)` is subsingleton iff
there exist `r : R`, such that `IsSMulRegular M r` and `r ∈ ann(N)`.
This is the case if `Depth[I](M) = 0`.

# Main Results

* `IsSMulRegular.subsingleton_linearMap_iff` : for `R` module `N M`, `Hom(N, M) = 0`
  iff there is a `M`-regular in `Module.annihilator R N`.

-/

open IsLocalRing LinearMap Module

namespace IsSMulRegular

variable {R M N : Type*} [CommRing R] [AddCommGroup M] [AddCommGroup N] [Module R M] [Module R N]

lemma linearMap_subsingleton_of_mem_annihilator {r : R} (reg : IsSMulRegular M r)
    (mem_ann : r ∈ Module.annihilator R N) : Subsingleton (N →ₗ[R] M) := by
  apply subsingleton_of_forall_eq 0 (fun f ↦ ext fun x ↦ ?_)
  have : r • (f x) = r • 0 := by
    rw [smul_zero, ← map_smul, Module.mem_annihilator.mp mem_ann x, map_zero]
  simpa using reg this

lemma subsingleton_linearMap_iff [IsNoetherianRing R] [Module.Finite R M] [Module.Finite R N] :
    Subsingleton (N →ₗ[R] M) ↔ ∃ r ∈ Module.annihilator R N, IsSMulRegular M r := by
  refine ⟨fun hom0 ↦ ?_, fun ⟨r, mem_ann, reg⟩ ↦
    linearMap_subsingleton_of_mem_annihilator reg mem_ann⟩
  by_cases htrivial : Subsingleton M
  · exact ⟨0, ⟨Submodule.zero_mem (Module.annihilator R N), IsSMulRegular.zero⟩⟩
  · let _ : Nontrivial M := not_subsingleton_iff_nontrivial.mp htrivial
    by_contra! h
    have hexist : ∃ p ∈ associatedPrimes R M, Module.annihilator R N ≤ p := by
      rcases associatedPrimes.nonempty R M with ⟨Ia, hIa⟩
      apply (Ideal.subset_union_prime_finite (associatedPrimes.finite R M) Ia Ia _).mp
      · rw [biUnion_associatedPrimes_eq_compl_regular R M]
        exact fun r hr ↦ h r hr
      · exact fun I hin _ _ ↦ IsAssociatedPrime.isPrime hin
    rcases hexist with ⟨p, pass, hp⟩
    let _ := pass.isPrime
    let p' : PrimeSpectrum R := ⟨p, pass.isPrime⟩
    have loc_ne_zero : p' ∈ Module.support R N := Module.mem_support_iff_of_finite.mpr hp
    rw [Module.mem_support_iff] at loc_ne_zero
    let Rₚ := Localization.AtPrime p
    let Nₚ := LocalizedModule p'.asIdeal.primeCompl N
    let Mₚ := LocalizedModule p'.asIdeal.primeCompl M
    let Nₚ' := Nₚ ⧸ (IsLocalRing.maximalIdeal (Localization.AtPrime p)) • (⊤ : Submodule Rₚ Nₚ)
    have ntr : Nontrivial Nₚ' :=
      Submodule.Quotient.nontrivial_of_lt_top _ (Ne.lt_top'
        (Submodule.top_ne_ideal_smul_of_le_jacobson_annihilator
        (IsLocalRing.maximalIdeal_le_jacobson (Module.annihilator Rₚ Nₚ))))
    let Mₚ' := Mₚ ⧸ (IsLocalRing.maximalIdeal (Localization.AtPrime p)) • (⊤ : Submodule Rₚ Mₚ)
    let _ : Module p.ResidueField Nₚ' :=
      Module.instQuotientIdealSubmoduleHSMulTop Nₚ (maximalIdeal (Localization.AtPrime p))
    have := AssociatePrimes.mem_iff.mp
      (associatedPrimes.mem_associatePrimes_localizedModule_atPrime_of_mem_associated_primes pass)
    rcases this.2 with ⟨x, hx⟩
    have : Nontrivial (Module.Dual p.ResidueField Nₚ') := by simpa using ntr
    rcases exists_ne (α := Module.Dual p.ResidueField Nₚ') 0 with ⟨g, hg⟩
    let to_res' : Nₚ' →ₗ[Rₚ] p.ResidueField := {
      __ := g
      map_smul' r x := by
        simp only [AddHom.toFun_eq_coe, coe_toAddHom, RingHom.id_apply]
        convert g.map_smul (Ideal.Quotient.mk _ r) x }
    let to_res : Nₚ →ₗ[Rₚ] p.ResidueField :=
      to_res'.comp ((maximalIdeal (Localization.AtPrime p)) • (⊤ : Submodule Rₚ Nₚ)).mkQ
    let i : p.ResidueField →ₗ[Rₚ] Mₚ :=
      Submodule.liftQ _ (LinearMap.toSpanSingleton Rₚ Mₚ x) (le_of_eq hx)
    have inj1 : Function.Injective i :=
      LinearMap.ker_eq_bot.mp (Submodule.ker_liftQ_eq_bot _ _ _ (le_of_eq hx.symm))
    let f := i.comp to_res
    have f_ne0 : f ≠ 0 := by
      intro eq0
      absurd hg
      apply LinearMap.ext
      intro np'
      induction' np' using Submodule.Quotient.induction_on with np
      show to_res np = 0
      apply inj1
      show f np = _
      simp [eq0]
    absurd hom0
    let _ := Module.finitePresentation_of_finite R N
    contrapose! f_ne0
    exact (Module.FinitePresentation.linearEquivMapExtendScalars
      p'.asIdeal.primeCompl).symm.map_eq_zero_iff.mp (Subsingleton.eq_zero _)

end IsSMulRegular

/-!

# The Rees theorem

In this section we proved the rees theorem for depth, which build the relation between
the vanishing order of `Ext` and maximal regular sequence.

# Main results

* `lemma222` : for `n : ℕ`, noetherian ring `R`, `I : Ideal R`,
  `M : ModuleCat R` finitely generated and nontrivial satisfying `IM < M`, we proved TFAE,
  · for any `N : ModuleCat R` finitely generated and nontrivial with support contained in the
    zerolucus of `I`, `∀ i < n, Ext N M i = 0`
  · `∀ i < n, Ext (A⧸I) M i = 0`
  · there exist a `N : ModuleCat R` finitely generated and nontrivial with support equal to the
    zerolucus of `I`, `∀ i < n, Ext N M i = 0`
  · there exist a `M`-regular sequence of length `n` with every element in `I`

-/

universe w v u

open IsLocalRing LinearMap
open RingTheory.Sequence Ideal CategoryTheory Abelian Limits

variable {R : Type u} [CommRing R] [Small.{v} R] [UnivLE.{v, w}]

local instance : CategoryTheory.HasExt.{w} (ModuleCat.{v} R) :=
  --CategoryTheory.HasExt.standard (ModuleCat.{v} R)
  CategoryTheory.hasExt_of_enoughProjectives.{w} (ModuleCat.{v} R)

open Pointwise ModuleCat IsSMulRegular

lemma lemma222_3_to_4 [IsNoetherianRing R] (I : Ideal R) (n : ℕ) :
    ∀ M : ModuleCat.{v} R, Nontrivial M → Module.Finite R M →
    I • (⊤ : Submodule R M) < ⊤ → (∃ N : ModuleCat.{v} R, Nontrivial N ∧ Module.Finite R N ∧
    Module.support R N = PrimeSpectrum.zeroLocus I ∧ ∀ i < n, Subsingleton (Ext N M i)) →
    ∃ rs : List R, rs.length = n ∧ (∀ r ∈ rs, r ∈ I) ∧ IsRegular M rs := by
  induction' n with n ih
  · intro M ntr M_fin smul_lt exist_N
    use []
    simp [isRegular_iff]
  · intro M ntrM M_fin smul_lt exist_N
    rcases exist_N with ⟨N, ntr, fin, h_supp, h_ext⟩
    have h_supp' := h_supp
    rw [Module.support_eq_zeroLocus, PrimeSpectrum.zeroLocus_eq_iff] at h_supp'
    have : Subsingleton (N →ₗ[R] M) :=
      let _ := h_ext 0 n.zero_lt_succ
      let _ : Subsingleton (N ⟶ M) := Ext.addEquiv₀.symm.subsingleton
      (ModuleCat.homAddEquiv (M := N) (N := M)).symm.subsingleton
    rcases subsingleton_linearMap_iff.mp this with ⟨x, mem_ann, hx⟩
    have := Ideal.le_radical mem_ann
    rw [h_supp', Ideal.mem_radical_iff] at this
    rcases this with ⟨k, hk⟩
    have hxk := IsSMulRegular.pow k hx
    let M' := QuotSMulTop (x ^ k) M
    have le_smul : x ^ k • (⊤ : Submodule R M) ≤ I • ⊤ := by
      rw [← Submodule.ideal_span_singleton_smul]
      exact (Submodule.smul_mono_left ((span_singleton_le_iff_mem I).mpr hk))
    have ntr' : Nontrivial M' := by
      apply Submodule.Quotient.nontrivial_of_lt_top
      exact gt_of_gt_of_ge smul_lt le_smul
    have smul_lt' : I • (⊤ : Submodule R M') < ⊤ := by
      rw [lt_top_iff_ne_top]
      by_contra eq
      absurd lt_top_iff_ne_top.mp smul_lt
      have := Submodule.smul_top_eq_comap_smul_top_of_surjective I
        (Submodule.mkQ ((x ^ k) • (⊤ : Submodule R M))) (Submodule.mkQ_surjective _)
      simpa [eq, le_smul] using this
    have exist_N' : (∃ N : ModuleCat R, Nontrivial ↑N ∧ Module.Finite R ↑N ∧
        Module.support R ↑N = PrimeSpectrum.zeroLocus ↑I ∧
          ∀ i < n, Subsingleton (Abelian.Ext N (ModuleCat.of R M') i)) := by
      use N
      simp only [ntr, fin, h_supp, true_and]
      intro i hi
      have zero1 : IsZero (AddCommGrp.of (Ext N M i)) :=
        @AddCommGrp.isZero_of_subsingleton _ (h_ext i (Nat.lt_add_right 1 hi))
      have zero2 : IsZero (AddCommGrp.of (Ext N M (i + 1))) :=
        @AddCommGrp.isZero_of_subsingleton _ (h_ext (i + 1) (Nat.add_lt_add_right hi 1))
      exact AddCommGrp.subsingleton_of_isZero <| ShortComplex.Exact.isZero_of_both_zeros
        ((Ext.covariant_sequence_exact₃' N hxk.smulShortComplex_shortExact) i (i + 1) rfl)
        (zero1.eq_zero_of_src _) (zero2.eq_zero_of_tgt _)
    rcases ih (ModuleCat.of R M') ntr'
      (Module.Finite.quotient R _) smul_lt' exist_N' with ⟨rs, len, mem, reg⟩
    use x ^ k :: rs
    simp only [List.length_cons, len, Nat.add_left_inj, List.mem_cons, forall_eq_or_imp, hk,
      true_and, isRegular_cons_iff]
    exact ⟨mem, hxk, reg⟩

lemma mono_of_mono (a : R) {k : ℕ} (kpos : k > 0) (i : ℕ) {M N : ModuleCat.{v} R}
    (f_mono : Mono (AddCommGrp.ofHom ((Ext.mk₀ (smulShortComplex M a).f).postcomp
    N (add_zero i)))) : Mono (AddCommGrp.ofHom ((Ext.mk₀ (smulShortComplex M (a ^ k)).f).postcomp
    N (add_zero i))) := by
  induction' k with k ih
  · simp at kpos
  · rw [pow_succ]
    by_cases eq0 : k = 0
    · rw [eq0, pow_zero, one_mul]
      exact f_mono
    · have eq_comp :
        (AddCommGrp.ofHom ((Ext.mk₀ (smulShortComplex M (a ^ k * a)).f).postcomp N (add_zero i))) =
        (AddCommGrp.ofHom ((Ext.mk₀ (smulShortComplex M (a ^ k)).f).postcomp N (add_zero i))) ≫
        (AddCommGrp.ofHom ((Ext.mk₀ (smulShortComplex M a).f).postcomp N (add_zero i))) := by
        have : (a ^ k * a) • (LinearMap.id (R := R) (M := M)) =
          (a • (LinearMap.id (M := M))).comp ((a ^ k) • (LinearMap.id (M := M))) := by
          rw [LinearMap.comp_smul, LinearMap.smul_comp, smul_smul, LinearMap.id_comp]
        simp only [smulShortComplex, this, ModuleCat.ofHom_comp, ModuleCat.of_coe,
          ← extFunctorObj_map, (extFunctorObj N i).map_comp]
      rw [eq_comp]
      exact CategoryTheory.mono_comp' (ih (Nat.zero_lt_of_ne_zero eq0)) f_mono

lemma lemma222_4_to_1 [IsNoetherianRing R] (I : Ideal R) (n : ℕ) (N : ModuleCat.{v} R)
    (Nntr : Nontrivial N) (Nfin : Module.Finite R N)
    (Nsupp : Module.support R N ⊆ PrimeSpectrum.zeroLocus I) :
    ∀ M : ModuleCat.{v} R, Nontrivial M → Module.Finite R M → I • (⊤ : Submodule R M) < ⊤ →
    (∃ rs : List R, rs.length = n ∧ (∀ r ∈ rs, r ∈ I) ∧ IsRegular M rs) →
    ∀ i < n, Subsingleton (Ext N M i) := by
  induction' n with n ih
  · simp
  · rintro M Mntr Mfin smul_lt ⟨rs, len, mem, reg⟩ i hi
    have le_rad := Nsupp
    rw [Module.support_eq_zeroLocus, PrimeSpectrum.zeroLocus_subset_zeroLocus_iff] at le_rad
    match rs with
    | [] =>
      absurd len
      simp
    | a :: rs' =>
      rcases le_rad (mem a List.mem_cons_self) with ⟨k, hk⟩
      have kpos : k > 0 := by
        by_contra h
        simp only [Nat.eq_zero_of_not_pos h, pow_zero, Module.mem_annihilator, one_smul] at hk
        absurd Nntr
        exact not_nontrivial_iff_subsingleton.mpr (subsingleton_of_forall_eq 0 hk)
      simp only [isRegular_cons_iff] at reg
      let M' := (QuotSMulTop a M)
      have le_smul : a • ⊤ ≤ I • (⊤ : Submodule R M) := by
        rw [← Submodule.ideal_span_singleton_smul]
        exact Submodule.smul_mono_left
          ((span_singleton_le_iff_mem I).mpr (mem a List.mem_cons_self))
      have Qntr : Nontrivial M' :=
        Submodule.Quotient.nontrivial_of_lt_top _ (gt_of_gt_of_ge smul_lt le_smul)
      have smul_lt' : I • (⊤ : Submodule R M') < ⊤ := by
        rw [lt_top_iff_ne_top]
        by_contra eq
        absurd lt_top_iff_ne_top.mp smul_lt
        have := Submodule.smul_top_eq_comap_smul_top_of_surjective I
          (Submodule.mkQ (a • (⊤ : Submodule R M))) (Submodule.mkQ_surjective _)
        simpa [eq, le_smul] using this
      have exist_reg' : ∃ rs : List R, rs.length = n ∧ (∀ r ∈ rs, r ∈ I) ∧
        IsRegular (ModuleCat.of R M') rs := by
        use rs'
        simp only [List.length_cons, Nat.add_left_inj] at len
        simp only [List.mem_cons, forall_eq_or_imp] at mem
        exact ⟨len, mem.2, reg.2⟩
      by_cases eq0 : i = 0
      · rw [eq0]
        have : Subsingleton (N →ₗ[R] M) := subsingleton_linearMap_iff.mpr
          ⟨a ^ k, hk, (IsSMulRegular.pow k reg.1)⟩
        have : Subsingleton (N ⟶ M) := ModuleCat.homEquiv.subsingleton
        exact Ext.addEquiv₀.subsingleton
      · have lt : i - 1 < n := by omega
        let g := (AddCommGrp.ofHom ((Ext.mk₀ (smulShortComplex M a).f).postcomp N (add_zero i)))
        have mono_g : Mono g := by
          apply ShortComplex.Exact.mono_g (CategoryTheory.Abelian.Ext.covariant_sequence_exact₁'
            N reg.1.smulShortComplex_shortExact (i - 1) i (by omega)) (IsZero.eq_zero_of_src _ _)
          exact @AddCommGrp.isZero_of_subsingleton _ (ih (ModuleCat.of R M') Qntr
            (Module.Finite.quotient R _) smul_lt' exist_reg' (i - 1) lt)
        let gk := (AddCommGrp.ofHom
          ((Ext.mk₀ (smulShortComplex M (a ^ k)).f).postcomp N (add_zero i)))
        have mono_gk : Mono gk := mono_of_mono a kpos i mono_g
        have zero_gk : gk = 0 := ext_hom_eq_zero_of_mem_ann hk i
        exact AddCommGrp.subsingleton_of_isZero (IsZero.of_mono_eq_zero _ zero_gk)

--lemma222 i.e. Rees theorem
lemma lemma222 [IsNoetherianRing R] (I : Ideal R) [Small.{v} (R ⧸ I)] (n : ℕ) (M : ModuleCat.{v} R)
    (Mntr : Nontrivial M) (Mfin : Module.Finite R M) (smul_lt : I • (⊤ : Submodule R M) < ⊤) :
  [∀ N : ModuleCat.{v} R, (Nontrivial N ∧ Module.Finite R N ∧
    Module.support R N ⊆ PrimeSpectrum.zeroLocus I) → ∀ i < n, Subsingleton (Ext N M i),
   ∀ i < n, Subsingleton (Ext (ModuleCat.of R (Shrink.{v} (R ⧸ I))) M i),
   ∃ N : ModuleCat R, Nontrivial N ∧ Module.Finite R N ∧
    Module.support R N = PrimeSpectrum.zeroLocus I ∧ ∀ i < n, Subsingleton (Ext N M i),
    ∃ rs : List R, rs.length = n ∧ (∀ r ∈ rs, r ∈ I) ∧ RingTheory.Sequence.IsRegular M rs
    ].TFAE := by
  have ntrQ : Nontrivial (R ⧸ I) := by
    apply Submodule.Quotient.nontrivial_of_lt_top _ (lt_top_iff_ne_top.mpr _)
    by_contra eq
    absurd smul_lt
    simp [eq]
  have suppQ : Module.support R (R ⧸ I) = PrimeSpectrum.zeroLocus I := by
    have : I = (I • (⊤ : Ideal R)) := by simp only [smul_eq_mul, mul_top]
    rw [this, Module.support_quotient]
    have : Module.annihilator R R = ⊥ := by
      rw [Module.annihilator_eq_bot]
      exact (faithfulSMul_iff_algebraMap_injective R R).mpr fun ⦃a₁ a₂⦄ a ↦ a
    simp [Module.support_eq_zeroLocus, this]
  tfae_have 1 → 2 := by
    intro h1 i hi
    apply h1 (ModuleCat.of R (Shrink.{v} (R ⧸ I))) _ i hi
    simp_rw [instNontrivialShrink, Module.Finite.equiv (Shrink.linearEquiv (R ⧸ I) R).symm]
    rw [true_and, true_and, (Shrink.linearEquiv _ R).support_eq, suppQ]
  tfae_have 2 → 3 := by
    intro h2
    use (ModuleCat.of R (Shrink.{v} (R ⧸ I)))
    simp only [instNontrivialShrink, Module.Finite.equiv (Shrink.linearEquiv (R ⧸ I) R).symm,
      true_and]
    refine ⟨?_, h2⟩
    rw [(Shrink.linearEquiv _ R).support_eq, suppQ]
  tfae_have 3 → 4 := lemma222_3_to_4 I n M Mntr Mfin smul_lt
  tfae_have 4 → 1 := by
    intro h4 N ⟨Nntr, Nfin, Nsupp⟩ i hi
    exact lemma222_4_to_1 I n N Nntr Nfin Nsupp M Mntr Mfin smul_lt h4 i hi
  tfae_finish


section depth

omit [UnivLE.{v, w}]

instance (I : Ideal R) [Small.{v, u} R] : Small.{v, u} (R ⧸ I) :=
  small_of_surjective Ideal.Quotient.mk_surjective

noncomputable def moduleDepth (N M : ModuleCat.{v} R) : ℕ∞ :=
  sSup {n : ℕ∞ | ∀ i : ℕ, i < n → Subsingleton (Ext.{max u v} N M i)}

noncomputable def Ideal.depth (I : Ideal R) (M : ModuleCat.{v} R) : ℕ∞ :=
  moduleDepth (ModuleCat.of R (Shrink.{v} (R ⧸ I))) M

noncomputable def IsLocalRing.depth [IsLocalRing R] (M : ModuleCat.{v} R) : ℕ∞ :=
  (IsLocalRing.maximalIdeal R).depth M

open Classical in
lemma moduleDepth_eq_find (N M : ModuleCat.{v} R) (h : ∃ n, Nontrivial (Ext.{max u v} N M n)) :
    moduleDepth N M = Nat.find h := by
  apply le_antisymm
  · simp only [moduleDepth, sSup_le_iff, Set.mem_setOf_eq]
    intro n hn
    by_contra gt
    absurd Nat.find_spec h
    exact not_nontrivial_iff_subsingleton.mpr (hn (Nat.find h) (not_le.mp gt))
  · simp only [moduleDepth]
    apply le_sSup
    simp only [Set.mem_setOf_eq, Nat.cast_lt, Nat.lt_find_iff]
    intro i hi
    exact not_nontrivial_iff_subsingleton.mp (hi i (le_refl i))

lemma moduleDepth_eq_top_iff (N M : ModuleCat.{v} R) :
    moduleDepth N M = ⊤ ↔ ∀ i, Subsingleton (Ext.{max u v} N M i) := by
  refine ⟨fun h ↦ ?_, fun h ↦ ?_⟩
  · by_contra! exist
    rw [moduleDepth_eq_find N M
      ((exists_congr (fun i ↦ not_subsingleton_iff_nontrivial)).mp exist)] at h
    simp at h
  · simp [moduleDepth]
    exact csSup_eq_top_of_top_mem (fun i _ ↦ h i)

lemma moduleDepth_lt_top_iff (N M : ModuleCat.{v} R) :
    moduleDepth N M < ⊤ ↔ ∃ n, Nontrivial (Ext.{max u v} N M n) := by
  convert (moduleDepth_eq_top_iff N M).not
  · exact lt_top_iff_ne_top
  · push_neg
    exact exists_congr (fun i ↦ not_subsingleton_iff_nontrivial.symm)

lemma moduleDepth_eq_iff (N M : ModuleCat.{v} R) (n : ℕ) : moduleDepth N M = n ↔
    Nontrivial (Ext.{max u v} N M n) ∧ ∀ i < n, Subsingleton (Ext.{max u v} N M i) := by
  classical
  refine ⟨fun h ↦ ?_, fun ⟨ntr, h⟩ ↦ ?_⟩
  · have exist := (moduleDepth_lt_top_iff N M).mp (by simp [h])
    simp only [moduleDepth_eq_find _ _ exist, Nat.cast_inj] at h
    refine ⟨h ▸ Nat.find_spec exist, fun i hi ↦ ?_⟩
    exact not_nontrivial_iff_subsingleton.mp (Nat.find_min exist (lt_of_lt_of_eq hi h.symm))
  · have exist : ∃ n, Nontrivial (Ext.{max u v} N M n) := by use n
    simp only [moduleDepth_eq_find _ _ exist, Nat.cast_inj, Nat.find_eq_iff, ntr, true_and]
    intro i hi
    exact not_nontrivial_iff_subsingleton.mpr (h i hi)

lemma ext_subsingleton_of_lt_moduleDepth {N M : ModuleCat.{v} R} {i : ℕ}
    (lt : i < moduleDepth N M) : Subsingleton (Ext.{max u v} N M i) := by
  by_cases lttop : moduleDepth N M < ⊤
  · let _ : Nonempty {n : ℕ∞ | ∀ (i : ℕ), ↑i < n → Subsingleton (Ext.{max u v} N M i)} :=
      Nonempty.intro ⟨(0 : ℕ∞), by simp⟩
    exact ENat.sSup_mem_of_nonempty_of_lt_top lttop i lt
  · simp only [not_lt, top_le_iff, moduleDepth_eq_top_iff] at lttop
    exact lttop i

lemma moduleDepth_eq_sup_nat (N M : ModuleCat.{v} R) : moduleDepth N M =
    sSup {n : ℕ∞ | n < ⊤ ∧ ∀ i : ℕ, i < n → Subsingleton (Ext.{max u v} N M i)} := by
  simp only [moduleDepth]
  by_cases h : ⊤ ∈ {n : ℕ∞ | ∀ (i : ℕ), ↑i < n → Subsingleton (Ext.{max u v} N M i)}
  · rw [csSup_eq_top_of_top_mem h, eq_comm, ENat.eq_top_iff_forall_ge]
    intro m
    apply le_sSup
    simp only [Set.mem_setOf_eq, ENat.coe_lt_top, forall_const] at h
    simpa using fun i _ ↦ h i
  · congr
    ext n
    exact ⟨fun mem ↦ ⟨top_notMem_iff.mp h n mem, mem⟩, fun mem ↦ mem.2⟩

lemma moduleDepth_eq_depth_of_supp_eq [IsNoetherianRing R] (I : Ideal R)
    (N M : ModuleCat.{v} R) [Module.Finite R M] [Nfin : Module.Finite R N]
    [Nontrivial M] [Nntr : Nontrivial N] (smul_lt : I • (⊤ : Submodule R M) < ⊤)
    (hsupp : Module.support R N = PrimeSpectrum.zeroLocus I) :
    moduleDepth N M = I.depth M := by
  have (n : ℕ) : (∀ i < n, Subsingleton (Ext.{max u v} N M i)) ↔
    (∀ i < n, Subsingleton (Ext.{max u v} (ModuleCat.of R (Shrink.{v} (R ⧸ I))) M i)) := by
    refine ⟨fun h ↦ ?_, fun h ↦ ?_⟩
    · have : ∃ N : ModuleCat.{v} R, Nontrivial N ∧ Module.Finite R N ∧
        Module.support R N = PrimeSpectrum.zeroLocus ↑I ∧
        ∀ i < n, Subsingleton (Ext.{max u v} N M i) := by
        use N
      exact ((lemma222 I n M (by assumption) (by assumption) smul_lt).out 1 2).mpr
        this
    · have rees :=
        ((lemma222 I n M (by assumption) (by assumption) smul_lt).out 0 1).mpr h
      apply rees N
      simp [Nfin, Nntr, hsupp]
  simp [Ideal.depth, moduleDepth_eq_sup_nat]
  congr
  ext n
  simp only [Set.mem_setOf_eq, and_congr_right_iff]
  intro lt_top
  convert this n.toNat
  <;> nth_rw 1 [← ENat.coe_toNat (LT.lt.ne_top lt_top), ENat.coe_lt_coe]

open Opposite in
lemma moduleDepth_eq_of_iso_fst (M : ModuleCat.{v} R) {N N' : ModuleCat.{v} R} (e : N ≅ N') :
    moduleDepth N M = moduleDepth N' M := by
  simp only [moduleDepth]
  congr
  ext n
  exact forall₂_congr fun i _ ↦
    (((extFunctor.{max u v} i).mapIso e.symm.op).app M).addCommGroupIsoToAddEquiv.subsingleton_congr

lemma moduleDepth_eq_of_iso_snd (N : ModuleCat.{v} R) {M M' : ModuleCat.{v} R} (e : M ≅ M') :
    moduleDepth N M = moduleDepth N M' := by
  simp only [moduleDepth]
  congr
  ext n
  exact forall₂_congr fun i _ ↦
    ((extFunctorObj N i).mapIso e).addCommGroupIsoToAddEquiv.subsingleton_congr

lemma Ideal.depth_eq_of_iso (I : Ideal R) {M M' : ModuleCat.{v} R} (e : M ≅ M') :
    I.depth M = I.depth M' :=
  moduleDepth_eq_of_iso_snd (ModuleCat.of R (Shrink.{v, u} (R ⧸ I))) e

lemma IsLocalRing.depth_eq_of_iso [IsLocalRing R] {M M' : ModuleCat.{v} R} (e : M ≅ M') :
    IsLocalRing.depth M = IsLocalRing.depth M' :=
  (maximalIdeal R).depth_eq_of_iso e

lemma moduleDepth_eq_zero_of_hom_nontrivial (N M : ModuleCat.{v} R) :
    moduleDepth N M = 0 ↔ Nontrivial (N →ₗ[R] M) := by
  refine ⟨fun h ↦ ?_, fun h ↦ ?_⟩
  · simp [moduleDepth] at h
    have : 1 ∉ {n : ℕ∞ | ∀ (i : ℕ), ↑i < n → Subsingleton (Ext.{max u v} N M i)} := by
      by_contra mem
      absurd le_sSup mem
      simp [h]
    simp only [Set.mem_setOf_eq, Nat.cast_lt_one, forall_eq,
      not_subsingleton_iff_nontrivial, Ext.addEquiv₀.nontrivial_congr] at this
    exact (ModuleCat.homLinearEquiv (S := R)).nontrivial_congr.mp this
  · apply nonpos_iff_eq_zero.mp (sSup_le (fun n mem ↦ ?_))
    by_contra pos
    absurd mem 0 (lt_of_not_le pos)
    simpa [not_subsingleton_iff_nontrivial, Ext.addEquiv₀.nontrivial_congr]
      using (ModuleCat.homLinearEquiv (S := R)).nontrivial_congr.mpr h


lemma moduleDepth_ge_min_of_shortExact_fst
    (S : ShortComplex (ModuleCat.{v} R)) (hS : S.ShortExact)
    (N : ModuleCat.{v} R) : moduleDepth S.X₂ N ≥ moduleDepth S.X₁ N ⊓ moduleDepth S.X₃ N := by
  apply le_sSup
  simp only [Set.mem_setOf_eq, lt_inf_iff, and_imp]
  intro i hi1 hi3
  have zero1 : IsZero (AddCommGrp.of (Ext S.X₁ N i)) :=
      @AddCommGrp.isZero_of_subsingleton _ (ext_subsingleton_of_lt_moduleDepth hi1)
  have zero3 : IsZero (AddCommGrp.of (Ext S.X₃ N i)) :=
      @AddCommGrp.isZero_of_subsingleton _ (ext_subsingleton_of_lt_moduleDepth hi3)
  exact AddCommGrp.subsingleton_of_isZero <| ShortComplex.Exact.isZero_of_both_zeros
    (Ext.contravariant_sequence_exact₂' hS N i)
    (zero3.eq_zero_of_src _) (zero1.eq_zero_of_tgt _)

lemma moduleDepth_ge_min_of_shortExact_snd
    (N : ModuleCat.{v} R) (S : ShortComplex (ModuleCat.{v} R))
    (hS : S.ShortExact) : moduleDepth N S.X₂ ≥ moduleDepth N S.X₁ ⊓ moduleDepth N S.X₃ := by
  apply le_sSup
  simp only [Set.mem_setOf_eq, lt_inf_iff, and_imp]
  intro i hi1 hi3
  have zero1 : IsZero (AddCommGrp.of (Ext N S.X₁ i)) :=
      @AddCommGrp.isZero_of_subsingleton _ (ext_subsingleton_of_lt_moduleDepth hi1)
  have zero3 : IsZero (AddCommGrp.of (Ext N S.X₃ i)) :=
      @AddCommGrp.isZero_of_subsingleton _ (ext_subsingleton_of_lt_moduleDepth hi3)
  exact AddCommGrp.subsingleton_of_isZero <| ShortComplex.Exact.isZero_of_both_zeros
    (Ext.covariant_sequence_exact₂' N hS i)
    (zero1.eq_zero_of_src _) (zero3.eq_zero_of_tgt _)

lemma moduleDepth_eq_sSup_length_regular [IsNoetherianRing R] (I : Ideal R)
    (N M : ModuleCat.{v} R) [Module.Finite R M] [Nfin : Module.Finite R N]
    [Nontrivial M] [Nntr : Nontrivial N] (smul_lt : I • (⊤ : Submodule R M) < ⊤)
    (hsupp : Module.support R N = PrimeSpectrum.zeroLocus I) :
    moduleDepth N M = sSup {(List.length rs : ℕ∞) | (rs : List R)
    (_ : RingTheory.Sequence.IsRegular M rs) (_ : ∀ r ∈ rs, r ∈ I) } := by
  rw [moduleDepth_eq_sup_nat]
  congr
  ext m
  simp only [Set.mem_setOf_eq, exists_prop, exists_and_left]
  refine ⟨fun ⟨lt_top, h⟩ ↦ ?_, fun ⟨rs, reg, mem, len⟩ ↦ ?_⟩
  · rcases ENat.ne_top_iff_exists.mp (ne_top_of_lt lt_top) with ⟨n, hn⟩
    simp only [← hn, Nat.cast_lt, Nat.cast_inj] at h ⊢
    have : ∃ N : ModuleCat.{v} R, Nontrivial N ∧ Module.Finite R N ∧
      Module.support R N = PrimeSpectrum.zeroLocus ↑I ∧
      ∀ i < n, Subsingleton (Ext.{max u v} N M i) := by
      use N
    rcases ((lemma222 I n M (by assumption) (by assumption) smul_lt).out 2 3).mp
      this with ⟨rs, len, mem, reg⟩
    use rs
  · simp only [← len, ENat.coe_lt_top, Nat.cast_lt, true_and]
    have rees := ((lemma222 I rs.length M (by assumption) (by assumption)
      smul_lt).out 3 0).mp (by use rs)
    apply rees N
    simp [Nntr, Nfin, hsupp]

lemma IsLocalRing.ideal_depth_eq_sSup_length_regular [IsLocalRing R] [IsNoetherianRing R]
    (I : Ideal R) (netop : I ≠ ⊤) (M : ModuleCat.{v} R) [Module.Finite R M]
    [Nontrivial M] : I.depth M = sSup {(List.length rs : ℕ∞) | (rs : List R)
    (_ : RingTheory.Sequence.IsRegular M rs) (_ : ∀ r ∈ rs, r ∈ I) } := by
  let _ := Module.Finite.equiv (Shrink.linearEquiv (R ⧸ I) R).symm
  let _ : Nontrivial (R ⧸ I) := Quotient.nontrivial netop
  have smul_lt : I • (⊤ : Submodule R M) < ⊤ := lt_of_le_of_lt
      (Submodule.smul_mono (le_maximalIdeal netop) (le_refl _))
      (Ne.lt_top' (Submodule.top_ne_ideal_smul_of_le_jacobson_annihilator
        (IsLocalRing.maximalIdeal_le_jacobson _)))
  apply moduleDepth_eq_sSup_length_regular I (ModuleCat.of R (Shrink.{v} (R ⧸ I))) M smul_lt
  rw [(Shrink.linearEquiv (R ⧸ I) R).support_eq, Module.support_eq_zeroLocus,
    Ideal.annihilator_quotient]

lemma IsLocalRing.depth_eq_sSup_length_regular [IsLocalRing R] [IsNoetherianRing R]
    (M : ModuleCat.{v} R) [Module.Finite R M] [Nontrivial M] :
    IsLocalRing.depth M = sSup {(List.length rs : ℕ∞) | (rs : List R)
    (_ : RingTheory.Sequence.IsRegular M rs) (_ : ∀ r ∈ rs, r ∈ maximalIdeal R) } :=
  IsLocalRing.ideal_depth_eq_sSup_length_regular (maximalIdeal R) IsPrime.ne_top' M

lemma IsLocalRing.ideal_depth_le_depth [IsLocalRing R] [IsNoetherianRing R]
    (I : Ideal R) (netop : I ≠ ⊤) (M : ModuleCat.{v} R) [Module.Finite R M] [Nontrivial M] :
    I.depth M ≤ IsLocalRing.depth M := by
  rw [ideal_depth_eq_sSup_length_regular I netop, depth_eq_sSup_length_regular]
  apply sSup_le (fun n hn ↦ le_sSup ?_)
  rcases hn with ⟨rs, reg, mem, len⟩
  have : ∀ r ∈ rs, r ∈ maximalIdeal R := fun r a ↦ (le_maximalIdeal netop) (mem r a)
  use rs

omit [Small.{v, u} R] in
lemma Submodule.comap_lt_top_of_lt_range {M N : Type* } [AddCommGroup M] [Module R M]
    [AddCommGroup N] [Module R N] (f : M →ₗ[R] N) (p : Submodule R N)
    (lt : p < LinearMap.range f) : Submodule.comap f p < ⊤ := by
  obtain ⟨x, ⟨y, hy⟩, nmem⟩ : ∃ x ∈ LinearMap.range f, x ∉ p := Set.exists_of_ssubset lt
  have : y ∉ Submodule.comap f p := by simpa [hy] using nmem
  exact lt_of_le_not_le (fun _ a ↦ trivial) fun a ↦ this (a trivial)

--universe invariant
lemma moduleDepth_eq_moduleDepth_shrink [IsNoetherianRing R] (I : Ideal R) [Small.{w, u} R]
    (N M : Type v) [AddCommGroup M] [Module R M] [Module.Finite R M] [Nontrivial M]
    [AddCommGroup N] [Module R N] [Nfin : Module.Finite R N] [Nntr : Nontrivial N]
    (smul_lt : I • (⊤ : Submodule R M) < ⊤)
    (hsupp : Module.support R N = PrimeSpectrum.zeroLocus I) [Small.{w} M] [Small.{w} N] :
    moduleDepth (ModuleCat.of R N) (ModuleCat.of R M) =
    moduleDepth (ModuleCat.of R (Shrink.{w} N)) (ModuleCat.of R (Shrink.{w} M)) := by
  rw [moduleDepth_eq_sSup_length_regular I (ModuleCat.of R N) (ModuleCat.of R M) smul_lt hsupp]
  let _ : Module.Finite R (Shrink.{w} M) :=
    Module.Finite.equiv (Shrink.linearEquiv.{v, w} M R).symm
  let _ : Module.Finite R (Shrink.{w} N) :=
    Module.Finite.equiv (Shrink.linearEquiv.{v, w} N R).symm
  have smul_lt' : I • (⊤ : Submodule R (Shrink.{w} M)) < ⊤ := by
    apply lt_of_le_of_lt (Submodule.smul_top_le_comap_smul_top I
      (Shrink.linearEquiv.{v, w} M R).toLinearMap) (Submodule.comap_lt_top_of_lt_range _ _ _)
    simpa using smul_lt
  have hsupp' : Module.support R (Shrink.{w} N) = PrimeSpectrum.zeroLocus I := by
    rw [LinearEquiv.support_eq (Shrink.linearEquiv.{v, w} N R), hsupp]
  rw [moduleDepth_eq_sSup_length_regular I
    (ModuleCat.of R (Shrink.{w} N)) (ModuleCat.of R (Shrink.{w} M)) smul_lt' hsupp']
  have : RingTheory.Sequence.IsRegular M =
    RingTheory.Sequence.IsRegular (R := R) (Shrink.{w, v} M) := by
    ext rs
    exact LinearEquiv.isRegular_congr (Shrink.linearEquiv.{v, w} M R).symm rs
  congr!

lemma ring_depth_invariant [IsNoetherianRing R] (I : Ideal R) (lt_top : I < ⊤) :
    I.depth (ModuleCat.of R (Shrink.{v} R)) = I.depth (ModuleCat.of R R) := by
  simp only [Ideal.depth]
  let _ : Nontrivial (R ⧸ I) := Submodule.Quotient.nontrivial_of_lt_top I lt_top
  let _ : Nontrivial R := (Submodule.nontrivial_iff R).mp (nontrivial_of_lt I ⊤ lt_top)
  let e : (of R (Shrink.{u, u} (R ⧸ I))) ≅ (of R (R ⧸ I)) :=
    (Shrink.linearEquiv.{u, u} (R ⧸ I) R).toModuleIso
  rw [moduleDepth_eq_of_iso_fst _ e, eq_comm]
  have smul_lt : I • (⊤ : Submodule R R) < ⊤ := by simpa using lt_top
  apply moduleDepth_eq_moduleDepth_shrink I (R ⧸ I) R smul_lt
  simp [Module.support_eq_zeroLocus, Ideal.annihilator_quotient]

omit [Small.{v, u} R] in
lemma ring_depth_uLift [IsNoetherianRing R] (I : Ideal R) (lt_top : I < ⊤) :
    I.depth (ModuleCat.of R (ULift.{w} R)) = I.depth (ModuleCat.of R R) := by
  let e : (of R (Shrink.{max u w} R)) ≅ (of R (ULift.{w} R)) :=
    ((Shrink.linearEquiv.{u, max u w} R R).trans ULift.moduleEquiv.symm).toModuleIso
  rw [← I.depth_eq_of_iso e]
  exact ring_depth_invariant.{max u w} I lt_top

lemma moduleDepth_quotSMulTop_succ_eq_moduleDepth (N M : ModuleCat.{v} R) (x : R)
    (reg : IsSMulRegular M x) (mem : x ∈ Module.annihilator R N) :
    moduleDepth N (ModuleCat.of R (QuotSMulTop x M)) + 1 = moduleDepth N M := by
  simp only [moduleDepth, add_comm]
  have iff (i : ℕ) : Subsingleton (Ext N (ModuleCat.of R (QuotSMulTop x M)) i) ↔
    (Subsingleton (Ext N M i) ∧ Subsingleton (Ext N M (i + 1))) := by
    refine ⟨fun h ↦ ?_, fun ⟨h1, h3⟩ ↦ ?_⟩
    · constructor
      · exact @Function.Injective.subsingleton _ _ _ ((AddCommGrp.mono_iff_injective _).mp
          (ShortComplex.Exact.mono_g
          (Ext.covariant_sequence_exact₂' N reg.smulShortComplex_shortExact i)
          (ext_hom_eq_zero_of_mem_ann mem i))) h
      · exact @Function.Surjective.subsingleton _ _ _ h ((AddCommGrp.epi_iff_surjective _).mp
          (ShortComplex.Exact.epi_f
          (Ext.covariant_sequence_exact₁' N reg.smulShortComplex_shortExact i (i + 1) rfl)
          (ext_hom_eq_zero_of_mem_ann mem (i + 1))))
    · exact AddCommGrp.subsingleton_of_isZero <| ShortComplex.Exact.isZero_of_both_zeros
        (Ext.covariant_sequence_exact₃' N reg.smulShortComplex_shortExact i (i + 1) rfl)
        ((@AddCommGrp.isZero_of_subsingleton _ h1).eq_zero_of_src _)
        ((@AddCommGrp.isZero_of_subsingleton _ h3).eq_zero_of_tgt _)
  apply le_antisymm
  · rw [ENat.add_sSup ⟨0, by simp⟩]
    apply iSup_le (fun n ↦ iSup_le (fun hn ↦ ?_))
    apply le_sSup
    intro i hi
    by_cases eq0 : i = 0
    · rw [eq0, Ext.addEquiv₀.subsingleton_congr, ModuleCat.homAddEquiv.subsingleton_congr]
      exact linearMap_subsingleton_of_mem_annihilator reg mem
    · have eq : i - 1 + 1 = i := Nat.sub_one_add_one eq0
      have : i - 1 < n := by
        enat_to_nat
        omega
      have := ((iff (i - 1)).mp (hn (i - 1) this)).2
      simpa only [eq] using this
  · apply sSup_le (fun n hn ↦ ?_)
    by_cases eq0 : n = 0
    · simp [eq0]
    · have : n - 1 + 1 = n := by
        enat_to_nat
        omega
      rw [add_comm, ← this]
      apply add_le_add_right
      apply le_sSup
      intro i hi
      have lt2 : i + 1 < n := by
        enat_to_nat
        omega
      have lt1 : i < n := lt_of_le_of_lt (self_le_add_right _ _) lt2
      exact (iff i).mpr ⟨hn i lt1, hn (i + 1) lt2⟩

lemma Ideal.depth_quotSMulTop_succ_eq_moduleDepth (I : Ideal R) (M : ModuleCat.{v} R) (x : R)
    (reg : IsSMulRegular M x) (mem : x ∈ I) :
    I.depth (ModuleCat.of R (QuotSMulTop x M)) + 1 = I.depth M := by
  apply moduleDepth_quotSMulTop_succ_eq_moduleDepth _ M x reg
  simpa [LinearEquiv.annihilator_eq (Shrink.linearEquiv (R ⧸ I) R), Ideal.annihilator_quotient]

lemma IsLocalRing.depth_quotSMulTop_succ_eq_moduleDepth [IsLocalRing R] (M : ModuleCat.{v} R)
    (x : R) (reg : IsSMulRegular M x) (mem : x ∈ maximalIdeal R) :
    IsLocalRing.depth (ModuleCat.of R (QuotSMulTop x M)) + 1 = IsLocalRing.depth M :=
  (maximalIdeal R).depth_quotSMulTop_succ_eq_moduleDepth M x reg mem

lemma moduleDepth_quotient_regular_sequence_add_length_eq_moduleDepth (N M : ModuleCat.{v} R)
    (rs : List R) (reg : IsWeaklyRegular M rs) (h : ∀ r ∈ rs, r ∈ Module.annihilator R N) :
    moduleDepth N (ModuleCat.of R (M ⧸ (Ideal.ofList rs) • (⊤ : Submodule R M))) + rs.length =
    moduleDepth N M := by
  generalize len : rs.length = n
  induction' n with n hn generalizing M rs
  · rw [List.length_eq_zero_iff.mp len, Ideal.ofList_nil, Submodule.bot_smul]
    simpa using moduleDepth_eq_of_iso_snd N (Submodule.quotEquivOfEqBot ⊥ rfl).toModuleIso
  · match rs with
    | [] => simp at len
    | x :: rs' =>
      simp only [List.length_cons, Nat.cast_add, Nat.cast_one]
      simp only [List.length_cons, Nat.add_right_cancel_iff] at len
      have : IsSMulRegular M x := ((isWeaklyRegular_cons_iff M _ _).mp reg).1
      rw [moduleDepth_eq_of_iso_snd N
        (Submodule.quotOfListConsSMulTopEquivQuotSMulTopInner M x rs').toModuleIso,
        ← moduleDepth_quotSMulTop_succ_eq_moduleDepth N M x this (h x List.mem_cons_self),
        ← hn (ModuleCat.of R (QuotSMulTop x M)) rs' ((isWeaklyRegular_cons_iff M _ _).mp reg).2
        (fun r hr ↦ h r (List.mem_cons_of_mem x hr)) len, add_assoc]

lemma ideal_depth_quotient_regular_sequence_add_length_eq_ideal_depth (I : Ideal R)
    (M : ModuleCat.{v} R) (rs : List R) (reg : IsWeaklyRegular M rs)
    (h : ∀ r ∈ rs, r ∈ I) :
    I.depth (ModuleCat.of R (M ⧸ (Ideal.ofList rs) • (⊤ : Submodule R M))) + rs.length =
    I.depth M := by
  apply moduleDepth_quotient_regular_sequence_add_length_eq_moduleDepth _ M rs reg
  convert h
  rw [LinearEquiv.annihilator_eq (Shrink.linearEquiv (R ⧸ I) R), Ideal.annihilator_quotient]

lemma depth_quotient_regular_sequence_add_length_eq_depth [IsLocalRing R]
    (M : ModuleCat.{v} R) (rs : List R)
    (reg : IsRegular M rs) :
    IsLocalRing.depth (ModuleCat.of R (M ⧸ (Ideal.ofList rs) • (⊤ : Submodule R M))) + rs.length =
    IsLocalRing.depth M := by
  apply ideal_depth_quotient_regular_sequence_add_length_eq_ideal_depth _ M rs reg.toIsWeaklyRegular
  intro r hr
  simp only [mem_maximalIdeal, mem_nonunits_iff]
  by_contra isu
  absurd reg.2
  simp [eq_top_of_isUnit_mem (ofList rs) (Ideal.subset_span hr) isu]

<<<<<<< HEAD
=======
section ring

local instance (R : Type*) [CommRing R] (I : Ideal R) [IsNoetherianRing R] :
    IsNoetherianRing (R ⧸ I) :=
  isNoetherianRing_of_surjective R _ (Ideal.Quotient.mk I)
    Ideal.Quotient.mk_surjective

lemma IsLocalRing.depth_eq_of_ringEquiv {R R' : Type*} [CommRing R] [CommRing R']
    [IsLocalRing R] [IsNoetherianRing R] [IsLocalRing R'] [IsNoetherianRing R'] (e : R ≃+* R') :
    IsLocalRing.depth (ModuleCat.of R R) = IsLocalRing.depth (ModuleCat.of R' R') := by
  let _ : RingHomInvPair e.toRingHom e.symm.toRingHom := RingHomInvPair.of_ringEquiv e
  let _ : RingHomInvPair e.symm.toRingHom e.toRingHom := RingHomInvPair.symm _ _
  let e' : R ≃ₛₗ[e.toRingHom] R' := {
    __ := e
    map_smul' a b := by simp }
  simp only [depth_eq_sSup_length_regular]
  congr!
  rename_i n
  refine ⟨fun ⟨rs, reg, mem, len⟩ ↦ ?_, fun ⟨rs, reg, mem, len⟩ ↦ ?_⟩
  · use List.map e.toRingHom rs, (LinearEquiv.isRegular_congr' e' rs).mp reg
    simpa [len]
  · use List.map e.symm.toRingHom rs, (LinearEquiv.isRegular_congr' e'.symm rs).mp reg
    simpa [len]

omit [Small.{v, u} R] in
lemma IsLocalRing.depth_quotient_regular_succ_eq_depth  [IsLocalRing R] [IsNoetherianRing R] (x : R)
    (reg : IsSMulRegular R x) (mem : x ∈ maximalIdeal R) :
    letI : IsLocalRing (R ⧸ x • (⊤ : Ideal R)) :=
      have : Nontrivial (R ⧸ x • (⊤ : Ideal R)) :=
        Quotient.nontrivial (by simpa [← Submodule.ideal_span_singleton_smul])
      have : IsLocalHom (Ideal.Quotient.mk (x • (⊤ : Ideal R))) :=
        IsLocalHom.of_surjective _ Ideal.Quotient.mk_surjective
      IsLocalRing.of_surjective (Ideal.Quotient.mk (x • (⊤ : Ideal R))) Ideal.Quotient.mk_surjective
    IsLocalRing.depth (ModuleCat.of (R ⧸ x • (⊤ : Ideal R)) (R ⧸ x • (⊤ : Ideal R))) + 1 =
    IsLocalRing.depth (ModuleCat.of R R) := by
  have : Nontrivial (R ⧸ x • (⊤ : Ideal R)) :=
        Quotient.nontrivial (by simpa [← Submodule.ideal_span_singleton_smul])
  have loc_hom : IsLocalHom (Ideal.Quotient.mk (x • (⊤ : Ideal R))) :=
      IsLocalHom.of_surjective _ Ideal.Quotient.mk_surjective
  have : IsLocalRing (R ⧸ x • (⊤ : Ideal R)) :=
    IsLocalRing.of_surjective (Ideal.Quotient.mk (x • (⊤ : Ideal R))) Ideal.Quotient.mk_surjective
  rw [← IsLocalRing.depth_quotSMulTop_succ_eq_moduleDepth (ModuleCat.of R R) x reg mem, eq_comm]
  simp only [depth_eq_sSup_length_regular]
  congr!
  rename_i n
  refine ⟨fun ⟨rs, reg, mem, len⟩ ↦ ?_, fun ⟨rs, reg, mem, len⟩ ↦ ?_⟩
  · have mem' : ∀ r ∈ rs.map (algebraMap R (R ⧸ x • (⊤ : Ideal R))),
      r ∈ maximalIdeal (R ⧸ x • ⊤) := by
      intro r hr
      simp only [Quotient.algebraMap_eq, List.mem_map] at hr
      rcases hr with ⟨r', hr', eq⟩
      simpa [← eq] using mem r' hr'
    have reg' : RingTheory.Sequence.IsRegular (R ⧸ x • (⊤ : Ideal R))
      (rs.map (algebraMap R (R ⧸ x • (⊤ : Ideal R)))) := by
      refine ⟨(RingTheory.Sequence.isWeaklyRegular_map_algebraMap_iff
        (R ⧸ x • (⊤ : Ideal R)) (R ⧸ x • (⊤ : Ideal R)) rs).mpr reg.1, ?_⟩
      apply (ne_top_of_le_ne_top (Ne.symm _) (Ideal.mul_mono_left (span_le.mpr mem'))).symm
      apply Submodule.top_ne_ideal_smul_of_le_jacobson_annihilator
      exact IsLocalRing.maximalIdeal_le_jacobson _
    use rs.map (algebraMap R (R ⧸ x • (⊤ : Ideal R))), reg', mem'
    simpa
  · rcases List.map_surjective_iff.mpr Ideal.Quotient.mk_surjective rs with ⟨rs', hrs'⟩
    have mem' : ∀ r ∈ rs', r ∈ maximalIdeal R := by
      intro r hr
      have : (Ideal.Quotient.mk (x • (⊤ : Ideal R))) r ∈ maximalIdeal (R ⧸ x • ⊤) := by
        apply mem
        simp only [← hrs', List.mem_map]
        use r
      simpa using this
    have reg' : RingTheory.Sequence.IsRegular (QuotSMulTop x R) rs' := by
      refine ⟨(RingTheory.Sequence.isWeaklyRegular_map_algebraMap_iff
        (R ⧸ x • (⊤ : Ideal R)) (R ⧸ x • (⊤ : Ideal R)) rs').mp (by simpa [hrs'] using reg.1), ?_⟩
      apply (ne_top_of_le_ne_top (Ne.symm _) (Submodule.smul_mono_left (span_le.mpr mem'))).symm
      apply Submodule.top_ne_ideal_smul_of_le_jacobson_annihilator
      exact IsLocalRing.maximalIdeal_le_jacobson _
    use rs', reg', mem'
    simpa [← hrs'] using len

lemma IsLocalRing.depth_quotient_regular_sequence_add_length_eq_depth  [IsLocalRing R]
    [IsNoetherianRing R] (rs : List R) (reg : RingTheory.Sequence.IsWeaklyRegular R rs)
    (mem : ∀ r ∈ rs, r ∈ maximalIdeal R):
    letI : IsLocalRing (R ⧸ Ideal.ofList rs) :=
      have : Nontrivial (R ⧸ Ideal.ofList rs) :=
        Submodule.Quotient.nontrivial_of_lt_top _
          (lt_of_le_of_lt (span_le.mpr mem) (Ne.lt_top IsPrime.ne_top'))
      have : IsLocalHom (Ideal.Quotient.mk (Ideal.ofList rs)) :=
        IsLocalHom.of_surjective _ Ideal.Quotient.mk_surjective
      IsLocalRing.of_surjective (Ideal.Quotient.mk _) Ideal.Quotient.mk_surjective
    IsLocalRing.depth (ModuleCat.of (R ⧸ Ideal.ofList rs)
      (R ⧸ Ideal.ofList rs)) + rs.length =
    IsLocalRing.depth (ModuleCat.of R R) := by
  generalize len : rs.length = n
  induction' n with n hn generalizing R rs
  · let e : R ⧸ ofList rs ≃+* R :=
      (RingEquiv.ofBijective _ ((Ideal.Quotient.mk_bijective_iff_eq_bot (Ideal.ofList rs)).mpr
        (by simp [List.length_eq_zero_iff.mp len]))).symm
    have : IsLocalRing (R ⧸ ofList rs) := RingEquiv.isLocalRing e.symm
    have : IsNoetherianRing (R ⧸ ofList rs) := isNoetherianRing_of_ringEquiv R e.symm
    simpa using IsLocalRing.depth_eq_of_ringEquiv e
  · match rs with
    | [] => simp at len
    | x :: rs' =>
      let _ : IsLocalRing (R ⧸ Ideal.ofList (x :: rs')) :=
        have : Nontrivial (R ⧸ Ideal.ofList (x :: rs')) :=
          Submodule.Quotient.nontrivial_of_lt_top _
          (lt_of_le_of_lt (span_le.mpr mem) (Ne.lt_top IsPrime.ne_top'))
        have : IsLocalHom (Ideal.Quotient.mk (Ideal.ofList (x :: rs'))) :=
          IsLocalHom.of_surjective _ Ideal.Quotient.mk_surjective
        IsLocalRing.of_surjective (Ideal.Quotient.mk _) Ideal.Quotient.mk_surjective
      simp only [List.length_cons, Nat.add_right_cancel_iff] at len
      simp only [List.mem_cons, forall_eq_or_imp] at mem
      simp only [Nat.cast_add, Nat.cast_one, ← add_assoc,
       ← depth_quotient_regular_succ_eq_depth x ((isWeaklyRegular_cons_iff _ x rs').mp reg).1 mem.1]
      have : Nontrivial (R ⧸ x • (⊤ : Ideal R)) :=
        Quotient.nontrivial (by simpa [← Submodule.ideal_span_singleton_smul] using mem.1)
      have loc_hom : IsLocalHom (Ideal.Quotient.mk (x • (⊤ : Ideal R))) :=
        IsLocalHom.of_surjective _ Ideal.Quotient.mk_surjective
      have : IsLocalRing (R ⧸ x • (⊤ : Ideal R)) :=
        IsLocalRing.of_surjective (Ideal.Quotient.mk (x • (⊤ : Ideal R)))
          Ideal.Quotient.mk_surjective
      have mem' : ∀ r ∈ List.map (Ideal.Quotient.mk (x • (⊤ : Ideal R))) rs',
        r ∈ maximalIdeal (R ⧸ x • (⊤ : Ideal R)) := by
        intro r hr
        simp only [Quotient.algebraMap_eq, List.mem_map] at hr
        rcases hr with ⟨r', hr', eq⟩
        simpa [← eq] using mem.2 r' hr'
      simp [← hn (rs'.map (Ideal.Quotient.mk (x • (⊤ : Ideal R))))
        ((RingTheory.Sequence.isWeaklyRegular_map_algebraMap_iff (R ⧸ x • (⊤ : Ideal R))
          (R ⧸ x • (⊤ : Ideal R)) rs').mpr ((isWeaklyRegular_cons_iff _ x rs').mp reg).2) mem'
          (by simpa using len)]
      congr 2
      let f := (Ideal.Quotient.mk (ofList (rs'.map (Ideal.Quotient.mk (x • (⊤ : Ideal R)))))).comp
        (Ideal.Quotient.mk (x • (⊤ : Ideal R)))
      have surj : Function.Surjective f := by
        simp only [RingHom.coe_comp, f]
        exact Function.Surjective.comp Ideal.Quotient.mk_surjective Ideal.Quotient.mk_surjective
      have eq : RingHom.ker f = ofList (x :: rs') := by
        have := Submodule.ideal_span_singleton_smul x (⊤ : Ideal R)
        simp only [smul_eq_mul, mul_top] at this
        simp only [← RingHom.comap_ker, mk_ker, ofList_cons, this, f, sup_comm]
        convert Ideal.comap_map_of_surjective' (Ideal.Quotient.mk (x • (⊤ : Ideal R)))
          Ideal.Quotient.mk_surjective (Ideal.span {r | r ∈ rs'})
        · simp
        · exact mk_ker.symm
      let e : R ⧸ ofList (x :: rs') ≃+* ((R ⧸ x • (⊤ : Ideal R)) ⧸
        ofList (rs'.map (Ideal.Quotient.mk (x • (⊤ : Ideal R))))) :=
        (Ideal.quotientEquivAlgOfEq R eq).symm.toRingEquiv.trans
        (RingHom.quotientKerEquivOfSurjective surj)
      let _ := RingEquiv.isLocalRing e
      let _ := isNoetherianRing_of_ringEquiv _ e
      exact IsLocalRing.depth_eq_of_ringEquiv e

end ring

>>>>>>> 4def777a
end depth<|MERGE_RESOLUTION|>--- conflicted
+++ resolved
@@ -13,11 +13,8 @@
 import Mathlib.RingTheory.Spectrum.Prime.Topology
 import Mathlib.Algebra.Category.Grp.Zero
 import Mathlib.Tactic.ENatToNat
-<<<<<<< HEAD
 import Mathlib.RingTheory.KrullDimension.Module
 import Mathlib.RingTheory.KrullDimension.Field
-=======
->>>>>>> 4def777a
 /-!
 
 # Hom(N,M) is subsingleton iff there exists a smul regular element of M in ann(N)
@@ -717,8 +714,6 @@
   absurd reg.2
   simp [eq_top_of_isUnit_mem (ofList rs) (Ideal.subset_span hr) isu]
 
-<<<<<<< HEAD
-=======
 section ring
 
 local instance (R : Type*) [CommRing R] (I : Ideal R) [IsNoetherianRing R] :
@@ -873,5 +868,4 @@
 
 end ring
 
->>>>>>> 4def777a
 end depth