/-
Copyright (c) 2017 Johannes Hölzl. All rights reserved.
Released under Apache 2.0 license as described in the file LICENSE.
Authors: Johannes Hölzl, Mario Carneiro, Floris van Doorn
-/
import Mathlib.Data.Fintype.BigOperators
import Mathlib.Data.Finsupp.Defs
import Mathlib.Data.Nat.PartENat
import Mathlib.Data.Set.Countable
import Mathlib.Logic.Small.Basic
import Mathlib.Order.ConditionallyCompleteLattice.Basic
import Mathlib.Order.SuccPred.Limit
import Mathlib.SetTheory.Cardinal.SchroederBernstein
import Mathlib.Tactic.Positivity
import Mathlib.Tactic.PPWithUniv

#align_import set_theory.cardinal.basic from "leanprover-community/mathlib"@"3ff3f2d6a3118b8711063de7111a0d77a53219a8"

/-!
# Cardinal Numbers

We define cardinal numbers as a quotient of types under the equivalence relation of equinumerity.

## Main definitions

* `Cardinal` is the type of cardinal numbers (in a given universe).
* `Cardinal.mk α` or `#α` is the cardinality of `α`. The notation `#` lives in the locale
  `Cardinal`.
* Addition `c₁ + c₂` is defined by `Cardinal.add_def α β : #α + #β = #(α ⊕ β)`.
* Multiplication `c₁ * c₂` is defined by `Cardinal.mul_def : #α * #β = #(α × β)`.
* The order `c₁ ≤ c₂` is defined by `Cardinal.le_def α β : #α ≤ #β ↔ Nonempty (α ↪ β)`.
* Exponentiation `c₁ ^ c₂` is defined by `Cardinal.power_def α β : #α ^ #β = #(β → α)`.
* `Cardinal.isLimit c` means that `c` is a (weak) limit cardinal: `c ≠ 0 ∧ ∀ x < c, succ x < c`.
* `Cardinal.aleph0` or `ℵ₀` is the cardinality of `ℕ`. This definition is universe polymorphic:
  `Cardinal.aleph0.{u} : Cardinal.{u}` (contrast with `ℕ : Type`, which lives in a specific
  universe). In some cases the universe level has to be given explicitly.
* `Cardinal.sum` is the sum of an indexed family of cardinals, i.e. the cardinality of the
  corresponding sigma type.
* `Cardinal.prod` is the product of an indexed family of cardinals, i.e. the cardinality of the
  corresponding pi type.
* `Cardinal.powerlt a b` or `a ^< b` is defined as the supremum of `a ^ c` for `c < b`.

## Main instances

* Cardinals form a `CanonicallyOrderedAdd` `OrderedCommSemiring` with the aforementioned sum and
  product.
* Cardinals form a `SuccOrder`. Use `Order.succ c` for the smallest cardinal greater than `c`.
* The less than relation on cardinals forms a well-order.
* Cardinals form a `ConditionallyCompleteLinearOrderBot`. Bounded sets for cardinals in universe
  `u` are precisely the sets indexed by some type in universe `u`, see
  `Cardinal.bddAbove_iff_small`. One can use `sSup` for the cardinal supremum, and `sInf` for the
  minimum of a set of cardinals.

## Main Statements

* Cantor's theorem: `Cardinal.cantor c : c < 2 ^ c`.
* König's theorem: `Cardinal.sum_lt_prod`

## Implementation notes

* There is a type of cardinal numbers in every universe level:
  `Cardinal.{u} : Type (u + 1)` is the quotient of types in `Type u`.
  The operation `Cardinal.lift` lifts cardinal numbers to a higher level.
* Cardinal arithmetic specifically for infinite cardinals (like `κ * κ = κ`) is in the file
  `SetTheory/CardinalOrdinal.lean`.
* There is an instance `Pow Cardinal`, but this will only fire if Lean already knows that both
  the base and the exponent live in the same universe. As a workaround, you can add
  ```
    local infixr:0 "^'" => @Pow.pow Cardinal Cardinal Cardinal.instPowCardinal
  ```
  to a file. This notation will work even if Lean doesn't know yet that the base and the exponent
  live in the same universe (but no exponents in other types can be used).
  (Porting note: This last point might need to be updated.)

## References

* <https://en.wikipedia.org/wiki/Cardinal_number>

## Tags

cardinal number, cardinal arithmetic, cardinal exponentiation, aleph,
Cantor's theorem, König's theorem, Konig's theorem
-/


open Function Set Order BigOperators Classical

noncomputable section

universe u v w

variable {α β : Type u}

/-- The equivalence relation on types given by equivalence (bijective correspondence) of types.
  Quotienting by this equivalence relation gives the cardinal numbers.
-/
instance Cardinal.isEquivalent : Setoid (Type u) where
  r α β := Nonempty (α ≃ β)
  iseqv := ⟨
    fun α => ⟨Equiv.refl α⟩,
    fun ⟨e⟩ => ⟨e.symm⟩,
    fun ⟨e₁⟩ ⟨e₂⟩ => ⟨e₁.trans e₂⟩⟩
#align cardinal.is_equivalent Cardinal.isEquivalent

/-- `Cardinal.{u}` is the type of cardinal numbers in `Type u`,
  defined as the quotient of `Type u` by existence of an equivalence
  (a bijection with explicit inverse). -/
@[pp_with_univ]
def Cardinal : Type (u + 1) :=
  Quotient Cardinal.isEquivalent
#align cardinal Cardinal

namespace Cardinal

/-- The cardinal number of a type -/
def mk : Type u → Cardinal :=
  Quotient.mk'
#align cardinal.mk Cardinal.mk

@[inherit_doc]
scoped prefix:max "#" => Cardinal.mk

instance canLiftCardinalType : CanLift Cardinal.{u} (Type u) mk fun _ => True :=
  ⟨fun c _ => Quot.inductionOn c fun α => ⟨α, rfl⟩⟩
#align cardinal.can_lift_cardinal_Type Cardinal.canLiftCardinalType

@[elab_as_elim]
theorem inductionOn {p : Cardinal → Prop} (c : Cardinal) (h : ∀ α, p #α) : p c :=
  Quotient.inductionOn c h
#align cardinal.induction_on Cardinal.inductionOn

@[elab_as_elim]
theorem inductionOn₂ {p : Cardinal → Cardinal → Prop} (c₁ : Cardinal) (c₂ : Cardinal)
    (h : ∀ α β, p #α #β) : p c₁ c₂ :=
  Quotient.inductionOn₂ c₁ c₂ h
#align cardinal.induction_on₂ Cardinal.inductionOn₂

@[elab_as_elim]
theorem inductionOn₃ {p : Cardinal → Cardinal → Cardinal → Prop} (c₁ : Cardinal) (c₂ : Cardinal)
    (c₃ : Cardinal) (h : ∀ α β γ, p #α #β #γ) : p c₁ c₂ c₃ :=
  Quotient.inductionOn₃ c₁ c₂ c₃ h
#align cardinal.induction_on₃ Cardinal.inductionOn₃

protected theorem eq : #α = #β ↔ Nonempty (α ≃ β) :=
  Quotient.eq'
#align cardinal.eq Cardinal.eq

@[simp]
theorem mk'_def (α : Type u) : @Eq Cardinal ⟦α⟧ #α :=
  rfl
#align cardinal.mk_def Cardinal.mk'_def

@[simp]
theorem mk_out (c : Cardinal) : #c.out = c :=
  Quotient.out_eq _
#align cardinal.mk_out Cardinal.mk_out

/-- The representative of the cardinal of a type is equivalent to the original type. -/
def outMkEquiv {α : Type v} : (#α).out ≃ α :=
  Nonempty.some <| Cardinal.eq.mp (by simp)
#align cardinal.out_mk_equiv Cardinal.outMkEquiv

theorem mk_congr (e : α ≃ β) : #α = #β :=
  Quot.sound ⟨e⟩
#align cardinal.mk_congr Cardinal.mk_congr

alias _root_.Equiv.cardinal_eq := mk_congr
#align equiv.cardinal_eq Equiv.cardinal_eq

/-- Lift a function between `Type*`s to a function between `Cardinal`s. -/
def map (f : Type u → Type v) (hf : ∀ α β, α ≃ β → f α ≃ f β) : Cardinal.{u} → Cardinal.{v} :=
  Quotient.map f fun α β ⟨e⟩ => ⟨hf α β e⟩
#align cardinal.map Cardinal.map

@[simp]
theorem map_mk (f : Type u → Type v) (hf : ∀ α β, α ≃ β → f α ≃ f β) (α : Type u) :
    map f hf #α = #(f α) :=
  rfl
#align cardinal.map_mk Cardinal.map_mk

/-- Lift a binary operation `Type* → Type* → Type*` to a binary operation on `Cardinal`s. -/
def map₂ (f : Type u → Type v → Type w) (hf : ∀ α β γ δ, α ≃ β → γ ≃ δ → f α γ ≃ f β δ) :
    Cardinal.{u} → Cardinal.{v} → Cardinal.{w} :=
  Quotient.map₂ f fun α β ⟨e₁⟩ γ δ ⟨e₂⟩ => ⟨hf α β γ δ e₁ e₂⟩
#align cardinal.map₂ Cardinal.map₂

/-- The universe lift operation on cardinals. You can specify the universes explicitly with
  `lift.{u v} : Cardinal.{v} → Cardinal.{max v u}` -/
@[pp_with_univ]
def lift (c : Cardinal.{v}) : Cardinal.{max v u} :=
  map ULift.{u, v} (fun _ _ e => Equiv.ulift.trans <| e.trans Equiv.ulift.symm) c
#align cardinal.lift Cardinal.lift

@[simp]
theorem mk_uLift (α) : #(ULift.{v, u} α) = lift.{v} #α :=
  rfl
#align cardinal.mk_ulift Cardinal.mk_uLift

-- Porting note : simpNF is not happy with universe levels, but this is needed as simp lemma
-- further down in this file
/-- `lift.{max u v, u}` equals `lift.{v, u}`. -/
@[simp, nolint simpNF]
theorem lift_umax : lift.{max u v, u} = lift.{v, u} :=
  funext fun a => inductionOn a fun _ => (Equiv.ulift.trans Equiv.ulift.symm).cardinal_eq
#align cardinal.lift_umax Cardinal.lift_umax

-- Porting note : simpNF is not happy with universe levels, but this is needed as simp lemma
-- further down in this file
/-- `lift.{max v u, u}` equals `lift.{v, u}`. -/
@[simp, nolint simpNF]
theorem lift_umax' : lift.{max v u, u} = lift.{v, u} :=
  lift_umax
#align cardinal.lift_umax' Cardinal.lift_umax'

-- Porting note : simpNF is not happy with universe levels, but this is needed as simp lemma
-- further down in this file
/-- A cardinal lifted to a lower or equal universe equals itself. -/
@[simp, nolint simpNF]
theorem lift_id' (a : Cardinal.{max u v}) : lift.{u} a = a :=
  inductionOn a fun _ => mk_congr Equiv.ulift
#align cardinal.lift_id' Cardinal.lift_id'

/-- A cardinal lifted to the same universe equals itself. -/
@[simp]
theorem lift_id (a : Cardinal) : lift.{u, u} a = a :=
  lift_id'.{u, u} a
#align cardinal.lift_id Cardinal.lift_id

/-- A cardinal lifted to the zero universe equals itself. -/
-- Porting note : simp can prove this
-- @[simp]
theorem lift_uzero (a : Cardinal.{u}) : lift.{0} a = a :=
  lift_id'.{0, u} a
#align cardinal.lift_uzero Cardinal.lift_uzero

@[simp]
theorem lift_lift.{u_1} (a : Cardinal.{u_1}) : lift.{w} (lift.{v} a) = lift.{max v w} a :=
  inductionOn a fun _ => (Equiv.ulift.trans <| Equiv.ulift.trans Equiv.ulift.symm).cardinal_eq
#align cardinal.lift_lift Cardinal.lift_lift

/-- We define the order on cardinal numbers by `#α ≤ #β` if and only if
  there exists an embedding (injective function) from α to β. -/
instance : LE Cardinal.{u} :=
  ⟨fun q₁ q₂ =>
    Quotient.liftOn₂ q₁ q₂ (fun α β => Nonempty <| α ↪ β) fun _ _ _ _ ⟨e₁⟩ ⟨e₂⟩ =>
      propext ⟨fun ⟨e⟩ => ⟨e.congr e₁ e₂⟩, fun ⟨e⟩ => ⟨e.congr e₁.symm e₂.symm⟩⟩⟩

instance partialOrder : PartialOrder Cardinal.{u} where
  le := (· ≤ ·)
  le_refl := by
    rintro ⟨α⟩
    exact ⟨Embedding.refl _⟩
  le_trans := by
    rintro ⟨α⟩ ⟨β⟩ ⟨γ⟩ ⟨e₁⟩ ⟨e₂⟩
    exact ⟨e₁.trans e₂⟩
  le_antisymm := by
    rintro ⟨α⟩ ⟨β⟩ ⟨e₁⟩ ⟨e₂⟩
    exact Quotient.sound (e₁.antisymm e₂)

instance linearOrder : LinearOrder Cardinal.{u} :=
  { Cardinal.partialOrder with
    le_total := by
      rintro ⟨α⟩ ⟨β⟩
      apply Embedding.total
    decidableLE := Classical.decRel _ }

theorem le_def (α β : Type u) : #α ≤ #β ↔ Nonempty (α ↪ β) :=
  Iff.rfl
#align cardinal.le_def Cardinal.le_def

theorem mk_le_of_injective {α β : Type u} {f : α → β} (hf : Injective f) : #α ≤ #β :=
  ⟨⟨f, hf⟩⟩
#align cardinal.mk_le_of_injective Cardinal.mk_le_of_injective

theorem _root_.Function.Embedding.cardinal_le {α β : Type u} (f : α ↪ β) : #α ≤ #β :=
  ⟨f⟩
#align function.embedding.cardinal_le Function.Embedding.cardinal_le

theorem mk_le_of_surjective {α β : Type u} {f : α → β} (hf : Surjective f) : #β ≤ #α :=
  ⟨Embedding.ofSurjective f hf⟩
#align cardinal.mk_le_of_surjective Cardinal.mk_le_of_surjective

theorem le_mk_iff_exists_set {c : Cardinal} {α : Type u} : c ≤ #α ↔ ∃ p : Set α, #p = c :=
  ⟨inductionOn c fun _ ⟨⟨f, hf⟩⟩ => ⟨Set.range f, (Equiv.ofInjective f hf).cardinal_eq.symm⟩,
    fun ⟨_, e⟩ => e ▸ ⟨⟨Subtype.val, fun _ _ => Subtype.eq⟩⟩⟩
#align cardinal.le_mk_iff_exists_set Cardinal.le_mk_iff_exists_set

theorem mk_subtype_le {α : Type u} (p : α → Prop) : #(Subtype p) ≤ #α :=
  ⟨Embedding.subtype p⟩
#align cardinal.mk_subtype_le Cardinal.mk_subtype_le

theorem mk_set_le (s : Set α) : #s ≤ #α :=
  mk_subtype_le s
#align cardinal.mk_set_le Cardinal.mk_set_le

@[simp]
lemma mk_preimage_down {s : Set α} : #(ULift.down.{v} ⁻¹' s) = lift.{v} (#s) := by
  rw [← mk_uLift, Cardinal.eq]
  constructor
  let f : ULift.down ⁻¹' s → ULift s := fun x ↦ ULift.up (restrictPreimage s ULift.down x)
  have : Function.Bijective f :=
    ULift.up_bijective.comp (restrictPreimage_bijective _ (ULift.down_bijective))
  exact Equiv.ofBijective f this

theorem out_embedding {c c' : Cardinal} : c ≤ c' ↔ Nonempty (c.out ↪ c'.out) := by
  trans
  · rw [← Quotient.out_eq c, ← Quotient.out_eq c']
  · rw [mk'_def, mk'_def, le_def]
#align cardinal.out_embedding Cardinal.out_embedding

theorem lift_mk_le {α : Type v} {β : Type w} :
    lift.{max u w} #α ≤ lift.{max u v} #β ↔ Nonempty (α ↪ β) :=
  ⟨fun ⟨f⟩ => ⟨Embedding.congr Equiv.ulift Equiv.ulift f⟩, fun ⟨f⟩ =>
    ⟨Embedding.congr Equiv.ulift.symm Equiv.ulift.symm f⟩⟩
#align cardinal.lift_mk_le Cardinal.lift_mk_le

/-- A variant of `Cardinal.lift_mk_le` with specialized universes.
Because Lean often can not realize it should use this specialization itself,
we provide this statement separately so you don't have to solve the specialization problem either.
-/
theorem lift_mk_le' {α : Type u} {β : Type v} : lift.{v} #α ≤ lift.{u} #β ↔ Nonempty (α ↪ β) :=
  lift_mk_le.{0}
#align cardinal.lift_mk_le' Cardinal.lift_mk_le'

theorem lift_mk_eq {α : Type u} {β : Type v} :
    lift.{max v w} #α = lift.{max u w} #β ↔ Nonempty (α ≃ β) :=
  Quotient.eq'.trans
    ⟨fun ⟨f⟩ => ⟨Equiv.ulift.symm.trans <| f.trans Equiv.ulift⟩, fun ⟨f⟩ =>
      ⟨Equiv.ulift.trans <| f.trans Equiv.ulift.symm⟩⟩
#align cardinal.lift_mk_eq Cardinal.lift_mk_eq

/-- A variant of `Cardinal.lift_mk_eq` with specialized universes.
Because Lean often can not realize it should use this specialization itself,
we provide this statement separately so you don't have to solve the specialization problem either.
-/
theorem lift_mk_eq' {α : Type u} {β : Type v} : lift.{v} #α = lift.{u} #β ↔ Nonempty (α ≃ β) :=
  lift_mk_eq.{u, v, 0}
#align cardinal.lift_mk_eq' Cardinal.lift_mk_eq'

@[simp]
theorem lift_le {a b : Cardinal.{v}} : lift.{u, v} a ≤ lift.{u, v} b ↔ a ≤ b :=
  inductionOn₂ a b fun α β => by
    rw [← lift_umax]
    exact lift_mk_le.{u}
#align cardinal.lift_le Cardinal.lift_le

-- Porting note: changed `simps` to `simps!` because the linter told to do so.
/-- `Cardinal.lift` as an `OrderEmbedding`. -/
@[simps! (config := { fullyApplied := false })]
def liftOrderEmbedding : Cardinal.{v} ↪o Cardinal.{max v u} :=
  OrderEmbedding.ofMapLEIff lift.{u, v} fun _ _ => lift_le
#align cardinal.lift_order_embedding Cardinal.liftOrderEmbedding

theorem lift_injective : Injective lift.{u, v} :=
  liftOrderEmbedding.injective
#align cardinal.lift_injective Cardinal.lift_injective

@[simp]
theorem lift_inj {a b : Cardinal.{u}} : lift.{v, u} a = lift.{v, u} b ↔ a = b :=
  lift_injective.eq_iff
#align cardinal.lift_inj Cardinal.lift_inj

@[simp]
theorem lift_lt {a b : Cardinal.{u}} : lift.{v, u} a < lift.{v, u} b ↔ a < b :=
  liftOrderEmbedding.lt_iff_lt
#align cardinal.lift_lt Cardinal.lift_lt

theorem lift_strictMono : StrictMono lift := fun _ _ => lift_lt.2
#align cardinal.lift_strict_mono Cardinal.lift_strictMono

theorem lift_monotone : Monotone lift :=
  lift_strictMono.monotone
#align cardinal.lift_monotone Cardinal.lift_monotone

instance : Zero Cardinal.{u} :=
  -- `PEmpty` might be more canonical, but this is convenient for defeq with natCast
  ⟨lift #(Fin 0)⟩

instance : Inhabited Cardinal.{u} :=
  ⟨0⟩

theorem mk_eq_zero (α : Type u) [IsEmpty α] : #α = 0 :=
  (Equiv.equivOfIsEmpty α (ULift (Fin 0))).cardinal_eq
#align cardinal.mk_eq_zero Cardinal.mk_eq_zero

@[simp]
theorem lift_zero : lift 0 = 0 := mk_eq_zero _
#align cardinal.lift_zero Cardinal.lift_zero

@[simp]
theorem lift_eq_zero {a : Cardinal.{v}} : lift.{u} a = 0 ↔ a = 0 :=
  lift_injective.eq_iff' lift_zero
#align cardinal.lift_eq_zero Cardinal.lift_eq_zero

theorem mk_eq_zero_iff {α : Type u} : #α = 0 ↔ IsEmpty α :=
  ⟨fun e =>
    let ⟨h⟩ := Quotient.exact e
    h.isEmpty,
    @mk_eq_zero α⟩
#align cardinal.mk_eq_zero_iff Cardinal.mk_eq_zero_iff

theorem mk_ne_zero_iff {α : Type u} : #α ≠ 0 ↔ Nonempty α :=
  (not_iff_not.2 mk_eq_zero_iff).trans not_isEmpty_iff
#align cardinal.mk_ne_zero_iff Cardinal.mk_ne_zero_iff

@[simp]
theorem mk_ne_zero (α : Type u) [Nonempty α] : #α ≠ 0 :=
  mk_ne_zero_iff.2 ‹_›
#align cardinal.mk_ne_zero Cardinal.mk_ne_zero

instance : One Cardinal.{u} :=
  -- `PUnit` might be more canonical, but this is convenient for defeq with natCast
  ⟨lift #(Fin 1)⟩

instance : Nontrivial Cardinal.{u} :=
  ⟨⟨1, 0, mk_ne_zero _⟩⟩

theorem mk_eq_one (α : Type u) [Unique α] : #α = 1 :=
  (Equiv.equivOfUnique α (ULift (Fin 1))).cardinal_eq
#align cardinal.mk_eq_one Cardinal.mk_eq_one

theorem le_one_iff_subsingleton {α : Type u} : #α ≤ 1 ↔ Subsingleton α :=
  ⟨fun ⟨f⟩ => ⟨fun _ _ => f.injective (Subsingleton.elim _ _)⟩, fun ⟨h⟩ =>
    ⟨fun _ => ULift.up 0, fun _ _ _ => h _ _⟩⟩
#align cardinal.le_one_iff_subsingleton Cardinal.le_one_iff_subsingleton

@[simp]
theorem mk_le_one_iff_set_subsingleton {s : Set α} : #s ≤ 1 ↔ s.Subsingleton :=
  le_one_iff_subsingleton.trans s.subsingleton_coe
#align cardinal.mk_le_one_iff_set_subsingleton Cardinal.mk_le_one_iff_set_subsingleton

alias ⟨_, _root_.Set.Subsingleton.cardinal_mk_le_one⟩ := mk_le_one_iff_set_subsingleton
#align set.subsingleton.cardinal_mk_le_one Set.Subsingleton.cardinal_mk_le_one

instance : Add Cardinal.{u} :=
  ⟨map₂ Sum fun _ _ _ _ => Equiv.sumCongr⟩

theorem add_def (α β : Type u) : #α + #β = #(Sum α β) :=
  rfl
#align cardinal.add_def Cardinal.add_def

instance : NatCast Cardinal.{u} :=
  ⟨fun n => lift #(Fin n)⟩

@[simp]
theorem mk_sum (α : Type u) (β : Type v) : #(α ⊕ β) = lift.{v, u} #α + lift.{u, v} #β :=
  mk_congr (Equiv.ulift.symm.sumCongr Equiv.ulift.symm)
#align cardinal.mk_sum Cardinal.mk_sum

@[simp]
theorem mk_option {α : Type u} : #(Option α) = #α + 1 := by
  rw [(Equiv.optionEquivSumPUnit.{u, u} α).cardinal_eq, mk_sum, mk_eq_one PUnit, lift_id, lift_id]
#align cardinal.mk_option Cardinal.mk_option

@[simp]
theorem mk_psum (α : Type u) (β : Type v) : #(PSum α β) = lift.{v} #α + lift.{u} #β :=
  (mk_congr (Equiv.psumEquivSum α β)).trans (mk_sum α β)
#align cardinal.mk_psum Cardinal.mk_psum

@[simp]
theorem mk_fintype (α : Type u) [h : Fintype α] : #α = Fintype.card α :=
  mk_congr (Fintype.equivOfCardEq (by simp))

protected theorem cast_succ (n : ℕ) : ((n + 1 : ℕ) : Cardinal.{u}) = n + 1 := by
  change #(ULift.{u} (Fin (n+1))) = # (ULift.{u} (Fin n)) + 1
  rw [← mk_option, mk_fintype, mk_fintype]
  simp only [Fintype.card_ulift, Fintype.card_fin, Fintype.card_option]

instance : Mul Cardinal.{u} :=
  ⟨map₂ Prod fun _ _ _ _ => Equiv.prodCongr⟩

theorem mul_def (α β : Type u) : #α * #β = #(α × β) :=
  rfl
#align cardinal.mul_def Cardinal.mul_def

@[simp]
theorem mk_prod (α : Type u) (β : Type v) : #(α × β) = lift.{v, u} #α * lift.{u, v} #β :=
  mk_congr (Equiv.ulift.symm.prodCongr Equiv.ulift.symm)
#align cardinal.mk_prod Cardinal.mk_prod

private theorem mul_comm' (a b : Cardinal.{u}) : a * b = b * a :=
  inductionOn₂ a b fun α β => mk_congr <| Equiv.prodComm α β

/-- The cardinal exponential. `#α ^ #β` is the cardinal of `β → α`. -/
instance instPowCardinal : Pow Cardinal.{u} Cardinal.{u} :=
  ⟨map₂ (fun α β => β → α) fun _ _ _ _ e₁ e₂ => e₂.arrowCongr e₁⟩

-- Porting note: This "workaround" does not work and break everything.
-- I changed it now from `^` to `^'` to prevent a clash
-- with `HPow`, but somebody should figure out
-- if this is still relevant in Lean4.
-- mathport name: cardinal.pow
local infixr:0 "^'" => @HPow.hPow Cardinal Cardinal Cardinal.instPowCardinal
-- -- mathport name: cardinal.pow.nat
local infixr:80 " ^ℕ " => @HPow.hPow Cardinal ℕ Cardinal instHPow

theorem power_def (α β) : #α ^ #β = #(β → α) :=
  rfl
#align cardinal.power_def Cardinal.power_def

theorem mk_arrow (α : Type u) (β : Type v) : #(α → β) = (lift.{u} #β^lift.{v} #α) :=
  mk_congr (Equiv.ulift.symm.arrowCongr Equiv.ulift.symm)
#align cardinal.mk_arrow Cardinal.mk_arrow

@[simp]
theorem lift_power (a b : Cardinal.{u}) : lift.{v} (a ^ b) = ((lift.{v} a) ^ (lift.{v} b)) :=
  inductionOn₂ a b fun _ _ =>
    mk_congr <| Equiv.ulift.trans (Equiv.ulift.arrowCongr Equiv.ulift).symm
#align cardinal.lift_power Cardinal.lift_power

@[simp]
theorem power_zero {a : Cardinal} : (a ^ 0) = 1 :=
  inductionOn a fun _ => mk_eq_one _
#align cardinal.power_zero Cardinal.power_zero

@[simp]
theorem power_one {a : Cardinal.{u}} : (a ^ 1) = a :=
  inductionOn a fun α => mk_congr (Equiv.funUnique (ULift.{u} (Fin 1)) α)
#align cardinal.power_one Cardinal.power_one

theorem power_add {a b c : Cardinal} : (a ^ (b + c)) = (a ^ b) * (a ^ c) :=
  inductionOn₃ a b c fun α β γ => mk_congr <| Equiv.sumArrowEquivProdArrow β γ α
#align cardinal.power_add Cardinal.power_add

instance commSemiring : CommSemiring Cardinal.{u} where
  zero := 0
  one := 1
  add := (· + ·)
  mul := (· * ·)
  zero_add a := inductionOn a fun α => mk_congr <| Equiv.emptySum (ULift (Fin 0)) α
  add_zero a := inductionOn a fun α => mk_congr <| Equiv.sumEmpty α (ULift (Fin 0))
  add_assoc a b c := inductionOn₃ a b c fun α β γ => mk_congr <| Equiv.sumAssoc α β γ
  add_comm a b := inductionOn₂ a b fun α β => mk_congr <| Equiv.sumComm α β
  zero_mul a := inductionOn a fun α => mk_eq_zero _
  mul_zero a := inductionOn a fun α => mk_eq_zero _
  one_mul a := inductionOn a fun α => mk_congr <| Equiv.uniqueProd α (ULift (Fin 1))
  mul_one a := inductionOn a fun α => mk_congr <| Equiv.prodUnique α (ULift (Fin 1))
  mul_assoc a b c := inductionOn₃ a b c fun α β γ => mk_congr <| Equiv.prodAssoc α β γ
  mul_comm := mul_comm'
  left_distrib a b c := inductionOn₃ a b c fun α β γ => mk_congr <| Equiv.prodSumDistrib α β γ
  right_distrib a b c := inductionOn₃ a b c fun α β γ => mk_congr <| Equiv.sumProdDistrib α β γ
  npow n c := c^n
  npow_zero := @power_zero
  npow_succ n c := show (c ^ (n + 1 : ℕ)) = c * (c ^ n)
    by rw [Cardinal.cast_succ, power_add, power_one, mul_comm']
  natCast := (fun n => lift.{u} #(Fin n) : ℕ → Cardinal.{u})
  natCast_zero := rfl
  natCast_succ := Cardinal.cast_succ

/-! Porting note: Deprecated section. Remove. -/
section deprecated
set_option linter.deprecated false

@[deprecated]
theorem power_bit0 (a b : Cardinal) : (a ^ bit0 b) = (a ^ b) * (a ^ b) :=
  power_add
#align cardinal.power_bit0 Cardinal.power_bit0

@[deprecated]
theorem power_bit1 (a b : Cardinal) : (a ^ bit1 b) = (a ^ b) * (a ^ b) * a := by
  rw [bit1, ← power_bit0, power_add, power_one]
#align cardinal.power_bit1 Cardinal.power_bit1

end deprecated

@[simp]
theorem one_power {a : Cardinal} : (1 ^ a) = 1 :=
  inductionOn a fun _ => mk_eq_one _
#align cardinal.one_power Cardinal.one_power

-- Porting note : simp can prove this
-- @[simp]
theorem mk_bool : #Bool = 2 := by simp
#align cardinal.mk_bool Cardinal.mk_bool

-- Porting note : simp can prove this
-- @[simp]
theorem mk_Prop : #Prop = 2 := by simp
#align cardinal.mk_Prop Cardinal.mk_Prop

@[simp]
theorem zero_power {a : Cardinal} : a ≠ 0 → (0 ^ a) = 0 :=
  inductionOn a fun _ heq =>
    mk_eq_zero_iff.2 <|
      isEmpty_pi.2 <|
        let ⟨a⟩ := mk_ne_zero_iff.1 heq
        ⟨a, inferInstance⟩
#align cardinal.zero_power Cardinal.zero_power

theorem power_ne_zero {a : Cardinal} (b) : a ≠ 0 → (a ^ b) ≠ 0 :=
  inductionOn₂ a b fun _ _ h =>
    let ⟨a⟩ := mk_ne_zero_iff.1 h
    mk_ne_zero_iff.2 ⟨fun _ => a⟩
#align cardinal.power_ne_zero Cardinal.power_ne_zero

theorem mul_power {a b c : Cardinal} : ((a * b) ^ c) = (a ^ c) * (b ^ c) :=
  inductionOn₃ a b c fun α β γ => mk_congr <| Equiv.arrowProdEquivProdArrow α β γ
#align cardinal.mul_power Cardinal.mul_power

theorem power_mul {a b c : Cardinal} : (a ^ (b * c)) = ((a ^ b) ^ c) := by
  rw [mul_comm b c]
  exact inductionOn₃ a b c fun α β γ => mk_congr <| Equiv.curry γ β α
#align cardinal.power_mul Cardinal.power_mul

@[simp]
theorem pow_cast_right (a : Cardinal.{u}) (n : ℕ) : (a^(↑n : Cardinal.{u})) = a ^ℕ n :=
  rfl
#align cardinal.pow_cast_right Cardinal.pow_cast_right

@[simp]
theorem lift_one : lift 1 = 1 := mk_eq_one _
#align cardinal.lift_one Cardinal.lift_one

@[simp]
theorem lift_add (a b : Cardinal.{u}) : lift.{v} (a + b) = lift.{v} a + lift.{v} b :=
  inductionOn₂ a b fun _ _ =>
    mk_congr <| Equiv.ulift.trans (Equiv.sumCongr Equiv.ulift Equiv.ulift).symm
#align cardinal.lift_add Cardinal.lift_add

@[simp]
theorem lift_mul (a b : Cardinal.{u}) : lift.{v} (a * b) = lift.{v} a * lift.{v} b :=
  inductionOn₂ a b fun _ _ =>
    mk_congr <| Equiv.ulift.trans (Equiv.prodCongr Equiv.ulift Equiv.ulift).symm
#align cardinal.lift_mul Cardinal.lift_mul

/-! Porting note: Deprecated section. Remove. -/
section deprecated
set_option linter.deprecated false

@[simp, deprecated]
theorem lift_bit0 (a : Cardinal) : lift.{v} (bit0 a) = bit0 (lift.{v} a) :=
  lift_add a a
#align cardinal.lift_bit0 Cardinal.lift_bit0

@[simp, deprecated]
theorem lift_bit1 (a : Cardinal) : lift.{v} (bit1 a) = bit1 (lift.{v} a) := by simp [bit1]
#align cardinal.lift_bit1 Cardinal.lift_bit1

end deprecated

-- Porting note: Proof used to be simp, needed to remind simp that 1 + 1 = 2
theorem lift_two : lift.{u, v} 2 = 2 := by simp [←one_add_one_eq_two]
#align cardinal.lift_two Cardinal.lift_two

@[simp]
theorem mk_set {α : Type u} : #(Set α) = (2 ^ #α) := by simp [←one_add_one_eq_two, Set, mk_arrow]
#align cardinal.mk_set Cardinal.mk_set

/-- A variant of `Cardinal.mk_set` expressed in terms of a `Set` instead of a `Type`. -/
@[simp]
theorem mk_powerset {α : Type u} (s : Set α) : #(↥(𝒫 s)) = (2 ^ #(↥s)) :=
  (mk_congr (Equiv.Set.powerset s)).trans mk_set
#align cardinal.mk_powerset Cardinal.mk_powerset

theorem lift_two_power (a) : lift.{v} (2 ^ a) = (2 ^ lift.{v} a) := by simp [←one_add_one_eq_two]
#align cardinal.lift_two_power Cardinal.lift_two_power

section OrderProperties

open Sum

protected theorem zero_le : ∀ a : Cardinal, 0 ≤ a := by
  rintro ⟨α⟩
  exact ⟨Embedding.ofIsEmpty⟩
#align cardinal.zero_le Cardinal.zero_le

private theorem add_le_add' : ∀ {a b c d : Cardinal}, a ≤ b → c ≤ d → a + c ≤ b + d := by
  rintro ⟨α⟩ ⟨β⟩ ⟨γ⟩ ⟨δ⟩ ⟨e₁⟩ ⟨e₂⟩; exact ⟨e₁.sumMap e₂⟩
-- #align cardinal.add_le_add' Cardinal.add_le_add'

instance add_covariantClass : CovariantClass Cardinal Cardinal (· + ·) (· ≤ ·) :=
  ⟨fun _ _ _ => add_le_add' le_rfl⟩
#align cardinal.add_covariant_class Cardinal.add_covariantClass

instance add_swap_covariantClass : CovariantClass Cardinal Cardinal (swap (· + ·)) (· ≤ ·) :=
  ⟨fun _ _ _ h => add_le_add' h le_rfl⟩
#align cardinal.add_swap_covariant_class Cardinal.add_swap_covariantClass

<<<<<<< HEAD
instance canonicallyOrderedAdd : CanonicallyOrderedAdd Cardinal.{u} where
  exists_add_of_le {a b} :=
    inductionOn₂ a b fun α β ⟨⟨f, hf⟩⟩ =>
      have : Sum α ((range f)ᶜ : Set β) ≃ β :=
        (Equiv.sumCongr (Equiv.ofInjective f hf) (Equiv.refl _)).trans <|
          Equiv.Set.sumCompl (range f)
      ⟨#(↥(range f)ᶜ), mk_congr this.symm⟩
  le_self_add a _ := (add_zero a).ge.trans <| add_le_add_left (Cardinal.zero_le _) _
  le_add_self a _ := (zero_add a).ge.trans <| add_le_add_right (Cardinal.zero_le _) _

instance orderedCommSemiring : OrderedCommSemiring Cardinal.{u} := inferInstance

instance orderBot : OrderBot Cardinal.{u} := inferInstance

instance noZeroDivisors : NoZeroDivisors Cardinal.{u} where
  eq_zero_or_eq_zero_of_mul_eq_zero := fun {a b} =>
    inductionOn₂ a b fun α β => by
      simpa only [mul_def, mk_eq_zero_iff, isEmpty_prod] using id
=======
instance canonicallyOrderedCommSemiring : CanonicallyOrderedCommSemiring Cardinal.{u} :=
  { Cardinal.commSemiring,
    Cardinal.partialOrder with
    bot := 0
    bot_le := Cardinal.zero_le
    add_le_add_left := fun a b => add_le_add_left
    exists_add_of_le := fun {a b} =>
      inductionOn₂ a b fun α β ⟨⟨f, hf⟩⟩ =>
        have : Sum α ((range f)ᶜ : Set β) ≃ β :=
          (Equiv.sumCongr (Equiv.ofInjective f hf) (Equiv.refl _)).trans <|
            Equiv.Set.sumCompl (range f)
        ⟨#(↥(range f)ᶜ), mk_congr this.symm⟩
    le_self_add := fun a b => (add_zero a).ge.trans <| add_le_add_left (Cardinal.zero_le _) _
    eq_zero_or_eq_zero_of_mul_eq_zero := fun {a b} =>
      inductionOn₂ a b fun α β => by
        simpa only [mul_def, mk_eq_zero_iff, isEmpty_prod] using id }

instance : CanonicallyLinearOrderedAddCommMonoid Cardinal.{u} :=
  { Cardinal.canonicallyOrderedCommSemiring, Cardinal.linearOrder with }

-- Computable instance to prevent a non-computable one being found via the one above
instance : CanonicallyOrderedAddCommMonoid Cardinal.{u} :=
  { Cardinal.canonicallyOrderedCommSemiring with }
>>>>>>> 08a8af0b

instance : LinearOrderedCommMonoidWithZero Cardinal.{u} :=
  { Cardinal.commSemiring,
    Cardinal.linearOrder with
    mul_le_mul_left := @mul_le_mul_left' _ _ _ _
    zero_le_one := zero_le _ }

-- Computable instance to prevent a non-computable one being found via the one above
instance : CommMonoidWithZero Cardinal.{u} :=
  { Cardinal.orderedCommSemiring with }

-- porting note: new
-- Computable instance to prevent a non-computable one being found via the one above
instance : CommMonoid Cardinal.{u} :=
  { Cardinal.orderedCommSemiring with }

theorem zero_power_le (c : Cardinal.{u}) : ((0 : Cardinal.{u})^c) ≤ 1 := by
  by_cases h : c = 0
  · rw [h, power_zero]
  · rw [zero_power h]
    apply zero_le
#align cardinal.zero_power_le Cardinal.zero_power_le

theorem power_le_power_left : ∀ {a b c : Cardinal}, a ≠ 0 → b ≤ c → (a^b) ≤ (a^c) := by
  rintro ⟨α⟩ ⟨β⟩ ⟨γ⟩ hα ⟨e⟩
  let ⟨a⟩ := mk_ne_zero_iff.1 hα
  exact ⟨@Function.Embedding.arrowCongrLeft _ _ _ ⟨a⟩ e⟩
#align cardinal.power_le_power_left Cardinal.power_le_power_left

theorem self_le_power (a : Cardinal) {b : Cardinal} (hb : 1 ≤ b) : a ≤ (a^b) := by
  rcases eq_or_ne a 0 with (rfl | ha)
  · exact zero_le _
  · convert power_le_power_left ha hb
    exact power_one.symm
#align cardinal.self_le_power Cardinal.self_le_power

/-- **Cantor's theorem** -/
theorem cantor (a : Cardinal.{u}) : a < (2^a) := by
  induction' a using Cardinal.inductionOn with α
  rw [← mk_set]
  refine' ⟨⟨⟨singleton, fun a b => singleton_eq_singleton_iff.1⟩⟩, _⟩
  rintro ⟨⟨f, hf⟩⟩
  exact cantor_injective f hf
#align cardinal.cantor Cardinal.cantor

instance : NoMaxOrder Cardinal.{u} where exists_gt a := ⟨_, cantor a⟩

-- short-circuit type class inference
instance : DistribLattice Cardinal.{u} := inferInstance

theorem one_lt_iff_nontrivial {α : Type u} : 1 < #α ↔ Nontrivial α := by
  rw [← not_le, le_one_iff_subsingleton, ← not_nontrivial_iff_subsingleton, Classical.not_not]
#align cardinal.one_lt_iff_nontrivial Cardinal.one_lt_iff_nontrivial

theorem power_le_max_power_one {a b c : Cardinal} (h : b ≤ c) : (a^b) ≤ max (a^c) 1 := by
  by_cases ha : a = 0
  · simp [ha, zero_power_le]
  · exact (power_le_power_left ha h).trans (le_max_left _ _)
#align cardinal.power_le_max_power_one Cardinal.power_le_max_power_one

theorem power_le_power_right {a b c : Cardinal} : a ≤ b → (a^c) ≤ (b^c) :=
  inductionOn₃ a b c fun _ _ _ ⟨e⟩ => ⟨Embedding.arrowCongrRight e⟩
#align cardinal.power_le_power_right Cardinal.power_le_power_right

theorem power_pos {a : Cardinal} (b) (ha : 0 < a) : 0 < (a^b) :=
  (power_ne_zero _ ha.ne').bot_lt
#align cardinal.power_pos Cardinal.power_pos

end OrderProperties

protected theorem lt_wf : @WellFounded Cardinal.{u} (· < ·) :=
  ⟨fun a =>
    byContradiction fun h => by
      let ι := { c : Cardinal // ¬Acc (· < ·) c }
      let f : ι → Cardinal := Subtype.val
      haveI hι : Nonempty ι := ⟨⟨_, h⟩⟩
      obtain ⟨⟨c : Cardinal, hc : ¬Acc (· < ·) c⟩, ⟨h_1 : ∀ j, (f ⟨c, hc⟩).out ↪ (f j).out⟩⟩ :=
        Embedding.min_injective fun i => (f i).out
      refine hc (Acc.intro _ fun j h' => byContradiction fun hj => h'.2 ?_)
      have : #_ ≤ #_ := ⟨h_1 ⟨j, hj⟩⟩
      simpa only [mk_out] using this⟩
#align cardinal.lt_wf Cardinal.lt_wf

instance : WellFoundedRelation Cardinal.{u} :=
  ⟨(· < ·), Cardinal.lt_wf⟩

-- Porting note: this no longer is automatically inferred.
instance : WellFoundedLT Cardinal.{u} :=
  ⟨Cardinal.lt_wf⟩

instance wo : @IsWellOrder Cardinal.{u} (· < ·) where
#align cardinal.wo Cardinal.wo

instance : ConditionallyCompleteLinearOrderBot Cardinal :=
  IsWellOrder.conditionallyCompleteLinearOrderBot _

@[simp]
theorem sInf_empty : sInf (∅ : Set Cardinal.{u}) = 0 :=
  dif_neg Set.not_nonempty_empty
#align cardinal.Inf_empty Cardinal.sInf_empty

/-- Note that the successor of `c` is not the same as `c + 1` except in the case of finite `c`. -/
instance : SuccOrder Cardinal :=
  SuccOrder.ofSuccLeIff (fun c => sInf { c' | c < c' })
    -- Porting note: Needed to insert `by apply` in the next line
    ⟨by apply lt_of_lt_of_le <| csInf_mem <| exists_gt _,
    -- Porting note used to be just `csInf_le'`
    fun h ↦ csInf_le' h⟩

theorem succ_def (c : Cardinal) : succ c = sInf { c' | c < c' } :=
  rfl
#align cardinal.succ_def Cardinal.succ_def

theorem succ_pos : ∀ c : Cardinal, 0 < succ c :=
  bot_lt_succ
#align cardinal.succ_pos Cardinal.succ_pos

theorem succ_ne_zero (c : Cardinal) : succ c ≠ 0 :=
  (succ_pos _).ne'
#align cardinal.succ_ne_zero Cardinal.succ_ne_zero

theorem add_one_le_succ (c : Cardinal.{u}) : c + 1 ≤ succ c := by
  -- Porting note: rewrote the next three lines to avoid defeq abuse.
  have : Set.Nonempty { c' | c < c' } := exists_gt c
  simp_rw [succ_def, le_csInf_iff'' this, mem_setOf]
  intro b hlt
  rcases b, c with ⟨⟨β⟩, ⟨γ⟩⟩
  cases' le_of_lt hlt with f
  have : ¬Surjective f := fun hn => (not_le_of_lt hlt) (mk_le_of_surjective hn)
  simp only [Surjective, not_forall] at this
  rcases this with ⟨b, hb⟩
  calc
    #γ + 1 = #(Option γ) := mk_option.symm
    _ ≤ #β := (f.optionElim b hb).cardinal_le
#align cardinal.add_one_le_succ Cardinal.add_one_le_succ

/-- A cardinal is a limit if it is not zero or a successor cardinal. Note that `ℵ₀` is a limit
  cardinal by this definition, but `0` isn't.

  Use `IsSuccLimit` if you want to include the `c = 0` case. -/
def IsLimit (c : Cardinal) : Prop :=
  c ≠ 0 ∧ IsSuccLimit c
#align cardinal.is_limit Cardinal.IsLimit

protected theorem IsLimit.ne_zero {c} (h : IsLimit c) : c ≠ 0 :=
  h.1
#align cardinal.is_limit.ne_zero Cardinal.IsLimit.ne_zero

protected theorem IsLimit.isSuccLimit {c} (h : IsLimit c) : IsSuccLimit c :=
  h.2
#align cardinal.is_limit.is_succ_limit Cardinal.IsLimit.isSuccLimit

theorem IsLimit.succ_lt {x c} (h : IsLimit c) : x < c → succ x < c :=
  h.isSuccLimit.succ_lt
#align cardinal.is_limit.succ_lt Cardinal.IsLimit.succ_lt

theorem isSuccLimit_zero : IsSuccLimit (0 : Cardinal) :=
  isSuccLimit_bot
#align cardinal.is_succ_limit_zero Cardinal.isSuccLimit_zero

/-- The indexed sum of cardinals is the cardinality of the
  indexed disjoint union, i.e. sigma type. -/
def sum {ι} (f : ι → Cardinal) : Cardinal :=
  mk (Σi, (f i).out)
#align cardinal.sum Cardinal.sum

theorem le_sum {ι} (f : ι → Cardinal) (i) : f i ≤ sum f := by
  rw [← Quotient.out_eq (f i)]
  exact ⟨⟨fun a => ⟨i, a⟩, fun a b h => by injection h⟩⟩
#align cardinal.le_sum Cardinal.le_sum

@[simp]
theorem mk_sigma {ι} (f : ι → Type*) : #(Σ i, f i) = sum fun i => #(f i) :=
  mk_congr <| Equiv.sigmaCongrRight fun _ => outMkEquiv.symm
#align cardinal.mk_sigma Cardinal.mk_sigma

@[simp]
theorem sum_const (ι : Type u) (a : Cardinal.{v}) :
    (sum fun _ : ι => a) = lift.{v} #ι * lift.{u} a :=
  inductionOn a fun α =>
    mk_congr <|
      calc
        (Σ _ : ι, Quotient.out #α) ≃ ι × Quotient.out #α := Equiv.sigmaEquivProd _ _
        _ ≃ ULift ι × ULift α := Equiv.ulift.symm.prodCongr (outMkEquiv.trans Equiv.ulift.symm)
#align cardinal.sum_const Cardinal.sum_const

theorem sum_const' (ι : Type u) (a : Cardinal.{u}) : (sum fun _ : ι => a) = #ι * a := by simp
#align cardinal.sum_const' Cardinal.sum_const'

@[simp]
theorem sum_add_distrib {ι} (f g : ι → Cardinal) : sum (f + g) = sum f + sum g := by
  have := mk_congr (Equiv.sigmaSumDistrib (Quotient.out ∘ f) (Quotient.out ∘ g))
  simp only [comp_apply, mk_sigma, mk_sum, mk_out, lift_id] at this
  exact this
#align cardinal.sum_add_distrib Cardinal.sum_add_distrib

@[simp]
theorem sum_add_distrib' {ι} (f g : ι → Cardinal) :
    (Cardinal.sum fun i => f i + g i) = sum f + sum g :=
  sum_add_distrib f g
#align cardinal.sum_add_distrib' Cardinal.sum_add_distrib'

@[simp]
theorem lift_sum {ι : Type u} (f : ι → Cardinal.{v}) :
    Cardinal.lift.{w} (Cardinal.sum f) = Cardinal.sum fun i => Cardinal.lift.{w} (f i) :=
  Equiv.cardinal_eq <|
    Equiv.ulift.trans <|
      Equiv.sigmaCongrRight fun a =>
    -- Porting note: Inserted universe hint .{_,_,v} below
        Nonempty.some <| by rw [← lift_mk_eq.{_,_,v}, mk_out, mk_out, lift_lift]
#align cardinal.lift_sum Cardinal.lift_sum

theorem sum_le_sum {ι} (f g : ι → Cardinal) (H : ∀ i, f i ≤ g i) : sum f ≤ sum g :=
  ⟨(Embedding.refl _).sigmaMap fun i =>
      Classical.choice <| by have := H i; rwa [← Quot.out_eq (f i), ← Quot.out_eq (g i)] at this⟩
#align cardinal.sum_le_sum Cardinal.sum_le_sum

theorem mk_le_mk_mul_of_mk_preimage_le {c : Cardinal} (f : α → β) (hf : ∀ b : β, #(f ⁻¹' {b}) ≤ c) :
    #α ≤ #β * c := by
  simpa only [← mk_congr (@Equiv.sigmaFiberEquiv α β f), mk_sigma, ← sum_const'] using
    sum_le_sum _ _ hf
#align cardinal.mk_le_mk_mul_of_mk_preimage_le Cardinal.mk_le_mk_mul_of_mk_preimage_le

theorem lift_mk_le_lift_mk_mul_of_lift_mk_preimage_le {α : Type u} {β : Type v} {c : Cardinal}
    (f : α → β) (hf : ∀ b : β, lift.{v} #(f ⁻¹' {b}) ≤ c) : lift.{v} #α ≤ lift.{u} #β * c :=
  (mk_le_mk_mul_of_mk_preimage_le fun x : ULift.{v} α => ULift.up.{u} (f x.1)) <|
    ULift.forall.2 fun b =>
      (mk_congr <|
            (Equiv.ulift.image _).trans
              (Equiv.trans
                (by
                  rw [Equiv.image_eq_preimage]
                  /- Porting note: Need to insert the following `have` b/c bad fun coercion
                   behaviour for Equivs -/
                  have : FunLike.coe (Equiv.symm (Equiv.ulift (α := α))) = ULift.up (α := α) := rfl
                  rw [this]
                  simp only [preimage, mem_singleton_iff, ULift.up_inj, mem_setOf_eq, coe_setOf]
                  exact Equiv.refl _)
                Equiv.ulift.symm)).trans_le
        (hf b)
#align cardinal.lift_mk_le_lift_mk_mul_of_lift_mk_preimage_le Cardinal.lift_mk_le_lift_mk_mul_of_lift_mk_preimage_le

/-- The range of an indexed cardinal function, whose outputs live in a higher universe than the
    inputs, is always bounded above. -/
theorem bddAbove_range {ι : Type u} (f : ι → Cardinal.{max u v}) : BddAbove (Set.range f) :=
  ⟨_, by
    rintro a ⟨i, rfl⟩
    -- Porting note: Added universe reference below
    exact le_sum.{v,u} f i⟩
#align cardinal.bdd_above_range Cardinal.bddAbove_range

instance (a : Cardinal.{u}) : Small.{u} (Set.Iic a) := by
  rw [← mk_out a]
  apply @small_of_surjective (Set a.out) (Iic #a.out) _ fun x => ⟨#x, mk_set_le x⟩
  rintro ⟨x, hx⟩
  simpa using le_mk_iff_exists_set.1 hx

instance (a : Cardinal.{u}) : Small.{u} (Set.Iio a) :=
  small_subset Iio_subset_Iic_self

/-- A set of cardinals is bounded above iff it's small, i.e. it corresponds to a usual ZFC set. -/
theorem bddAbove_iff_small {s : Set Cardinal.{u}} : BddAbove s ↔ Small.{u} s :=
  ⟨fun ⟨a, ha⟩ => @small_subset _ (Iic a) s (fun x h => ha h) _, by
    rintro ⟨ι, ⟨e⟩⟩
    suffices (range fun x : ι => (e.symm x).1) = s by
      rw [← this]
      apply bddAbove_range.{u, u}
    ext x
    refine' ⟨_, fun hx => ⟨e ⟨x, hx⟩, _⟩⟩
    · rintro ⟨a, rfl⟩
      exact (e.symm a).2
    · simp_rw [Equiv.symm_apply_apply]⟩
#align cardinal.bdd_above_iff_small Cardinal.bddAbove_iff_small

theorem bddAbove_of_small (s : Set Cardinal.{u}) [h : Small.{u} s] : BddAbove s :=
  bddAbove_iff_small.2 h
#align cardinal.bdd_above_of_small Cardinal.bddAbove_of_small

theorem bddAbove_image (f : Cardinal.{u} → Cardinal.{max u v}) {s : Set Cardinal.{u}}
    (hs : BddAbove s) : BddAbove (f '' s) := by
  rw [bddAbove_iff_small] at hs ⊢
  -- Porting note: added universes below
  exact small_lift.{_,v,_} _
#align cardinal.bdd_above_image Cardinal.bddAbove_image

theorem bddAbove_range_comp {ι : Type u} {f : ι → Cardinal.{v}} (hf : BddAbove (range f))
    (g : Cardinal.{v} → Cardinal.{max v w}) : BddAbove (range (g ∘ f)) := by
  rw [range_comp]
  exact bddAbove_image.{v,w} g hf
#align cardinal.bdd_above_range_comp Cardinal.bddAbove_range_comp

theorem iSup_le_sum {ι} (f : ι → Cardinal) : iSup f ≤ sum f :=
  ciSup_le' <| le_sum.{u_2,u_1} _
#align cardinal.supr_le_sum Cardinal.iSup_le_sum

-- Porting note: Added universe hint .{v,_} below
theorem sum_le_iSup_lift {ι : Type u}
    (f : ι → Cardinal.{max u v}) : sum f ≤ Cardinal.lift.{v,_} #ι * iSup f := by
  rw [← (iSup f).lift_id, ← lift_umax, lift_umax.{max u v, u}, ← sum_const]
  exact sum_le_sum _ _ (le_ciSup <| bddAbove_range.{u, v} f)
#align cardinal.sum_le_supr_lift Cardinal.sum_le_iSup_lift

theorem sum_le_iSup {ι : Type u} (f : ι → Cardinal.{u}) : sum f ≤ #ι * iSup f := by
  rw [← lift_id #ι]
  exact sum_le_iSup_lift f
#align cardinal.sum_le_supr Cardinal.sum_le_iSup

theorem sum_nat_eq_add_sum_succ (f : ℕ → Cardinal.{u}) :
    Cardinal.sum f = f 0 + Cardinal.sum fun i => f (i + 1) := by
  refine' (Equiv.sigmaNatSucc fun i => Quotient.out (f i)).cardinal_eq.trans _
  simp only [mk_sum, mk_out, lift_id, mk_sigma]
#align cardinal.sum_nat_eq_add_sum_succ Cardinal.sum_nat_eq_add_sum_succ

-- Porting note: LFS is not in normal form.
-- @[simp]
/-- A variant of `ciSup_of_empty` but with `0` on the RHS for convenience -/
protected theorem iSup_of_empty {ι} (f : ι → Cardinal) [IsEmpty ι] : iSup f = 0 :=
  ciSup_of_empty f
#align cardinal.supr_of_empty Cardinal.iSup_of_empty

-- Portin note: simpNF is not happy with universe levels.
@[simp, nolint simpNF]
theorem lift_mk_shrink (α : Type u) [Small.{v} α] :
    Cardinal.lift.{max u w} #(Shrink.{v} α) = Cardinal.lift.{max v w} #α :=
-- Porting note: Added .{v,u,w} universe hint below
  lift_mk_eq.{v,u,w}.2 ⟨(equivShrink α).symm⟩
#align cardinal.lift_mk_shrink Cardinal.lift_mk_shrink

@[simp]
theorem lift_mk_shrink' (α : Type u) [Small.{v} α] :
    Cardinal.lift.{u} #(Shrink.{v} α) = Cardinal.lift.{v} #α :=
  lift_mk_shrink.{u, v, 0} α
#align cardinal.lift_mk_shrink' Cardinal.lift_mk_shrink'

@[simp]
theorem lift_mk_shrink'' (α : Type max u v) [Small.{v} α] :
    Cardinal.lift.{u} #(Shrink.{v} α) = #α := by
  rw [← lift_umax', lift_mk_shrink.{max u v, v, 0} α, ← lift_umax, lift_id]
#align cardinal.lift_mk_shrink'' Cardinal.lift_mk_shrink''

/-- The indexed product of cardinals is the cardinality of the Pi type
  (dependent product). -/
def prod {ι : Type u} (f : ι → Cardinal) : Cardinal :=
  #(∀ i, (f i).out)
#align cardinal.prod Cardinal.prod

@[simp]
theorem mk_pi {ι : Type u} (α : ι → Type v) : #(∀ i, α i) = prod fun i => #(α i) :=
  mk_congr <| Equiv.piCongrRight fun _ => outMkEquiv.symm
#align cardinal.mk_pi Cardinal.mk_pi

@[simp]
theorem prod_const (ι : Type u) (a : Cardinal.{v}) :
    (prod fun _ : ι => a) = (lift.{u} a^lift.{v} #ι) :=
  inductionOn a fun _ =>
    mk_congr <| Equiv.piCongr Equiv.ulift.symm fun _ => outMkEquiv.trans Equiv.ulift.symm
#align cardinal.prod_const Cardinal.prod_const

theorem prod_const' (ι : Type u) (a : Cardinal.{u}) : (prod fun _ : ι => a) = (a^#ι) :=
  inductionOn a fun _ => (mk_pi _).symm
#align cardinal.prod_const' Cardinal.prod_const'

theorem prod_le_prod {ι} (f g : ι → Cardinal) (H : ∀ i, f i ≤ g i) : prod f ≤ prod g :=
  ⟨Embedding.piCongrRight fun i =>
      Classical.choice <| by have := H i; rwa [← mk_out (f i), ← mk_out (g i)] at this⟩
#align cardinal.prod_le_prod Cardinal.prod_le_prod

@[simp]
theorem prod_eq_zero {ι} (f : ι → Cardinal.{u}) : prod f = 0 ↔ ∃ i, f i = 0 := by
  lift f to ι → Type u using fun _ => trivial
  simp only [mk_eq_zero_iff, ← mk_pi, isEmpty_pi]
#align cardinal.prod_eq_zero Cardinal.prod_eq_zero

theorem prod_ne_zero {ι} (f : ι → Cardinal) : prod f ≠ 0 ↔ ∀ i, f i ≠ 0 := by simp [prod_eq_zero]
#align cardinal.prod_ne_zero Cardinal.prod_ne_zero

@[simp]
theorem lift_prod {ι : Type u} (c : ι → Cardinal.{v}) :
    lift.{w} (prod c) = prod fun i => lift.{w} (c i) := by
  lift c to ι → Type v using fun _ => trivial
  simp only [← mk_pi, ← mk_uLift]
  exact mk_congr (Equiv.ulift.trans <| Equiv.piCongrRight fun i => Equiv.ulift.symm)
#align cardinal.lift_prod Cardinal.lift_prod

theorem prod_eq_of_fintype {α : Type u} [h : Fintype α] (f : α → Cardinal.{v}) :
    prod f = Cardinal.lift.{u} (∏ i, f i) := by
  revert f
  refine' Fintype.induction_empty_option _ _ _ α (h_fintype := h)
  · intro α β hβ e h f
    letI := Fintype.ofEquiv β e.symm
    rw [← e.prod_comp f, ← h]
    exact mk_congr (e.piCongrLeft _).symm
  · intro f
    rw [Fintype.univ_pempty, Finset.prod_empty, lift_one, Cardinal.prod, mk_eq_one]
  · intro α hα h f
    rw [Cardinal.prod, mk_congr Equiv.piOptionEquivProd, mk_prod, lift_umax'.{v, u}, mk_out, ←
        Cardinal.prod, lift_prod, Fintype.prod_option, lift_mul, ← h fun a => f (some a)]
    simp only [lift_id]
#align cardinal.prod_eq_of_fintype Cardinal.prod_eq_of_fintype

-- Porting note: Inserted .{u,v} below
@[simp]
theorem lift_sInf (s : Set Cardinal) : lift.{u,v} (sInf s) = sInf (lift.{u,v} '' s) := by
  rcases eq_empty_or_nonempty s with (rfl | hs)
  · simp
  · exact lift_monotone.map_csInf hs
#align cardinal.lift_Inf Cardinal.lift_sInf

-- Porting note: Inserted .{u,v} below
@[simp]
theorem lift_iInf {ι} (f : ι → Cardinal) : lift.{u,v} (iInf f) = ⨅ i, lift.{u,v} (f i) := by
  unfold iInf
  convert lift_sInf (range f)
  simp_rw [←comp_apply (f := lift), range_comp]
#align cardinal.lift_infi Cardinal.lift_iInf

theorem lift_down {a : Cardinal.{u}} {b : Cardinal.{max u v}} :
    b ≤ lift.{v,u} a → ∃ a', lift.{v,u} a' = b :=
  inductionOn₂ a b fun α β => by
    rw [← lift_id #β, ← lift_umax, ← lift_umax.{u, v}, lift_mk_le.{v}]
    exact fun ⟨f⟩ =>
      ⟨#(Set.range f),
        Eq.symm <| lift_mk_eq.{_, _, v}.2
          ⟨Function.Embedding.equivOfSurjective (Embedding.codRestrict _ f Set.mem_range_self)
              fun ⟨a, ⟨b, e⟩⟩ => ⟨b, Subtype.eq e⟩⟩⟩
#align cardinal.lift_down Cardinal.lift_down

-- Porting note: Inserted .{u,v} below
theorem le_lift_iff {a : Cardinal.{u}} {b : Cardinal.{max u v}} :
    b ≤ lift.{v,u} a ↔ ∃ a', lift.{v,u} a' = b ∧ a' ≤ a :=
  ⟨fun h =>
    let ⟨a', e⟩ := lift_down h
    ⟨a', e, lift_le.1 <| e.symm ▸ h⟩,
    fun ⟨_, e, h⟩ => e ▸ lift_le.2 h⟩
#align cardinal.le_lift_iff Cardinal.le_lift_iff

-- Porting note: Inserted .{u,v} below
theorem lt_lift_iff {a : Cardinal.{u}} {b : Cardinal.{max u v}} :
    b < lift.{v,u} a ↔ ∃ a', lift.{v,u} a' = b ∧ a' < a :=
  ⟨fun h =>
    let ⟨a', e⟩ := lift_down h.le
    ⟨a', e, lift_lt.1 <| e.symm ▸ h⟩,
    fun ⟨_, e, h⟩ => e ▸ lift_lt.2 h⟩
#align cardinal.lt_lift_iff Cardinal.lt_lift_iff

-- Porting note: Inserted .{u,v} below
@[simp]
theorem lift_succ (a) : lift.{v,u} (succ a) = succ (lift.{v,u} a) :=
  le_antisymm
    (le_of_not_gt fun h => by
      rcases lt_lift_iff.1 h with ⟨b, e, h⟩
      rw [lt_succ_iff, ← lift_le, e] at h
      exact h.not_lt (lt_succ _))
    (succ_le_of_lt <| lift_lt.2 <| lt_succ a)
#align cardinal.lift_succ Cardinal.lift_succ

-- Porting note: simpNF is not happy with universe levels.
-- Porting note: Inserted .{u,v} below
@[simp, nolint simpNF]
theorem lift_umax_eq {a : Cardinal.{u}} {b : Cardinal.{v}} :
    lift.{max v w} a = lift.{max u w} b ↔ lift.{v} a = lift.{u} b := by
  rw [← lift_lift.{v, w, u}, ← lift_lift.{u, w, v}, lift_inj]
#align cardinal.lift_umax_eq Cardinal.lift_umax_eq

-- Porting note: Inserted .{u,v} below
@[simp]
theorem lift_min {a b : Cardinal} : lift.{u,v} (min a b) = min (lift.{u,v} a) (lift.{u,v} b) :=
  lift_monotone.map_min
#align cardinal.lift_min Cardinal.lift_min

-- Porting note: Inserted .{u,v} below
@[simp]
theorem lift_max {a b : Cardinal} : lift.{u,v} (max a b) = max (lift.{u,v} a) (lift.{u,v} b) :=
  lift_monotone.map_max
#align cardinal.lift_max Cardinal.lift_max

/-- The lift of a supremum is the supremum of the lifts. -/
theorem lift_sSup {s : Set Cardinal} (hs : BddAbove s) :
    lift.{u} (sSup s) = sSup (lift.{u} '' s) := by
  apply ((le_csSup_iff' (bddAbove_image.{_,u} _ hs)).2 fun c hc => _).antisymm (csSup_le' _)
  · intro c hc
    by_contra h
    obtain ⟨d, rfl⟩ := Cardinal.lift_down (not_le.1 h).le
    simp_rw [lift_le] at h hc
    rw [csSup_le_iff' hs] at h
    exact h fun a ha => lift_le.1 <| hc (mem_image_of_mem _ ha)
  · rintro i ⟨j, hj, rfl⟩
    exact lift_le.2 (le_csSup hs hj)
#align cardinal.lift_Sup Cardinal.lift_sSup

/-- The lift of a supremum is the supremum of the lifts. -/
theorem lift_iSup {ι : Type v} {f : ι → Cardinal.{w}} (hf : BddAbove (range f)) :
    lift.{u} (iSup f) = ⨆ i, lift.{u} (f i) := by
  rw [iSup, iSup, lift_sSup hf, ← range_comp]
  simp [Function.comp]
#align cardinal.lift_supr Cardinal.lift_iSup

/-- To prove that the lift of a supremum is bounded by some cardinal `t`,
it suffices to show that the lift of each cardinal is bounded by `t`. -/
theorem lift_iSup_le {ι : Type v} {f : ι → Cardinal.{w}} {t : Cardinal} (hf : BddAbove (range f))
    (w : ∀ i, lift.{u} (f i) ≤ t) : lift.{u} (iSup f) ≤ t := by
  rw [lift_iSup hf]
  exact ciSup_le' w
#align cardinal.lift_supr_le Cardinal.lift_iSup_le

@[simp]
theorem lift_iSup_le_iff {ι : Type v} {f : ι → Cardinal.{w}} (hf : BddAbove (range f))
    {t : Cardinal} : lift.{u} (iSup f) ≤ t ↔ ∀ i, lift.{u} (f i) ≤ t := by
  rw [lift_iSup hf]
  exact ciSup_le_iff' (bddAbove_range_comp.{_,_,u} hf _)
#align cardinal.lift_supr_le_iff Cardinal.lift_iSup_le_iff

universe v' w'

/-- To prove an inequality between the lifts to a common universe of two different supremums,
it suffices to show that the lift of each cardinal from the smaller supremum
if bounded by the lift of some cardinal from the larger supremum.
-/
theorem lift_iSup_le_lift_iSup {ι : Type v} {ι' : Type v'} {f : ι → Cardinal.{w}}
    {f' : ι' → Cardinal.{w'}} (hf : BddAbove (range f)) (hf' : BddAbove (range f')) {g : ι → ι'}
    (h : ∀ i, lift.{w'} (f i) ≤ lift.{w} (f' (g i))) : lift.{w'} (iSup f) ≤ lift.{w} (iSup f') := by
  rw [lift_iSup hf, lift_iSup hf']
  exact ciSup_mono' (bddAbove_range_comp.{_,_,w} hf' _) fun i => ⟨_, h i⟩
#align cardinal.lift_supr_le_lift_supr Cardinal.lift_iSup_le_lift_iSup

/-- A variant of `lift_iSup_le_lift_iSup` with universes specialized via `w = v` and `w' = v'`.
This is sometimes necessary to avoid universe unification issues. -/
theorem lift_iSup_le_lift_iSup' {ι : Type v} {ι' : Type v'} {f : ι → Cardinal.{v}}
    {f' : ι' → Cardinal.{v'}} (hf : BddAbove (range f)) (hf' : BddAbove (range f')) (g : ι → ι')
    (h : ∀ i, lift.{v'} (f i) ≤ lift.{v} (f' (g i))) : lift.{v'} (iSup f) ≤ lift.{v} (iSup f') :=
  lift_iSup_le_lift_iSup hf hf' h
#align cardinal.lift_supr_le_lift_supr' Cardinal.lift_iSup_le_lift_iSup'

/-- `ℵ₀` is the smallest infinite cardinal. -/
def aleph0 : Cardinal.{u} :=
  lift #ℕ
#align cardinal.aleph_0 Cardinal.aleph0

-- mathport name: cardinal.aleph_0
@[inherit_doc]
scoped notation "ℵ₀" => Cardinal.aleph0

theorem mk_nat : #ℕ = ℵ₀ :=
  (lift_id _).symm
#align cardinal.mk_nat Cardinal.mk_nat

theorem aleph0_ne_zero : ℵ₀ ≠ 0 :=
  mk_ne_zero _
#align cardinal.aleph_0_ne_zero Cardinal.aleph0_ne_zero

theorem aleph0_pos : 0 < ℵ₀ :=
  pos_iff_ne_zero.2 aleph0_ne_zero
#align cardinal.aleph_0_pos Cardinal.aleph0_pos

@[simp]
theorem lift_aleph0 : lift ℵ₀ = ℵ₀ :=
  lift_lift _
#align cardinal.lift_aleph_0 Cardinal.lift_aleph0

@[simp]
theorem aleph0_le_lift {c : Cardinal.{u}} : ℵ₀ ≤ lift.{v} c ↔ ℵ₀ ≤ c := by
  rw [← lift_aleph0.{u,v}, lift_le]
#align cardinal.aleph_0_le_lift Cardinal.aleph0_le_lift

@[simp]
theorem lift_le_aleph0 {c : Cardinal.{u}} : lift.{v} c ≤ ℵ₀ ↔ c ≤ ℵ₀ := by
  rw [← lift_aleph0.{u,v}, lift_le]
#align cardinal.lift_le_aleph_0 Cardinal.lift_le_aleph0

@[simp]
theorem aleph0_lt_lift {c : Cardinal.{u}} : ℵ₀ < lift.{v} c ↔ ℵ₀ < c := by
  rw [← lift_aleph0.{u,v}, lift_lt]
#align cardinal.aleph_0_lt_lift Cardinal.aleph0_lt_lift

@[simp]
theorem lift_lt_aleph0 {c : Cardinal.{u}} : lift.{v} c < ℵ₀ ↔ c < ℵ₀ := by
  rw [← lift_aleph0.{u,v}, lift_lt]
#align cardinal.lift_lt_aleph_0 Cardinal.lift_lt_aleph0

/-! ### Properties about the cast from `ℕ` -/

-- Porting note : simp can prove this
-- @[simp]
theorem mk_fin (n : ℕ) : #(Fin n) = n := by simp
#align cardinal.mk_fin Cardinal.mk_fin

@[simp]
theorem lift_natCast (n : ℕ) : lift.{u} (n : Cardinal.{v}) = n := by induction n <;> simp [*]
#align cardinal.lift_nat_cast Cardinal.lift_natCast

@[simp]
theorem lift_eq_nat_iff {a : Cardinal.{u}} {n : ℕ} : lift.{v} a = n ↔ a = n :=
  lift_injective.eq_iff' (lift_natCast n)
#align cardinal.lift_eq_nat_iff Cardinal.lift_eq_nat_iff

@[simp]
theorem nat_eq_lift_iff {n : ℕ} {a : Cardinal.{u}} :
    (n : Cardinal) = lift.{v} a ↔ (n : Cardinal) = a := by
  rw [← lift_natCast.{v,u} n, lift_inj]
#align cardinal.nat_eq_lift_iff Cardinal.nat_eq_lift_iff

@[simp]
theorem lift_le_nat_iff {a : Cardinal.{u}} {n : ℕ} : lift.{v} a ≤ n ↔ a ≤ n := by
  rw [← lift_natCast.{v,u}, lift_le]
#align cardinal.lift_le_nat_iff Cardinal.lift_le_nat_iff

@[simp]
theorem nat_le_lift_iff {n : ℕ} {a : Cardinal.{u}} : n ≤ lift.{v} a ↔ n ≤ a := by
  rw [← lift_natCast.{v,u}, lift_le]
#align cardinal.nat_le_lift_iff Cardinal.nat_le_lift_iff

@[simp]
theorem lift_lt_nat_iff {a : Cardinal.{u}} {n : ℕ} : lift.{v} a < n ↔ a < n := by
  rw [← lift_natCast.{v,u}, lift_lt]
#align cardinal.lift_lt_nat_iff Cardinal.lift_lt_nat_iff

@[simp]
theorem nat_lt_lift_iff {n : ℕ} {a : Cardinal.{u}} : n < lift.{v} a ↔ n < a := by
  rw [← lift_natCast.{v,u}, lift_lt]
#align cardinal.nat_lt_lift_iff Cardinal.nat_lt_lift_iff

theorem lift_mk_fin (n : ℕ) : lift #(Fin n) = n := rfl
#align cardinal.lift_mk_fin Cardinal.lift_mk_fin

theorem mk_coe_finset {α : Type u} {s : Finset α} : #s = ↑(Finset.card s) := by simp
#align cardinal.mk_coe_finset Cardinal.mk_coe_finset

theorem mk_finset_of_fintype [Fintype α] : #(Finset α) = 2 ^ℕ Fintype.card α := by
  simp [Pow.pow]
#align cardinal.mk_finset_of_fintype Cardinal.mk_finset_of_fintype

@[simp]
theorem mk_finsupp_lift_of_fintype (α : Type u) (β : Type v) [Fintype α] [Zero β] :
    #(α →₀ β) = lift.{u} #β ^ℕ Fintype.card α := by
  simpa using (@Finsupp.equivFunOnFinite α β _ _).cardinal_eq
#align cardinal.mk_finsupp_lift_of_fintype Cardinal.mk_finsupp_lift_of_fintype

theorem mk_finsupp_of_fintype (α β : Type u) [Fintype α] [Zero β] :
    #(α →₀ β) = #β ^ℕ Fintype.card α := by simp
#align cardinal.mk_finsupp_of_fintype Cardinal.mk_finsupp_of_fintype

theorem card_le_of_finset {α} (s : Finset α) : (s.card : Cardinal) ≤ #α :=
  @mk_coe_finset _ s ▸ mk_set_le _
#align cardinal.card_le_of_finset Cardinal.card_le_of_finset

-- Porting note: was `simp`. LHS is not normal form.
-- @[simp, norm_cast]
@[norm_cast]
theorem natCast_pow {m n : ℕ} : (↑(m ^ n) : Cardinal) = (m^n) := by
  induction n <;> simp [pow_succ', power_add, *, Pow.pow]
#align cardinal.nat_cast_pow Cardinal.natCast_pow

-- Porting note : simp can prove this
-- @[simp, norm_cast]
@[norm_cast]
theorem natCast_le {m n : ℕ} : (m : Cardinal) ≤ n ↔ m ≤ n := by
  rw [← lift_mk_fin, ← lift_mk_fin, lift_le, le_def, Function.Embedding.nonempty_iff_card_le,
    Fintype.card_fin, Fintype.card_fin]
#align cardinal.nat_cast_le Cardinal.natCast_le

-- Porting note : simp can prove this
-- @[simp, norm_cast]
@[norm_cast]
theorem natCast_lt {m n : ℕ} : (m : Cardinal) < n ↔ m < n := by
  rw [lt_iff_le_not_le, ← not_le]
  simp only [natCast_le, not_le, and_iff_right_iff_imp]
  exact fun h ↦ le_of_lt h
#align cardinal.nat_cast_lt Cardinal.natCast_lt

instance : CharZero Cardinal :=
  ⟨StrictMono.injective fun _ _ => natCast_lt.2⟩

theorem natCast_inj {m n : ℕ} : (m : Cardinal) = n ↔ m = n :=
  Nat.cast_inj
#align cardinal.nat_cast_inj Cardinal.natCast_inj

theorem natCast_injective : Injective ((↑) : ℕ → Cardinal) :=
  Nat.cast_injective
#align cardinal.nat_cast_injective Cardinal.natCast_injective

@[simp, norm_cast]
theorem nat_succ (n : ℕ) : (n.succ : Cardinal) = succ ↑n := by
  rw [Nat.cast_succ]
  refine (add_one_le_succ _).antisymm (succ_le_of_lt ?_)
  rw [← Nat.cast_succ]
  exact natCast_lt.2 (Nat.lt_succ_self _)

@[simp]
theorem succ_zero : succ (0 : Cardinal) = 1 := by norm_cast
#align cardinal.succ_zero Cardinal.succ_zero

theorem card_le_of {α : Type u} {n : ℕ} (H : ∀ s : Finset α, s.card ≤ n) : #α ≤ n := by
  refine' le_of_lt_succ (lt_of_not_ge fun hn => _)
  rw [← Cardinal.nat_succ, ← lift_mk_fin n.succ] at hn
  cases' hn with f
  refine' (H <| Finset.univ.map f).not_lt _
  rw [Finset.card_map, ← Fintype.card, Fintype.card_ulift, Fintype.card_fin]
  exact n.lt_succ_self
#align cardinal.card_le_of Cardinal.card_le_of

theorem cantor' (a) {b : Cardinal} (hb : 1 < b) : a < (b^a) := by
  rw [← succ_le_iff, (by norm_cast : succ (1 : Cardinal) = 2)] at hb
  exact (cantor a).trans_le (power_le_power_right hb)
#align cardinal.cantor' Cardinal.cantor'

theorem one_le_iff_pos {c : Cardinal} : 1 ≤ c ↔ 0 < c := by
  rw [← succ_zero, succ_le_iff]
#align cardinal.one_le_iff_pos Cardinal.one_le_iff_pos

theorem one_le_iff_ne_zero {c : Cardinal} : 1 ≤ c ↔ c ≠ 0 := by
  rw [one_le_iff_pos, pos_iff_ne_zero]
#align cardinal.one_le_iff_ne_zero Cardinal.one_le_iff_ne_zero

theorem nat_lt_aleph0 (n : ℕ) : (n : Cardinal.{u}) < ℵ₀ :=
  succ_le_iff.1
    (by
      rw [← nat_succ, ← lift_mk_fin, aleph0, lift_mk_le.{u}]
      exact ⟨⟨(↑), fun a b => Fin.ext⟩⟩)
#align cardinal.nat_lt_aleph_0 Cardinal.nat_lt_aleph0

@[simp]
theorem one_lt_aleph0 : 1 < ℵ₀ := by simpa using nat_lt_aleph0 1
#align cardinal.one_lt_aleph_0 Cardinal.one_lt_aleph0

theorem one_le_aleph0 : 1 ≤ ℵ₀ :=
  one_lt_aleph0.le
#align cardinal.one_le_aleph_0 Cardinal.one_le_aleph0

theorem lt_aleph0 {c : Cardinal} : c < ℵ₀ ↔ ∃ n : ℕ, c = n :=
  ⟨fun h => by
    rcases lt_lift_iff.1 h with ⟨c, rfl, h'⟩
    rcases le_mk_iff_exists_set.1 h'.1 with ⟨S, rfl⟩
    suffices S.Finite by
      lift S to Finset ℕ using this
      simp
    contrapose! h'
    haveI := Infinite.to_subtype h'
    exact ⟨Infinite.natEmbedding S⟩, fun ⟨n, e⟩ => e.symm ▸ nat_lt_aleph0 _⟩
#align cardinal.lt_aleph_0 Cardinal.lt_aleph0

theorem aleph0_le {c : Cardinal} : ℵ₀ ≤ c ↔ ∀ n : ℕ, ↑n ≤ c :=
  ⟨fun h n => (nat_lt_aleph0 _).le.trans h, fun h =>
    le_of_not_lt fun hn => by
      rcases lt_aleph0.1 hn with ⟨n, rfl⟩
      exact (Nat.lt_succ_self _).not_le (natCast_le.1 (h (n + 1)))⟩
#align cardinal.aleph_0_le Cardinal.aleph0_le

theorem isSuccLimit_aleph0 : IsSuccLimit ℵ₀ :=
  isSuccLimit_of_succ_lt fun a ha => by
    rcases lt_aleph0.1 ha with ⟨n, rfl⟩
    rw [← nat_succ]
    apply nat_lt_aleph0
#align cardinal.is_succ_limit_aleph_0 Cardinal.isSuccLimit_aleph0

theorem isLimit_aleph0 : IsLimit ℵ₀ :=
  ⟨aleph0_ne_zero, isSuccLimit_aleph0⟩
#align cardinal.is_limit_aleph_0 Cardinal.isLimit_aleph0

theorem IsLimit.aleph0_le {c : Cardinal} (h : IsLimit c) : ℵ₀ ≤ c := by
  by_contra' h'
  rcases lt_aleph0.1 h' with ⟨_ | n, rfl⟩
  · exact h.ne_zero.irrefl
  · rw [nat_succ] at h
    exact not_isSuccLimit_succ _ h.isSuccLimit
#align cardinal.is_limit.aleph_0_le Cardinal.IsLimit.aleph0_le

@[simp]
theorem range_natCast : range ((↑) : ℕ → Cardinal) = Iio ℵ₀ :=
  ext fun x => by simp only [mem_Iio, mem_range, eq_comm, lt_aleph0]
#align cardinal.range_nat_cast Cardinal.range_natCast

theorem mk_eq_nat_iff {α : Type u} {n : ℕ} : #α = n ↔ Nonempty (α ≃ Fin n) := by
  rw [← lift_mk_fin, ← lift_uzero #α, lift_mk_eq']
#align cardinal.mk_eq_nat_iff Cardinal.mk_eq_nat_iff

theorem lt_aleph0_iff_finite {α : Type u} : #α < ℵ₀ ↔ Finite α := by
  simp only [lt_aleph0, mk_eq_nat_iff, finite_iff_exists_equiv_fin]
#align cardinal.lt_aleph_0_iff_finite Cardinal.lt_aleph0_iff_finite

theorem lt_aleph0_iff_fintype {α : Type u} : #α < ℵ₀ ↔ Nonempty (Fintype α) :=
  lt_aleph0_iff_finite.trans (finite_iff_nonempty_fintype _)
#align cardinal.lt_aleph_0_iff_fintype Cardinal.lt_aleph0_iff_fintype

theorem lt_aleph0_of_finite (α : Type u) [Finite α] : #α < ℵ₀ :=
  lt_aleph0_iff_finite.2 ‹_›
#align cardinal.lt_aleph_0_of_finite Cardinal.lt_aleph0_of_finite

-- Porting note : simp can prove this
-- @[simp]
theorem lt_aleph0_iff_set_finite {S : Set α} : #S < ℵ₀ ↔ S.Finite :=
  lt_aleph0_iff_finite.trans finite_coe_iff
#align cardinal.lt_aleph_0_iff_set_finite Cardinal.lt_aleph0_iff_set_finite

alias ⟨_, _root_.Set.Finite.lt_aleph0⟩ := lt_aleph0_iff_set_finite
#align set.finite.lt_aleph_0 Set.Finite.lt_aleph0

@[simp]
theorem lt_aleph0_iff_subtype_finite {p : α → Prop} : #{ x // p x } < ℵ₀ ↔ { x | p x }.Finite :=
  lt_aleph0_iff_set_finite
#align cardinal.lt_aleph_0_iff_subtype_finite Cardinal.lt_aleph0_iff_subtype_finite

theorem mk_le_aleph0_iff : #α ≤ ℵ₀ ↔ Countable α := by
  rw [countable_iff_nonempty_embedding, aleph0, ← lift_uzero #α, lift_mk_le']
#align cardinal.mk_le_aleph_0_iff Cardinal.mk_le_aleph0_iff

@[simp]
theorem mk_le_aleph0 [Countable α] : #α ≤ ℵ₀ :=
  mk_le_aleph0_iff.mpr ‹_›
#align cardinal.mk_le_aleph_0 Cardinal.mk_le_aleph0

-- Porting note : simp can prove this
-- @[simp]
theorem le_aleph0_iff_set_countable {s : Set α} : #s ≤ ℵ₀ ↔ s.Countable := by
  rw [mk_le_aleph0_iff, countable_coe_iff]
#align cardinal.le_aleph_0_iff_set_countable Cardinal.le_aleph0_iff_set_countable

alias ⟨_, _root_.Set.Countable.le_aleph0⟩ := le_aleph0_iff_set_countable
#align set.countable.le_aleph_0 Set.Countable.le_aleph0

@[simp]
theorem le_aleph0_iff_subtype_countable {p : α → Prop} :
    #{ x // p x } ≤ ℵ₀ ↔ { x | p x }.Countable :=
  le_aleph0_iff_set_countable
#align cardinal.le_aleph_0_iff_subtype_countable Cardinal.le_aleph0_iff_subtype_countable

instance canLiftCardinalNat : CanLift Cardinal ℕ (↑) fun x => x < ℵ₀ :=
  ⟨fun _ hx =>
    let ⟨n, hn⟩ := lt_aleph0.mp hx
    ⟨n, hn.symm⟩⟩
#align cardinal.can_lift_cardinal_nat Cardinal.canLiftCardinalNat

theorem add_lt_aleph0 {a b : Cardinal} (ha : a < ℵ₀) (hb : b < ℵ₀) : a + b < ℵ₀ :=
  match a, b, lt_aleph0.1 ha, lt_aleph0.1 hb with
  | _, _, ⟨m, rfl⟩, ⟨n, rfl⟩ => by rw [← Nat.cast_add]; apply nat_lt_aleph0
#align cardinal.add_lt_aleph_0 Cardinal.add_lt_aleph0

theorem add_lt_aleph0_iff {a b : Cardinal} : a + b < ℵ₀ ↔ a < ℵ₀ ∧ b < ℵ₀ :=
  ⟨fun h => ⟨(self_le_add_right _ _).trans_lt h, (self_le_add_left _ _).trans_lt h⟩, fun ⟨h1, h2⟩ =>
    add_lt_aleph0 h1 h2⟩
#align cardinal.add_lt_aleph_0_iff Cardinal.add_lt_aleph0_iff

theorem aleph0_le_add_iff {a b : Cardinal} : ℵ₀ ≤ a + b ↔ ℵ₀ ≤ a ∨ ℵ₀ ≤ b := by
  simp only [← not_lt, add_lt_aleph0_iff, not_and_or]
#align cardinal.aleph_0_le_add_iff Cardinal.aleph0_le_add_iff

/-- See also `Cardinal.nsmul_lt_aleph0_iff_of_ne_zero` if you already have `n ≠ 0`. -/
theorem nsmul_lt_aleph0_iff {n : ℕ} {a : Cardinal} : n • a < ℵ₀ ↔ n = 0 ∨ a < ℵ₀ := by
  cases n with
  | zero => simpa using nat_lt_aleph0 0
  | succ n =>
      simp only [Nat.succ_ne_zero, false_or_iff]
      induction' n with n ih
      · simp
      rw [succ_nsmul, add_lt_aleph0_iff, ih, and_self_iff]
#align cardinal.nsmul_lt_aleph_0_iff Cardinal.nsmul_lt_aleph0_iff

/-- See also `Cardinal.nsmul_lt_aleph0_iff` for a hypothesis-free version. -/
theorem nsmul_lt_aleph0_iff_of_ne_zero {n : ℕ} {a : Cardinal} (h : n ≠ 0) : n • a < ℵ₀ ↔ a < ℵ₀ :=
  nsmul_lt_aleph0_iff.trans <| or_iff_right h
#align cardinal.nsmul_lt_aleph_0_iff_of_ne_zero Cardinal.nsmul_lt_aleph0_iff_of_ne_zero

theorem mul_lt_aleph0 {a b : Cardinal} (ha : a < ℵ₀) (hb : b < ℵ₀) : a * b < ℵ₀ :=
  match a, b, lt_aleph0.1 ha, lt_aleph0.1 hb with
  | _, _, ⟨m, rfl⟩, ⟨n, rfl⟩ => by rw [← Nat.cast_mul]; apply nat_lt_aleph0
#align cardinal.mul_lt_aleph_0 Cardinal.mul_lt_aleph0

theorem mul_lt_aleph0_iff {a b : Cardinal} : a * b < ℵ₀ ↔ a = 0 ∨ b = 0 ∨ a < ℵ₀ ∧ b < ℵ₀ := by
  refine' ⟨fun h => _, _⟩
  · by_cases ha : a = 0
    · exact Or.inl ha
    right
    by_cases hb : b = 0
    · exact Or.inl hb
    right
    rw [← Ne, ← one_le_iff_ne_zero] at ha hb
    constructor
    · rw [← mul_one a]
      refine' (mul_le_mul' le_rfl hb).trans_lt h
    · rw [← one_mul b]
      refine' (mul_le_mul' ha le_rfl).trans_lt h
  rintro (rfl | rfl | ⟨ha, hb⟩) <;> simp only [*, mul_lt_aleph0, aleph0_pos, zero_mul, mul_zero]
#align cardinal.mul_lt_aleph_0_iff Cardinal.mul_lt_aleph0_iff

/-- See also `Cardinal.aleph0_le_mul_iff`. -/
theorem aleph0_le_mul_iff {a b : Cardinal} : ℵ₀ ≤ a * b ↔ a ≠ 0 ∧ b ≠ 0 ∧ (ℵ₀ ≤ a ∨ ℵ₀ ≤ b) := by
  let h := (@mul_lt_aleph0_iff a b).not
  rwa [not_lt, not_or, not_or, not_and_or, not_lt, not_lt] at h
#align cardinal.aleph_0_le_mul_iff Cardinal.aleph0_le_mul_iff

/-- See also `Cardinal.aleph0_le_mul_iff'`. -/
theorem aleph0_le_mul_iff' {a b : Cardinal.{u}} : ℵ₀ ≤ a * b ↔ a ≠ 0 ∧ ℵ₀ ≤ b ∨ ℵ₀ ≤ a ∧ b ≠ 0 := by
  have : ∀ {a : Cardinal.{u}}, ℵ₀ ≤ a → a ≠ 0 := fun a => ne_bot_of_le_ne_bot aleph0_ne_zero a
  simp only [aleph0_le_mul_iff, and_or_left, and_iff_right_of_imp this, @and_left_comm (a ≠ 0)]
  simp only [and_comm, or_comm]
#align cardinal.aleph_0_le_mul_iff' Cardinal.aleph0_le_mul_iff'

theorem mul_lt_aleph0_iff_of_ne_zero {a b : Cardinal} (ha : a ≠ 0) (hb : b ≠ 0) :
    a * b < ℵ₀ ↔ a < ℵ₀ ∧ b < ℵ₀ := by simp [mul_lt_aleph0_iff, ha, hb]
#align cardinal.mul_lt_aleph_0_iff_of_ne_zero Cardinal.mul_lt_aleph0_iff_of_ne_zero

theorem power_lt_aleph0 {a b : Cardinal} (ha : a < ℵ₀) (hb : b < ℵ₀) : (a^b) < ℵ₀ :=
  match a, b, lt_aleph0.1 ha, lt_aleph0.1 hb with
  | _, _, ⟨m, rfl⟩, ⟨n, rfl⟩ => by rw [← natCast_pow]; apply nat_lt_aleph0
#align cardinal.power_lt_aleph_0 Cardinal.power_lt_aleph0

theorem eq_one_iff_unique {α : Type*} : #α = 1 ↔ Subsingleton α ∧ Nonempty α :=
  calc
    #α = 1 ↔ #α ≤ 1 ∧ 1 ≤ #α := le_antisymm_iff
    _ ↔ Subsingleton α ∧ Nonempty α :=
      le_one_iff_subsingleton.and (one_le_iff_ne_zero.trans mk_ne_zero_iff)
#align cardinal.eq_one_iff_unique Cardinal.eq_one_iff_unique

theorem infinite_iff {α : Type u} : Infinite α ↔ ℵ₀ ≤ #α := by
  rw [← not_lt, lt_aleph0_iff_finite, not_finite_iff_infinite]
#align cardinal.infinite_iff Cardinal.infinite_iff

@[simp]
theorem aleph0_le_mk (α : Type u) [Infinite α] : ℵ₀ ≤ #α :=
  infinite_iff.1 ‹_›
#align cardinal.aleph_0_le_mk Cardinal.aleph0_le_mk

@[simp]
theorem mk_eq_aleph0 (α : Type*) [Countable α] [Infinite α] : #α = ℵ₀ :=
  mk_le_aleph0.antisymm <| aleph0_le_mk _
#align cardinal.mk_eq_aleph_0 Cardinal.mk_eq_aleph0

theorem denumerable_iff {α : Type u} : Nonempty (Denumerable α) ↔ #α = ℵ₀ :=
  ⟨fun ⟨h⟩ => mk_congr ((@Denumerable.eqv α h).trans Equiv.ulift.symm), fun h => by
    cases' Quotient.exact h with f
    exact ⟨Denumerable.mk' <| f.trans Equiv.ulift⟩⟩
#align cardinal.denumerable_iff Cardinal.denumerable_iff

-- Porting note : simp can prove this
-- @[simp]
theorem mk_denumerable (α : Type u) [Denumerable α] : #α = ℵ₀ :=
  denumerable_iff.1 ⟨‹_›⟩
#align cardinal.mk_denumerable Cardinal.mk_denumerable

@[simp]
theorem aleph0_add_aleph0 : ℵ₀ + ℵ₀ = ℵ₀ :=
  mk_denumerable _
#align cardinal.aleph_0_add_aleph_0 Cardinal.aleph0_add_aleph0

theorem aleph0_mul_aleph0 : ℵ₀ * ℵ₀ = ℵ₀ :=
  mk_denumerable _
#align cardinal.aleph_0_mul_aleph_0 Cardinal.aleph0_mul_aleph0

@[simp]
theorem nat_mul_aleph0 {n : ℕ} (hn : n ≠ 0) : ↑n * ℵ₀ = ℵ₀ :=
  le_antisymm (lift_mk_fin n ▸ mk_le_aleph0) <|
    le_mul_of_one_le_left (zero_le _) <| by
      rwa [← Nat.cast_one, natCast_le, Nat.one_le_iff_ne_zero]
#align cardinal.nat_mul_aleph_0 Cardinal.nat_mul_aleph0

@[simp]
theorem aleph0_mul_nat {n : ℕ} (hn : n ≠ 0) : ℵ₀ * n = ℵ₀ := by rw [mul_comm, nat_mul_aleph0 hn]
#align cardinal.aleph_0_mul_nat Cardinal.aleph0_mul_nat

-- See note [no_index around OfNat.ofNat]
@[simp]
theorem ofNat_mul_aleph0 {n : ℕ} [Nat.AtLeastTwo n] : no_index (OfNat.ofNat n) * ℵ₀ = ℵ₀ :=
  nat_mul_aleph0 (OfNat.ofNat_ne_zero n)

-- See note [no_index around OfNat.ofNat]
@[simp]
theorem aleph0_mul_ofNat {n : ℕ} [Nat.AtLeastTwo n] : ℵ₀ * no_index (OfNat.ofNat n) = ℵ₀ :=
  aleph0_mul_nat (OfNat.ofNat_ne_zero n)

@[simp]
theorem add_le_aleph0 {c₁ c₂ : Cardinal} : c₁ + c₂ ≤ ℵ₀ ↔ c₁ ≤ ℵ₀ ∧ c₂ ≤ ℵ₀ :=
  ⟨fun h => ⟨le_self_add.trans h, le_add_self.trans h⟩, fun h =>
    aleph0_add_aleph0 ▸ add_le_add h.1 h.2⟩
#align cardinal.add_le_aleph_0 Cardinal.add_le_aleph0

@[simp]
theorem aleph0_add_nat (n : ℕ) : ℵ₀ + n = ℵ₀ :=
  (add_le_aleph0.2 ⟨le_rfl, (nat_lt_aleph0 n).le⟩).antisymm le_self_add
#align cardinal.aleph_0_add_nat Cardinal.aleph0_add_nat

@[simp]
theorem nat_add_aleph0 (n : ℕ) : ↑n + ℵ₀ = ℵ₀ := by rw [add_comm, aleph0_add_nat]
#align cardinal.nat_add_aleph_0 Cardinal.nat_add_aleph0

-- See note [no_index around OfNat.ofNat]
@[simp]
theorem ofNat_add_aleph0 {n : ℕ} [Nat.AtLeastTwo n] : no_index (OfNat.ofNat n) + ℵ₀ = ℵ₀ :=
  nat_add_aleph0 n

-- See note [no_index around OfNat.ofNat]
@[simp]
theorem aleph0_add_ofNat {n : ℕ} [Nat.AtLeastTwo n] : ℵ₀ + no_index (OfNat.ofNat n) = ℵ₀ :=
  aleph0_add_nat n

/-- This function sends finite cardinals to the corresponding natural, and infinite cardinals
  to 0. -/
def toNat : ZeroHom Cardinal ℕ where
  toFun c := if h : c < aleph0.{v} then Classical.choose (lt_aleph0.1 h) else 0
  map_zero' := by
    have h : 0 < ℵ₀ := nat_lt_aleph0 0
    dsimp only
    rw [dif_pos h, ← Cardinal.natCast_inj, ← Classical.choose_spec (lt_aleph0.1 h),
      Nat.cast_zero]
#align cardinal.to_nat Cardinal.toNat

theorem toNat_apply_of_lt_aleph0 {c : Cardinal} (h : c < ℵ₀) :
    toNat c = Classical.choose (lt_aleph0.1 h) :=
  dif_pos h
#align cardinal.to_nat_apply_of_lt_aleph_0 Cardinal.toNat_apply_of_lt_aleph0

theorem toNat_apply_of_aleph0_le {c : Cardinal} (h : ℵ₀ ≤ c) : toNat c = 0 :=
  dif_neg h.not_lt
#align cardinal.to_nat_apply_of_aleph_0_le Cardinal.toNat_apply_of_aleph0_le

theorem cast_toNat_of_lt_aleph0 {c : Cardinal} (h : c < ℵ₀) : ↑(toNat c) = c := by
  rw [toNat_apply_of_lt_aleph0 h, ← Classical.choose_spec (lt_aleph0.1 h)]
#align cardinal.cast_to_nat_of_lt_aleph_0 Cardinal.cast_toNat_of_lt_aleph0

theorem cast_toNat_of_aleph0_le {c : Cardinal} (h : ℵ₀ ≤ c) : ↑(toNat c) = (0 : Cardinal) := by
  rw [toNat_apply_of_aleph0_le h, Nat.cast_zero]
#align cardinal.cast_to_nat_of_aleph_0_le Cardinal.cast_toNat_of_aleph0_le

/-- Two finite cardinals are equal iff they are equal their to_nat are equal -/
theorem toNat_eq_iff_eq_of_lt_aleph0 {c d : Cardinal} (hc : c < ℵ₀) (hd : d < ℵ₀) :
    toNat c = toNat d ↔ c = d := by
  rw [← natCast_inj, cast_toNat_of_lt_aleph0 hc, cast_toNat_of_lt_aleph0 hd]
#align cardinal.to_nat_eq_iff_eq_of_lt_aleph_0 Cardinal.toNat_eq_iff_eq_of_lt_aleph0

theorem toNat_le_iff_le_of_lt_aleph0 {c d : Cardinal} (hc : c < ℵ₀) (hd : d < ℵ₀) :
    toNat c ≤ toNat d ↔ c ≤ d := by
  rw [← natCast_le, cast_toNat_of_lt_aleph0 hc, cast_toNat_of_lt_aleph0 hd]
#align cardinal.to_nat_le_iff_le_of_lt_aleph_0 Cardinal.toNat_le_iff_le_of_lt_aleph0

theorem toNat_lt_iff_lt_of_lt_aleph0 {c d : Cardinal} (hc : c < ℵ₀) (hd : d < ℵ₀) :
    toNat c < toNat d ↔ c < d := by
  rw [← natCast_lt, cast_toNat_of_lt_aleph0 hc, cast_toNat_of_lt_aleph0 hd]
#align cardinal.to_nat_lt_iff_lt_of_lt_aleph_0 Cardinal.toNat_lt_iff_lt_of_lt_aleph0

theorem toNat_le_of_le_of_lt_aleph0 {c d : Cardinal} (hd : d < ℵ₀) (hcd : c ≤ d) :
    toNat c ≤ toNat d :=
  (toNat_le_iff_le_of_lt_aleph0 (hcd.trans_lt hd) hd).mpr hcd
#align cardinal.to_nat_le_of_le_of_lt_aleph_0 Cardinal.toNat_le_of_le_of_lt_aleph0

theorem toNat_lt_of_lt_of_lt_aleph0 {c d : Cardinal} (hd : d < ℵ₀) (hcd : c < d) :
    toNat c < toNat d :=
  (toNat_lt_iff_lt_of_lt_aleph0 (hcd.trans hd) hd).mpr hcd
#align cardinal.to_nat_lt_of_lt_of_lt_aleph_0 Cardinal.toNat_lt_of_lt_of_lt_aleph0

@[simp]
theorem toNat_cast (n : ℕ) : Cardinal.toNat n = n := by
  rw [toNat_apply_of_lt_aleph0 (nat_lt_aleph0 n), ← natCast_inj]
  exact (Classical.choose_spec (lt_aleph0.1 (nat_lt_aleph0 n))).symm
#align cardinal.to_nat_cast Cardinal.toNat_cast

@[simp]
theorem toNat_ofNat (n : ℕ) [n.AtLeastTwo] : Cardinal.toNat (OfNat.ofNat n) = OfNat.ofNat n :=
  toNat_cast n

/-- `toNat` has a right-inverse: coercion. -/
theorem toNat_rightInverse : Function.RightInverse ((↑) : ℕ → Cardinal) toNat :=
  toNat_cast
#align cardinal.to_nat_right_inverse Cardinal.toNat_rightInverse

theorem toNat_surjective : Surjective toNat :=
  toNat_rightInverse.surjective
#align cardinal.to_nat_surjective Cardinal.toNat_surjective

theorem exists_nat_eq_of_le_nat {c : Cardinal} {n : ℕ} (h : c ≤ n) : ∃ m, m ≤ n ∧ c = m :=
  let he := cast_toNat_of_lt_aleph0 (h.trans_lt <| nat_lt_aleph0 n)
  ⟨toNat c, natCast_le.1 (he.trans_le h), he.symm⟩
#align cardinal.exists_nat_eq_of_le_nat Cardinal.exists_nat_eq_of_le_nat

@[simp]
theorem mk_toNat_of_infinite [h : Infinite α] : toNat #α = 0 :=
  dif_neg (infinite_iff.1 h).not_lt
#align cardinal.mk_to_nat_of_infinite Cardinal.mk_toNat_of_infinite

@[simp]
theorem aleph0_toNat : toNat ℵ₀ = 0 :=
  toNat_apply_of_aleph0_le le_rfl
#align cardinal.aleph_0_to_nat Cardinal.aleph0_toNat

theorem mk_toNat_eq_card [Fintype α] : toNat #α = Fintype.card α := by simp
#align cardinal.mk_to_nat_eq_card Cardinal.mk_toNat_eq_card

-- Porting note : simp can prove this
-- @[simp]
theorem zero_toNat : toNat 0 = 0 := by rw [← toNat_cast 0, Nat.cast_zero]
#align cardinal.zero_to_nat Cardinal.zero_toNat

@[simp]
theorem one_toNat : toNat 1 = 1 := by rw [← toNat_cast 1, Nat.cast_one]
#align cardinal.one_to_nat Cardinal.one_toNat

theorem toNat_eq_iff {c : Cardinal} {n : ℕ} (hn : n ≠ 0) : toNat c = n ↔ c = n :=
  ⟨fun h =>
    (cast_toNat_of_lt_aleph0
            (lt_of_not_ge (hn ∘ h.symm.trans ∘ toNat_apply_of_aleph0_le))).symm.trans
      (congr_arg _ h),
    fun h => (congr_arg toNat h).trans (toNat_cast n)⟩
#align cardinal.to_nat_eq_iff Cardinal.toNat_eq_iff

/-- A version of `toNat_eq_iff` for literals -/
theorem toNat_eq_ofNat {c : Cardinal} {n : ℕ} [Nat.AtLeastTwo n] :
    toNat c = OfNat.ofNat n ↔ c = OfNat.ofNat n :=
  toNat_eq_iff <| Nat.cast_ne_zero.mpr <| OfNat.ofNat_ne_zero n

@[simp]
theorem toNat_eq_one {c : Cardinal} : toNat c = 1 ↔ c = 1 := by
  rw [toNat_eq_iff one_ne_zero, Nat.cast_one]
#align cardinal.to_nat_eq_one Cardinal.toNat_eq_one

theorem toNat_eq_one_iff_unique {α : Type*} : toNat #α = 1 ↔ Subsingleton α ∧ Nonempty α :=
  toNat_eq_one.trans eq_one_iff_unique
#align cardinal.to_nat_eq_one_iff_unique Cardinal.toNat_eq_one_iff_unique

@[simp]
theorem toNat_lift (c : Cardinal.{v}) : toNat (lift.{u, v} c) = toNat c := by
  apply natCast_injective
  cases' lt_or_ge c ℵ₀ with hc hc
  · rw [cast_toNat_of_lt_aleph0, ← lift_natCast.{u,v}, cast_toNat_of_lt_aleph0 hc]
    rwa [lift_lt_aleph0]
  · rw [cast_toNat_of_aleph0_le, ← lift_natCast.{u,v}, cast_toNat_of_aleph0_le hc, lift_zero]
    rwa [aleph0_le_lift]
#align cardinal.to_nat_lift Cardinal.toNat_lift

theorem toNat_congr {β : Type v} (e : α ≃ β) : toNat #α = toNat #β := by
  -- Porting note: Inserted universe hint below
  rw [← toNat_lift, (lift_mk_eq.{_,_,v}).mpr ⟨e⟩, toNat_lift]
#align cardinal.to_nat_congr Cardinal.toNat_congr

@[simp]
theorem toNat_mul (x y : Cardinal) : toNat (x * y) = toNat x * toNat y := by
  rcases eq_or_ne x 0 with (rfl | hx1)
  · rw [zero_mul, zero_toNat, zero_mul]
  rcases eq_or_ne y 0 with (rfl | hy1)
  · rw [mul_zero, zero_toNat, mul_zero]
  cases' lt_or_le x ℵ₀ with hx2 hx2
  · cases' lt_or_le y ℵ₀ with hy2 hy2
    · lift x to ℕ using hx2
      lift y to ℕ using hy2
      rw [← Nat.cast_mul, toNat_cast, toNat_cast, toNat_cast]
    · rw [toNat_apply_of_aleph0_le hy2, mul_zero, toNat_apply_of_aleph0_le]
      exact aleph0_le_mul_iff'.2 (Or.inl ⟨hx1, hy2⟩)
  · rw [toNat_apply_of_aleph0_le hx2, zero_mul, toNat_apply_of_aleph0_le]
    exact aleph0_le_mul_iff'.2 (Or.inr ⟨hx2, hy1⟩)
#align cardinal.to_nat_mul Cardinal.toNat_mul

/-- `Cardinal.toNat` as a `MonoidWithZeroHom`. -/
@[simps]
def toNatHom : Cardinal →*₀ ℕ where
  toFun := toNat
  map_zero' := zero_toNat
  map_one' := one_toNat
  map_mul' := toNat_mul
#align cardinal.to_nat_hom Cardinal.toNatHom

theorem toNat_finset_prod (s : Finset α) (f : α → Cardinal) :
    toNat (∏ i in s, f i) = ∏ i in s, toNat (f i) :=
  map_prod toNatHom _ _
#align cardinal.to_nat_finset_prod Cardinal.toNat_finset_prod

@[simp]
theorem toNat_add_of_lt_aleph0 {a : Cardinal.{u}} {b : Cardinal.{v}} (ha : a < ℵ₀) (hb : b < ℵ₀) :
    toNat (lift.{v, u} a + lift.{u, v} b) = toNat a + toNat b := by
  apply Cardinal.natCast_injective
  replace ha : lift.{v, u} a < ℵ₀ := by rwa [lift_lt_aleph0]
  replace hb : lift.{u, v} b < ℵ₀ := by rwa [lift_lt_aleph0]
  rw [Nat.cast_add, ← toNat_lift.{v, u} a, ← toNat_lift.{u, v} b, cast_toNat_of_lt_aleph0 ha,
    cast_toNat_of_lt_aleph0 hb, cast_toNat_of_lt_aleph0 (add_lt_aleph0 ha hb)]
#align cardinal.to_nat_add_of_lt_aleph_0 Cardinal.toNat_add_of_lt_aleph0

/-- This function sends finite cardinals to the corresponding natural, and infinite cardinals
  to `⊤`. -/
def toPartENat : Cardinal →+ PartENat where
  toFun c := if c < ℵ₀ then toNat c else ⊤
  map_zero' := by simp [if_pos (zero_lt_one.trans one_lt_aleph0)]
  map_add' x y := by
    by_cases hx : x < ℵ₀
    · obtain ⟨x0, rfl⟩ := lt_aleph0.1 hx
      by_cases hy : y < ℵ₀
      · obtain ⟨y0, rfl⟩ := lt_aleph0.1 hy
        simp only [add_lt_aleph0 hx hy, hx, hy, toNat_cast, if_true]
        rw [← Nat.cast_add, toNat_cast, Nat.cast_add]
      · simp_rw [if_neg hy, PartENat.add_top]
        contrapose! hy
        simp only [ne_eq, ite_eq_right_iff,
          PartENat.natCast_ne_top, not_forall, exists_prop, and_true] at hy
        exact le_add_self.trans_lt hy
    · simp_rw [if_neg hx, PartENat.top_add]
      contrapose! hx
      simp only [ne_eq, ite_eq_right_iff,
      PartENat.natCast_ne_top, not_forall, exists_prop, and_true] at hx
      exact le_self_add.trans_lt hx
#align cardinal.to_part_enat Cardinal.toPartENat

theorem toPartENat_apply_of_lt_aleph0 {c : Cardinal} (h : c < ℵ₀) : toPartENat c = toNat c :=
  if_pos h
#align cardinal.to_part_enat_apply_of_lt_aleph_0 Cardinal.toPartENat_apply_of_lt_aleph0

theorem toPartENat_apply_of_aleph0_le {c : Cardinal} (h : ℵ₀ ≤ c) : toPartENat c = ⊤ :=
  if_neg h.not_lt
#align cardinal.to_part_enat_apply_of_aleph_0_le Cardinal.toPartENat_apply_of_aleph0_le

@[simp]
theorem toPartENat_cast (n : ℕ) : toPartENat n = n := by
  rw [toPartENat_apply_of_lt_aleph0 (nat_lt_aleph0 n), toNat_cast]
#align cardinal.to_part_enat_cast Cardinal.toPartENat_cast

@[simp]
theorem mk_toPartENat_of_infinite [h : Infinite α] : toPartENat #α = ⊤ :=
  toPartENat_apply_of_aleph0_le (infinite_iff.1 h)
#align cardinal.mk_to_part_enat_of_infinite Cardinal.mk_toPartENat_of_infinite

@[simp]
theorem aleph0_toPartENat : toPartENat ℵ₀ = ⊤ :=
  toPartENat_apply_of_aleph0_le le_rfl
#align cardinal.aleph_0_to_part_enat Cardinal.aleph0_toPartENat

theorem toPartENat_surjective : Surjective toPartENat := fun x =>
  PartENat.casesOn x ⟨ℵ₀, toPartENat_apply_of_aleph0_le le_rfl⟩ fun n => ⟨n, toPartENat_cast n⟩
#align cardinal.to_part_enat_surjective Cardinal.toPartENat_surjective

theorem toPartENat_eq_top_iff_le_aleph0 {c : Cardinal} :
    toPartENat c = ⊤ ↔ ℵ₀ ≤ c := by
  cases lt_or_ge c ℵ₀ with
  | inl hc =>
    simp only [toPartENat_apply_of_lt_aleph0 hc, PartENat.natCast_ne_top, false_iff, not_le, hc]
  | inr hc => simp only [toPartENat_apply_of_aleph0_le hc, eq_self_iff_true, true_iff]; exact hc
#align to_part_enat_eq_top_iff_le_aleph_0 Cardinal.toPartENat_eq_top_iff_le_aleph0

lemma toPartENat_le_iff_of_le_aleph0 {c c' : Cardinal} (h : c ≤ ℵ₀) :
    toPartENat c ≤ toPartENat c' ↔ c ≤ c' := by
  cases lt_or_ge c ℵ₀ with
  | inl hc =>
    rw [toPartENat_apply_of_lt_aleph0 hc]
    cases lt_or_ge c' ℵ₀ with
    | inl hc' =>
      rw [toPartENat_apply_of_lt_aleph0 hc', PartENat.coe_le_coe]
      exact toNat_le_iff_le_of_lt_aleph0 hc hc'
    | inr hc' =>
      simp only [toPartENat_apply_of_aleph0_le hc',
      le_top, true_iff]
      exact le_trans h hc'
  | inr hc =>
    rw [toPartENat_apply_of_aleph0_le hc]
    simp only [top_le_iff, toPartENat_eq_top_iff_le_aleph0,
    le_antisymm h hc]
#align to_part_enat_le_iff_le_of_le_aleph_0 Cardinal.toPartENat_le_iff_of_le_aleph0

lemma toPartENat_le_iff_of_lt_aleph0 {c c' : Cardinal} (hc' : c' < ℵ₀) :
    toPartENat c ≤ toPartENat c' ↔ c ≤ c' := by
  cases lt_or_ge c ℵ₀ with
  | inl hc =>
    rw [toPartENat_apply_of_lt_aleph0 hc]
    rw [toPartENat_apply_of_lt_aleph0 hc', PartENat.coe_le_coe]
    exact toNat_le_iff_le_of_lt_aleph0 hc hc'
  | inr hc =>
    rw [toPartENat_apply_of_aleph0_le hc]
    simp only [top_le_iff, toPartENat_eq_top_iff_le_aleph0]
    rw [← not_iff_not, not_le, not_le]
    simp only [hc', lt_of_lt_of_le hc' hc]
#align to_part_enat_le_iff_le_of_lt_aleph_0 Cardinal.toPartENat_le_iff_of_lt_aleph0

lemma toPartENat_eq_iff_of_le_aleph0 {c c' : Cardinal} (hc : c ≤ ℵ₀) (hc' : c' ≤ ℵ₀) :
    toPartENat c = toPartENat c' ↔ c = c' := by
  rw [le_antisymm_iff, le_antisymm_iff, toPartENat_le_iff_of_le_aleph0 hc,
    toPartENat_le_iff_of_le_aleph0 hc']
#align to_part_enat_eq_iff_eq_of_le_aleph_0 Cardinal.toPartENat_eq_iff_of_le_aleph0

theorem toPartENat_mono {c c' : Cardinal} (h : c ≤ c') :
    toPartENat c ≤ toPartENat c' := by
  cases lt_or_ge c ℵ₀ with
  | inl hc =>
    rw [toPartENat_apply_of_lt_aleph0 hc]
    cases lt_or_ge c' ℵ₀ with
    | inl hc' =>
      rw [toPartENat_apply_of_lt_aleph0 hc', PartENat.coe_le_coe]
      exact toNat_le_of_le_of_lt_aleph0 hc' h
    | inr hc' =>
        rw [toPartENat_apply_of_aleph0_le hc']
        exact le_top
  | inr hc =>
      rw [toPartENat_apply_of_aleph0_le hc,
      toPartENat_apply_of_aleph0_le (le_trans hc h)]
#align cardinal.to_part_enat_mono Cardinal.toPartENat_mono

theorem toPartENat_lift (c : Cardinal.{v}) : toPartENat (lift.{u, v} c) = toPartENat c := by
  cases' lt_or_ge c ℵ₀ with hc hc
  · rw [toPartENat_apply_of_lt_aleph0 hc, Cardinal.toPartENat_apply_of_lt_aleph0 _]
    simp only [toNat_lift]
    rw [lift_lt_aleph0]
    exact hc
  · rw [toPartENat_apply_of_aleph0_le hc, toPartENat_apply_of_aleph0_le _]
    rw [aleph0_le_lift]
    exact hc
#align cardinal.to_part_enat_lift Cardinal.toPartENat_lift

theorem toPartENat_congr {β : Type v} (e : α ≃ β) : toPartENat #α = toPartENat #β := by
  rw [← toPartENat_lift, lift_mk_eq.{_, _,v}.mpr ⟨e⟩, toPartENat_lift]
#align cardinal.to_part_enat_congr Cardinal.toPartENat_congr

theorem mk_toPartENat_eq_coe_card [Fintype α] : toPartENat #α = Fintype.card α := by simp
#align cardinal.mk_to_part_enat_eq_coe_card Cardinal.mk_toPartENat_eq_coe_card

theorem mk_int : #ℤ = ℵ₀ :=
  mk_denumerable ℤ
#align cardinal.mk_int Cardinal.mk_int

theorem mk_pNat : #ℕ+ = ℵ₀ :=
  mk_denumerable ℕ+
#align cardinal.mk_pnat Cardinal.mk_pNat

/-- **König's theorem** -/
theorem sum_lt_prod {ι} (f g : ι → Cardinal) (H : ∀ i, f i < g i) : sum f < prod g :=
  lt_of_not_ge fun ⟨F⟩ => by
    have : Inhabited (∀ i : ι, (g i).out) := by
      refine' ⟨fun i => Classical.choice <| mk_ne_zero_iff.1 _⟩
      rw [mk_out]
      exact (H i).ne_bot
    let G := invFun F
    have sG : Surjective G := invFun_surjective F.2
    choose C hc using
      show ∀ i, ∃ b, ∀ a, G ⟨i, a⟩ i ≠ b by
        intro i
        simp only [not_exists.symm, not_forall.symm]
        refine' fun h => (H i).not_le _
        rw [← mk_out (f i), ← mk_out (g i)]
        exact ⟨Embedding.ofSurjective _ h⟩
    let ⟨⟨i, a⟩, h⟩ := sG C
    exact hc i a (congr_fun h _)
#align cardinal.sum_lt_prod Cardinal.sum_lt_prod

-- Porting note : simp can prove this
-- @[simp]
theorem mk_empty : #Empty = 0 :=
  mk_eq_zero _
#align cardinal.mk_empty Cardinal.mk_empty

-- Porting note : simp can prove this
-- @[simp]
theorem mk_pempty : #PEmpty = 0 :=
  mk_eq_zero _
#align cardinal.mk_pempty Cardinal.mk_pempty

-- Porting note : simp can prove this
-- @[simp]
theorem mk_punit : #PUnit = 1 :=
  mk_eq_one PUnit
#align cardinal.mk_punit Cardinal.mk_punit

theorem mk_unit : #Unit = 1 :=
  mk_punit
#align cardinal.mk_unit Cardinal.mk_unit

-- Porting note : simp can prove this
-- @[simp]
theorem mk_singleton {α : Type u} (x : α) : #({x} : Set α) = 1 :=
  mk_eq_one _
#align cardinal.mk_singleton Cardinal.mk_singleton

-- Porting note : simp can prove this
-- @[simp]
theorem mk_plift_true : #(PLift True) = 1 :=
  mk_eq_one _
#align cardinal.mk_plift_true Cardinal.mk_plift_true

-- Porting note : simp can prove this
-- @[simp]
theorem mk_plift_false : #(PLift False) = 0 :=
  mk_eq_zero _
#align cardinal.mk_plift_false Cardinal.mk_plift_false

@[simp]
theorem mk_vector (α : Type u) (n : ℕ) : #(Vector α n) = #α ^ℕ n :=
  (mk_congr (Equiv.vectorEquivFin α n)).trans <| by simp
#align cardinal.mk_vector Cardinal.mk_vector

theorem mk_list_eq_sum_pow (α : Type u) : #(List α) = sum fun n : ℕ => #α ^ℕ n :=
  calc
    #(List α) = #(Σn, Vector α n) := mk_congr (Equiv.sigmaFiberEquiv List.length).symm
    _ = sum fun n : ℕ => #α ^ℕ n := by simp
#align cardinal.mk_list_eq_sum_pow Cardinal.mk_list_eq_sum_pow

theorem mk_quot_le {α : Type u} {r : α → α → Prop} : #(Quot r) ≤ #α :=
  mk_le_of_surjective Quot.exists_rep
#align cardinal.mk_quot_le Cardinal.mk_quot_le

theorem mk_quotient_le {α : Type u} {s : Setoid α} : #(Quotient s) ≤ #α :=
  mk_quot_le
#align cardinal.mk_quotient_le Cardinal.mk_quotient_le

theorem mk_subtype_le_of_subset {α : Type u} {p q : α → Prop} (h : ∀ ⦃x⦄, p x → q x) :
    #(Subtype p) ≤ #(Subtype q) :=
  ⟨Embedding.subtypeMap (Embedding.refl α) h⟩
#align cardinal.mk_subtype_le_of_subset Cardinal.mk_subtype_le_of_subset

-- Porting note : simp can prove this
-- @[simp]
theorem mk_emptyCollection (α : Type u) : #(∅ : Set α) = 0 :=
  mk_eq_zero _
#align cardinal.mk_emptyc Cardinal.mk_emptyCollection

theorem mk_emptyCollection_iff {α : Type u} {s : Set α} : #s = 0 ↔ s = ∅ := by
  constructor
  · intro h
    rw [mk_eq_zero_iff] at h
    exact eq_empty_iff_forall_not_mem.2 fun x hx => h.elim' ⟨x, hx⟩
  · rintro rfl
    exact mk_emptyCollection _
#align cardinal.mk_emptyc_iff Cardinal.mk_emptyCollection_iff

@[simp]
theorem mk_univ {α : Type u} : #(@univ α) = #α :=
  mk_congr (Equiv.Set.univ α)
#align cardinal.mk_univ Cardinal.mk_univ

theorem mk_image_le {α β : Type u} {f : α → β} {s : Set α} : #(f '' s) ≤ #s :=
  mk_le_of_surjective surjective_onto_image
#align cardinal.mk_image_le Cardinal.mk_image_le

theorem mk_image_le_lift {α : Type u} {β : Type v} {f : α → β} {s : Set α} :
    lift.{u} #(f '' s) ≤ lift.{v} #s :=
  lift_mk_le.{0}.mpr ⟨Embedding.ofSurjective _ surjective_onto_image⟩
#align cardinal.mk_image_le_lift Cardinal.mk_image_le_lift

theorem mk_range_le {α β : Type u} {f : α → β} : #(range f) ≤ #α :=
  mk_le_of_surjective surjective_onto_range
#align cardinal.mk_range_le Cardinal.mk_range_le

theorem mk_range_le_lift {α : Type u} {β : Type v} {f : α → β} :
    lift.{u} #(range f) ≤ lift.{v} #α :=
  lift_mk_le.{0}.mpr ⟨Embedding.ofSurjective _ surjective_onto_range⟩
#align cardinal.mk_range_le_lift Cardinal.mk_range_le_lift

theorem mk_range_eq (f : α → β) (h : Injective f) : #(range f) = #α :=
  mk_congr (Equiv.ofInjective f h).symm
#align cardinal.mk_range_eq Cardinal.mk_range_eq

theorem mk_range_eq_of_injective {α : Type u} {β : Type v} {f : α → β} (hf : Injective f) :
    lift.{u} #(range f) = lift.{v} #α :=
  lift_mk_eq'.mpr ⟨(Equiv.ofInjective f hf).symm⟩
#align cardinal.mk_range_eq_of_injective Cardinal.mk_range_eq_of_injective

lemma lift_mk_le_lift_mk_of_injective {α : Type u} {β : Type v} {f : α → β} (hf : Injective f) :
    Cardinal.lift.{v} (#α) ≤ Cardinal.lift.{u} (#β) := by
  rw [← Cardinal.mk_range_eq_of_injective hf]
  exact Cardinal.lift_le.2 (Cardinal.mk_set_le _)

theorem mk_range_eq_lift {α : Type u} {β : Type v} {f : α → β} (hf : Injective f) :
    lift.{max u w} #(range f) = lift.{max v w} #α :=
  lift_mk_eq.{v,u,w}.mpr ⟨(Equiv.ofInjective f hf).symm⟩
#align cardinal.mk_range_eq_lift Cardinal.mk_range_eq_lift

theorem mk_image_eq {α β : Type u} {f : α → β} {s : Set α} (hf : Injective f) : #(f '' s) = #s :=
  mk_congr (Equiv.Set.image f s hf).symm
#align cardinal.mk_image_eq Cardinal.mk_image_eq

theorem mk_iUnion_le_sum_mk {α ι : Type u} {f : ι → Set α} : #(⋃ i, f i) ≤ sum fun i => #(f i) :=
  calc
    #(⋃ i, f i) ≤ #(Σi, f i) := mk_le_of_surjective (Set.sigmaToiUnion_surjective f)
    _ = sum fun i => #(f i) := mk_sigma _
#align cardinal.mk_Union_le_sum_mk Cardinal.mk_iUnion_le_sum_mk

theorem mk_iUnion_eq_sum_mk {α ι : Type u} {f : ι → Set α}
    (h : ∀ i j, i ≠ j → Disjoint (f i) (f j)) : #(⋃ i, f i) = sum fun i => #(f i) :=
  calc
    #(⋃ i, f i) = #(Σi, f i) := mk_congr (Set.unionEqSigmaOfDisjoint h)
    _ = sum fun i => #(f i) := mk_sigma _
#align cardinal.mk_Union_eq_sum_mk Cardinal.mk_iUnion_eq_sum_mk

theorem mk_iUnion_le {α ι : Type u} (f : ι → Set α) : #(⋃ i, f i) ≤ #ι * ⨆ i, #(f i) :=
  mk_iUnion_le_sum_mk.trans (sum_le_iSup _)
#align cardinal.mk_Union_le Cardinal.mk_iUnion_le

theorem mk_sUnion_le {α : Type u} (A : Set (Set α)) : #(⋃₀ A) ≤ #A * ⨆ s : A, #s := by
  rw [sUnion_eq_iUnion]
  apply mk_iUnion_le
#align cardinal.mk_sUnion_le Cardinal.mk_sUnion_le

theorem mk_biUnion_le {ι α : Type u} (A : ι → Set α) (s : Set ι) :
    #(⋃ x ∈ s, A x) ≤ #s * ⨆ x : s, #(A x.1) := by
  rw [biUnion_eq_iUnion]
  apply mk_iUnion_le
#align cardinal.mk_bUnion_le Cardinal.mk_biUnion_le

theorem finset_card_lt_aleph0 (s : Finset α) : #(↑s : Set α) < ℵ₀ :=
  lt_aleph0_of_finite _
#align cardinal.finset_card_lt_aleph_0 Cardinal.finset_card_lt_aleph0

theorem mk_set_eq_nat_iff_finset {α} {s : Set α} {n : ℕ} :
    #s = n ↔ ∃ t : Finset α, (t : Set α) = s ∧ t.card = n := by
  constructor
  · intro h
    lift s to Finset α using lt_aleph0_iff_set_finite.1 (h.symm ▸ nat_lt_aleph0 n)
    simpa using h
  · rintro ⟨t, rfl, rfl⟩
    exact mk_coe_finset
#align cardinal.mk_set_eq_nat_iff_finset Cardinal.mk_set_eq_nat_iff_finset

theorem mk_eq_nat_iff_finset {n : ℕ} :
    #α = n ↔ ∃ t : Finset α, (t : Set α) = univ ∧ t.card = n :=
  by rw [← mk_univ, mk_set_eq_nat_iff_finset]
#align cardinal.mk_eq_nat_iff_finset Cardinal.mk_eq_nat_iff_finset

theorem mk_eq_nat_iff_fintype {n : ℕ} : #α = n ↔ ∃ h : Fintype α, @Fintype.card α h = n := by
  rw [mk_eq_nat_iff_finset]
  constructor
  · rintro ⟨t, ht, hn⟩
    exact ⟨⟨t, eq_univ_iff_forall.1 ht⟩, hn⟩
  · rintro ⟨⟨t, ht⟩, hn⟩
    exact ⟨t, eq_univ_iff_forall.2 ht, hn⟩
#align cardinal.mk_eq_nat_iff_fintype Cardinal.mk_eq_nat_iff_fintype

theorem mk_union_add_mk_inter {α : Type u} {S T : Set α} :
    #(S ∪ T : Set α) + #(S ∩ T : Set α) = #S + #T :=
  Quot.sound ⟨Equiv.Set.unionSumInter S T⟩
#align cardinal.mk_union_add_mk_inter Cardinal.mk_union_add_mk_inter

/-- The cardinality of a union is at most the sum of the cardinalities
of the two sets. -/
theorem mk_union_le {α : Type u} (S T : Set α) : #(S ∪ T : Set α) ≤ #S + #T :=
  @mk_union_add_mk_inter α S T ▸ self_le_add_right #(S ∪ T : Set α) #(S ∩ T : Set α)
#align cardinal.mk_union_le Cardinal.mk_union_le

theorem mk_union_of_disjoint {α : Type u} {S T : Set α} (H : Disjoint S T) :
    #(S ∪ T : Set α) = #S + #T :=
  Quot.sound ⟨Equiv.Set.union H.le_bot⟩
#align cardinal.mk_union_of_disjoint Cardinal.mk_union_of_disjoint

theorem mk_insert {α : Type u} {s : Set α} {a : α} (h : a ∉ s) :
    #(insert a s : Set α) = #s + 1 := by
  rw [← union_singleton, mk_union_of_disjoint, mk_singleton]
  simpa
#align cardinal.mk_insert Cardinal.mk_insert

theorem mk_sum_compl {α} (s : Set α) : #s + #(sᶜ : Set α) = #α :=
  mk_congr (Equiv.Set.sumCompl s)
#align cardinal.mk_sum_compl Cardinal.mk_sum_compl

theorem mk_le_mk_of_subset {α} {s t : Set α} (h : s ⊆ t) : #s ≤ #t :=
  ⟨Set.embeddingOfSubset s t h⟩
#align cardinal.mk_le_mk_of_subset Cardinal.mk_le_mk_of_subset

theorem mk_le_iff_forall_finset_subset_card_le {α : Type u} {n : ℕ} {t : Set α} :
    #t ≤ n ↔ ∀ s : Finset α, (s : Set α) ⊆ t → s.card ≤ n := by
  refine ⟨fun H s hs ↦ by simpa using (mk_le_mk_of_subset hs).trans H, fun H ↦ ?_⟩
  apply card_le_of (fun s ↦ ?_)
  let u : Finset α := s.image Subtype.val
  have : u.card = s.card :=
    Finset.card_image_of_injOn (injOn_of_injective Subtype.coe_injective _)
  rw [← this]
  apply H
  simp only [Finset.coe_image, image_subset_iff, Subtype.coe_preimage_self, subset_univ]

theorem mk_subtype_mono {p q : α → Prop} (h : ∀ x, p x → q x) :
    #{ x // p x } ≤ #{ x // q x } :=
  ⟨embeddingOfSubset _ _ h⟩
#align cardinal.mk_subtype_mono Cardinal.mk_subtype_mono

theorem le_mk_diff_add_mk (S T : Set α) : #S ≤ #(S \ T : Set α) + #T :=
  (mk_le_mk_of_subset <| subset_diff_union _ _).trans <| mk_union_le _ _
#align cardinal.le_mk_diff_add_mk Cardinal.le_mk_diff_add_mk

theorem mk_diff_add_mk {S T : Set α} (h : T ⊆ S) : #(S \ T : Set α) + #T = #S := by
  refine (mk_union_of_disjoint <| ?_).symm.trans <| by rw [diff_union_of_subset h]
  exact disjoint_sdiff_self_left
#align cardinal.mk_diff_add_mk Cardinal.mk_diff_add_mk

theorem mk_union_le_aleph0 {α} {P Q : Set α} :
    #(P ∪ Q : Set α) ≤ ℵ₀ ↔ #P ≤ ℵ₀ ∧ #Q ≤ ℵ₀ := by
  simp only [le_aleph0_iff_subtype_countable, mem_union, setOf_mem_eq, Set.union_def,
    ← countable_union]
#align cardinal.mk_union_le_aleph_0 Cardinal.mk_union_le_aleph0

theorem mk_image_eq_lift {α : Type u} {β : Type v} (f : α → β) (s : Set α) (h : Injective f) :
    lift.{u} #(f '' s) = lift.{v} #s :=
  lift_mk_eq.{v, u, 0}.mpr ⟨(Equiv.Set.image f s h).symm⟩
#align cardinal.mk_image_eq_lift Cardinal.mk_image_eq_lift

theorem mk_image_eq_of_injOn_lift {α : Type u} {β : Type v} (f : α → β) (s : Set α)
    (h : InjOn f s) : lift.{u} #(f '' s) = lift.{v} #s :=
  lift_mk_eq.{v, u, 0}.mpr ⟨(Equiv.Set.imageOfInjOn f s h).symm⟩
#align cardinal.mk_image_eq_of_inj_on_lift Cardinal.mk_image_eq_of_injOn_lift

theorem mk_image_eq_of_injOn {α β : Type u} (f : α → β) (s : Set α) (h : InjOn f s) :
    #(f '' s) = #s :=
  mk_congr (Equiv.Set.imageOfInjOn f s h).symm
#align cardinal.mk_image_eq_of_inj_on Cardinal.mk_image_eq_of_injOn

theorem mk_subtype_of_equiv {α β : Type u} (p : β → Prop) (e : α ≃ β) :
    #{ a : α // p (e a) } = #{ b : β // p b } :=
  mk_congr (Equiv.subtypeEquivOfSubtype e)
#align cardinal.mk_subtype_of_equiv Cardinal.mk_subtype_of_equiv

theorem mk_sep (s : Set α) (t : α → Prop) : #({ x ∈ s | t x } : Set α) = #{ x : s | t x.1 } :=
  mk_congr (Equiv.Set.sep s t)
#align cardinal.mk_sep Cardinal.mk_sep

theorem mk_preimage_of_injective_lift {α : Type u} {β : Type v} (f : α → β) (s : Set β)
    (h : Injective f) : lift.{v} #(f ⁻¹' s) ≤ lift.{u} #s := by
  rw [lift_mk_le.{0}]
  -- Porting note: Needed to insert `mem_preimage.mp` below
  use Subtype.coind (fun x => f x.1) fun x => mem_preimage.mp x.2
  apply Subtype.coind_injective; exact h.comp Subtype.val_injective
#align cardinal.mk_preimage_of_injective_lift Cardinal.mk_preimage_of_injective_lift

theorem mk_preimage_of_subset_range_lift {α : Type u} {β : Type v} (f : α → β) (s : Set β)
    (h : s ⊆ range f) : lift.{u} #s ≤ lift.{v} #(f ⁻¹' s) := by
  rw [lift_mk_le.{0}]
  refine' ⟨⟨_, _⟩⟩
  · rintro ⟨y, hy⟩
    rcases Classical.subtype_of_exists (h hy) with ⟨x, rfl⟩
    exact ⟨x, hy⟩
  rintro ⟨y, hy⟩ ⟨y', hy'⟩; dsimp
  rcases Classical.subtype_of_exists (h hy) with ⟨x, rfl⟩
  rcases Classical.subtype_of_exists (h hy') with ⟨x', rfl⟩
  simp; intro hxx'; rw [hxx']
#align cardinal.mk_preimage_of_subset_range_lift Cardinal.mk_preimage_of_subset_range_lift

theorem mk_preimage_of_injective_of_subset_range_lift {β : Type v} (f : α → β) (s : Set β)
    (h : Injective f) (h2 : s ⊆ range f) : lift.{v} #(f ⁻¹' s) = lift.{u} #s :=
  le_antisymm (mk_preimage_of_injective_lift f s h) (mk_preimage_of_subset_range_lift f s h2)
#align cardinal.mk_preimage_of_injective_of_subset_range_lift Cardinal.mk_preimage_of_injective_of_subset_range_lift

theorem mk_preimage_of_injective (f : α → β) (s : Set β) (h : Injective f) :
    #(f ⁻¹' s) ≤ #s := by
  rw [← lift_id #(↑(f ⁻¹' s)), ← lift_id #(↑s)]
  exact mk_preimage_of_injective_lift f s h
#align cardinal.mk_preimage_of_injective Cardinal.mk_preimage_of_injective

theorem mk_preimage_of_subset_range (f : α → β) (s : Set β) (h : s ⊆ range f) :
    #s ≤ #(f ⁻¹' s) := by
  rw [← lift_id #(↑(f ⁻¹' s)), ← lift_id #(↑s)]
  exact mk_preimage_of_subset_range_lift f s h
#align cardinal.mk_preimage_of_subset_range Cardinal.mk_preimage_of_subset_range

theorem mk_preimage_of_injective_of_subset_range (f : α → β) (s : Set β) (h : Injective f)
    (h2 : s ⊆ range f) : #(f ⁻¹' s) = #s := by
  convert mk_preimage_of_injective_of_subset_range_lift.{u, u} f s h h2 using 1 <;> rw [lift_id]
#align cardinal.mk_preimage_of_injective_of_subset_range Cardinal.mk_preimage_of_injective_of_subset_range

theorem mk_subset_ge_of_subset_image_lift {α : Type u} {β : Type v} (f : α → β) {s : Set α}
    {t : Set β} (h : t ⊆ f '' s) : lift.{u} #t ≤ lift.{v} #({ x ∈ s | f x ∈ t } : Set α) := by
  rw [image_eq_range] at h
  convert mk_preimage_of_subset_range_lift _ _ h using 1
  rw [mk_sep]
  rfl
#align cardinal.mk_subset_ge_of_subset_image_lift Cardinal.mk_subset_ge_of_subset_image_lift

theorem mk_subset_ge_of_subset_image (f : α → β) {s : Set α} {t : Set β} (h : t ⊆ f '' s) :
    #t ≤ #({ x ∈ s | f x ∈ t } : Set α) := by
  rw [image_eq_range] at h
  convert mk_preimage_of_subset_range _ _ h using 1
  rw [mk_sep]
  rfl
#align cardinal.mk_subset_ge_of_subset_image Cardinal.mk_subset_ge_of_subset_image

theorem le_mk_iff_exists_subset {c : Cardinal} {α : Type u} {s : Set α} :
    c ≤ #s ↔ ∃ p : Set α, p ⊆ s ∧ #p = c := by
  rw [le_mk_iff_exists_set, ← Subtype.exists_set_subtype]
  apply exists_congr; intro t; rw [mk_image_eq]; apply Subtype.val_injective
#align cardinal.le_mk_iff_exists_subset Cardinal.le_mk_iff_exists_subset

theorem two_le_iff : (2 : Cardinal) ≤ #α ↔ ∃ x y : α, x ≠ y := by
  rw [← Nat.cast_two, nat_succ, succ_le_iff, Nat.cast_one, one_lt_iff_nontrivial, nontrivial_iff]
#align cardinal.two_le_iff Cardinal.two_le_iff

theorem two_le_iff' (x : α) : (2 : Cardinal) ≤ #α ↔ ∃ y : α, y ≠ x := by
  rw [two_le_iff, ← nontrivial_iff, nontrivial_iff_exists_ne x]
#align cardinal.two_le_iff' Cardinal.two_le_iff'

theorem mk_eq_two_iff : #α = 2 ↔ ∃ x y : α, x ≠ y ∧ ({x, y} : Set α) = univ := by
  simp only [← @Nat.cast_two Cardinal, mk_eq_nat_iff_finset, Finset.card_eq_two]
  constructor
  · rintro ⟨t, ht, x, y, hne, rfl⟩
    exact ⟨x, y, hne, by simpa using ht⟩
  · rintro ⟨x, y, hne, h⟩
    exact ⟨{x, y}, by simpa using h, x, y, hne, rfl⟩
#align cardinal.mk_eq_two_iff Cardinal.mk_eq_two_iff

theorem mk_eq_two_iff' (x : α) : #α = 2 ↔ ∃! y, y ≠ x := by
  rw [mk_eq_two_iff]; constructor
  · rintro ⟨a, b, hne, h⟩
    simp only [eq_univ_iff_forall, mem_insert_iff, mem_singleton_iff] at h
    rcases h x with (rfl | rfl)
    exacts [⟨b, hne.symm, fun z => (h z).resolve_left⟩, ⟨a, hne, fun z => (h z).resolve_right⟩]
  · rintro ⟨y, hne, hy⟩
    exact ⟨x, y, hne.symm, eq_univ_of_forall fun z => or_iff_not_imp_left.2 (hy z)⟩
#align cardinal.mk_eq_two_iff' Cardinal.mk_eq_two_iff'

theorem exists_not_mem_of_length_lt {α : Type*} (l : List α) (h : ↑l.length < #α) :
    ∃ z : α, z ∉ l := by
  contrapose! h
  calc
    #α = #(Set.univ : Set α) := mk_univ.symm
    _ ≤ #l.toFinset := mk_le_mk_of_subset fun x _ => List.mem_toFinset.mpr (h x)
    _ = l.toFinset.card := Cardinal.mk_coe_finset
    _ ≤ l.length := Cardinal.natCast_le.mpr (List.toFinset_card_le l)
#align cardinal.exists_not_mem_of_length_lt Cardinal.exists_not_mem_of_length_lt

theorem three_le {α : Type*} (h : 3 ≤ #α) (x : α) (y : α) : ∃ z : α, z ≠ x ∧ z ≠ y := by
  have : ↑(3 : ℕ) ≤ #α; simpa using h
  have : ↑(2 : ℕ) < #α; rwa [← succ_le_iff, ← Cardinal.nat_succ]
  have := exists_not_mem_of_length_lt [x, y] this
  simpa [not_or] using this
#align cardinal.three_le Cardinal.three_le

/-- The function `a ^< b`, defined as the supremum of `a ^ c` for `c < b`. -/
def powerlt (a b : Cardinal.{u}) : Cardinal.{u} :=
  ⨆ c : Iio b, a^c
#align cardinal.powerlt Cardinal.powerlt

@[inherit_doc]
infixl:80 " ^< " => powerlt

theorem le_powerlt {b c : Cardinal.{u}} (a) (h : c < b) : (a^c) ≤ a ^< b := by
  refine le_ciSup (f := fun y : Iio b => a^y) ?_ ⟨c, h⟩
  rw [← image_eq_range]
  exact bddAbove_image.{u, u} _ bddAbove_Iio
#align cardinal.le_powerlt Cardinal.le_powerlt

theorem powerlt_le {a b c : Cardinal.{u}} : a ^< b ≤ c ↔ ∀ x < b, (a^x) ≤ c := by
  rw [powerlt, ciSup_le_iff']
  · simp
  · rw [← image_eq_range]
    exact bddAbove_image.{u, u} _ bddAbove_Iio
#align cardinal.powerlt_le Cardinal.powerlt_le

theorem powerlt_le_powerlt_left {a b c : Cardinal} (h : b ≤ c) : a ^< b ≤ a ^< c :=
  powerlt_le.2 fun _ hx => le_powerlt a <| hx.trans_le h
#align cardinal.powerlt_le_powerlt_left Cardinal.powerlt_le_powerlt_left

theorem powerlt_mono_left (a) : Monotone fun c => a ^< c := fun _ _ => powerlt_le_powerlt_left
#align cardinal.powerlt_mono_left Cardinal.powerlt_mono_left

theorem powerlt_succ {a b : Cardinal} (h : a ≠ 0) : a ^< succ b = (a^b) :=
  (powerlt_le.2 fun _ h' => power_le_power_left h <| le_of_lt_succ h').antisymm <|
    le_powerlt a (lt_succ b)
#align cardinal.powerlt_succ Cardinal.powerlt_succ

theorem powerlt_min {a b c : Cardinal} : a ^< min b c = min (a ^< b) (a ^< c) :=
  (powerlt_mono_left a).map_min
#align cardinal.powerlt_min Cardinal.powerlt_min

theorem powerlt_max {a b c : Cardinal} : a ^< max b c = max (a ^< b) (a ^< c) :=
  (powerlt_mono_left a).map_max
#align cardinal.powerlt_max Cardinal.powerlt_max

theorem zero_powerlt {a : Cardinal} (h : a ≠ 0) : 0 ^< a = 1 := by
  apply (powerlt_le.2 fun c _ => zero_power_le _).antisymm
  rw [← power_zero]
  exact le_powerlt 0 (pos_iff_ne_zero.2 h)
#align cardinal.zero_powerlt Cardinal.zero_powerlt

@[simp]
theorem powerlt_zero {a : Cardinal} : a ^< 0 = 0 := by
  convert Cardinal.iSup_of_empty _
  exact Subtype.isEmpty_of_false fun x => mem_Iio.not.mpr (Cardinal.zero_le x).not_lt
#align cardinal.powerlt_zero Cardinal.powerlt_zero

/-- The cardinality of a nontrivial module over a ring is at least the cardinality of the ring if
there are no zero divisors (for instance if the ring is a field) -/
theorem mk_le_of_module (R : Type u) (E : Type v)
    [AddCommGroup E] [Ring R] [Module R E] [Nontrivial E] [NoZeroSMulDivisors R E] :
    Cardinal.lift.{v} (#R) ≤ Cardinal.lift.{u} (#E) := by
  obtain ⟨x, hx⟩ : ∃ (x : E), x ≠ 0 := exists_ne 0
  have : Injective (fun k ↦ k • x) := smul_left_injective R hx
  exact lift_mk_le_lift_mk_of_injective this

end Cardinal

-- namespace Tactic

-- open Cardinal Positivity

-- Porting note: Meta code, do not port directly
-- /-- Extension for the `positivity` tactic: The cardinal power of a positive cardinal is
--  positive. -/
-- @[positivity]
-- unsafe def positivity_cardinal_pow : expr → tactic strictness
--   | q(@Pow.pow _ _ $(inst) $(a) $(b)) => do
--     let strictness_a ← core a
--     match strictness_a with
--       | positive p => positive <$> mk_app `` power_pos [b, p]
--       | _ => failed
--   |-- We already know that `0 ≤ x` for all `x : Cardinal`
--     _ =>
--     failed
-- #align tactic.positivity_cardinal_pow tactic.positivity_cardinal_pow

-- end Tactic<|MERGE_RESOLUTION|>--- conflicted
+++ resolved
@@ -676,7 +676,6 @@
   ⟨fun _ _ _ h => add_le_add' h le_rfl⟩
 #align cardinal.add_swap_covariant_class Cardinal.add_swap_covariantClass
 
-<<<<<<< HEAD
 instance canonicallyOrderedAdd : CanonicallyOrderedAdd Cardinal.{u} where
   exists_add_of_le {a b} :=
     inductionOn₂ a b fun α β ⟨⟨f, hf⟩⟩ =>
@@ -695,31 +694,6 @@
   eq_zero_or_eq_zero_of_mul_eq_zero := fun {a b} =>
     inductionOn₂ a b fun α β => by
       simpa only [mul_def, mk_eq_zero_iff, isEmpty_prod] using id
-=======
-instance canonicallyOrderedCommSemiring : CanonicallyOrderedCommSemiring Cardinal.{u} :=
-  { Cardinal.commSemiring,
-    Cardinal.partialOrder with
-    bot := 0
-    bot_le := Cardinal.zero_le
-    add_le_add_left := fun a b => add_le_add_left
-    exists_add_of_le := fun {a b} =>
-      inductionOn₂ a b fun α β ⟨⟨f, hf⟩⟩ =>
-        have : Sum α ((range f)ᶜ : Set β) ≃ β :=
-          (Equiv.sumCongr (Equiv.ofInjective f hf) (Equiv.refl _)).trans <|
-            Equiv.Set.sumCompl (range f)
-        ⟨#(↥(range f)ᶜ), mk_congr this.symm⟩
-    le_self_add := fun a b => (add_zero a).ge.trans <| add_le_add_left (Cardinal.zero_le _) _
-    eq_zero_or_eq_zero_of_mul_eq_zero := fun {a b} =>
-      inductionOn₂ a b fun α β => by
-        simpa only [mul_def, mk_eq_zero_iff, isEmpty_prod] using id }
-
-instance : CanonicallyLinearOrderedAddCommMonoid Cardinal.{u} :=
-  { Cardinal.canonicallyOrderedCommSemiring, Cardinal.linearOrder with }
-
--- Computable instance to prevent a non-computable one being found via the one above
-instance : CanonicallyOrderedAddCommMonoid Cardinal.{u} :=
-  { Cardinal.canonicallyOrderedCommSemiring with }
->>>>>>> 08a8af0b
 
 instance : LinearOrderedCommMonoidWithZero Cardinal.{u} :=
   { Cardinal.commSemiring,
