--- conflicted
+++ resolved
@@ -669,10 +669,6 @@
 instance : Mul NatOrdinal :=
   ⟨nmul⟩
 
-<<<<<<< HEAD
-instance : CommSemiring NatOrdinal :=
-  { NatOrdinal.instAddCommMonoid with
-=======
 theorem lt_mul_iff {a b c : NatOrdinal} :
     c < a * b ↔ ∃ a' < a, ∃ b' < b, c + a' * b' ≤ a' * b + a * b' :=
   Ordinal.lt_nmul_iff
@@ -689,12 +685,8 @@
     a' * b + a * b' ≤ a * b + a' * b' :=
   Ordinal.nmul_nadd_le ha hb
 
--- Porting note: had to add universe annotations to ensure that the
--- two sources lived in the same universe.
-instance : OrderedCommSemiring NatOrdinal.{u} :=
-  { NatOrdinal.instOrderedCancelAddCommMonoid.{u},
-    NatOrdinal.instLinearOrder.{u} with
->>>>>>> d28737c0
+instance : CommSemiring NatOrdinal :=
+  { NatOrdinal.instAddCommMonoid with
     mul := (· * ·)
     left_distrib := nmul_nadd
     right_distrib := nadd_nmul
