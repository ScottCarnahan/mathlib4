/-
Copyright (c) 2022 Violeta Hernández Palacios. All rights reserved.
Released under Apache 2.0 license as described in the file LICENSE.
Authors: Violeta Hernández Palacios
-/
import Mathlib.SetTheory.Ordinal.FixedPoint

/-!
# Principal ordinals

We define principal or indecomposable ordinals, and we prove the standard properties about them.

## Main definitions and results

* `Principal`: A principal or indecomposable ordinal under some binary operation. We include 0 and
  any other typically excluded edge cases for simplicity.
* `not_bddAbove_principal`: Principal ordinals (under any operation) are unbounded.
* `principal_add_iff_zero_or_omega0_opow`: The main characterization theorem for additive principal
  ordinals.
* `principal_mul_iff_le_two_or_omega0_opow_opow`: The main characterization theorem for
  multiplicative principal ordinals.

## TODO

* Prove that exponential principal ordinals are 0, 1, 2, ω, or epsilon numbers, i.e. fixed points
  of `fun x ↦ ω ^ x`.
-/

universe u

open Order

namespace Ordinal

variable {a b c o : Ordinal.{u}}

section Arbitrary

variable {op : Ordinal → Ordinal → Ordinal}

/-! ### Principal ordinals -/

/-- An ordinal `o` is said to be principal or indecomposable under an operation when the set of
ordinals less than it is closed under that operation. In standard mathematical usage, this term is
almost exclusively used for additive and multiplicative principal ordinals.

For simplicity, we break usual convention and regard `0` as principal. -/
def Principal (op : Ordinal → Ordinal → Ordinal) (o : Ordinal) : Prop :=
  ∀ ⦃a b⦄, a < o → b < o → op a b < o

theorem principal_swap_iff : Principal (Function.swap op) o ↔ Principal op o := by
  constructor <;> exact fun h a b ha hb => h hb ha

@[deprecated principal_swap_iff (since := "2024-08-18")]
theorem principal_iff_principal_swap : Principal op o ↔ Principal (Function.swap op) o :=
  principal_swap_iff

theorem not_principal_iff : ¬ Principal op o ↔ ∃ a < o, ∃ b < o, o ≤ op a b := by
  simp [Principal]

theorem principal_iff_of_monotone
    (h₁ : ∀ a, Monotone (op a)) (h₂ : ∀ a, Monotone (Function.swap op a)) :
    Principal op o ↔ ∀ a < o, op a a < o := by
  use fun h a ha => h ha ha
  intro H a b ha hb
  obtain hab | hba := le_or_lt a b
  · exact (h₂ b hab).trans_lt <| H b hb
  · exact (h₁ a hba.le).trans_lt <| H a ha

theorem not_principal_iff_of_monotone
    (h₁ : ∀ a, Monotone (op a)) (h₂ : ∀ a, Monotone (Function.swap op a)) :
    ¬ Principal op o ↔ ∃ a < o, o ≤ op a a := by
  simp [principal_iff_of_monotone h₁ h₂]

theorem principal_zero : Principal op 0 := fun a _ h =>
  (Ordinal.not_lt_zero a h).elim

@[simp]
theorem principal_one_iff : Principal op 1 ↔ op 0 0 = 0 := by
  refine ⟨fun h => ?_, fun h a b ha hb => ?_⟩
  · rw [← lt_one_iff_zero]
    exact h zero_lt_one zero_lt_one
  · rwa [lt_one_iff_zero, ha, hb] at *

theorem Principal.iterate_lt (hao : a < o) (ho : Principal op o) (n : ℕ) : (op a)^[n] a < o := by
  induction' n with n hn
  · rwa [Function.iterate_zero]
  · rw [Function.iterate_succ']
    exact ho hao hn

theorem op_eq_self_of_principal (hao : a < o) (H : IsNormal (op a))
    (ho : Principal op o) (ho' : IsLimit o) : op a o = o := by
  apply H.le_apply.antisymm'
  rw [← IsNormal.bsup_eq.{u, u} H ho', bsup_le_iff]
  exact fun b hbo => (ho hao hbo).le

theorem nfp_le_of_principal (hao : a < o) (ho : Principal op o) : nfp (op a) a ≤ o :=
  nfp_le fun n => (ho.iterate_lt hao n).le

end Arbitrary

/-! ### Principal ordinals are unbounded -/

/-- We give an explicit construction for a principal ordinal larger or equal than `o`. -/
private theorem principal_nfp_iSup (op : Ordinal → Ordinal → Ordinal) (o : Ordinal) :
    Principal op (nfp (fun x ↦ ⨆ y : Set.Iio x ×ˢ Set.Iio x, succ (op y.1.1 y.1.2)) o) := by
  intro a b ha hb
  rw [lt_nfp_iff] at *
  obtain ⟨m, ha⟩ := ha
  obtain ⟨n, hb⟩ := hb
  obtain h | h := le_total
    ((fun x ↦ ⨆ y : Set.Iio x ×ˢ Set.Iio x, succ (op y.1.1 y.1.2))^[m] o)
    ((fun x ↦ ⨆ y : Set.Iio x ×ˢ Set.Iio x, succ (op y.1.1 y.1.2))^[n] o)
  · use n + 1
    rw [Function.iterate_succ']
    apply (lt_succ _).trans_le
    exact Ordinal.le_iSup (fun y : Set.Iio _ ×ˢ Set.Iio _ ↦ succ (op y.1.1 y.1.2))
      ⟨_, Set.mk_mem_prod (ha.trans_le h) hb⟩
  · use m + 1
    rw [Function.iterate_succ']
    apply (lt_succ _).trans_le
    exact Ordinal.le_iSup (fun y : Set.Iio _ ×ˢ Set.Iio _ ↦ succ (op y.1.1 y.1.2))
      ⟨_, Set.mk_mem_prod ha (hb.trans_le h)⟩

/-- Principal ordinals under any operation are unbounded. -/
theorem not_bddAbove_principal (op : Ordinal → Ordinal → Ordinal) :
    ¬ BddAbove { o | Principal op o } := by
  rintro ⟨a, ha⟩
  exact ((le_nfp _ _).trans (ha (principal_nfp_iSup op (succ a)))).not_lt (lt_succ a)

set_option linter.deprecated false in
@[deprecated "No deprecation message was provided." (since := "2024-10-11")]
theorem principal_nfp_blsub₂ (op : Ordinal → Ordinal → Ordinal) (o : Ordinal) :
    Principal op (nfp (fun o' => blsub₂.{u, u, u} o' o' (@fun a _ b _ => op a b)) o) := by
  intro a b ha hb
  rw [lt_nfp_iff] at *
  obtain ⟨m, hm⟩ := ha
  obtain ⟨n, hn⟩ := hb
  rcases le_total
    ((fun o' => blsub₂.{u, u, u} o' o' (@fun a _ b _ => op a b))^[m] o)
    ((fun o' => blsub₂.{u, u, u} o' o' (@fun a _ b _ => op a b))^[n] o) with h | h
  · use n + 1
    rw [Function.iterate_succ']
    exact lt_blsub₂ (@fun a _ b _ => op a b) (hm.trans_le h) hn
  · use m + 1
    rw [Function.iterate_succ']
    exact lt_blsub₂ (@fun a _ b _ => op a b) hm (hn.trans_le h)

set_option linter.deprecated false in
@[deprecated "No deprecation message was provided." (since := "2024-10-11")]
theorem unbounded_principal (op : Ordinal → Ordinal → Ordinal) :
    Set.Unbounded (· < ·) { o | Principal op o } := fun o =>
  ⟨_, principal_nfp_blsub₂ op o, (le_nfp _ o).not_lt⟩

/-! #### Additive principal ordinals -/

theorem principal_add_one : Principal (· + ·) 1 :=
  principal_one_iff.2 <| zero_add 0

theorem principal_add_of_le_one (ho : o ≤ 1) : Principal (· + ·) o := by
  rcases le_one_iff.1 ho with (rfl | rfl)
  · exact principal_zero
  · exact principal_add_one

theorem isLimit_of_principal_add (ho₁ : 1 < o) (ho : Principal (· + ·) o) : o.IsLimit := by
  rw [isLimit_iff, isSuccPrelimit_iff_succ_lt]
  exact ⟨ho₁.ne_bot, fun _ ha ↦ ho ha ho₁⟩

@[deprecated (since := "2024-10-16")]
alias principal_add_isLimit := isLimit_of_principal_add

theorem principal_add_iff_add_left_eq_self : Principal (· + ·) o ↔ ∀ a < o, a + o = o := by
  refine ⟨fun ho a hao => ?_, fun h a b hao hbo => ?_⟩
  · rcases lt_or_le 1 o with ho₁ | ho₁
    · exact op_eq_self_of_principal hao (isNormal_add_right a) ho (isLimit_of_principal_add ho₁ ho)
    · rcases le_one_iff.1 ho₁ with (rfl | rfl)
      · exact (Ordinal.not_lt_zero a hao).elim
      · rw [lt_one_iff_zero] at hao
        rw [hao, zero_add]
  · rw [← h a hao]
    exact (isNormal_add_right a).strictMono hbo

theorem Principal.add_absorp (ho : Principal (· + ·) o) (ha : a < o) : a + o = o :=
  principal_add_iff_add_left_eq_self.1 ho a ha

theorem Principal.add_absorp_of_le (hb : Principal (· + ·) b) (hab : a < b) (hbc : b ≤ c) :
    a + c = c := by
  rw [← Ordinal.add_sub_cancel_of_le hbc, ← add_assoc, hb.add_absorp hab,
    Ordinal.add_sub_cancel_of_le hbc]

theorem exists_lt_add_of_not_principal_add (ha : ¬ Principal (· + ·) a) :
    ∃ b < a, ∃ c < a, b + c = a := by
  rw [not_principal_iff] at ha
  rcases ha with ⟨b, hb, c, hc, H⟩
  refine ⟨b, hb, _, lt_of_le_of_ne (sub_le_self a b) fun hab => ?_,
    Ordinal.add_sub_cancel_of_le hb.le⟩
  rw [← sub_le, hab] at H
  exact H.not_lt hc

theorem principal_add_iff_add_lt_ne_self : Principal (· + ·) a ↔ ∀ b < a, ∀ c < a, b + c ≠ a :=
  ⟨fun ha _ hb _ hc => (ha hb hc).ne, fun H => by
    by_contra! ha
    rcases exists_lt_add_of_not_principal_add ha with ⟨b, hb, c, hc, rfl⟩
    exact (H b hb c hc).irrefl⟩

theorem principal_add_iff_add_self_lt : Principal (· + ·) a ↔ ∀ b < a, b + b < a :=
  principal_iff_of_monotone
    (fun x _ _ h => add_le_add_left h x) (fun x _ _ h => add_le_add_right h x)

theorem principal_add_omega0 : Principal (· + ·) ω := fun a b ha hb =>
  match a, b, lt_omega0.1 ha, lt_omega0.1 hb with
  | _, _, ⟨m, rfl⟩, ⟨n, rfl⟩ => by
    dsimp only; rw [← Nat.cast_add]
    apply nat_lt_omega0

<<<<<<< HEAD
@[deprecated (since := "2024-09-30")]
alias principal_add_omega := principal_add_omega0

theorem add_of_le_omega0 : a < ω → ω ≤ b → a + b = b :=
  principal_add_omega0.add_absorp_of_le
=======
theorem add_omega0_opow (h : a < ω ^ b) : a + ω ^ b = ω ^ b := by
  refine le_antisymm ?_ (le_add_left _ a)
  induction' b using limitRecOn with b _ b l IH
  · rw [opow_zero, ← succ_zero, lt_succ_iff, Ordinal.le_zero] at h
    rw [h, zero_add]
  · rw [opow_succ] at h
    rcases (lt_mul_of_limit isLimit_omega0).1 h with ⟨x, xo, ax⟩
    apply (add_le_add_right ax.le _).trans
    rw [opow_succ, ← mul_add, add_omega0 xo]
  · rcases (lt_opow_of_limit omega0_ne_zero l).1 h with ⟨x, xb, ax⟩
    apply (((isNormal_add_right a).trans <| isNormal_opow one_lt_omega0).limit_le l).2
    intro y yb
    calc a + ω ^ y ≤ a + ω ^ max x y :=
      add_le_add_left (opow_le_opow_right omega0_pos (le_max_right x y)) _
    _ ≤ ω ^ max x y :=
      IH _ (max_lt xb yb) <| ax.trans_le <| opow_le_opow_right omega0_pos <| le_max_left x y
    _ ≤ ω ^ b :=
      opow_le_opow_right omega0_pos <| (max_lt xb yb).le
>>>>>>> a221dba4

theorem natCast_add_of_le_omega0 (n : ℕ) (h : ω ≤ a) : n + a = a :=
  add_of_le_omega0 (nat_lt_omega0 n) h

theorem principal_add_omega0_opow (x : Ordinal) : Principal (· + ·) (ω ^ x) := by
  obtain rfl | ha' := eq_or_ne x 0
  · rw [opow_zero, principal_one_iff, add_zero]
  · rw [principal_add_iff_add_self_lt]
    intro a ha
    obtain ⟨c, hc, m, hm⟩ := (lt_omega0_opow ha').1 ha
    apply (add_lt_add_of_le_of_lt hm.le hm).trans_le
    rw [← mul_add, ← Nat.cast_add]
    exact (omega0_opow_mul_nat_lt hc _).le

@[deprecated (since := "2024-09-30")]
alias principal_add_omega_opow := principal_add_omega0_opow

theorem add_omega0_opow : a < ω ^ b → a + ω ^ b = ω ^ b :=
  (principal_add_omega0_opow b).add_absorp

@[deprecated (since := "2024-09-30")]
alias add_omega_opow := add_omega0_opow

theorem add_of_omega0_opow_le : a < ω ^ b → ω ^ b ≤ c → a + c = c :=
  (principal_add_omega0_opow b).add_absorp_of_le

@[deprecated add_of_omega0_opow_le (since := "2024-09-23")]
alias add_absorp := add_of_omega0_opow_le

/-- The main characterization theorem for additive principal ordinals. -/
theorem principal_add_iff_zero_or_omega0_opow :
    Principal (· + ·) o ↔ o = 0 ∨ o ∈ Set.range (ω ^ · : Ordinal → Ordinal) := by
  constructor
  · rw [or_iff_not_imp_left]
    refine fun H ho ↦ ⟨log ω o, (opow_log_le_self ω ho).eq_of_not_lt ?_⟩
    obtain ⟨n, hn⟩ := lt_omega0_opow_succ.1 (lt_opow_succ_log_self one_lt_omega0 o)
    refine fun h ↦ hn.not_lt ?_
    clear hn
    induction' n with n IH
    · rwa [Nat.cast_zero, mul_zero, Ordinal.pos_iff_ne_zero]
    · rw [Nat.cast_succ, mul_add, mul_one]
      exact H IH h
  · rintro (rfl | ⟨a, rfl⟩)
    exacts [principal_zero, principal_add_omega0_opow a]

@[deprecated (since := "2024-09-30")]
alias principal_add_iff_zero_or_omega_opow := principal_add_iff_zero_or_omega0_opow

theorem principal_add_opow_of_principal_add (ha : Principal (· + ·) a) (b : Ordinal) :
    Principal (· + ·) (a ^ b) := by
  rcases principal_add_iff_zero_or_omega0_opow.1 ha with (rfl | ⟨c, rfl⟩)
  · rcases eq_or_ne b 0 with (rfl | hb)
    · rw [opow_zero]
      exact principal_add_one
    · rwa [zero_opow hb]
  · rw [← opow_mul]
    exact principal_add_omega0_opow _

@[deprecated (since := "2024-10-16")]
alias opow_principal_add_of_principal_add := principal_add_opow_of_principal_add

theorem principal_add_mul_of_principal_add (a : Ordinal) (hb₁ : b ≠ 1) (hb : Principal (· + ·) b) :
    Principal (· + ·) (a * b) := by
  rcases eq_zero_or_pos a with (rfl | _)
  · rw [zero_mul]
    exact principal_zero
  · rcases eq_zero_or_pos b with (rfl | hb₁')
    · rw [mul_zero]
      exact principal_zero
    · rw [← succ_le_iff, succ_zero] at hb₁'
      intro c d hc hd
      rw [lt_mul_of_limit (isLimit_of_principal_add (lt_of_le_of_ne hb₁' hb₁.symm) hb)] at *
      rcases hc with ⟨x, hx, hx'⟩
      rcases hd with ⟨y, hy, hy'⟩
      use x + y, hb hx hy
      rw [mul_add]
      exact Left.add_lt_add hx' hy'

@[deprecated (since := "2024-10-16")]
alias mul_principal_add_is_principal_add := principal_add_mul_of_principal_add

/-! #### Multiplicative principal ordinals -/

theorem principal_mul_one : Principal (· * ·) 1 := by
  rw [principal_one_iff]
  exact zero_mul _

theorem principal_mul_two : Principal (· * ·) 2 := by
  intro a b ha hb
  rw [← succ_one, lt_succ_iff] at *
  convert mul_le_mul' ha hb
  exact (mul_one 1).symm

theorem principal_mul_of_le_two (ho : o ≤ 2) : Principal (· * ·) o := by
  rcases lt_or_eq_of_le ho with (ho | rfl)
  · rw [← succ_one, lt_succ_iff] at ho
    rcases lt_or_eq_of_le ho with (ho | rfl)
    · rw [lt_one_iff_zero.1 ho]
      exact principal_zero
    · exact principal_mul_one
  · exact principal_mul_two

theorem principal_add_of_principal_mul (ho : Principal (· * ·) o) (ho₂ : o ≠ 2) :
    Principal (· + ·) o := by
  rcases lt_or_gt_of_ne ho₂ with ho₁ | ho₂
  · replace ho₁ : o < succ 1 := by rwa [succ_one]
    rw [lt_succ_iff] at ho₁
    exact principal_add_of_le_one ho₁
  · refine fun a b hao hbo => lt_of_le_of_lt ?_ (ho (max_lt hao hbo) ho₂)
    dsimp only
    rw [← one_add_one_eq_two, mul_add, mul_one]
    exact add_le_add (le_max_left a b) (le_max_right a b)

theorem isLimit_of_principal_mul (ho₂ : 2 < o) (ho : Principal (· * ·) o) : o.IsLimit :=
  isLimit_of_principal_add ((lt_succ 1).trans (succ_one ▸ ho₂))
    (principal_add_of_principal_mul ho (ne_of_gt ho₂))

@[deprecated (since := "2024-10-16")]
alias principal_mul_isLimit := isLimit_of_principal_mul

theorem principal_mul_iff_mul_left_eq : Principal (· * ·) o ↔ ∀ a, 0 < a → a < o → a * o = o := by
  refine ⟨fun h a ha₀ hao => ?_, fun h a b hao hbo => ?_⟩
  · rcases le_or_gt o 2 with ho | ho
    · convert one_mul o
      apply le_antisymm
      · rw [← lt_succ_iff, succ_one]
        exact hao.trans_le ho
      · rwa [← succ_le_iff, succ_zero] at ha₀
    · exact op_eq_self_of_principal hao (isNormal_mul_right ha₀) h (isLimit_of_principal_mul ho h)
  · rcases eq_or_ne a 0 with (rfl | ha)
    · dsimp only; rwa [zero_mul]
    rw [← Ordinal.pos_iff_ne_zero] at ha
    rw [← h a ha hao]
    exact (isNormal_mul_right ha).strictMono hbo

theorem principal_mul_omega0 : Principal (· * ·) ω := fun a b ha hb =>
  match a, b, lt_omega0.1 ha, lt_omega0.1 hb with
  | _, _, ⟨m, rfl⟩, ⟨n, rfl⟩ => by
    dsimp only; rw [← natCast_mul]
    apply nat_lt_omega0

theorem mul_omega0 (a0 : 0 < a) (ha : a < ω) : a * ω = ω :=
  principal_mul_iff_mul_left_eq.1 principal_mul_omega0 a a0 ha

@[deprecated (since := "2024-09-30")]
alias mul_omega := mul_omega0

theorem natCast_mul_omega0 {n : ℕ} (hn : 0 < n) : n * ω = ω :=
  mul_omega0 (mod_cast hn) (nat_lt_omega0 n)

theorem mul_lt_omega0_opow (c0 : 0 < c) (ha : a < ω ^ c) (hb : b < ω) : a * b < ω ^ c := by
  rcases zero_or_succ_or_limit c with (rfl | ⟨c, rfl⟩ | l)
  · exact (lt_irrefl _).elim c0
  · rw [opow_succ] at ha
    obtain ⟨n, hn, an⟩ :=
      ((isNormal_mul_right <| opow_pos _ omega0_pos).limit_lt isLimit_omega0).1 ha
    apply (mul_le_mul_right' (le_of_lt an) _).trans_lt
    rw [opow_succ, mul_assoc, mul_lt_mul_iff_left (opow_pos _ omega0_pos)]
    exact principal_mul_omega0 hn hb
  · rcases ((isNormal_opow one_lt_omega0).limit_lt l).1 ha with ⟨x, hx, ax⟩
    refine (mul_le_mul' (le_of_lt ax) (le_of_lt hb)).trans_lt ?_
    rw [← opow_succ, opow_lt_opow_iff_right one_lt_omega0]
    exact l.succ_lt hx

@[deprecated (since := "2024-09-30")]
alias mul_lt_omega_opow := mul_lt_omega0_opow

theorem mul_omega0_opow_opow (a0 : 0 < a) (h : a < ω ^ ω ^ b) : a * ω ^ ω ^ b = ω ^ ω ^ b := by
  obtain rfl | b0 := eq_or_ne b 0
  · rw [opow_zero, opow_one] at h ⊢
    exact mul_omega0 a0 h
  · apply le_antisymm
    · obtain ⟨x, xb, ax⟩ :=
        (lt_opow_of_limit omega0_ne_zero (isLimit_opow_left isLimit_omega0 b0)).1 h
      apply (mul_le_mul_right' (le_of_lt ax) _).trans
      rw [← opow_add, add_omega0_opow xb]
    · conv_lhs => rw [← one_mul (ω ^ _)]
      exact mul_le_mul_right' (one_le_iff_pos.2 a0) _

@[deprecated (since := "2024-09-30")]
alias mul_omega_opow_opow := mul_omega0_opow_opow

theorem principal_mul_omega0_opow_opow (o : Ordinal) : Principal (· * ·) (ω ^ ω ^ o) :=
  principal_mul_iff_mul_left_eq.2 fun _ => mul_omega0_opow_opow

@[deprecated (since := "2024-09-30")]
alias principal_mul_omega_opow_opow := principal_mul_omega0_opow_opow

theorem principal_add_of_principal_mul_opow (hb : 1 < b) (ho : Principal (· * ·) (b ^ o)) :
    Principal (· + ·) o := by
  intro x y hx hy
  have := ho ((opow_lt_opow_iff_right hb).2 hx) ((opow_lt_opow_iff_right hb).2 hy)
  dsimp only at *
  rwa [← opow_add, opow_lt_opow_iff_right hb] at this

/-- The main characterization theorem for multiplicative principal ordinals. -/
theorem principal_mul_iff_le_two_or_omega0_opow_opow :
    Principal (· * ·) o ↔ o ≤ 2 ∨ o ∈ Set.range (ω ^ ω ^ · : Ordinal → Ordinal) := by
  refine ⟨fun ho => ?_, ?_⟩
  · rcases le_or_lt o 2 with ho₂ | ho₂
    · exact Or.inl ho₂
    · rcases principal_add_iff_zero_or_omega0_opow.1 (principal_add_of_principal_mul ho ho₂.ne')
        with (rfl | ⟨a, rfl⟩)
      · exact (Ordinal.not_lt_zero 2 ho₂).elim
      · rcases principal_add_iff_zero_or_omega0_opow.1
          (principal_add_of_principal_mul_opow one_lt_omega0 ho) with (rfl | ⟨b, rfl⟩)
        · simp
        · exact Or.inr ⟨b, rfl⟩
  · rintro (ho₂ | ⟨a, rfl⟩)
    · exact principal_mul_of_le_two ho₂
    · exact principal_mul_omega0_opow_opow a

@[deprecated (since := "2024-09-30")]
alias principal_mul_iff_le_two_or_omega_opow_opow := principal_mul_iff_le_two_or_omega0_opow_opow

theorem mul_omega0_dvd (a0 : 0 < a) (ha : a < ω) : ∀ {b}, ω ∣ b → a * b = b
  | _, ⟨b, rfl⟩ => by rw [← mul_assoc, mul_omega0 a0 ha]

@[deprecated (since := "2024-09-30")]
alias mul_omega_dvd := mul_omega0_dvd

theorem mul_eq_opow_log_succ (ha : a ≠ 0) (hb : Principal (· * ·) b) (hb₂ : 2 < b) :
    a * b = b ^ succ (log b a) := by
  apply le_antisymm
  · have hbl := isLimit_of_principal_mul hb₂ hb
    rw [← (isNormal_mul_right (Ordinal.pos_iff_ne_zero.2 ha)).bsup_eq hbl, bsup_le_iff]
    intro c hcb
    have hb₁ : 1 < b := one_lt_two.trans hb₂
    have hbo₀ : b ^ log b a ≠ 0 := Ordinal.pos_iff_ne_zero.1 (opow_pos _ (zero_lt_one.trans hb₁))
    apply (mul_le_mul_right' (le_of_lt (lt_mul_succ_div a hbo₀)) c).trans
    rw [mul_assoc, opow_succ]
    refine mul_le_mul_left' (hb (hbl.succ_lt ?_) hcb).le _
    rw [div_lt hbo₀, ← opow_succ]
    exact lt_opow_succ_log_self hb₁ _
  · rw [opow_succ]
    exact mul_le_mul_right' (opow_log_le_self b ha) b

/-! #### Exponential principal ordinals -/

theorem principal_opow_omega0 : Principal (· ^ ·) ω := fun a b ha hb =>
  match a, b, lt_omega0.1 ha, lt_omega0.1 hb with
  | _, _, ⟨m, rfl⟩, ⟨n, rfl⟩ => by
    simp_rw [← natCast_opow]
    apply nat_lt_omega0

theorem opow_omega0 (a1 : 1 < a) (h : a < ω) : a ^ ω = ω :=
  ((opow_le_of_limit (one_le_iff_ne_zero.1 <| le_of_lt a1) isLimit_omega0).2 fun _ hb =>
      (principal_opow_omega0 h hb).le).antisymm
  (right_le_opow _ a1)

@[deprecated (since := "2024-09-30")]
alias opow_omega := opow_omega0

theorem natCast_opow_omega0 {n : ℕ} (hn : 1 < n) : n ^ ω = ω :=
  opow_omega0 (mod_cast hn) (nat_lt_omega0 n)

end Ordinal<|MERGE_RESOLUTION|>--- conflicted
+++ resolved
@@ -213,32 +213,11 @@
     dsimp only; rw [← Nat.cast_add]
     apply nat_lt_omega0
 
-<<<<<<< HEAD
 @[deprecated (since := "2024-09-30")]
 alias principal_add_omega := principal_add_omega0
 
 theorem add_of_le_omega0 : a < ω → ω ≤ b → a + b = b :=
   principal_add_omega0.add_absorp_of_le
-=======
-theorem add_omega0_opow (h : a < ω ^ b) : a + ω ^ b = ω ^ b := by
-  refine le_antisymm ?_ (le_add_left _ a)
-  induction' b using limitRecOn with b _ b l IH
-  · rw [opow_zero, ← succ_zero, lt_succ_iff, Ordinal.le_zero] at h
-    rw [h, zero_add]
-  · rw [opow_succ] at h
-    rcases (lt_mul_of_limit isLimit_omega0).1 h with ⟨x, xo, ax⟩
-    apply (add_le_add_right ax.le _).trans
-    rw [opow_succ, ← mul_add, add_omega0 xo]
-  · rcases (lt_opow_of_limit omega0_ne_zero l).1 h with ⟨x, xb, ax⟩
-    apply (((isNormal_add_right a).trans <| isNormal_opow one_lt_omega0).limit_le l).2
-    intro y yb
-    calc a + ω ^ y ≤ a + ω ^ max x y :=
-      add_le_add_left (opow_le_opow_right omega0_pos (le_max_right x y)) _
-    _ ≤ ω ^ max x y :=
-      IH _ (max_lt xb yb) <| ax.trans_le <| opow_le_opow_right omega0_pos <| le_max_left x y
-    _ ≤ ω ^ b :=
-      opow_le_opow_right omega0_pos <| (max_lt xb yb).le
->>>>>>> a221dba4
 
 theorem natCast_add_of_le_omega0 (n : ℕ) (h : ω ≤ a) : n + a = a :=
   add_of_le_omega0 (nat_lt_omega0 n) h
