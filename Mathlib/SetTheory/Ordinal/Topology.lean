--- conflicted
+++ resolved
@@ -96,17 +96,10 @@
     · simp [he] at h
     · refine ⟨hne, (isLUB_of_mem_closure ?_ h).csSup_eq hne⟩
       exact fun x hx => hx.2
-<<<<<<< HEAD
   tfae_have 3 → 4 :=
-    fun h => ⟨_, inter_subset_left _ _, h.1, bddAbove_Iic.mono (inter_subset_right _ _), h.2⟩
+    fun h => ⟨_, inter_subset_left, h.1, bddAbove_Iic.mono inter_subset_right, h.2⟩
   tfae_have 4 → 5 := by
     rintro ⟨t, hts, hne, hbdd, rfl⟩
-=======
-  tfae_have 3 → 4
-  · exact fun h => ⟨_, inter_subset_left, h.1, bddAbove_Iic.mono inter_subset_right, h.2⟩
-  tfae_have 4 → 5
-  · rintro ⟨t, hts, hne, hbdd, rfl⟩
->>>>>>> 833ac678
     have hlub : IsLUB t (sSup t) := isLUB_csSup hne hbdd
     let ⟨y, hyt⟩ := hne
     classical
@@ -116,19 +109,11 @@
       · refine le_antisymm (bsup_le fun x _ => ?_) (csSup_le hne fun x hx => ?_)
         · split_ifs <;> exact hlub.1 ‹_›
         · refine (if_pos hx).symm.trans_le (le_bsup _ _ <| (hlub.1 hx).trans_lt (lt_succ _))
-<<<<<<< HEAD
   tfae_have 5 → 6 := by
     rintro ⟨o, h₀, f, hfs, rfl⟩
-    exact ⟨_, out_nonempty_iff_ne_zero.2 h₀, familyOfBFamily o f, fun _ => hfs _ _, rfl⟩
+    exact ⟨_, toType_nonempty_iff_ne_zero.2 h₀, familyOfBFamily o f, fun _ => hfs _ _, rfl⟩
   tfae_have 6 → 1 := by
     rintro ⟨ι, hne, f, hfs, rfl⟩
-=======
-  tfae_have 5 → 6
-  · rintro ⟨o, h₀, f, hfs, rfl⟩
-    exact ⟨_, toType_nonempty_iff_ne_zero.2 h₀, familyOfBFamily o f, fun _ => hfs _ _, rfl⟩
-  tfae_have 6 → 1
-  · rintro ⟨ι, hne, f, hfs, rfl⟩
->>>>>>> 833ac678
     rw [sup, iSup]
     exact closure_mono (range_subset_iff.2 hfs) <| csSup_mem_closure (range_nonempty f)
       (bddAbove_range.{u, u} f)
