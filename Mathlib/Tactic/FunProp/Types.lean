/-
Copyright (c) 2024 Tomas Skrivan. All rights reserved.
Released under Apache 2.0 license as described in the file LICENSE.
Authors: Tomas Skrivan
-/
import Std.Data.RBMap.Basic

import Mathlib.Tactic.FunProp.FunctionData

import Std.Lean.HashSet

/-!
## `funProp`

this file defines environment extension for `funProp`
-/


namespace Mathlib
open Lean Meta

namespace Meta.FunProp


initialize registerTraceClass `Meta.Tactic.fun_prop.attr
initialize registerTraceClass `Meta.Tactic.fun_prop
initialize registerTraceClass `Meta.Tactic.fun_prop.step
initialize registerTraceClass `Meta.Tactic.fun_prop.unify
initialize registerTraceClass `Meta.Tactic.fun_prop.discharge
initialize registerTraceClass `Meta.Tactic.fun_prop.apply
initialize registerTraceClass `Meta.Tactic.fun_prop.unfold
initialize registerTraceClass `Meta.Tactic.fun_prop.cache

<<<<<<< HEAD
inductive Origin where
  | decl (name : Name)
  | fvar (fvarId : FVarId)
  deriving Inhabited, BEq

=======
/-- Indicated origin of a function or a statement. -/
inductive Origin where
  /-- It is a constant defined in the environment. -/
  | decl (name : Name)
  /-- It is a free variable in the local context. -/
  | fvar (fvarId : FVarId)
  deriving Inhabited, BEq

/-- Name of the origin. -/
>>>>>>> 6c6777a2
def Origin.name (origin : Origin) : Name :=
  match origin with
  | .decl name => name
  | .fvar id => id.name

<<<<<<< HEAD
=======
/-- Get the expression specified by `origin`. -/
>>>>>>> 6c6777a2
def Origin.getValue (origin : Origin) : MetaM Expr := do
  match origin with
  | .decl name => mkConstWithFreshMVarLevels name
  | .fvar id => pure (.fvar id)

<<<<<<< HEAD
=======
/-- Pretty print `FunProp.Origin`. -/
def ppOrigin {m} [Monad m] [MonadEnv m] [MonadError m] : Origin → m MessageData
  | .decl n => return m!"{← mkConstWithLevelParams n}"
  | .fvar n => return mkFVar n

/-- Pretty print `FunProp.Origin`. Returns string unlike `ppOrigin`. -/
def ppOrigin' (origin : Origin) : MetaM String := do
  match origin with
  | .fvar id => return s!"{← ppExpr (.fvar id)} : {← ppExpr (← inferType (.fvar id))}"
  | _ => pure (toString origin.name)

/-- Get origin of the head function. -/
>>>>>>> 6c6777a2
def FunctionData.getFnOrigin (fData : FunctionData) : Origin :=
  match fData.fn with
  | .fvar id => .fvar id
  | .const name _ => .decl name
  | _ => .decl Name.anonymous

<<<<<<< HEAD
/-- -/
structure Config where
  /-- Name to unfold -/
  constToUnfold : Std.RBSet Name Name.quickCmp := .ofArray #[`id, `Function.comp, `Function.HasUncurry.uncurry] _
=======
/-- `fun_prop` configuration -/
structure Config where
  /-- Name to unfold -/
  constToUnfold : Std.RBSet Name Name.quickCmp :=
    .ofArray #[`id, `Function.comp, `Function.HasUncurry.uncurry] _
>>>>>>> 6c6777a2
  /-- Custom discharger to satisfy theorem hypotheses. -/
  disch : Expr → MetaM (Option Expr) := fun _ => pure .none
  /-- Maximal number of transitions between function properties
  e.g. inferring differentiability from linearity -/
  maxDepth := 1000
  /-- current depth -/
  depth := 0
  /-- Stack of used theorem, used to prevent trivial loops. -/
  thmStack : List Origin := []
  /-- Maximum number of steps `fun_prop` can take. -/
  maxSteps := 100000
deriving Inhabited

/-- `fun_prop` state -/
structure State where
  /-- Simp's cache is used as the `funProp` tactic is designed to be used inside of simp and utilize
  its cache -/
  cache        : Simp.Cache := {}
<<<<<<< HEAD
  /-- The number of used transition theorems. -/
  transitionDepth := 0
=======
>>>>>>> 6c6777a2
  /-- Count the number of steps and stop when maxSteps is reached. -/
  numSteps := 0

/-- Log used theorem -/
def Config.addThm (cfg : Config) (thmId : Origin) : Config :=
  {cfg with thmStack := thmId :: cfg.thmStack}

<<<<<<< HEAD
/-- Log used theorem -/
=======
/-- Increase depth -/
>>>>>>> 6c6777a2
def Config.increaseDepth (cfg : Config) : Config :=
  {cfg with depth := cfg.depth + 1}

/-- -/
abbrev FunPropM := ReaderT FunProp.Config $ StateT FunProp.State MetaM


/-- Result of `funProp`, it is a proof of function property `P f` -/
structure Result where
  /-- -/
  proof : Expr

/-- Get the name of previously used theorem. -/
def getLastUsedTheoremName : FunPropM (Option Name) := do
  match (← read).thmStack.head? with
  | .some (.decl n) => return n
  | _ => return none

/-- Puts the theorem to the stack of used theorems. -/
def withTheorem {α} (thmOrigin : Origin) (go : FunPropM α) : FunPropM α := do
  let cfg ← read
  if cfg.depth > cfg.maxDepth then
    throwError "fun_prop error; maximum depth reached!"
  withReader (fun cfg => cfg.addThm thmOrigin |>.increaseDepth) do go

<<<<<<< HEAD
def defaultUnfoldPred : Name → Bool :=
  #[`id,`Function.comp,`Function.HasUncurry.uncurry,`Function.uncurry].contains

=======
/-- Default names to unfold -/
def defaultUnfoldPred : Name → Bool :=
  #[`id,`Function.comp,`Function.HasUncurry.uncurry,`Function.uncurry].contains

/-- Get predicate on names indicating if theys shoulds be unfolded. -/
>>>>>>> 6c6777a2
def unfoldNamePred : FunPropM (Name → Bool) := do
  let toUnfold := (← read).constToUnfold
  return fun n => toUnfold.contains n

<<<<<<< HEAD
/-- Increase heartbeat, throws error when maxHeartbeat was reached -/
def increaseSteps : FunPropM Unit := do
  let numSteps := (← get).numSteps
  if numSteps > (← read).maxSteps then
     throwError "fun_prop failed, maximum number of steps exceeded"
=======
/-- Increase heartbeat, throws error when `maxSteps` was reached -/
def increaseSteps : FunPropM Unit := do
  let numSteps := (← get).numSteps
  let maxSteps := (← read).maxSteps
  if numSteps > maxSteps then
     throwError s!"fun_prop failed, maximum number({maxSteps}) of steps exceeded"
>>>>>>> 6c6777a2
  modify (fun s => {s with numSteps := s.numSteps + 1})<|MERGE_RESOLUTION|>--- conflicted
+++ resolved
@@ -31,13 +31,6 @@
 initialize registerTraceClass `Meta.Tactic.fun_prop.unfold
 initialize registerTraceClass `Meta.Tactic.fun_prop.cache
 
-<<<<<<< HEAD
-inductive Origin where
-  | decl (name : Name)
-  | fvar (fvarId : FVarId)
-  deriving Inhabited, BEq
-
-=======
 /-- Indicated origin of a function or a statement. -/
 inductive Origin where
   /-- It is a constant defined in the environment. -/
@@ -47,23 +40,17 @@
   deriving Inhabited, BEq
 
 /-- Name of the origin. -/
->>>>>>> 6c6777a2
 def Origin.name (origin : Origin) : Name :=
   match origin with
   | .decl name => name
   | .fvar id => id.name
 
-<<<<<<< HEAD
-=======
 /-- Get the expression specified by `origin`. -/
->>>>>>> 6c6777a2
 def Origin.getValue (origin : Origin) : MetaM Expr := do
   match origin with
   | .decl name => mkConstWithFreshMVarLevels name
   | .fvar id => pure (.fvar id)
 
-<<<<<<< HEAD
-=======
 /-- Pretty print `FunProp.Origin`. -/
 def ppOrigin {m} [Monad m] [MonadEnv m] [MonadError m] : Origin → m MessageData
   | .decl n => return m!"{← mkConstWithLevelParams n}"
@@ -76,25 +63,17 @@
   | _ => pure (toString origin.name)
 
 /-- Get origin of the head function. -/
->>>>>>> 6c6777a2
 def FunctionData.getFnOrigin (fData : FunctionData) : Origin :=
   match fData.fn with
   | .fvar id => .fvar id
   | .const name _ => .decl name
   | _ => .decl Name.anonymous
 
-<<<<<<< HEAD
-/-- -/
-structure Config where
-  /-- Name to unfold -/
-  constToUnfold : Std.RBSet Name Name.quickCmp := .ofArray #[`id, `Function.comp, `Function.HasUncurry.uncurry] _
-=======
 /-- `fun_prop` configuration -/
 structure Config where
   /-- Name to unfold -/
   constToUnfold : Std.RBSet Name Name.quickCmp :=
     .ofArray #[`id, `Function.comp, `Function.HasUncurry.uncurry] _
->>>>>>> 6c6777a2
   /-- Custom discharger to satisfy theorem hypotheses. -/
   disch : Expr → MetaM (Option Expr) := fun _ => pure .none
   /-- Maximal number of transitions between function properties
@@ -113,11 +92,6 @@
   /-- Simp's cache is used as the `funProp` tactic is designed to be used inside of simp and utilize
   its cache -/
   cache        : Simp.Cache := {}
-<<<<<<< HEAD
-  /-- The number of used transition theorems. -/
-  transitionDepth := 0
-=======
->>>>>>> 6c6777a2
   /-- Count the number of steps and stop when maxSteps is reached. -/
   numSteps := 0
 
@@ -125,11 +99,7 @@
 def Config.addThm (cfg : Config) (thmId : Origin) : Config :=
   {cfg with thmStack := thmId :: cfg.thmStack}
 
-<<<<<<< HEAD
-/-- Log used theorem -/
-=======
 /-- Increase depth -/
->>>>>>> 6c6777a2
 def Config.increaseDepth (cfg : Config) : Config :=
   {cfg with depth := cfg.depth + 1}
 
@@ -155,33 +125,19 @@
     throwError "fun_prop error; maximum depth reached!"
   withReader (fun cfg => cfg.addThm thmOrigin |>.increaseDepth) do go
 
-<<<<<<< HEAD
-def defaultUnfoldPred : Name → Bool :=
-  #[`id,`Function.comp,`Function.HasUncurry.uncurry,`Function.uncurry].contains
-
-=======
 /-- Default names to unfold -/
 def defaultUnfoldPred : Name → Bool :=
   #[`id,`Function.comp,`Function.HasUncurry.uncurry,`Function.uncurry].contains
 
 /-- Get predicate on names indicating if theys shoulds be unfolded. -/
->>>>>>> 6c6777a2
 def unfoldNamePred : FunPropM (Name → Bool) := do
   let toUnfold := (← read).constToUnfold
   return fun n => toUnfold.contains n
 
-<<<<<<< HEAD
-/-- Increase heartbeat, throws error when maxHeartbeat was reached -/
-def increaseSteps : FunPropM Unit := do
-  let numSteps := (← get).numSteps
-  if numSteps > (← read).maxSteps then
-     throwError "fun_prop failed, maximum number of steps exceeded"
-=======
 /-- Increase heartbeat, throws error when `maxSteps` was reached -/
 def increaseSteps : FunPropM Unit := do
   let numSteps := (← get).numSteps
   let maxSteps := (← read).maxSteps
   if numSteps > maxSteps then
      throwError s!"fun_prop failed, maximum number({maxSteps}) of steps exceeded"
->>>>>>> 6c6777a2
   modify (fun s => {s with numSteps := s.numSteps + 1})