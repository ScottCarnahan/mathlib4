--- conflicted
+++ resolved
@@ -148,13 +148,9 @@
 * leave at least one goal that was not present before it ran;
 * are not excluded through `exclusions` or `ignoreBranch`.
 
-<<<<<<< HEAD
 The `Option Nat` value is `none` if the linter should flag the node as an unnecessary `·`.
 Otherwise, it is `some n`, where `n` is the number of active goals after applying the
 tactic that were not also goals before applying the tactic.
-=======
-together with the total number of goals.
->>>>>>> 355721b6
 -/
 partial
 def getManyGoals : InfoTree → Array (Syntax × Option Nat)
