/-
Copyright (c) 2023 Yaël Dillies. All rights reserved.
Released under Apache 2.0 license as described in the file LICENSE.
Authors: Yaël Dillies
-/
import Mathlib.Data.Set.Image
import Mathlib.Topology.Bases
import Mathlib.Topology.Inseparable
import Mathlib.Topology.Compactness.Exterior

/-!
# Alexandrov-discrete topological spaces

This file defines Alexandrov-discrete spaces, aka finitely generated spaces.

A space is Alexandrov-discrete if the (arbitrary) intersection of open sets is open. As such,
the intersection of all neighborhoods of a set is a neighborhood itself. Hence every set has a
minimal neighborhood, which we call the *exterior* of the set.

## Main declarations

* `AlexandrovDiscrete`: Prop-valued typeclass for a topological space to be Alexandrov-discrete

## Notes

The "minimal neighborhood of a set" construction is not named in the literature. We chose the name
"exterior" with analogy to the interior. `interior` and `exterior` have the same properties up to


## TODO

Finite product of Alexandrov-discrete spaces is Alexandrov-discrete.

## Tags

Alexandroff, discrete, finitely generated, fg space
-/

open Filter Set TopologicalSpace
open scoped Topology

/-- A topological space is **Alexandrov-discrete** or **finitely generated** if the intersection of
a family of open sets is open. -/
class AlexandrovDiscrete (α : Type*) [TopologicalSpace α] : Prop where
  /-- The intersection of a family of open sets is an open set. Use `isOpen_sInter` in the root
  namespace instead. -/
  protected isOpen_sInter : ∀ S : Set (Set α), (∀ s ∈ S, IsOpen s) → IsOpen (⋂₀ S)

variable {ι : Sort*} {κ : ι → Sort*} {α β : Type*}
section
variable [TopologicalSpace α] [TopologicalSpace β]

instance DiscreteTopology.toAlexandrovDiscrete [DiscreteTopology α] : AlexandrovDiscrete α where
  isOpen_sInter _ _ := isOpen_discrete _

instance Finite.toAlexandrovDiscrete [Finite α] : AlexandrovDiscrete α where
  isOpen_sInter S := (toFinite S).isOpen_sInter

section AlexandrovDiscrete
variable [AlexandrovDiscrete α] {S : Set (Set α)} {f : ι → Set α}

lemma isOpen_sInter : (∀ s ∈ S, IsOpen s) → IsOpen (⋂₀ S) := AlexandrovDiscrete.isOpen_sInter _

lemma isOpen_iInter (hf : ∀ i, IsOpen (f i)) : IsOpen (⋂ i, f i) :=
  isOpen_sInter <| forall_mem_range.2 hf

lemma isOpen_iInter₂ {f : ∀ i, κ i → Set α} (hf : ∀ i j, IsOpen (f i j)) :
    IsOpen (⋂ i, ⋂ j, f i j) :=
  isOpen_iInter fun _ ↦ isOpen_iInter <| hf _

lemma isClosed_sUnion (hS : ∀ s ∈ S, IsClosed s) : IsClosed (⋃₀ S) := by
  simp only [← isOpen_compl_iff, compl_sUnion] at hS ⊢; exact isOpen_sInter <| forall_mem_image.2 hS

lemma isClosed_iUnion (hf : ∀ i, IsClosed (f i)) : IsClosed (⋃ i, f i) :=
  isClosed_sUnion <| forall_mem_range.2 hf

lemma isClosed_iUnion₂ {f : ∀ i, κ i → Set α} (hf : ∀ i j, IsClosed (f i j)) :
    IsClosed (⋃ i, ⋃ j, f i j) :=
  isClosed_iUnion fun _ ↦ isClosed_iUnion <| hf _

lemma isClopen_sInter (hS : ∀ s ∈ S, IsClopen s) : IsClopen (⋂₀ S) :=
  ⟨isClosed_sInter fun s hs ↦ (hS s hs).1, isOpen_sInter fun s hs ↦ (hS s hs).2⟩

lemma isClopen_iInter (hf : ∀ i, IsClopen (f i)) : IsClopen (⋂ i, f i) :=
  ⟨isClosed_iInter fun i ↦ (hf i).1, isOpen_iInter fun i ↦ (hf i).2⟩

lemma isClopen_iInter₂ {f : ∀ i, κ i → Set α} (hf : ∀ i j, IsClopen (f i j)) :
    IsClopen (⋂ i, ⋂ j, f i j) :=
  isClopen_iInter fun _ ↦ isClopen_iInter <| hf _

lemma isClopen_sUnion (hS : ∀ s ∈ S, IsClopen s) : IsClopen (⋃₀ S) :=
  ⟨isClosed_sUnion fun s hs ↦ (hS s hs).1, isOpen_sUnion fun s hs ↦ (hS s hs).2⟩

lemma isClopen_iUnion (hf : ∀ i, IsClopen (f i)) : IsClopen (⋃ i, f i) :=
  ⟨isClosed_iUnion fun i ↦ (hf i).1, isOpen_iUnion fun i ↦ (hf i).2⟩

lemma isClopen_iUnion₂ {f : ∀ i, κ i → Set α} (hf : ∀ i j, IsClopen (f i j)) :
    IsClopen (⋃ i, ⋃ j, f i j) :=
  isClopen_iUnion fun _ ↦ isClopen_iUnion <| hf _

lemma interior_iInter (f : ι → Set α) : interior (⋂ i, f i) = ⋂ i, interior (f i) :=
  (interior_maximal (iInter_mono fun _ ↦ interior_subset) <| isOpen_iInter fun _ ↦
    isOpen_interior).antisymm' <| subset_iInter fun _ ↦ interior_mono <| iInter_subset _ _

lemma interior_sInter (S : Set (Set α)) : interior (⋂₀ S) = ⋂ s ∈ S, interior s := by
  simp_rw [sInter_eq_biInter, interior_iInter]

lemma closure_iUnion (f : ι → Set α) : closure (⋃ i, f i) = ⋃ i, closure (f i) :=
  compl_injective <| by
    simpa only [← interior_compl, compl_iUnion] using interior_iInter fun i ↦ (f i)ᶜ

lemma closure_sUnion (S : Set (Set α)) : closure (⋃₀ S) = ⋃ s ∈ S, closure s := by
  simp_rw [sUnion_eq_biUnion, closure_iUnion]

end AlexandrovDiscrete

<<<<<<< HEAD
variable {s t : Set α} {a x y : α}

=======
>>>>>>> 9727486b
lemma Inducing.alexandrovDiscrete [AlexandrovDiscrete α] {f : β → α} (h : Inducing f) :
    AlexandrovDiscrete β where
  isOpen_sInter S hS := by
    simp_rw [h.isOpen_iff] at hS ⊢
    choose U hU htU using hS
    refine ⟨_, isOpen_iInter₂ hU, ?_⟩
    simp_rw [preimage_iInter, htU, sInter_eq_biInter]

end

lemma AlexandrovDiscrete.sup {t₁ t₂ : TopologicalSpace α} (_ : @AlexandrovDiscrete α t₁)
    (_ : @AlexandrovDiscrete α t₂) :
    @AlexandrovDiscrete α (t₁ ⊔ t₂) :=
  @AlexandrovDiscrete.mk α (t₁ ⊔ t₂) fun _S hS ↦
    ⟨@isOpen_sInter _ t₁ _ _ fun _s hs ↦ (hS _ hs).1, isOpen_sInter fun _s hs ↦ (hS _ hs).2⟩

lemma alexandrovDiscrete_iSup {t : ι → TopologicalSpace α} (_ : ∀ i, @AlexandrovDiscrete α (t i)) :
    @AlexandrovDiscrete α (⨆ i, t i) :=
  @AlexandrovDiscrete.mk α (⨆ i, t i)
    fun _S hS ↦ isOpen_iSup_iff.2
      fun i ↦ @isOpen_sInter _ (t i) _ _
        fun _s hs ↦ isOpen_iSup_iff.1 (hS _ hs) _

section
variable [TopologicalSpace α] [TopologicalSpace β] [AlexandrovDiscrete α] [AlexandrovDiscrete β]
  {s t : Set α} {a : α}

@[simp] lemma isOpen_exterior : IsOpen (exterior s) := by
  rw [exterior_def]; exact isOpen_sInter fun _ ↦ And.left

lemma exterior_mem_nhdsSet : exterior s ∈ 𝓝ˢ s := isOpen_exterior.mem_nhdsSet.2 subset_exterior

@[simp] lemma exterior_eq_iff_isOpen : exterior s = s ↔ IsOpen s :=
  ⟨fun h ↦ h ▸ isOpen_exterior, IsOpen.exterior_eq⟩

@[simp] lemma exterior_subset_iff_isOpen : exterior s ⊆ s ↔ IsOpen s := by
  simp only [exterior_eq_iff_isOpen.symm, Subset.antisymm_iff, subset_exterior, and_true]

lemma exterior_subset_iff : exterior s ⊆ t ↔ ∃ U, IsOpen U ∧ s ⊆ U ∧ U ⊆ t :=
  ⟨fun h ↦ ⟨exterior s, isOpen_exterior, subset_exterior, h⟩,
    fun ⟨_U, hU, hsU, hUt⟩ ↦ (exterior_minimal hsU hU).trans hUt⟩

lemma exterior_subset_iff_mem_nhdsSet : exterior s ⊆ t ↔ t ∈ 𝓝ˢ s :=
  exterior_subset_iff.trans mem_nhdsSet_iff_exists.symm

lemma exterior_singleton_subset_iff_mem_nhds : exterior {a} ⊆ t ↔ t ∈ 𝓝 a := by
  simp [exterior_subset_iff_mem_nhdsSet]

lemma gc_exterior_interior : GaloisConnection (exterior : Set α → Set α) interior :=
  fun s t ↦ by simp [exterior_subset_iff, subset_interior_iff]

@[simp] lemma principal_exterior (s : Set α) : 𝓟 (exterior s) = 𝓝ˢ s := by
  rw [← nhdsSet_exterior, isOpen_exterior.nhdsSet_eq]

lemma isOpen_iff_forall_specializes : IsOpen s ↔ ∀ x y, x ⤳ y → y ∈ s → x ∈ s := by
  simp only [← exterior_subset_iff_isOpen, Set.subset_def, mem_exterior_iff_specializes, exists_imp,
    and_imp, @forall_swap (_ ⤳ _)]

lemma alexandrovDiscrete_coinduced {β : Type*} {f : α → β} :
    @AlexandrovDiscrete β (coinduced f ‹_›) :=
  @AlexandrovDiscrete.mk β (coinduced f ‹_›) fun S hS ↦ by
    rw [isOpen_coinduced, preimage_sInter]; exact isOpen_iInter₂ hS

instance AlexandrovDiscrete.toFirstCountable : FirstCountableTopology α where
  nhds_generated_countable a := ⟨{exterior {a}}, countable_singleton _, by simp⟩

instance AlexandrovDiscrete.toLocallyCompactSpace : LocallyCompactSpace α where
  local_compact_nhds a _U hU := ⟨exterior {a},
    isOpen_exterior.mem_nhds <| subset_exterior <| mem_singleton _,
      exterior_singleton_subset_iff_mem_nhds.2 hU, isCompact_singleton.exterior⟩

instance Subtype.instAlexandrovDiscrete {p : α → Prop} : AlexandrovDiscrete {a // p a} :=
  inducing_subtype_val.alexandrovDiscrete

instance Quotient.instAlexandrovDiscrete {s : Setoid α} : AlexandrovDiscrete (Quotient s) :=
  alexandrovDiscrete_coinduced

instance Sum.instAlexandrovDiscrete : AlexandrovDiscrete (α ⊕ β) :=
  alexandrovDiscrete_coinduced.sup alexandrovDiscrete_coinduced

instance Sigma.instAlexandrovDiscrete {ι : Type*} {π : ι → Type*} [∀ i, TopologicalSpace (π i)]
    [∀ i, AlexandrovDiscrete (π i)] : AlexandrovDiscrete (Σ i, π i) :=
  alexandrovDiscrete_iSup fun _ ↦ alexandrovDiscrete_coinduced

end<|MERGE_RESOLUTION|>--- conflicted
+++ resolved
@@ -114,11 +114,6 @@
 
 end AlexandrovDiscrete
 
-<<<<<<< HEAD
-variable {s t : Set α} {a x y : α}
-
-=======
->>>>>>> 9727486b
 lemma Inducing.alexandrovDiscrete [AlexandrovDiscrete α] {f : β → α} (h : Inducing f) :
     AlexandrovDiscrete β where
   isOpen_sInter S hS := by
