/-
Copyright (c) 2022 Anatole Dedecker. All rights reserved.
Released under Apache 2.0 license as described in the file LICENSE.
Authors: Anatole Dedecker
-/
import Mathlib.Topology.Algebra.Module.UniformConvergence

/-!
# Strong topologies on the space of continuous linear maps

In this file, we define the strong topologies on `E →L[𝕜] F` associated with a family
`𝔖 : Set (Set E)` to be the topology of uniform convergence on the elements of `𝔖` (also called
the topology of `𝔖`-convergence).

The lemma `UniformOnFun.continuousSMul_of_image_bounded` tells us that this is a
vector space topology if the continuous linear image of any element of `𝔖` is bounded (in the sense
of `Bornology.IsVonNBounded`).

We then declare an instance for the case where `𝔖` is exactly the set of all bounded subsets of
`E`, giving us the so-called "topology of uniform convergence on bounded sets" (or "topology of
bounded convergence"), which coincides with the operator norm topology in the case of
`NormedSpace`s.

Other useful examples include the weak-* topology (when `𝔖` is the set of finite sets or the set
of singletons) and the topology of compact convergence (when `𝔖` is the set of relatively compact
sets).

## Main definitions

* `UniformConvergenceCLM` is a type synonym for `E →SL[σ] F` equipped with the `𝔖`-topology.
* `UniformConvergenceCLM.instTopologicalSpace` is the topology mentioned above for an arbitrary `𝔖`.
* `ContinuousLinearMap.topologicalSpace` is the topology of bounded convergence. This is
  declared as an instance.

## Main statements

* `UniformConvergenceCLM.instTopologicalAddGroup` and
  `UniformConvergenceCLM.instContinuousSMul` show that the strong topology
  makes `E →L[𝕜] F` a topological vector space, with the assumptions on `𝔖` mentioned above.
* `ContinuousLinearMap.topologicalAddGroup` and
  `ContinuousLinearMap.continuousSMul` register these facts as instances for the special
  case of bounded convergence.

## References

* [N. Bourbaki, *Topological Vector Spaces*][bourbaki1987]

## TODO

* Add convergence on compact subsets

## Tags

uniform convergence, bounded convergence
-/


open scoped Topology UniformConvergence Uniformity
open Filter Set Function Bornology

section General

/-! ### 𝔖-Topologies -/

variable {𝕜₁ 𝕜₂ : Type*} [NormedField 𝕜₁] [NormedField 𝕜₂] (σ : 𝕜₁ →+* 𝕜₂) {E F : Type*}
  [AddCommGroup E] [Module 𝕜₁ E] [TopologicalSpace E]
  [AddCommGroup F] [Module 𝕜₂ F]
variable (F)

/-- Given `E` and `F` two topological vector spaces and `𝔖 : Set (Set E)`, then
`UniformConvergenceCLM σ F 𝔖` is a type synonym of `E →SL[σ] F` equipped with the "topology of
uniform convergence on the elements of `𝔖`".

If the continuous linear image of any element of `𝔖` is bounded, this makes `E →SL[σ] F` a
topological vector space. -/
@[nolint unusedArguments]
def UniformConvergenceCLM [TopologicalSpace F] [TopologicalAddGroup F] (_ : Set (Set E)) :=
  E →SL[σ] F

namespace UniformConvergenceCLM

instance instFunLike [TopologicalSpace F] [TopologicalAddGroup F]
    (𝔖 : Set (Set E)) : FunLike (UniformConvergenceCLM σ F 𝔖) E F :=
  ContinuousLinearMap.funLike

instance instContinuousSemilinearMapClass [TopologicalSpace F] [TopologicalAddGroup F]
    (𝔖 : Set (Set E)) : ContinuousSemilinearMapClass (UniformConvergenceCLM σ F 𝔖) σ E F :=
  ContinuousLinearMap.continuousSemilinearMapClass

instance instTopologicalSpace [TopologicalSpace F] [TopologicalAddGroup F] (𝔖 : Set (Set E)) :
    TopologicalSpace (UniformConvergenceCLM σ F 𝔖) :=
  (@UniformOnFun.topologicalSpace E F (TopologicalAddGroup.toUniformSpace F) 𝔖).induced
    (DFunLike.coe : (UniformConvergenceCLM σ F 𝔖) → (E →ᵤ[𝔖] F))

theorem topologicalSpace_eq [UniformSpace F] [UniformAddGroup F] (𝔖 : Set (Set E)) :
    instTopologicalSpace σ F 𝔖 = TopologicalSpace.induced (UniformOnFun.ofFun 𝔖 ∘ DFunLike.coe)
      (UniformOnFun.topologicalSpace E F 𝔖) := by
  rw [instTopologicalSpace]
  congr
  exact UniformAddGroup.toUniformSpace_eq

/-- The uniform structure associated with `ContinuousLinearMap.strongTopology`. We make sure
that this has nice definitional properties. -/
instance instUniformSpace [UniformSpace F] [UniformAddGroup F]
    (𝔖 : Set (Set E)) : UniformSpace (UniformConvergenceCLM σ F 𝔖) :=
  UniformSpace.replaceTopology
    ((UniformOnFun.uniformSpace E F 𝔖).comap (UniformOnFun.ofFun 𝔖 ∘ DFunLike.coe))
    (by rw [UniformConvergenceCLM.instTopologicalSpace, UniformAddGroup.toUniformSpace_eq]; rfl)

theorem uniformSpace_eq [UniformSpace F] [UniformAddGroup F] (𝔖 : Set (Set E)) :
    instUniformSpace σ F 𝔖 =
      UniformSpace.comap (UniformOnFun.ofFun 𝔖 ∘ DFunLike.coe)
        (UniformOnFun.uniformSpace E F 𝔖) := by
  rw [instUniformSpace, UniformSpace.replaceTopology_eq]

@[simp]
theorem uniformity_toTopologicalSpace_eq [UniformSpace F] [UniformAddGroup F] (𝔖 : Set (Set E)) :
    (UniformConvergenceCLM.instUniformSpace σ F 𝔖).toTopologicalSpace =
      UniformConvergenceCLM.instTopologicalSpace σ F 𝔖 :=
  rfl

<<<<<<< HEAD
theorem uniformEmbedding_coeFn [UniformSpace F] [UniformAddGroup F] (𝔖 : Set (Set E)) :
    UniformEmbedding (α := UniformConvergenceCLM σ F 𝔖) (UniformOnFun.ofFun 𝔖 ∘ DFunLike.coe) :=
=======
theorem isUniformEmbedding_coeFn [UniformSpace F] [UniformAddGroup F] (𝔖 : Set (Set E)) :
    IsUniformEmbedding (α := UniformConvergenceCLM σ F 𝔖) (β := E →ᵤ[𝔖] F) DFunLike.coe :=
>>>>>>> 3ca1060d
  ⟨⟨rfl⟩, DFunLike.coe_injective⟩

@[deprecated (since := "2024-10-01")]
alias uniformEmbedding_coeFn := isUniformEmbedding_coeFn

theorem embedding_coeFn [UniformSpace F] [UniformAddGroup F] (𝔖 : Set (Set E)) :
    Embedding (X := UniformConvergenceCLM σ F 𝔖) (Y := E →ᵤ[𝔖] F)
      (UniformOnFun.ofFun 𝔖 ∘ DFunLike.coe) :=
  IsUniformEmbedding.embedding (isUniformEmbedding_coeFn _ _ _)

instance instAddCommGroup [TopologicalSpace F] [TopologicalAddGroup F] (𝔖 : Set (Set E)) :
    AddCommGroup (UniformConvergenceCLM σ F 𝔖) := ContinuousLinearMap.addCommGroup

@[simp]
theorem coe_zero [TopologicalSpace F] [TopologicalAddGroup F] (𝔖 : Set (Set E)) :
    ⇑(0 : UniformConvergenceCLM σ F 𝔖) = 0 :=
  rfl

instance instUniformAddGroup [UniformSpace F] [UniformAddGroup F] (𝔖 : Set (Set E)) :
    UniformAddGroup (UniformConvergenceCLM σ F 𝔖) := by
  let φ : (UniformConvergenceCLM σ F 𝔖) →+ E →ᵤ[𝔖] F :=
    ⟨⟨(DFunLike.coe : (UniformConvergenceCLM σ F 𝔖) → E →ᵤ[𝔖] F), rfl⟩, fun _ _ => rfl⟩
  exact (isUniformEmbedding_coeFn _ _ _).uniformAddGroup φ

instance instTopologicalAddGroup [TopologicalSpace F] [TopologicalAddGroup F]
    (𝔖 : Set (Set E)) : TopologicalAddGroup (UniformConvergenceCLM σ F 𝔖) := by
  letI : UniformSpace F := TopologicalAddGroup.toUniformSpace F
  haveI : UniformAddGroup F := comm_topologicalAddGroup_is_uniform
  infer_instance

theorem t2Space [TopologicalSpace F] [TopologicalAddGroup F] [T2Space F]
    (𝔖 : Set (Set E)) (h𝔖 : ⋃₀ 𝔖 = univ) : T2Space (UniformConvergenceCLM σ F 𝔖) := by
  letI : UniformSpace F := TopologicalAddGroup.toUniformSpace F
  haveI : UniformAddGroup F := comm_topologicalAddGroup_is_uniform
  haveI : T2Space (E →ᵤ[𝔖] F) := UniformOnFun.t2Space_of_covering h𝔖
  exact (embedding_coeFn σ F 𝔖).t2Space

instance instDistribMulAction (M : Type*) [Monoid M] [DistribMulAction M F] [SMulCommClass 𝕜₂ M F]
    [TopologicalSpace F] [TopologicalAddGroup F] [ContinuousConstSMul M F] (𝔖 : Set (Set E)) :
    DistribMulAction M (UniformConvergenceCLM σ F 𝔖) := ContinuousLinearMap.distribMulAction

instance instModule (R : Type*) [Semiring R] [Module R F] [SMulCommClass 𝕜₂ R F]
    [TopologicalSpace F] [ContinuousConstSMul R F] [TopologicalAddGroup F] (𝔖 : Set (Set E)) :
    Module R (UniformConvergenceCLM σ F 𝔖) := ContinuousLinearMap.module

theorem continuousSMul [RingHomSurjective σ] [RingHomIsometric σ]
    [TopologicalSpace F] [TopologicalAddGroup F] [ContinuousSMul 𝕜₂ F] (𝔖 : Set (Set E))
    (h𝔖₃ : ∀ S ∈ 𝔖, IsVonNBounded 𝕜₁ S) :
    ContinuousSMul 𝕜₂ (UniformConvergenceCLM σ F 𝔖) := by
  letI : UniformSpace F := TopologicalAddGroup.toUniformSpace F
  haveI : UniformAddGroup F := comm_topologicalAddGroup_is_uniform
  let φ : (UniformConvergenceCLM σ F 𝔖) →ₗ[𝕜₂] E → F :=
    ⟨⟨DFunLike.coe, fun _ _ => rfl⟩, fun _ _ => rfl⟩
  exact UniformOnFun.continuousSMul_induced_of_image_bounded 𝕜₂ E F (UniformConvergenceCLM σ F 𝔖) φ
    ⟨rfl⟩ fun u s hs => (h𝔖₃ s hs).image u

theorem hasBasis_nhds_zero_of_basis [TopologicalSpace F] [TopologicalAddGroup F]
    {ι : Type*} (𝔖 : Set (Set E)) (h𝔖₁ : 𝔖.Nonempty) (h𝔖₂ : DirectedOn (· ⊆ ·) 𝔖) {p : ι → Prop}
    {b : ι → Set F} (h : (𝓝 0 : Filter F).HasBasis p b) :
    (𝓝 (0 : UniformConvergenceCLM σ F 𝔖)).HasBasis
      (fun Si : Set E × ι => Si.1 ∈ 𝔖 ∧ p Si.2)
      fun Si => { f : E →SL[σ] F | ∀ x ∈ Si.1, f x ∈ b Si.2 } := by
  letI : UniformSpace F := TopologicalAddGroup.toUniformSpace F
  haveI : UniformAddGroup F := comm_topologicalAddGroup_is_uniform
  rw [(embedding_coeFn σ F 𝔖).toInducing.nhds_eq_comap]
  exact (UniformOnFun.hasBasis_nhds_zero_of_basis 𝔖 h𝔖₁ h𝔖₂ h).comap DFunLike.coe

theorem hasBasis_nhds_zero [TopologicalSpace F] [TopologicalAddGroup F]
    (𝔖 : Set (Set E)) (h𝔖₁ : 𝔖.Nonempty) (h𝔖₂ : DirectedOn (· ⊆ ·) 𝔖) :
    (𝓝 (0 : UniformConvergenceCLM σ F 𝔖)).HasBasis
      (fun SV : Set E × Set F => SV.1 ∈ 𝔖 ∧ SV.2 ∈ (𝓝 0 : Filter F)) fun SV =>
      { f : UniformConvergenceCLM σ F 𝔖 | ∀ x ∈ SV.1, f x ∈ SV.2 } :=
  hasBasis_nhds_zero_of_basis σ F 𝔖 h𝔖₁ h𝔖₂ (𝓝 0).basis_sets

theorem nhds_zero_eq_of_basis [TopologicalSpace F] [TopologicalAddGroup F] (𝔖 : Set (Set E))
    {ι : Type*} {p : ι → Prop} {b : ι → Set F} (h : (𝓝 0 : Filter F).HasBasis p b) :
    𝓝 (0 : UniformConvergenceCLM σ F 𝔖) =
      ⨅ (s : Set E) (_ : s ∈ 𝔖) (i : ι) (_ : p i),
        𝓟 {f : UniformConvergenceCLM σ F 𝔖 | MapsTo f s (b i)} := by
  letI : UniformSpace F := TopologicalAddGroup.toUniformSpace F
  haveI : UniformAddGroup F := comm_topologicalAddGroup_is_uniform
  rw [(embedding_coeFn σ F 𝔖).toInducing.nhds_eq_comap,
    UniformOnFun.nhds_eq_of_basis _ _ h.uniformity_of_nhds_zero]
  simp [MapsTo]

theorem nhds_zero_eq [TopologicalSpace F] [TopologicalAddGroup F] (𝔖 : Set (Set E)) :
    𝓝 (0 : UniformConvergenceCLM σ F 𝔖) =
      ⨅ s ∈ 𝔖, ⨅ t ∈ 𝓝 (0 : F),
        𝓟 {f : UniformConvergenceCLM σ F 𝔖 | MapsTo f s t} :=
  nhds_zero_eq_of_basis _ _ _ (𝓝 0).basis_sets

variable {F} in
theorem eventually_nhds_zero_mapsTo [TopologicalSpace F] [TopologicalAddGroup F]
    {𝔖 : Set (Set E)} {s : Set E} (hs : s ∈ 𝔖) {U : Set F} (hu : U ∈ 𝓝 0) :
    ∀ᶠ f : UniformConvergenceCLM σ F 𝔖 in 𝓝 0, MapsTo f s U := by
  rw [nhds_zero_eq]
  apply_rules [mem_iInf_of_mem, mem_principal_self]

variable {σ F} in
theorem isVonNBounded_image2_apply {R : Type*} [SeminormedRing R]
    [TopologicalSpace F] [TopologicalAddGroup F]
    [Module R F] [ContinuousConstSMul R F] [SMulCommClass 𝕜₂ R F]
    {𝔖 : Set (Set E)} {S : Set (UniformConvergenceCLM σ F 𝔖)} (hS : IsVonNBounded R S)
    {s : Set E} (hs : s ∈ 𝔖) : IsVonNBounded R (Set.image2 (fun f x ↦ f x) S s) := by
  intro U hU
  filter_upwards [hS (eventually_nhds_zero_mapsTo σ hs hU)] with c hc
  rw [image2_subset_iff]
  intro f hf x hx
  rcases hc hf with ⟨g, hg, rfl⟩
  exact smul_mem_smul_set (hg hx)

variable {σ F} in
/-- A set `S` of continuous linear maps with topology of uniform convergence on sets `s ∈ 𝔖`
is von Neumann bounded iff for any `s ∈ 𝔖`,
the set `{f x | (f ∈ S) (x ∈ s)}` is von Neumann bounded. -/
theorem isVonNBounded_iff {R : Type*} [NormedDivisionRing R]
    [TopologicalSpace F] [TopologicalAddGroup F]
    [Module R F] [ContinuousConstSMul R F] [SMulCommClass 𝕜₂ R F]
    {𝔖 : Set (Set E)} {S : Set (UniformConvergenceCLM σ F 𝔖)} :
    IsVonNBounded R S ↔ ∀ s ∈ 𝔖, IsVonNBounded R (Set.image2 (fun f x ↦ f x) S s) := by
  refine ⟨fun hS s hs ↦ isVonNBounded_image2_apply hS hs, fun h ↦ ?_⟩
  simp_rw [isVonNBounded_iff_absorbing_le, nhds_zero_eq, le_iInf_iff, le_principal_iff]
  intro s hs U hU
  rw [Filter.mem_absorbing, Absorbs]
  filter_upwards [h s hs hU, eventually_ne_cobounded 0] with c hc hc₀ f hf
  rw [mem_smul_set_iff_inv_smul_mem₀ hc₀]
  intro x hx
  simpa only [mem_smul_set_iff_inv_smul_mem₀ hc₀] using hc (mem_image2_of_mem hf hx)

instance instUniformContinuousConstSMul (M : Type*)
    [Monoid M] [DistribMulAction M F] [SMulCommClass 𝕜₂ M F]
    [UniformSpace F] [UniformAddGroup F] [UniformContinuousConstSMul M F] (𝔖 : Set (Set E)) :
    UniformContinuousConstSMul M (UniformConvergenceCLM σ F 𝔖) :=
  (isUniformEmbedding_coeFn σ F 𝔖).toUniformInducing.uniformContinuousConstSMul fun _ _ ↦ by rfl

instance instContinuousConstSMul (M : Type*)
    [Monoid M] [DistribMulAction M F] [SMulCommClass 𝕜₂ M F]
    [TopologicalSpace F] [TopologicalAddGroup F] [ContinuousConstSMul M F] (𝔖 : Set (Set E)) :
    ContinuousConstSMul M (UniformConvergenceCLM σ F 𝔖) :=
  let _ := TopologicalAddGroup.toUniformSpace F
  have _ : UniformAddGroup F := comm_topologicalAddGroup_is_uniform
  have _ := uniformContinuousConstSMul_of_continuousConstSMul M F
  inferInstance

theorem tendsto_iff_tendstoUniformlyOn {ι : Type*} {p : Filter ι} [UniformSpace F]
    [UniformAddGroup F] (𝔖 : Set (Set E)) {a : ι → UniformConvergenceCLM σ F 𝔖}
    {a₀ : UniformConvergenceCLM σ F 𝔖} :
    Filter.Tendsto a p (𝓝 a₀) ↔ ∀ s ∈ 𝔖, TendstoUniformlyOn (a · ·) a₀ p s := by
  rw [(embedding_coeFn σ F 𝔖).tendsto_nhds_iff, UniformOnFun.tendsto_iff_tendstoUniformlyOn]
  rfl

variable {𝔖₁ 𝔖₂ : Set (Set E)}

theorem uniformSpace_mono [UniformSpace F] [UniformAddGroup F] (h : 𝔖₂ ⊆ 𝔖₁) :
    instUniformSpace σ F 𝔖₁ ≤ instUniformSpace σ F 𝔖₂ := by
  simp_rw [uniformSpace_eq]
  exact UniformSpace.comap_mono (UniformOnFun.mono (le_refl _) h)

theorem topologicalSpace_mono [TopologicalSpace F] [TopologicalAddGroup F] (h : 𝔖₂ ⊆ 𝔖₁) :
    instTopologicalSpace σ F 𝔖₁ ≤ instTopologicalSpace σ F 𝔖₂ := by
  letI := TopologicalAddGroup.toUniformSpace F
  haveI : UniformAddGroup F := comm_topologicalAddGroup_is_uniform
  simp_rw [← uniformity_toTopologicalSpace_eq]
  exact UniformSpace.toTopologicalSpace_mono (uniformSpace_mono σ F h)

end UniformConvergenceCLM

end General

namespace ContinuousLinearMap

section BoundedSets

/-! ### Topology of bounded convergence  -/

variable {𝕜₁ 𝕜₂ 𝕜₃ : Type*} [NormedField 𝕜₁] [NormedField 𝕜₂] [NormedField 𝕜₃] {σ : 𝕜₁ →+* 𝕜₂}
  {τ : 𝕜₂ →+* 𝕜₃} {ρ : 𝕜₁ →+* 𝕜₃} [RingHomCompTriple σ τ ρ] {E F G : Type*} [AddCommGroup E]
  [Module 𝕜₁ E] [AddCommGroup F] [Module 𝕜₂ F]
  [AddCommGroup G] [Module 𝕜₃ G] [TopologicalSpace E]

/-- The topology of bounded convergence on `E →L[𝕜] F`. This coincides with the topology induced by
the operator norm when `E` and `F` are normed spaces. -/
instance topologicalSpace [TopologicalSpace F] [TopologicalAddGroup F] :
    TopologicalSpace (E →SL[σ] F) :=
  UniformConvergenceCLM.instTopologicalSpace σ F { S | IsVonNBounded 𝕜₁ S }

instance topologicalAddGroup [TopologicalSpace F] [TopologicalAddGroup F] :
    TopologicalAddGroup (E →SL[σ] F) :=
  UniformConvergenceCLM.instTopologicalAddGroup σ F _

instance continuousSMul [RingHomSurjective σ] [RingHomIsometric σ] [TopologicalSpace F]
    [TopologicalAddGroup F] [ContinuousSMul 𝕜₂ F] : ContinuousSMul 𝕜₂ (E →SL[σ] F) :=
  UniformConvergenceCLM.continuousSMul σ F { S | IsVonNBounded 𝕜₁ S } fun _ hs => hs

instance uniformSpace [UniformSpace F] [UniformAddGroup F] : UniformSpace (E →SL[σ] F) :=
  UniformConvergenceCLM.instUniformSpace σ F { S | IsVonNBounded 𝕜₁ S }

instance uniformAddGroup [UniformSpace F] [UniformAddGroup F] : UniformAddGroup (E →SL[σ] F) :=
  UniformConvergenceCLM.instUniformAddGroup σ F _

instance [TopologicalSpace F] [TopologicalAddGroup F] [ContinuousSMul 𝕜₁ E] [T2Space F] :
    T2Space (E →SL[σ] F) :=
  UniformConvergenceCLM.t2Space σ F _
    (Set.eq_univ_of_forall fun x =>
      Set.mem_sUnion_of_mem (Set.mem_singleton x) (isVonNBounded_singleton x))

protected theorem hasBasis_nhds_zero_of_basis [TopologicalSpace F] [TopologicalAddGroup F]
    {ι : Type*} {p : ι → Prop} {b : ι → Set F} (h : (𝓝 0 : Filter F).HasBasis p b) :
    (𝓝 (0 : E →SL[σ] F)).HasBasis (fun Si : Set E × ι => IsVonNBounded 𝕜₁ Si.1 ∧ p Si.2)
      fun Si => { f : E →SL[σ] F | ∀ x ∈ Si.1, f x ∈ b Si.2 } :=
  UniformConvergenceCLM.hasBasis_nhds_zero_of_basis σ F { S | IsVonNBounded 𝕜₁ S }
    ⟨∅, isVonNBounded_empty 𝕜₁ E⟩
    (directedOn_of_sup_mem fun _ _ => IsVonNBounded.union) h

protected theorem hasBasis_nhds_zero [TopologicalSpace F] [TopologicalAddGroup F] :
    (𝓝 (0 : E →SL[σ] F)).HasBasis
      (fun SV : Set E × Set F => IsVonNBounded 𝕜₁ SV.1 ∧ SV.2 ∈ (𝓝 0 : Filter F))
      fun SV => { f : E →SL[σ] F | ∀ x ∈ SV.1, f x ∈ SV.2 } :=
  ContinuousLinearMap.hasBasis_nhds_zero_of_basis (𝓝 0).basis_sets

theorem isUniformEmbedding_toUniformOnFun [UniformSpace F] [UniformAddGroup F] :
    IsUniformEmbedding
      fun f : E →SL[σ] F ↦ UniformOnFun.ofFun {s | Bornology.IsVonNBounded 𝕜₁ s} f :=
  UniformConvergenceCLM.isUniformEmbedding_coeFn ..

@[deprecated (since := "2024-10-01")]
alias uniformEmbedding_toUniformOnFun := isUniformEmbedding_toUniformOnFun

instance uniformContinuousConstSMul
    {M : Type*} [Monoid M] [DistribMulAction M F] [SMulCommClass 𝕜₂ M F]
    [UniformSpace F] [UniformAddGroup F] [UniformContinuousConstSMul M F] :
    UniformContinuousConstSMul M (E →SL[σ] F) :=
  UniformConvergenceCLM.instUniformContinuousConstSMul σ F _ _

instance continuousConstSMul {M : Type*} [Monoid M] [DistribMulAction M F] [SMulCommClass 𝕜₂ M F]
    [TopologicalSpace F] [TopologicalAddGroup F] [ContinuousConstSMul M F] :
    ContinuousConstSMul M (E →SL[σ] F) :=
  UniformConvergenceCLM.instContinuousConstSMul σ F _ _

protected theorem nhds_zero_eq_of_basis [TopologicalSpace F] [TopologicalAddGroup F]
    {ι : Type*} {p : ι → Prop} {b : ι → Set F} (h : (𝓝 0 : Filter F).HasBasis p b) :
    𝓝 (0 : E →SL[σ] F) =
      ⨅ (s : Set E) (_ : IsVonNBounded 𝕜₁ s) (i : ι) (_ : p i),
        𝓟 {f : E →SL[σ] F | MapsTo f s (b i)} :=
  UniformConvergenceCLM.nhds_zero_eq_of_basis _ _ _ h

protected theorem nhds_zero_eq [TopologicalSpace F] [TopologicalAddGroup F] :
    𝓝 (0 : E →SL[σ] F) =
      ⨅ (s : Set E) (_ : IsVonNBounded 𝕜₁ s) (U : Set F) (_ : U ∈ 𝓝 0),
        𝓟 {f : E →SL[σ] F | MapsTo f s U} :=
  UniformConvergenceCLM.nhds_zero_eq ..

/-- If `s` is a von Neumann bounded set and `U` is a neighbourhood of zero,
then sufficiently small continuous linear maps map `s` to `U`. -/
theorem eventually_nhds_zero_mapsTo [TopologicalSpace F] [TopologicalAddGroup F]
    {s : Set E} (hs : IsVonNBounded 𝕜₁ s) {U : Set F} (hu : U ∈ 𝓝 0) :
    ∀ᶠ f : E →SL[σ] F in 𝓝 0, MapsTo f s U :=
  UniformConvergenceCLM.eventually_nhds_zero_mapsTo _ hs hu

/-- If `S` is a von Neumann bounded set of continuous linear maps `f : E →SL[σ] F`
and `s` is a von Neumann bounded set in the domain,
then the set `{f x | (f ∈ S) (x ∈ s)}` is von Neumann bounded.

See also `isVonNBounded_iff` for an `Iff` version with stronger typeclass assumptions. -/
theorem isVonNBounded_image2_apply {R : Type*} [SeminormedRing R]
    [TopologicalSpace F] [TopologicalAddGroup F]
    [Module R F] [ContinuousConstSMul R F] [SMulCommClass 𝕜₂ R F]
    {S : Set (E →SL[σ] F)} (hS : IsVonNBounded R S) {s : Set E} (hs : IsVonNBounded 𝕜₁ s) :
    IsVonNBounded R (Set.image2 (fun f x ↦ f x) S s) :=
  UniformConvergenceCLM.isVonNBounded_image2_apply hS hs

/-- A set `S` of continuous linear maps is von Neumann bounded
iff for any von Neumann bounded set `s`,
the set `{f x | (f ∈ S) (x ∈ s)}` is von Neumann bounded.

For the forward implication with weaker typeclass assumptions, see `isVonNBounded_image2_apply`. -/
theorem isVonNBounded_iff {R : Type*} [NormedDivisionRing R]
    [TopologicalSpace F] [TopologicalAddGroup F]
    [Module R F] [ContinuousConstSMul R F] [SMulCommClass 𝕜₂ R F]
    {S : Set (E →SL[σ] F)} :
    IsVonNBounded R S ↔
      ∀ s, IsVonNBounded 𝕜₁ s → IsVonNBounded R (Set.image2 (fun f x ↦ f x) S s) :=
  UniformConvergenceCLM.isVonNBounded_iff

variable (G) [TopologicalSpace F] [TopologicalSpace G]

/-- Pre-composition by a *fixed* continuous linear map as a continuous linear map.
Note that in non-normed space it is not always true that composition is continuous
in both variables, so we have to fix one of them. -/
@[simps]
def precomp [TopologicalAddGroup G] [ContinuousConstSMul 𝕜₃ G] [RingHomSurjective σ]
    [RingHomIsometric σ] (L : E →SL[σ] F) : (F →SL[τ] G) →L[𝕜₃] E →SL[ρ] G where
  toFun f := f.comp L
  map_add' f g := add_comp f g L
  map_smul' a f := smul_comp a f L
  cont := by
    letI : UniformSpace G := TopologicalAddGroup.toUniformSpace G
    haveI : UniformAddGroup G := comm_topologicalAddGroup_is_uniform
    rw [(UniformConvergenceCLM.embedding_coeFn _ _ _).continuous_iff]
    -- Porting note: without this, the following doesn't work
    change Continuous ((fun f ↦ UniformOnFun.ofFun _ (f ∘ L)) ∘ DFunLike.coe)
    exact (UniformOnFun.precomp_uniformContinuous fun S hS => hS.image L).continuous.comp
        (UniformConvergenceCLM.embedding_coeFn _ _ _).continuous

variable (E) {G}

/-- Post-composition by a *fixed* continuous linear map as a continuous linear map.
Note that in non-normed space it is not always true that composition is continuous
in both variables, so we have to fix one of them. -/
@[simps]
def postcomp [TopologicalAddGroup F] [TopologicalAddGroup G] [ContinuousConstSMul 𝕜₃ G]
    [ContinuousConstSMul 𝕜₂ F] (L : F →SL[τ] G) : (E →SL[σ] F) →SL[τ] E →SL[ρ] G where
  toFun f := L.comp f
  map_add' := comp_add L
  map_smul' := comp_smulₛₗ L
  cont := by
    letI : UniformSpace G := TopologicalAddGroup.toUniformSpace G
    haveI : UniformAddGroup G := comm_topologicalAddGroup_is_uniform
    letI : UniformSpace F := TopologicalAddGroup.toUniformSpace F
    haveI : UniformAddGroup F := comm_topologicalAddGroup_is_uniform
    rw [(UniformConvergenceCLM.embedding_coeFn _ _ _).continuous_iff]
    exact
      (UniformOnFun.postcomp_uniformContinuous L.uniformContinuous).continuous.comp
        (UniformConvergenceCLM.embedding_coeFn _ _ _).continuous

end BoundedSets

section BilinearMaps

variable {𝕜 : Type*} [NormedField 𝕜] {E F G : Type*}
  [AddCommGroup E] [Module 𝕜 E] [TopologicalSpace E]
  [AddCommGroup F] [Module 𝕜 F] [TopologicalSpace F]
  [AddCommGroup G] [Module 𝕜 G]
  [TopologicalSpace G] [TopologicalAddGroup G] [ContinuousConstSMul 𝕜 G]

/-- Send a continuous bilinear map to an abstract bilinear map (forgetting continuity). -/
def toLinearMap₂ (L : E →L[𝕜] F →L[𝕜] G) : E →ₗ[𝕜] F →ₗ[𝕜] G := (coeLM 𝕜).comp L.toLinearMap

@[simp] lemma toLinearMap₂_apply (L : E →L[𝕜] F →L[𝕜] G) (v : E) (w : F) :
    L.toLinearMap₂ v w = L v w := rfl

end BilinearMaps

section RestrictScalars

variable {𝕜 : Type*} [NontriviallyNormedField 𝕜]
  {E : Type*} [AddCommGroup E] [TopologicalSpace E] [Module 𝕜 E] [ContinuousSMul 𝕜 E]
  {F : Type*} [AddCommGroup F]

section UniformSpace

variable [UniformSpace F] [UniformAddGroup F] [Module 𝕜 F]
  (𝕜' : Type*) [NontriviallyNormedField 𝕜'] [NormedAlgebra 𝕜' 𝕜]
  [Module 𝕜' E] [IsScalarTower 𝕜' 𝕜 E] [Module 𝕜' F] [IsScalarTower 𝕜' 𝕜 F]

theorem isUniformEmbedding_restrictScalars :
    IsUniformEmbedding (restrictScalars 𝕜' : (E →L[𝕜] F) → (E →L[𝕜'] F)) := by
  rw [← isUniformEmbedding_toUniformOnFun.of_comp_iff]
  convert isUniformEmbedding_toUniformOnFun using 4 with s
  exact ⟨fun h ↦ h.extend_scalars _, fun h ↦ h.restrict_scalars _⟩

@[deprecated (since := "2024-10-01")]
alias uniformEmbedding_restrictScalars := isUniformEmbedding_restrictScalars

theorem uniformContinuous_restrictScalars :
    UniformContinuous (restrictScalars 𝕜' : (E →L[𝕜] F) → (E →L[𝕜'] F)) :=
  (isUniformEmbedding_restrictScalars 𝕜').uniformContinuous

end UniformSpace

variable [TopologicalSpace F] [TopologicalAddGroup F] [Module 𝕜 F]
  (𝕜' : Type*) [NontriviallyNormedField 𝕜'] [NormedAlgebra 𝕜' 𝕜]
  [Module 𝕜' E] [IsScalarTower 𝕜' 𝕜 E] [Module 𝕜' F] [IsScalarTower 𝕜' 𝕜 F]

theorem embedding_restrictScalars :
    Embedding (restrictScalars 𝕜' : (E →L[𝕜] F) → (E →L[𝕜'] F)) :=
  letI : UniformSpace F := TopologicalAddGroup.toUniformSpace F
  haveI : UniformAddGroup F := comm_topologicalAddGroup_is_uniform
  (isUniformEmbedding_restrictScalars _).embedding

@[continuity, fun_prop]
theorem continuous_restrictScalars :
    Continuous (restrictScalars 𝕜' : (E →L[𝕜] F) → (E →L[𝕜'] F)) :=
   (embedding_restrictScalars _).continuous

variable (𝕜 E F)
variable (𝕜'' : Type*) [Ring 𝕜'']
  [Module 𝕜'' F] [ContinuousConstSMul 𝕜'' F] [SMulCommClass 𝕜 𝕜'' F] [SMulCommClass 𝕜' 𝕜'' F]

/-- `ContinuousLinearMap.restrictScalars` as a `ContinuousLinearMap`. -/
def restrictScalarsL : (E →L[𝕜] F) →L[𝕜''] E →L[𝕜'] F :=
  .mk <| restrictScalarsₗ 𝕜 E F 𝕜' 𝕜''

variable {𝕜 E F 𝕜' 𝕜''}

@[simp]
theorem coe_restrictScalarsL : (restrictScalarsL 𝕜 E F 𝕜' 𝕜'' : (E →L[𝕜] F) →ₗ[𝕜''] E →L[𝕜'] F) =
    restrictScalarsₗ 𝕜 E F 𝕜' 𝕜'' :=
  rfl

@[simp]
theorem coe_restrict_scalarsL' : ⇑(restrictScalarsL 𝕜 E F 𝕜' 𝕜'') = restrictScalars 𝕜' :=
  rfl

end RestrictScalars

end ContinuousLinearMap

open ContinuousLinearMap

namespace ContinuousLinearEquiv

/-! ### Continuous linear equivalences -/

section Semilinear

variable {𝕜 : Type*} {𝕜₂ : Type*} {𝕜₃ : Type*} {𝕜₄ : Type*} {E : Type*} {F : Type*}
  {G : Type*} {H : Type*} [AddCommGroup E] [AddCommGroup F] [AddCommGroup G] [AddCommGroup H]
  [NormedField 𝕜] [NormedField 𝕜₂] [NormedField 𝕜₃] [NormedField 𝕜₄]
  [Module 𝕜 E] [Module 𝕜₂ F] [Module 𝕜₃ G] [Module 𝕜₄ H]
  [TopologicalSpace E] [TopologicalSpace F] [TopologicalSpace G] [TopologicalSpace H]
  [TopologicalAddGroup G] [TopologicalAddGroup H] [ContinuousConstSMul 𝕜₃ G]
  [ContinuousConstSMul 𝕜₄ H] {σ₁₂ : 𝕜 →+* 𝕜₂} {σ₂₁ : 𝕜₂ →+* 𝕜} {σ₂₃ : 𝕜₂ →+* 𝕜₃} {σ₁₃ : 𝕜 →+* 𝕜₃}
  {σ₃₄ : 𝕜₃ →+* 𝕜₄} {σ₄₃ : 𝕜₄ →+* 𝕜₃} {σ₂₄ : 𝕜₂ →+* 𝕜₄} {σ₁₄ : 𝕜 →+* 𝕜₄} [RingHomInvPair σ₁₂ σ₂₁]
  [RingHomInvPair σ₂₁ σ₁₂] [RingHomInvPair σ₃₄ σ₄₃] [RingHomInvPair σ₄₃ σ₃₄]
  [RingHomCompTriple σ₂₁ σ₁₄ σ₂₄] [RingHomCompTriple σ₂₄ σ₄₃ σ₂₃] [RingHomCompTriple σ₁₂ σ₂₃ σ₁₃]
  [RingHomCompTriple σ₁₃ σ₃₄ σ₁₄] [RingHomCompTriple σ₂₃ σ₃₄ σ₂₄] [RingHomCompTriple σ₁₂ σ₂₄ σ₁₄]
  [RingHomIsometric σ₁₂] [RingHomIsometric σ₂₁]

/-- A pair of continuous (semi)linear equivalences generates a (semi)linear equivalence between the
spaces of continuous (semi)linear maps. -/
@[simps]
def arrowCongrSL (e₁₂ : E ≃SL[σ₁₂] F) (e₄₃ : H ≃SL[σ₄₃] G) :
    (E →SL[σ₁₄] H) ≃SL[σ₄₃] F →SL[σ₂₃] G :=
{ e₁₂.arrowCongrEquiv e₄₃ with
    -- given explicitly to help `simps`
    toFun := fun L => (e₄₃ : H →SL[σ₄₃] G).comp (L.comp (e₁₂.symm : F →SL[σ₂₁] E))
    -- given explicitly to help `simps`
    invFun := fun L => (e₄₃.symm : G →SL[σ₃₄] H).comp (L.comp (e₁₂ : E →SL[σ₁₂] F))
    map_add' := fun f g => by simp only [add_comp, comp_add]
    map_smul' := fun t f => by simp only [smul_comp, comp_smulₛₗ]
    continuous_toFun := ((postcomp F e₄₃.toContinuousLinearMap).comp
      (precomp H e₁₂.symm.toContinuousLinearMap)).continuous
    continuous_invFun := ((precomp H e₁₂.toContinuousLinearMap).comp
      (postcomp F e₄₃.symm.toContinuousLinearMap)).continuous }

-- Porting note: the following two lemmas were autogenerated by `simps` in Lean3, but this is
-- no longer the case. The first one can already be proven by `simp`, but the second can't.

theorem arrowCongrSL_toLinearEquiv_apply (e₁₂ : E ≃SL[σ₁₂] F) (e₄₃ : H ≃SL[σ₄₃] G)
    (L : E →SL[σ₁₄] H) : (e₁₂.arrowCongrSL e₄₃).toLinearEquiv L =
      (e₄₃ : H →SL[σ₄₃] G).comp (L.comp (e₁₂.symm : F →SL[σ₂₁] E)) :=
  rfl

@[simp]
theorem arrowCongrSL_toLinearEquiv_symm_apply (e₁₂ : E ≃SL[σ₁₂] F) (e₄₃ : H ≃SL[σ₄₃] G)
    (L : F →SL[σ₂₃] G) : (e₁₂.arrowCongrSL e₄₃).toLinearEquiv.symm L =
      (e₄₃.symm : G →SL[σ₃₄] H).comp (L.comp (e₁₂ : E →SL[σ₁₂] F)) :=
  rfl

end Semilinear

section Linear

variable {𝕜 : Type*} {E : Type*} {F : Type*} {G : Type*} {H : Type*} [AddCommGroup E]
  [AddCommGroup F] [AddCommGroup G] [AddCommGroup H] [NormedField 𝕜] [Module 𝕜 E]
  [Module 𝕜 F] [Module 𝕜 G] [Module 𝕜 H] [TopologicalSpace E] [TopologicalSpace F]
  [TopologicalSpace G] [TopologicalSpace H] [TopologicalAddGroup G] [TopologicalAddGroup H]
  [ContinuousConstSMul 𝕜 G] [ContinuousConstSMul 𝕜 H]

/-- A pair of continuous linear equivalences generates a continuous linear equivalence between
the spaces of continuous linear maps. -/
def arrowCongr (e₁ : E ≃L[𝕜] F) (e₂ : H ≃L[𝕜] G) : (E →L[𝕜] H) ≃L[𝕜] F →L[𝕜] G :=
  e₁.arrowCongrSL e₂

@[simp] lemma arrowCongr_apply (e₁ : E ≃L[𝕜] F) (e₂ : H ≃L[𝕜] G) (f : E →L[𝕜] H) (x : F) :
    e₁.arrowCongr e₂ f x = e₂ (f (e₁.symm x)) := rfl

@[simp] lemma arrowCongr_symm (e₁ : E ≃L[𝕜] F) (e₂ : H ≃L[𝕜] G) :
    (e₁.arrowCongr e₂).symm = e₁.symm.arrowCongr e₂.symm := rfl

end Linear

end ContinuousLinearEquiv<|MERGE_RESOLUTION|>--- conflicted
+++ resolved
@@ -119,13 +119,8 @@
       UniformConvergenceCLM.instTopologicalSpace σ F 𝔖 :=
   rfl
 
-<<<<<<< HEAD
-theorem uniformEmbedding_coeFn [UniformSpace F] [UniformAddGroup F] (𝔖 : Set (Set E)) :
-    UniformEmbedding (α := UniformConvergenceCLM σ F 𝔖) (UniformOnFun.ofFun 𝔖 ∘ DFunLike.coe) :=
-=======
 theorem isUniformEmbedding_coeFn [UniformSpace F] [UniformAddGroup F] (𝔖 : Set (Set E)) :
-    IsUniformEmbedding (α := UniformConvergenceCLM σ F 𝔖) (β := E →ᵤ[𝔖] F) DFunLike.coe :=
->>>>>>> 3ca1060d
+    IsUniformEmbedding (α := UniformConvergenceCLM σ F 𝔖) (UniformOnFun.ofFun 𝔖 ∘ DFunLike.coe) :=
   ⟨⟨rfl⟩, DFunLike.coe_injective⟩
 
 @[deprecated (since := "2024-10-01")]
