/-
Copyright (c) 2021 Patrick Massot. All rights reserved.
Released under Apache 2.0 license as described in the file LICENSE.
Authors: Patrick Massot
-/
import Mathlib.Topology.Algebra.Valued.ValuationTopology
import Mathlib.Topology.Algebra.WithZeroTopology
import Mathlib.Topology.Algebra.UniformField

/-!
# Valued fields and their completions

In this file we study the topology of a field `K` endowed with a valuation (in our application
to adic spaces, `K` will be the valuation field associated to some valuation on a ring, defined in
valuation.basic).

We already know from valuation.topology that one can build a topology on `K` which
makes it a topological ring.

The first goal is to show `K` is a topological *field*, ie inversion is continuous
at every non-zero element.

The next goal is to prove `K` is a *completable* topological field. This gives us
a completion `hat K` which is a topological field. We also prove that `K` is automatically
separated, so the map from `K` to `hat K` is injective.

Then we extend the valuation given on `K` to a valuation on `hat K`.
-/


open Filter Set

open Topology

section DivisionRing

variable {K : Type*} [DivisionRing K] {Γ₀ : Type*} [LinearOrderedCommGroupWithZero Γ₀]

section ValuationTopologicalDivisionRing

section InversionEstimate

variable (v : Valuation K Γ₀)

-- The following is the main technical lemma ensuring that inversion is continuous
-- in the topology induced by a valuation on a division ring (i.e. the next instance)
-- and the fact that a valued field is completable
-- [BouAC, VI.5.1 Lemme 1]
theorem Valuation.inversion_estimate {x y : K} {γ : Γ₀ˣ} (y_ne : y ≠ 0)
    (h : v (x - y) < min (γ * (v y * v y)) (v y)) : v (x⁻¹ - y⁻¹) < γ := by
  have hyp1 : v (x - y) < γ * (v y * v y) := lt_of_lt_of_le h (min_le_left _ _)
  have hyp1' : v (x - y) * (v y * v y)⁻¹ < γ := mul_inv_lt_of_lt_mul₀ hyp1
  have hyp2 : v (x - y) < v y := lt_of_lt_of_le h (min_le_right _ _)
  have key : v x = v y := Valuation.map_eq_of_sub_lt v hyp2
  have x_ne : x ≠ 0 := by
    intro h
    apply y_ne
    rw [h, v.map_zero] at key
    exact v.zero_iff.1 key.symm
  have decomp : x⁻¹ - y⁻¹ = x⁻¹ * (y - x) * y⁻¹ := by
    rw [mul_sub_left_distrib, sub_mul, mul_assoc, show y * y⁻¹ = 1 from mul_inv_cancel₀ y_ne,
      show x⁻¹ * x = 1 from inv_mul_cancel₀ x_ne, mul_one, one_mul]
  calc
    v (x⁻¹ - y⁻¹) = v (x⁻¹ * (y - x) * y⁻¹) := by rw [decomp]
    _ = v x⁻¹ * (v <| y - x) * v y⁻¹ := by repeat' rw [Valuation.map_mul]
    _ = (v x)⁻¹ * (v <| y - x) * (v y)⁻¹ := by rw [map_inv₀, map_inv₀]
    _ = (v <| y - x) * (v y * v y)⁻¹ := by rw [mul_assoc, mul_comm, key, mul_assoc, mul_inv_rev]
    _ = (v <| y - x) * (v y * v y)⁻¹ := rfl
    _ = (v <| x - y) * (v y * v y)⁻¹ := by rw [Valuation.map_sub_swap]
    _ < γ := hyp1'

end InversionEstimate

open Valued

/-- The topology coming from a valuation on a division ring makes it a topological division ring
    [BouAC, VI.5.1 middle of Proposition 1] -/
instance (priority := 100) Valued.topologicalDivisionRing [Valued K Γ₀] :
    TopologicalDivisionRing K :=
  { (by infer_instance : TopologicalRing K) with
    continuousAt_inv₀ := by
      intro x x_ne s s_in
      cases' Valued.mem_nhds.mp s_in with γ hs; clear s_in
      rw [mem_map, Valued.mem_nhds]
      change ∃ γ : Γ₀ˣ, { y : K | (v (y - x) : Γ₀) < γ } ⊆ { x : K | x⁻¹ ∈ s }
      have vx_ne := (Valuation.ne_zero_iff <| v).mpr x_ne
      let γ' := Units.mk0 _ vx_ne
      use min (γ * (γ' * γ')) γ'
      intro y y_in
      apply hs
      simp only [mem_setOf_eq] at y_in
      rw [Units.min_val, Units.val_mul, Units.val_mul] at y_in
      exact Valuation.inversion_estimate _ x_ne y_in }

/-- A valued division ring is separated. -/
instance (priority := 100) ValuedRing.separated [Valued K Γ₀] : T0Space K := by
  suffices T2Space K by infer_instance
  apply TopologicalAddGroup.t2Space_of_zero_sep
  intro x x_ne
  refine ⟨{ k | v k < v x }, ?_, fun h => lt_irrefl _ h⟩
  rw [Valued.mem_nhds]
  have vx_ne := (Valuation.ne_zero_iff <| v).mpr x_ne
  let γ' := Units.mk0 _ vx_ne
  exact ⟨γ', fun y hy => by simpa using hy⟩

section

open WithZeroTopology

open Valued

theorem Valued.continuous_valuation [Valued K Γ₀] : Continuous (v : K → Γ₀) := by
  rw [continuous_iff_continuousAt]
  intro x
  rcases eq_or_ne x 0 with (rfl | h)
  · rw [ContinuousAt, map_zero, WithZeroTopology.tendsto_zero]
    intro γ hγ
    rw [Filter.Eventually, Valued.mem_nhds_zero]
    use Units.mk0 γ hγ; rfl
  · have v_ne : (v x : Γ₀) ≠ 0 := (Valuation.ne_zero_iff _).mpr h
    rw [ContinuousAt, WithZeroTopology.tendsto_of_ne_zero v_ne]
    apply Valued.loc_const v_ne

end

end ValuationTopologicalDivisionRing

end DivisionRing

namespace Valued

open UniformSpace

variable {K : Type*} [Field K] {Γ₀ : Type*} [LinearOrderedCommGroupWithZero Γ₀] [hv : Valued K Γ₀]

local notation "hat " => Completion

/-- A valued field is completable. -/
instance (priority := 100) completable : CompletableTopField K :=
  { ValuedRing.separated with
    nice := by
      rintro F hF h0
      have : ∃ γ₀ : Γ₀ˣ, ∃ M ∈ F, ∀ x ∈ M, (γ₀ : Γ₀) ≤ v x := by
        rcases Filter.inf_eq_bot_iff.mp h0 with ⟨U, U_in, M, M_in, H⟩
        rcases Valued.mem_nhds_zero.mp U_in with ⟨γ₀, hU⟩
        exists γ₀, M, M_in
        intro x xM
        apply le_of_not_lt _
        intro hyp
        have : x ∈ U ∩ M := ⟨hU hyp, xM⟩
        rwa [H] at this
      rcases this with ⟨γ₀, M₀, M₀_in, H₀⟩
      rw [Valued.cauchy_iff] at hF ⊢
      refine ⟨hF.1.map _, ?_⟩
      replace hF := hF.2
      intro γ
      rcases hF (min (γ * γ₀ * γ₀) γ₀) with ⟨M₁, M₁_in, H₁⟩
      clear hF
      use (fun x : K => x⁻¹) '' (M₀ ∩ M₁)
      constructor
      · rw [mem_map]
        apply mem_of_superset (Filter.inter_mem M₀_in M₁_in)
        exact subset_preimage_image _ _
      · rintro _ ⟨x, ⟨x_in₀, x_in₁⟩, rfl⟩ _ ⟨y, ⟨_, y_in₁⟩, rfl⟩
        simp only [mem_setOf_eq]
        specialize H₁ x x_in₁ y y_in₁
        replace x_in₀ := H₀ x x_in₀
        clear H₀
        apply Valuation.inversion_estimate
        · have : (v x : Γ₀) ≠ 0 := by
            intro h
            rw [h] at x_in₀
            simp at x_in₀
          exact (Valuation.ne_zero_iff _).mp this
        · refine lt_of_lt_of_le H₁ ?_
          rw [Units.min_val]
          apply min_le_min _ x_in₀
          rw [mul_assoc]
          have : ((γ₀ * γ₀ : Γ₀ˣ) : Γ₀) ≤ v x * v x :=
            calc
              ↑γ₀ * ↑γ₀ ≤ ↑γ₀ * v x := mul_le_mul_left' x_in₀ ↑γ₀
              _ ≤ _ := mul_le_mul_right' x_in₀ (v x)
          rw [Units.val_mul]
          exact mul_le_mul_left' this γ }

open WithZeroTopology

/-- The extension of the valuation of a valued field to the completion of the field. -/
noncomputable def extension : hat K → Γ₀ :=
  Completion.isDenseInducing_coe.extend (v : K → Γ₀)

theorem continuous_extension : Continuous (Valued.extension : hat K → Γ₀) := by
  refine Completion.isDenseInducing_coe.continuous_extend ?_
  intro x₀
  rcases eq_or_ne x₀ 0 with (rfl | h)
  · refine ⟨0, ?_⟩
    erw [← Completion.isDenseInducing_coe.isInducing.nhds_eq_comap]
    exact Valued.continuous_valuation.tendsto' 0 0 (map_zero v)
  · have preimage_one : v ⁻¹' {(1 : Γ₀)} ∈ 𝓝 (1 : K) := by
      have : (v (1 : K) : Γ₀) ≠ 0 := by
        rw [Valuation.map_one]
        exact zero_ne_one.symm
      convert Valued.loc_const this
      ext x
      rw [Valuation.map_one, mem_preimage, mem_singleton_iff, mem_setOf_eq]
    obtain ⟨V, V_in, hV⟩ : ∃ V ∈ 𝓝 (1 : hat K), ∀ x : K, (x : hat K) ∈ V → (v x : Γ₀) = 1 := by
      rwa [Completion.isDenseInducing_coe.nhds_eq_comap, mem_comap] at preimage_one
    have : ∃ V' ∈ 𝓝 (1 : hat K), (0 : hat K) ∉ V' ∧ ∀ (x) (_ : x ∈ V') (y) (_ : y ∈ V'),
      x * y⁻¹ ∈ V := by
      have : Tendsto (fun p : hat K × hat K => p.1 * p.2⁻¹) ((𝓝 1) ×ˢ (𝓝 1)) (𝓝 1) := by
        rw [← nhds_prod_eq]
        conv =>
          congr
          rfl
          rfl
          rw [← one_mul (1 : hat K)]
        refine
          Tendsto.mul continuous_fst.continuousAt (Tendsto.comp ?_ continuous_snd.continuousAt)
        -- Porting note: Added `ContinuousAt.tendsto`
        convert (continuousAt_inv₀ (zero_ne_one.symm : 1 ≠ (0 : hat K))).tendsto
        exact inv_one.symm
      rcases tendsto_prod_self_iff.mp this V V_in with ⟨U, U_in, hU⟩
      let hatKstar := ({0}ᶜ : Set <| hat K)
      have : hatKstar ∈ 𝓝 (1 : hat K) := compl_singleton_mem_nhds zero_ne_one.symm
      use U ∩ hatKstar, Filter.inter_mem U_in this
      constructor
      · rintro ⟨_, h'⟩
        rw [mem_compl_singleton_iff] at h'
        exact h' rfl
      · rintro x ⟨hx, _⟩ y ⟨hy, _⟩
        apply hU <;> assumption
    rcases this with ⟨V', V'_in, zeroV', hV'⟩
    have nhds_right : (fun x => x * x₀) '' V' ∈ 𝓝 x₀ := by
      have l : Function.LeftInverse (fun x : hat K => x * x₀⁻¹) fun x : hat K => x * x₀ := by
        intro x
        simp only [mul_assoc, mul_inv_cancel₀ h, mul_one]
      have r : Function.RightInverse (fun x : hat K => x * x₀⁻¹) fun x : hat K => x * x₀ := by
        intro x
        simp only [mul_assoc, inv_mul_cancel₀ h, mul_one]
      have c : Continuous fun x : hat K => x * x₀⁻¹ := continuous_id.mul continuous_const
      rw [image_eq_preimage_of_inverse l r]
      rw [← mul_inv_cancel₀ h] at V'_in
      exact c.continuousAt V'_in
    have : ∃ z₀ : K, ∃ y₀ ∈ V', ↑z₀ = y₀ * x₀ ∧ z₀ ≠ 0 := by
      rcases Completion.denseRange_coe.mem_nhds nhds_right with ⟨z₀, y₀, y₀_in, H : y₀ * x₀ = z₀⟩
      refine ⟨z₀, y₀, y₀_in, ⟨H.symm, ?_⟩⟩
      rintro rfl
      exact mul_ne_zero (ne_of_mem_of_not_mem y₀_in zeroV') h H
    rcases this with ⟨z₀, y₀, y₀_in, hz₀, z₀_ne⟩
    have vz₀_ne : (v z₀ : Γ₀) ≠ 0 := by rwa [Valuation.ne_zero_iff]
    refine ⟨v z₀, ?_⟩
    rw [WithZeroTopology.tendsto_of_ne_zero vz₀_ne, eventually_comap]
    filter_upwards [nhds_right] with x x_in a ha
    rcases x_in with ⟨y, y_in, rfl⟩
    have : (v (a * z₀⁻¹) : Γ₀) = 1 := by
      apply hV
      have : (z₀⁻¹ : K) = (z₀ : hat K)⁻¹ := map_inv₀ (Completion.coeRingHom : K →+* hat K) z₀
      rw [Completion.coe_mul, this, ha, hz₀, mul_inv, mul_comm y₀⁻¹, ← mul_assoc, mul_assoc y,
        mul_inv_cancel₀ h, mul_one]
      solve_by_elim
    calc
      v a = v (a * z₀⁻¹ * z₀) := by rw [mul_assoc, inv_mul_cancel₀ z₀_ne, mul_one]
      _ = v (a * z₀⁻¹) * v z₀ := Valuation.map_mul _ _ _
      _ = v z₀ := by rw [this, one_mul]

@[simp, norm_cast]
theorem extension_extends (x : K) : extension (x : hat K) = v x := by
  refine Completion.isDenseInducing_coe.extend_eq_of_tendsto ?_
  rw [← Completion.isDenseInducing_coe.nhds_eq_comap]
  exact Valued.continuous_valuation.continuousAt

/-- the extension of a valuation on a division ring to its completion. -/
noncomputable def extensionValuation : Valuation (hat K) Γ₀ where
  toFun := Valued.extension
  map_zero' := by
    rw [← v.map_zero (R := K), ← Valued.extension_extends (0 : K)]
    rfl
  map_one' := by
    simp only
    rw [← Completion.coe_one, Valued.extension_extends (1 : K)]
    exact Valuation.map_one _
  map_mul' x y := by
    apply Completion.induction_on₂ x y
      (p := fun x y => extension (x * y) = extension x * extension y)
    · have c1 : Continuous fun x : hat K × hat K => Valued.extension (x.1 * x.2) :=
        Valued.continuous_extension.comp (continuous_fst.mul continuous_snd)
      have c2 : Continuous fun x : hat K × hat K => Valued.extension x.1 * Valued.extension x.2 :=
        (Valued.continuous_extension.comp continuous_fst).mul
          (Valued.continuous_extension.comp continuous_snd)
      exact isClosed_eq c1 c2
    · intro x y
      norm_cast
      exact Valuation.map_mul _ _ _
  map_add_le_max' x y := by
    rw [le_max_iff]
    apply Completion.induction_on₂ x y
      (p := fun x y => extension (x + y) ≤ extension x ∨ extension (x + y) ≤ extension y)
    · have cont : Continuous (Valued.extension : hat K → Γ₀) := Valued.continuous_extension
      exact
        (isClosed_le (cont.comp continuous_add) <| cont.comp continuous_fst).union
          (isClosed_le (cont.comp continuous_add) <| cont.comp continuous_snd)
    · intro x y
      norm_cast
      rw [← le_max_iff]
      exact v.map_add x y

-- Bourbaki CA VI §5 no.3 Proposition 5 (d)
theorem closure_coe_completion_v_lt {γ : Γ₀ˣ} :
    closure ((↑) '' { x : K | v x < (γ : Γ₀) }) =
    { x : hat K | extensionValuation x < (γ : Γ₀) } := by
  ext x
  let γ₀ := extensionValuation x
  suffices γ₀ ≠ 0 → (x ∈ closure ((↑) '' { x : K | v x < (γ : Γ₀) }) ↔ γ₀ < (γ : Γ₀)) by
    rcases eq_or_ne γ₀ 0 with h | h
    · simp only [h, (Valuation.zero_iff _).mp h, mem_setOf_eq, Valuation.map_zero, Units.zero_lt,
        iff_true]
      apply subset_closure
      exact ⟨0, by simp only [mem_setOf_eq, Valuation.map_zero, Units.zero_lt, true_and]; rfl⟩
    · exact this h
  intro h
  have hγ₀ : extension ⁻¹' {γ₀} ∈ 𝓝 x :=
    continuous_extension.continuousAt.preimage_mem_nhds
      (WithZeroTopology.singleton_mem_nhds_of_ne_zero h)
  rw [mem_closure_iff_nhds']
  refine ⟨fun hx => ?_, fun hx s hs => ?_⟩
  · obtain ⟨⟨-, y, hy₁ : v y < (γ : Γ₀), rfl⟩, hy₂⟩ := hx _ hγ₀
    replace hy₂ : v y = γ₀ := by simpa using hy₂
    rwa [← hy₂]
  · obtain ⟨y, hy₁, hy₂⟩ := Completion.denseRange_coe.mem_nhds (inter_mem hγ₀ hs)
    replace hy₁ : v y = γ₀ := by simpa using hy₁
    rw [← hy₁] at hx
    exact ⟨⟨y, ⟨y, hx, rfl⟩⟩, hy₂⟩

noncomputable instance valuedCompletion : Valued (hat K) Γ₀ where
  v := extensionValuation
  is_topological_valuation s := by
    suffices
      HasBasis (𝓝 (0 : hat K)) (fun _ => True) fun γ : Γ₀ˣ => { x | extensionValuation x < γ } by
      rw [this.mem_iff]
      exact exists_congr fun γ => by simp
    simp_rw [← closure_coe_completion_v_lt]
    exact (hasBasis_nhds_zero K Γ₀).hasBasis_of_isDenseInducing Completion.isDenseInducing_coe

-- Porting note: removed @[norm_cast] attribute due to error:
-- norm_cast: badly shaped lemma, rhs can't start with coe
@[simp]
theorem valuedCompletion_apply (x : K) : Valued.v (x : hat K) = v x :=
  extension_extends x

end Valued

section Notation

namespace Valued

variable (K : Type*) [Field K] {Γ₀ : outParam Type*}
    [LinearOrderedCommGroupWithZero Γ₀] [vK : Valued K Γ₀]

/-- A `Valued` version of `Valuation.integer`, enabling the notation `𝒪[K]` for the
valuation integers of a valued field `K`. -/
@[reducible]
def integer : Subring K := (vK.v).integer

@[inherit_doc]
scoped notation "𝒪[" K "]" => Valued.integer K

<<<<<<< HEAD
/-- An abbreviation for `LocalRing.maximalIdeal 𝒪[K]` of a valued field `K`, enabling the notation
=======
/-- An abbreviation for `IsLocalRing.maximalIdeal 𝒪[K]` of a valued field `K`, enabling the notation
>>>>>>> d0df76bd
`𝓂[K]` for the maximal ideal in `𝒪[K]` of a valued field `K`. -/
@[reducible]
def maximalIdeal : Ideal 𝒪[K] := IsLocalRing.maximalIdeal 𝒪[K]

@[inherit_doc]
scoped notation "𝓂[" K "]" => maximalIdeal K

<<<<<<< HEAD
/-- An abbreviation for `LocalRing.ResidueField 𝒪[K]` of a `Valued` instance, enabling the notation
`𝓀[K]` for the residue field of a valued field `K`. -/
=======
/-- An abbreviation for `IsLocalRing.ResidueField 𝒪[K]` of a `Valued` instance, enabling the
notation `𝓀[K]` for the residue field of a valued field `K`. -/
>>>>>>> d0df76bd
@[reducible]
def ResidueField := IsLocalRing.ResidueField (𝒪[K])

@[inherit_doc]
scoped notation "𝓀[" K "]" => ResidueField K

end Valued

end Notation<|MERGE_RESOLUTION|>--- conflicted
+++ resolved
@@ -364,11 +364,7 @@
 @[inherit_doc]
 scoped notation "𝒪[" K "]" => Valued.integer K
 
-<<<<<<< HEAD
-/-- An abbreviation for `LocalRing.maximalIdeal 𝒪[K]` of a valued field `K`, enabling the notation
-=======
 /-- An abbreviation for `IsLocalRing.maximalIdeal 𝒪[K]` of a valued field `K`, enabling the notation
->>>>>>> d0df76bd
 `𝓂[K]` for the maximal ideal in `𝒪[K]` of a valued field `K`. -/
 @[reducible]
 def maximalIdeal : Ideal 𝒪[K] := IsLocalRing.maximalIdeal 𝒪[K]
@@ -376,13 +372,8 @@
 @[inherit_doc]
 scoped notation "𝓂[" K "]" => maximalIdeal K
 
-<<<<<<< HEAD
-/-- An abbreviation for `LocalRing.ResidueField 𝒪[K]` of a `Valued` instance, enabling the notation
-`𝓀[K]` for the residue field of a valued field `K`. -/
-=======
 /-- An abbreviation for `IsLocalRing.ResidueField 𝒪[K]` of a `Valued` instance, enabling the
 notation `𝓀[K]` for the residue field of a valued field `K`. -/
->>>>>>> d0df76bd
 @[reducible]
 def ResidueField := IsLocalRing.ResidueField (𝒪[K])
 
