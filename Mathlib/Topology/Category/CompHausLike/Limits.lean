/-
Copyright (c) 2024 Dagur Asgeirsson. All rights reserved.
Released under Apache 2.0 license as described in the file LICENSE.
Authors: Adam Topaz, Dagur Asgeirsson, Filippo A. E. Nuccio, Riccardo Brasca
-/
import Mathlib.CategoryTheory.Extensive
import Mathlib.CategoryTheory.Limits.Preserves.Finite
import Mathlib.Topology.Category.CompHausLike.Basic
/-!

# Explicit limits and colimits

This file collects some constructions of explicit limits and colimits in `CompHausLike P`,
which may be useful due to their definitional properties.

## Main definitions

* `HasExplicitFiniteCoproducts`: A typeclass describing the property that forming all finite
  disjoint unions is stable under the property `P`.
  - Given this property, we deduce that `CompHausLike P` has finite coproducts and the inclusion
    functors to other `CompHausLike P'` and to `TopCat` preserve them.

* `HasExplicitPullbacks`: A typeclass describing the property that forming all "explicit pullbacks"
  is stable under the property `P`. Here, explicit pullbacks are defined as a subset of the product.
  - Given this property, we deduce that `CompHausLike P` has pullbacks and the inclusion
    functors to other `CompHausLike P'` and to `TopCat` preserve them.
  - We also define a variant `HasExplicitPullbacksOfInclusions` which is says that explicit
    pullbacks along inclusion maps into finite disjoint unions exist. `Stonean` has this property
    but not the stronger one.

## Main results

* Given `[HasExplicitPullbacksOfInclusions P]` (which is implied by `[HasExplicitPullbacks P]`),
  we provide an instance `FinitaryExtensive (CompHausLike P)`.
-/

open CategoryTheory Limits Topology

namespace CompHausLike

universe w u

attribute [local instance] ConcreteCategory.instFunLike

section FiniteCoproducts

variable {P : TopCat.{max u w} → Prop} {α : Type w} [Finite α] (X : α → CompHausLike P)

/--
A typeclass describing the property that forming the disjoint union is stable under the
property `P`.
-/
abbrev HasExplicitFiniteCoproduct := HasProp P (Σ (a : α), X a)

variable [HasExplicitFiniteCoproduct X]

/--
The coproduct of a finite family of objects in `CompHaus`, constructed as the disjoint
union with its usual topology.
-/
def finiteCoproduct : CompHausLike P := CompHausLike.of P (Σ (a : α), X a)

/--
The inclusion of one of the factors into the explicit finite coproduct.
-/
def finiteCoproduct.ι (a : α) : X a ⟶ finiteCoproduct X where
  toFun := fun x ↦ ⟨a, x⟩
  continuous_toFun := continuous_sigmaMk (σ := fun a ↦ X a)

/--
To construct a morphism from the explicit finite coproduct, it suffices to
specify a morphism from each of its factors.
This is essentially the universal property of the coproduct.
-/
def finiteCoproduct.desc {B : CompHausLike P} (e : (a : α) → (X a ⟶ B)) :
    finiteCoproduct X ⟶ B where
  toFun := fun ⟨a, x⟩ ↦ e a x
  continuous_toFun := by
    apply continuous_sigma
    intro a; exact (e a).continuous

@[reassoc (attr := simp)]
lemma finiteCoproduct.ι_desc {B : CompHausLike P} (e : (a : α) → (X a ⟶ B)) (a : α) :
    finiteCoproduct.ι X a ≫ finiteCoproduct.desc X e = e a := rfl

lemma finiteCoproduct.hom_ext {B : CompHausLike P} (f g : finiteCoproduct X ⟶ B)
    (h : ∀ a : α, finiteCoproduct.ι X a ≫ f = finiteCoproduct.ι X a ≫ g) : f = g := by
  ext ⟨a, x⟩
  specialize h a
  apply_fun (fun q ↦ q x) at h
  exact h

/-- The coproduct cocone associated to the explicit finite coproduct. -/
abbrev finiteCoproduct.cofan : Limits.Cofan X :=
  Cofan.mk (finiteCoproduct X) (finiteCoproduct.ι X)

/-- The explicit finite coproduct cocone is a colimit cocone. -/
def finiteCoproduct.isColimit : Limits.IsColimit (finiteCoproduct.cofan X) :=
  mkCofanColimit _
    (fun s ↦ desc _ fun a ↦ s.inj a)
    (fun _ _ ↦ ι_desc _ _ _)
    fun _ _ hm ↦ finiteCoproduct.hom_ext _ _ _ fun a ↦
      (DFunLike.ext _ _ fun t ↦ congrFun (congrArg DFunLike.coe (hm a)) t)

lemma finiteCoproduct.ι_injective (a : α) : Function.Injective (finiteCoproduct.ι X a) := by
  intro x y hxy
  exact eq_of_heq (Sigma.ext_iff.mp hxy).2

lemma finiteCoproduct.ι_jointly_surjective (R : finiteCoproduct X) :
    ∃ (a : α) (r : X a), R = finiteCoproduct.ι X a r := ⟨R.fst, R.snd, rfl⟩

lemma finiteCoproduct.ι_desc_apply {B : CompHausLike P} {π : (a : α) → X a ⟶ B} (a : α) :
    ∀ x, finiteCoproduct.desc X π (finiteCoproduct.ι X a x) = π a x := by
  intro x
  change (ι X a ≫ desc X π) _ = _
  simp only [ι_desc]

instance : HasCoproduct X where
  exists_colimit := ⟨finiteCoproduct.cofan X, finiteCoproduct.isColimit X⟩

variable (P) in
/--
A typeclass describing the property that forming all finite disjoint unions is stable under the
property `P`.
-/
class HasExplicitFiniteCoproducts : Prop where
  hasProp {α : Type w} [Finite α] (X : α → CompHausLike.{max u w} P) : HasExplicitFiniteCoproduct X

/-
This linter complains that the universes `u` and `w` only occur together, but `w` appears by itself
in the indexing type of the coproduct. In almost all cases, `w` will be either `0` or `u`, but we
want to allow both possibilities.
-/
attribute [nolint checkUnivs] HasExplicitFiniteCoproducts

attribute [instance] HasExplicitFiniteCoproducts.hasProp

instance [HasExplicitFiniteCoproducts.{w} P] (α : Type w) [Finite α] :
    HasColimitsOfShape (Discrete α) (CompHausLike P) where
  has_colimit _ := hasColimitOfIso Discrete.natIsoFunctor

instance [HasExplicitFiniteCoproducts.{w} P] : HasFiniteCoproducts (CompHausLike.{max u w} P) where
  out n := by
    let α := ULift.{w} (Fin n)
    let e : Discrete α ≌ Discrete (Fin n) := Discrete.equivalence Equiv.ulift
    exact hasColimitsOfShape_of_equivalence e

variable {P : TopCat.{u} → Prop} [HasExplicitFiniteCoproducts.{0} P]

example : HasFiniteCoproducts (CompHausLike.{u} P) := inferInstance

/-- The inclusion maps into the explicit finite coproduct are open embeddings. -/
lemma finiteCoproduct.isOpenEmbedding_ι (a : α) :
    IsOpenEmbedding (finiteCoproduct.ι X a) :=
  .sigmaMk (σ := fun a ↦ X a)

@[deprecated (since := "2024-10-18")]
alias finiteCoproduct.openEmbedding_ι := finiteCoproduct.isOpenEmbedding_ι

/-- The inclusion maps into the abstract finite coproduct are open embeddings. -/
lemma Sigma.isOpenEmbedding_ι (a : α) :
    IsOpenEmbedding (Sigma.ι X a) := by
  refine IsOpenEmbedding.of_comp _ (homeoOfIso ((colimit.isColimit _).coconePointUniqueUpToIso
    (finiteCoproduct.isColimit X))).isOpenEmbedding ?_
  convert finiteCoproduct.isOpenEmbedding_ι X a
  ext x
  change (Sigma.ι X a ≫ _) x = _
  simp

<<<<<<< HEAD
=======
@[deprecated (since := "2024-10-18")]
alias Sigma.openEmbedding_ι := Sigma.isOpenEmbedding_ι

>>>>>>> d0df76bd
/-- The functor to `TopCat` preserves finite coproducts if they exist. -/
instance (P) [HasExplicitFiniteCoproducts.{0} P] :
    PreservesFiniteCoproducts (compHausLikeToTop P) := by
  refine ⟨fun J hJ ↦ ⟨fun {F} ↦ ?_⟩⟩
  suffices PreservesColimit (Discrete.functor (F.obj ∘ Discrete.mk)) (compHausLikeToTop P) from
    preservesColimitOfIsoDiagram _ Discrete.natIsoFunctor.symm
  apply preservesColimitOfPreservesColimitCocone (CompHausLike.finiteCoproduct.isColimit _)
  exact TopCat.sigmaCofanIsColimit _

/-- The functor to another `CompHausLike` preserves finite coproducts if they exist. -/
noncomputable instance {P' : TopCat.{u} → Prop}
    (h : ∀ (X : CompHausLike P), P X.toTop → P' X.toTop) :
    PreservesFiniteCoproducts (toCompHausLike h) := by
  have : PreservesFiniteCoproducts (toCompHausLike h ⋙ compHausLikeToTop P') :=
    inferInstanceAs (PreservesFiniteCoproducts (compHausLikeToTop _))
  exact preservesFiniteCoproductsOfReflectsOfPreserves (toCompHausLike h) (compHausLikeToTop P')

end FiniteCoproducts

section Pullbacks

variable {P : TopCat.{u} → Prop} {X Y B : CompHausLike P} (f : X ⟶ B) (g : Y ⟶ B)

/--
A typeclass describing the property that an explicit pullback is stable under the property `P`.
-/
abbrev HasExplicitPullback := HasProp P { xy : X × Y | f xy.fst = g xy.snd }

variable [HasExplicitPullback f g] -- (hP : P (TopCat.of { xy : X × Y | f xy.fst = g xy.snd }))

/--
The pullback of two morphisms `f,g` in `CompHaus`, constructed explicitly as the set of
pairs `(x,y)` such that `f x = g y`, with the topology induced by the product.
-/
def pullback : CompHausLike P :=
  letI set := { xy : X × Y | f xy.fst = g xy.snd }
  haveI : CompactSpace set :=
    isCompact_iff_compactSpace.mp (isClosed_eq (f.continuous.comp continuous_fst)
      (g.continuous.comp continuous_snd)).isCompact
  CompHausLike.of P set

/--
The projection from the pullback to the first component.
-/
def pullback.fst : pullback f g ⟶ X where
  toFun := fun ⟨⟨x, _⟩, _⟩ ↦ x
  continuous_toFun := Continuous.comp continuous_fst continuous_subtype_val

/--
The projection from the pullback to the second component.
-/
def pullback.snd : pullback f g ⟶ Y where
  toFun := fun ⟨⟨_,y⟩,_⟩ ↦ y
  continuous_toFun := Continuous.comp continuous_snd continuous_subtype_val

@[reassoc]
lemma pullback.condition : pullback.fst f g ≫ f = pullback.snd f g ≫ g := by
  ext ⟨_,h⟩; exact h

/--
Construct a morphism to the explicit pullback given morphisms to the factors
which are compatible with the maps to the base.
This is essentially the universal property of the pullback.
-/
def pullback.lift {Z : CompHausLike P} (a : Z ⟶ X) (b : Z ⟶ Y) (w : a ≫ f = b ≫ g) :
    Z ⟶ pullback f g where
  toFun := fun z ↦ ⟨⟨a z, b z⟩, by apply_fun (fun q ↦ q z) at w; exact w⟩
  continuous_toFun := by
    apply Continuous.subtype_mk
    rw [continuous_prod_mk]
    exact ⟨a.continuous, b.continuous⟩

@[reassoc (attr := simp)]
lemma pullback.lift_fst {Z : CompHausLike P} (a : Z ⟶ X) (b : Z ⟶ Y) (w : a ≫ f = b ≫ g) :
    pullback.lift f g a b w ≫ pullback.fst f g = a := rfl

@[reassoc (attr := simp)]
lemma pullback.lift_snd {Z : CompHausLike P} (a : Z ⟶ X) (b : Z ⟶ Y) (w : a ≫ f = b ≫ g) :
    pullback.lift f g a b w ≫ pullback.snd f g = b := rfl

lemma pullback.hom_ext {Z : CompHausLike P} (a b : Z ⟶ pullback f g)
    (hfst : a ≫ pullback.fst f g = b ≫ pullback.fst f g)
    (hsnd : a ≫ pullback.snd f g = b ≫ pullback.snd f g) : a = b := by
  ext z
  apply_fun (fun q ↦ q z) at hfst hsnd
  apply Subtype.ext
  apply Prod.ext
  · exact hfst
  · exact hsnd

/--
The pullback cone whose cone point is the explicit pullback.
-/
@[simps! pt π]
def pullback.cone : Limits.PullbackCone f g :=
  Limits.PullbackCone.mk (pullback.fst f g) (pullback.snd f g) (pullback.condition f g)

/--
The explicit pullback cone is a limit cone.
-/
@[simps! lift]
def pullback.isLimit : Limits.IsLimit (pullback.cone f g) :=
  Limits.PullbackCone.isLimitAux _
    (fun s ↦ pullback.lift f g s.fst s.snd s.condition)
    (fun _ ↦ pullback.lift_fst _ _ _ _ _)
    (fun _ ↦ pullback.lift_snd _ _ _ _ _)
    (fun _ _ hm ↦ pullback.hom_ext _ _ _ _ (hm .left) (hm .right))

instance : HasLimit (cospan f g) where
  exists_limit := ⟨⟨pullback.cone f g, pullback.isLimit f g⟩⟩

/-- The functor to `TopCat` creates pullbacks if they exist. -/
noncomputable instance : CreatesLimit (cospan f g) (compHausLikeToTop P) := by
  refine createsLimitOfFullyFaithfulOfIso (pullback f g)
    (((TopCat.pullbackConeIsLimit f g).conePointUniqueUpToIso
        (limit.isLimit _)) ≪≫ Limits.lim.mapIso (?_ ≪≫ (diagramIsoCospan _).symm))
  exact Iso.refl _

/-- The functor to `TopCat` preserves pullbacks. -/
noncomputable instance : PreservesLimit (cospan f g) (compHausLikeToTop P) :=
  preservesLimitOfCreatesLimitAndHasLimit _ _

/-- The functor to another `CompHausLike` preserves pullbacks. -/
noncomputable instance {P' : TopCat → Prop}
    (h : ∀ (X : CompHausLike P), P X.toTop → P' X.toTop) :
    PreservesLimit (cospan f g) (toCompHausLike h) := by
  have : PreservesLimit (cospan f g) (toCompHausLike h ⋙ compHausLikeToTop P') :=
    inferInstanceAs (PreservesLimit _ (compHausLikeToTop _))
  exact preservesLimitOfReflectsOfPreserves (toCompHausLike h) (compHausLikeToTop P')

variable (P) in
/--
A typeclass describing the property that forming all explicit pullbacks is stable under the
property `P`.
-/
class HasExplicitPullbacks : Prop where
  hasProp {X Y B : CompHausLike P} (f : X ⟶ B) (g : Y ⟶ B) : HasExplicitPullback f g

attribute [instance] HasExplicitPullbacks.hasProp

instance [HasExplicitPullbacks P] : HasPullbacks (CompHausLike P) where
  has_limit F := hasLimitOfIso (diagramIsoCospan F).symm

variable (P) in
/--
A typeclass describing the property that explicit pullbacks along inclusion maps into disjoint
unions is stable under the property `P`.
-/
class HasExplicitPullbacksOfInclusions [HasExplicitFiniteCoproducts.{0} P] : Prop where
  hasProp : ∀ {X Y Z : CompHausLike P} (f : Z ⟶ X ⨿ Y), HasExplicitPullback coprod.inl f

attribute [instance] HasExplicitPullbacksOfInclusions.hasProp

instance [HasExplicitPullbacks P] [HasExplicitFiniteCoproducts.{0} P] :
    HasExplicitPullbacksOfInclusions P where
  hasProp _ := inferInstance

end Pullbacks

section FiniteCoproducts

variable {P : TopCat.{u} → Prop} [HasExplicitFiniteCoproducts.{0} P]

instance [HasExplicitPullbacksOfInclusions P] : HasPullbacksOfInclusions (CompHausLike P) where
  hasPullbackInl _ := inferInstance

theorem hasPullbacksOfInclusions
    (hP' : ∀ ⦃X Y B : CompHausLike.{u} P⦄ (f : X ⟶ B) (g : Y ⟶ B)
      (_ : IsOpenEmbedding f), HasExplicitPullback f g) :
    HasExplicitPullbacksOfInclusions P :=
  { hasProp := by
      intro _ _ _ f
      apply hP'
      exact Sigma.isOpenEmbedding_ι _ _ }

/-- The functor to `TopCat` preserves pullbacks of inclusions if they exist. -/
noncomputable instance [HasExplicitPullbacksOfInclusions P] :
    PreservesPullbacksOfInclusions (compHausLikeToTop P) :=
  { preservesPullbackInl := by
      intros X Y Z f
      infer_instance }

instance [HasExplicitPullbacksOfInclusions P] : FinitaryExtensive (CompHausLike P) :=
  finitaryExtensive_of_preserves_and_reflects (compHausLikeToTop P)

theorem finitaryExtensive (hP' : ∀ ⦃X Y B : CompHausLike.{u} P⦄ (f : X ⟶ B) (g : Y ⟶ B)
    (_ : IsOpenEmbedding f), HasExplicitPullback f g) :
      FinitaryExtensive (CompHausLike P) :=
  have := hasPullbacksOfInclusions hP'
  finitaryExtensive_of_preserves_and_reflects (compHausLikeToTop P)

end FiniteCoproducts

section Terminal

variable {P : TopCat.{u} → Prop}

/-- A one-element space is terminal in `CompHaus` -/
def isTerminalPUnit [HasProp P PUnit.{u+1}] :
    IsTerminal (CompHausLike.of P PUnit.{u + 1}) :=
  haveI : ∀ X, Unique (X ⟶ CompHausLike.of P PUnit.{u + 1}) := fun _ ↦
    ⟨⟨⟨fun _ ↦ PUnit.unit, continuous_const⟩⟩, fun _ ↦ rfl⟩
  Limits.IsTerminal.ofUnique _

end Terminal

end CompHausLike<|MERGE_RESOLUTION|>--- conflicted
+++ resolved
@@ -167,12 +167,9 @@
   change (Sigma.ι X a ≫ _) x = _
   simp
 
-<<<<<<< HEAD
-=======
 @[deprecated (since := "2024-10-18")]
 alias Sigma.openEmbedding_ι := Sigma.isOpenEmbedding_ι
 
->>>>>>> d0df76bd
 /-- The functor to `TopCat` preserves finite coproducts if they exist. -/
 instance (P) [HasExplicitFiniteCoproducts.{0} P] :
     PreservesFiniteCoproducts (compHausLikeToTop P) := by
