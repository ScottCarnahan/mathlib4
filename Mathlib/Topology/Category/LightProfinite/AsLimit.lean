/-
Copyright (c) 2024 Dagur Asgeirsson. All rights reserved.
Released under Apache 2.0 license as described in the file LICENSE.
Authors: Dagur Asgeirsson
-/
import Mathlib.Topology.Category.LightProfinite.Basic
/-!
# Light profinite sets as limits of finite sets.

We show that any light profinite set is isomorphic to a sequential limit of finite sets.

The limit cone for `S : LightProfinite` is `S.asLimitCone`, the fact that it's a limit is
`S.asLimit`.

We also prove that the projection and transition maps in this limit are surjective.

-/

noncomputable section

open CategoryTheory Limits CompHausLike

attribute [local instance] ConcreteCategory.instFunLike

namespace LightProfinite

universe u

variable (S : LightProfinite.{u})

/-- The functor `ℕᵒᵖ ⥤ FintypeCat` whose limit is isomorphic to `S`. -/
abbrev fintypeDiagram : ℕᵒᵖ ⥤ FintypeCat := S.toLightDiagram.diagram

/-- An abbreviation for `S.fintypeDiagram ⋙ FintypeCat.toProfinite`. -/
abbrev diagram : ℕᵒᵖ ⥤ LightProfinite := S.fintypeDiagram ⋙ FintypeCat.toLightProfinite

/--
A cone over `S.diagram` whose cone point is isomorphic to `S`.
(Auxiliary definition, use `S.asLimitCone` instead.)
-/
def asLimitConeAux : Cone S.diagram :=
  let c : Cone (S.diagram ⋙ lightToProfinite) := S.toLightDiagram.cone
  let hc : IsLimit c := S.toLightDiagram.isLimit
  liftLimit hc

/-- An auxiliary isomorphism of cones used to prove that `S.asLimitConeAux` is a limit cone. -/
def isoMapCone : lightToProfinite.mapCone S.asLimitConeAux ≅ S.toLightDiagram.cone :=
  let c : Cone (S.diagram ⋙ lightToProfinite) := S.toLightDiagram.cone
  let hc : IsLimit c := S.toLightDiagram.isLimit
  liftedLimitMapsToOriginal hc

/--
`S.asLimitConeAux` is indeed a limit cone.
(Auxiliary definition, use `S.asLimit` instead.)
-/
def asLimitAux : IsLimit S.asLimitConeAux :=
  let hc : IsLimit (lightToProfinite.mapCone S.asLimitConeAux) :=
    S.toLightDiagram.isLimit.ofIsoLimit S.isoMapCone.symm
  isLimitOfReflects lightToProfinite hc

/-- A cone over `S.diagram` whose cone point is `S`. -/
def asLimitCone : Cone S.diagram where
  pt := S
  π := {
    app := fun n ↦ (lightToProfiniteFullyFaithful.preimageIso <|
      (Cones.forget _).mapIso S.isoMapCone).inv ≫ S.asLimitConeAux.π.app n
    naturality := fun _ _ _ ↦ by simp only [Category.assoc, S.asLimitConeAux.w]; rfl }

/-- `S.asLimitCone` is indeed a limit cone. -/
def asLimit : IsLimit S.asLimitCone := S.asLimitAux.ofIsoLimit <|
  Cones.ext (lightToProfiniteFullyFaithful.preimageIso <|
    (Cones.forget _).mapIso S.isoMapCone) (fun _ ↦ by rw [← @Iso.inv_comp_eq]; rfl)

/-- A bundled version of `S.asLimitCone` and `S.asLimit`. -/
def lim : Limits.LimitCone S.diagram := ⟨S.asLimitCone, S.asLimit⟩

/-- The projection from `S` to the `n`th component of `S.diagram`. -/
abbrev proj (n : ℕ) : S ⟶ S.diagram.obj ⟨n⟩ := S.asLimitCone.π.app ⟨n⟩

lemma lightToProfinite_map_proj_eq (n : ℕ) : lightToProfinite.map (S.proj n) =
    (lightToProfinite.obj S).asLimitCone.π.app _ := by
<<<<<<< HEAD
  simp? says simp only [toCompHausLike_obj, Functor.comp_obj,
      FintypeCat.toLightProfinite_obj_toTop_α, toCompHausLike_map, coe_of]
=======
  simp only [toCompHausLike_obj, Functor.comp_obj, toCompHausLike_map, coe_of]
>>>>>>> d0df76bd
  let c : Cone (S.diagram ⋙ lightToProfinite) := S.toLightDiagram.cone
  let hc : IsLimit c := S.toLightDiagram.isLimit
  exact liftedLimitMapsToOriginal_inv_map_π hc _

lemma proj_surjective (n : ℕ) : Function.Surjective (S.proj n) := by
  change Function.Surjective (lightToProfinite.map (S.proj n))
  rw [lightToProfinite_map_proj_eq]
  exact DiscreteQuotient.proj_surjective _

/-- An abbreviation for the `n`th component of `S.diagram`. -/
abbrev component (n : ℕ) : LightProfinite := S.diagram.obj ⟨n⟩

/-- The transition map from `S_{n+1}` to `S_n` in `S.diagram`. -/
abbrev transitionMap (n : ℕ) :  S.component (n+1) ⟶ S.component n :=
  S.diagram.map ⟨homOfLE (Nat.le_succ _)⟩

/-- The transition map from `S_m` to `S_n` in `S.diagram`, when `m ≤ n`. -/
abbrev transitionMapLE {n m : ℕ} (h : n ≤ m) : S.component m ⟶ S.component n :=
  S.diagram.map ⟨homOfLE h⟩

lemma proj_comp_transitionMap (n : ℕ) :
    S.proj (n + 1) ≫ S.diagram.map ⟨homOfLE (Nat.le_succ _)⟩ = S.proj n :=
  S.asLimitCone.w (homOfLE (Nat.le_succ n)).op

lemma proj_comp_transitionMap' (n : ℕ) : S.transitionMap n ∘ S.proj (n + 1) = S.proj n := by
  rw [← S.proj_comp_transitionMap n]
  rfl

lemma proj_comp_transitionMapLE {n m : ℕ} (h : n ≤ m) :
    S.proj m ≫ S.diagram.map ⟨homOfLE h⟩ = S.proj n :=
  S.asLimitCone.w (homOfLE h).op

lemma proj_comp_transitionMapLE' {n m : ℕ} (h : n ≤ m) :
    S.transitionMapLE h ∘ S.proj m  = S.proj n := by
  rw [← S.proj_comp_transitionMapLE h]
  rfl

lemma surjective_transitionMap (n : ℕ) : Function.Surjective (S.transitionMap n) := by
  apply Function.Surjective.of_comp (g := S.proj (n + 1))
  simpa only [proj_comp_transitionMap'] using S.proj_surjective n

lemma surjective_transitionMapLE {n m : ℕ} (h : n ≤ m) :
    Function.Surjective (S.transitionMapLE h) := by
  apply Function.Surjective.of_comp (g := S.proj m)
  simpa only [proj_comp_transitionMapLE'] using S.proj_surjective n

end LightProfinite<|MERGE_RESOLUTION|>--- conflicted
+++ resolved
@@ -79,12 +79,7 @@
 
 lemma lightToProfinite_map_proj_eq (n : ℕ) : lightToProfinite.map (S.proj n) =
     (lightToProfinite.obj S).asLimitCone.π.app _ := by
-<<<<<<< HEAD
-  simp? says simp only [toCompHausLike_obj, Functor.comp_obj,
-      FintypeCat.toLightProfinite_obj_toTop_α, toCompHausLike_map, coe_of]
-=======
   simp only [toCompHausLike_obj, Functor.comp_obj, toCompHausLike_map, coe_of]
->>>>>>> d0df76bd
   let c : Cone (S.diagram ⋙ lightToProfinite) := S.toLightDiagram.cone
   let hc : IsLimit c := S.toLightDiagram.isLimit
   exact liftedLimitMapsToOriginal_inv_map_π hc _
