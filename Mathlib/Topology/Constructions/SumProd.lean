/-
Copyright (c) 2017 Johannes Hölzl. All rights reserved.
Released under Apache 2.0 license as described in the file LICENSE.
Authors: Johannes Hölzl, Mario Carneiro, Patrick Massot
-/
import Mathlib.Topology.Homeomorph.Defs
import Mathlib.Topology.Maps.Basic

/-!
# Disjoint unions and products of topological spaces

This file constructs sums (disjoint unions) and products of topological spaces
and sets up their basic theory, such as criteria for maps into or out of these
constructions to be continuous; descriptions of the open sets, neighborhood filters,
and generators of these constructions; and their behavior with respect to embeddings
and other specific classes of maps.

We also provide basic homeomorphisms, to show that sums and products are commutative, associative
and distributive (up to homeomorphism).

## Implementation note

The constructed topologies are defined using induced and coinduced topologies
along with the complete lattice structure on topologies. Their universal properties
(for example, a map `X → Y × Z` is continuous if and only if both projections
`X → Y`, `X → Z` are) follow easily using order-theoretic descriptions of
continuity. With more work we can also extract descriptions of the open sets,
neighborhood filters and so on.

## Tags

product, sum, disjoint union

-/

noncomputable section

open Topology TopologicalSpace Set Filter Function

universe u v u' v'

variable {X : Type u} {Y : Type v} {W Z ε ζ : Type*}

instance instTopologicalSpaceSum [t₁ : TopologicalSpace X] [t₂ : TopologicalSpace Y] :
    TopologicalSpace (X ⊕ Y) :=
  coinduced Sum.inl t₁ ⊔ coinduced Sum.inr t₂

instance instTopologicalSpaceProd [t₁ : TopologicalSpace X] [t₂ : TopologicalSpace Y] :
    TopologicalSpace (X × Y) :=
  induced Prod.fst t₁ ⊓ induced Prod.snd t₂

section Prod

variable [TopologicalSpace X] [TopologicalSpace Y] [TopologicalSpace Z] [TopologicalSpace W]
  [TopologicalSpace ε] [TopologicalSpace ζ]

@[simp]
theorem continuous_prodMk {f : X → Y} {g : X → Z} :
    (Continuous fun x => (f x, g x)) ↔ Continuous f ∧ Continuous g :=
  continuous_inf_rng.trans <| continuous_induced_rng.and continuous_induced_rng

@[deprecated (since := "2025-03-10")]
alias continuous_prod_mk := continuous_prodMk

@[continuity]
theorem continuous_fst : Continuous (@Prod.fst X Y) :=
  (continuous_prodMk.1 continuous_id).1

/-- Postcomposing `f` with `Prod.fst` is continuous -/
@[fun_prop]
theorem Continuous.fst {f : X → Y × Z} (hf : Continuous f) : Continuous fun x : X => (f x).1 :=
  continuous_fst.comp hf

/-- Precomposing `f` with `Prod.fst` is continuous -/
theorem Continuous.fst' {f : X → Z} (hf : Continuous f) : Continuous fun x : X × Y => f x.fst :=
  hf.comp continuous_fst

theorem continuousAt_fst {p : X × Y} : ContinuousAt Prod.fst p :=
  continuous_fst.continuousAt

/-- Postcomposing `f` with `Prod.fst` is continuous at `x` -/
@[fun_prop]
theorem ContinuousAt.fst {f : X → Y × Z} {x : X} (hf : ContinuousAt f x) :
    ContinuousAt (fun x : X => (f x).1) x :=
  continuousAt_fst.comp hf

/-- Precomposing `f` with `Prod.fst` is continuous at `(x, y)` -/
theorem ContinuousAt.fst' {f : X → Z} {x : X} {y : Y} (hf : ContinuousAt f x) :
    ContinuousAt (fun x : X × Y => f x.fst) (x, y) :=
  ContinuousAt.comp hf continuousAt_fst

/-- Precomposing `f` with `Prod.fst` is continuous at `x : X × Y` -/
theorem ContinuousAt.fst'' {f : X → Z} {x : X × Y} (hf : ContinuousAt f x.fst) :
    ContinuousAt (fun x : X × Y => f x.fst) x :=
  hf.comp continuousAt_fst

theorem Filter.Tendsto.fst_nhds {X} {l : Filter X} {f : X → Y × Z} {p : Y × Z}
    (h : Tendsto f l (𝓝 p)) : Tendsto (fun a ↦ (f a).1) l (𝓝 <| p.1) :=
  continuousAt_fst.tendsto.comp h

@[continuity]
theorem continuous_snd : Continuous (@Prod.snd X Y) :=
  (continuous_prodMk.1 continuous_id).2

/-- Postcomposing `f` with `Prod.snd` is continuous -/
@[fun_prop]
theorem Continuous.snd {f : X → Y × Z} (hf : Continuous f) : Continuous fun x : X => (f x).2 :=
  continuous_snd.comp hf

/-- Precomposing `f` with `Prod.snd` is continuous -/
theorem Continuous.snd' {f : Y → Z} (hf : Continuous f) : Continuous fun x : X × Y => f x.snd :=
  hf.comp continuous_snd

theorem continuousAt_snd {p : X × Y} : ContinuousAt Prod.snd p :=
  continuous_snd.continuousAt

/-- Postcomposing `f` with `Prod.snd` is continuous at `x` -/
@[fun_prop]
theorem ContinuousAt.snd {f : X → Y × Z} {x : X} (hf : ContinuousAt f x) :
    ContinuousAt (fun x : X => (f x).2) x :=
  continuousAt_snd.comp hf

/-- Precomposing `f` with `Prod.snd` is continuous at `(x, y)` -/
theorem ContinuousAt.snd' {f : Y → Z} {x : X} {y : Y} (hf : ContinuousAt f y) :
    ContinuousAt (fun x : X × Y => f x.snd) (x, y) :=
  ContinuousAt.comp hf continuousAt_snd

/-- Precomposing `f` with `Prod.snd` is continuous at `x : X × Y` -/
theorem ContinuousAt.snd'' {f : Y → Z} {x : X × Y} (hf : ContinuousAt f x.snd) :
    ContinuousAt (fun x : X × Y => f x.snd) x :=
  hf.comp continuousAt_snd

theorem Filter.Tendsto.snd_nhds {X} {l : Filter X} {f : X → Y × Z} {p : Y × Z}
    (h : Tendsto f l (𝓝 p)) : Tendsto (fun a ↦ (f a).2) l (𝓝 <| p.2) :=
  continuousAt_snd.tendsto.comp h

@[continuity, fun_prop]
theorem Continuous.prodMk {f : Z → X} {g : Z → Y} (hf : Continuous f) (hg : Continuous g) :
    Continuous fun x => (f x, g x) :=
  continuous_prodMk.2 ⟨hf, hg⟩

@[deprecated (since := "2025-03-10")]
alias Continuous.prod_mk := Continuous.prodMk

@[continuity]
theorem Continuous.prodMk_right (x : X) : Continuous fun y : Y => (x, y) := by fun_prop

@[deprecated (since := "2025-03-10")]
alias Continuous.Prod.mk := Continuous.prodMk_right

@[continuity]
theorem Continuous.prodMk_left (y : Y) : Continuous fun x : X => (x, y) := by fun_prop

@[deprecated (since := "2025-03-10")]
alias Continuous.Prod.mk_left := Continuous.prodMk_left

/-- If `f x y` is continuous in `x` for all `y ∈ s`,
then the set of `x` such that `f x` maps `s` to `t` is closed. -/
lemma IsClosed.setOf_mapsTo {α : Type*} {f : X → α → Z} {s : Set α} {t : Set Z} (ht : IsClosed t)
    (hf : ∀ a ∈ s, Continuous (f · a)) : IsClosed {x | MapsTo (f x) s t} := by
  simpa only [MapsTo, setOf_forall] using isClosed_biInter fun y hy ↦ ht.preimage (hf y hy)

theorem Continuous.comp₂ {g : X × Y → Z} (hg : Continuous g) {e : W → X} (he : Continuous e)
    {f : W → Y} (hf : Continuous f) : Continuous fun w => g (e w, f w) :=
  hg.comp <| he.prodMk hf

theorem Continuous.comp₃ {g : X × Y × Z → ε} (hg : Continuous g) {e : W → X} (he : Continuous e)
    {f : W → Y} (hf : Continuous f) {k : W → Z} (hk : Continuous k) :
    Continuous fun w => g (e w, f w, k w) :=
  hg.comp₂ he <| hf.prodMk hk

theorem Continuous.comp₄ {g : X × Y × Z × ζ → ε} (hg : Continuous g) {e : W → X} (he : Continuous e)
    {f : W → Y} (hf : Continuous f) {k : W → Z} (hk : Continuous k) {l : W → ζ}
    (hl : Continuous l) : Continuous fun w => g (e w, f w, k w, l w) :=
  hg.comp₃ he hf <| hk.prodMk hl

@[continuity, fun_prop]
theorem Continuous.prodMap {f : Z → X} {g : W → Y} (hf : Continuous f) (hg : Continuous g) :
    Continuous (Prod.map f g) :=
  hf.fst'.prodMk hg.snd'

/-- A version of `continuous_inf_dom_left` for binary functions -/
theorem continuous_inf_dom_left₂ {X Y Z} {f : X → Y → Z} {ta1 ta2 : TopologicalSpace X}
    {tb1 tb2 : TopologicalSpace Y} {tc1 : TopologicalSpace Z}
    (h : by haveI := ta1; haveI := tb1; exact Continuous fun p : X × Y => f p.1 p.2) : by
    haveI := ta1 ⊓ ta2; haveI := tb1 ⊓ tb2; exact Continuous fun p : X × Y => f p.1 p.2 := by
  have ha := @continuous_inf_dom_left _ _ id ta1 ta2 ta1 (@continuous_id _ (id _))
  have hb := @continuous_inf_dom_left _ _ id tb1 tb2 tb1 (@continuous_id _ (id _))
  have h_continuous_id := @Continuous.prodMap _ _ _ _ ta1 tb1 (ta1 ⊓ ta2) (tb1 ⊓ tb2) _ _ ha hb
  exact @Continuous.comp _ _ _ (id _) (id _) _ _ _ h h_continuous_id

/-- A version of `continuous_inf_dom_right` for binary functions -/
theorem continuous_inf_dom_right₂ {X Y Z} {f : X → Y → Z} {ta1 ta2 : TopologicalSpace X}
    {tb1 tb2 : TopologicalSpace Y} {tc1 : TopologicalSpace Z}
    (h : by haveI := ta2; haveI := tb2; exact Continuous fun p : X × Y => f p.1 p.2) : by
    haveI := ta1 ⊓ ta2; haveI := tb1 ⊓ tb2; exact Continuous fun p : X × Y => f p.1 p.2 := by
  have ha := @continuous_inf_dom_right _ _ id ta1 ta2 ta2 (@continuous_id _ (id _))
  have hb := @continuous_inf_dom_right _ _ id tb1 tb2 tb2 (@continuous_id _ (id _))
  have h_continuous_id := @Continuous.prodMap _ _ _ _ ta2 tb2 (ta1 ⊓ ta2) (tb1 ⊓ tb2) _ _ ha hb
  exact @Continuous.comp _ _ _ (id _) (id _) _ _ _ h h_continuous_id

/-- A version of `continuous_sInf_dom` for binary functions -/
theorem continuous_sInf_dom₂ {X Y Z} {f : X → Y → Z} {tas : Set (TopologicalSpace X)}
    {tbs : Set (TopologicalSpace Y)} {tX : TopologicalSpace X} {tY : TopologicalSpace Y}
    {tc : TopologicalSpace Z} (hX : tX ∈ tas) (hY : tY ∈ tbs)
    (hf : Continuous fun p : X × Y => f p.1 p.2) : by
    haveI := sInf tas; haveI := sInf tbs
    exact @Continuous _ _ _ tc fun p : X × Y => f p.1 p.2 := by
  have hX := continuous_sInf_dom hX continuous_id
  have hY := continuous_sInf_dom hY continuous_id
  have h_continuous_id := @Continuous.prodMap _ _ _ _ tX tY (sInf tas) (sInf tbs) _ _ hX hY
  exact @Continuous.comp _ _ _ (id _) (id _) _ _ _ hf h_continuous_id

theorem Filter.Eventually.prod_inl_nhds {p : X → Prop} {x : X} (h : ∀ᶠ x in 𝓝 x, p x) (y : Y) :
    ∀ᶠ x in 𝓝 (x, y), p (x : X × Y).1 :=
  continuousAt_fst h

theorem Filter.Eventually.prod_inr_nhds {p : Y → Prop} {y : Y} (h : ∀ᶠ x in 𝓝 y, p x) (x : X) :
    ∀ᶠ x in 𝓝 (x, y), p (x : X × Y).2 :=
  continuousAt_snd h

theorem Filter.Eventually.prodMk_nhds {px : X → Prop} {x} (hx : ∀ᶠ x in 𝓝 x, px x) {py : Y → Prop}
    {y} (hy : ∀ᶠ y in 𝓝 y, py y) : ∀ᶠ p in 𝓝 (x, y), px (p : X × Y).1 ∧ py p.2 :=
  (hx.prod_inl_nhds y).and (hy.prod_inr_nhds x)

@[deprecated (since := "2025-03-10")]
alias Filter.Eventually.prod_mk_nhds := Filter.Eventually.prodMk_nhds

theorem continuous_swap : Continuous (Prod.swap : X × Y → Y × X) :=
  continuous_snd.prodMk continuous_fst

lemma isClosedMap_swap : IsClosedMap (Prod.swap : X × Y → Y × X) := fun s hs ↦ by
  rw [image_swap_eq_preimage_swap]
  exact hs.preimage continuous_swap

theorem Continuous.uncurry_left {f : X → Y → Z} (x : X) (h : Continuous (uncurry f)) :
    Continuous (f x) :=
  h.comp (.prodMk_right _)

theorem Continuous.uncurry_right {f : X → Y → Z} (y : Y) (h : Continuous (uncurry f)) :
    Continuous fun a => f a y :=
  h.comp (.prodMk_left _)

theorem continuous_curry {g : X × Y → Z} (x : X) (h : Continuous g) : Continuous (curry g x) :=
  Continuous.uncurry_left x h

theorem IsOpen.prod {s : Set X} {t : Set Y} (hs : IsOpen s) (ht : IsOpen t) : IsOpen (s ×ˢ t) :=
  (hs.preimage continuous_fst).inter (ht.preimage continuous_snd)

-- Porting note (https://github.com/leanprover-community/mathlib4/issues/11215): TODO: Lean fails to find `t₁` and `t₂` by unification
theorem nhds_prod_eq {x : X} {y : Y} : 𝓝 (x, y) = 𝓝 x ×ˢ 𝓝 y := by
  rw [prod_eq_inf, instTopologicalSpaceProd, nhds_inf (t₁ := TopologicalSpace.induced Prod.fst _)
    (t₂ := TopologicalSpace.induced Prod.snd _), nhds_induced, nhds_induced]

theorem nhdsWithin_prod_eq (x : X) (y : Y) (s : Set X) (t : Set Y) :
    𝓝[s ×ˢ t] (x, y) = 𝓝[s] x ×ˢ 𝓝[t] y := by
  simp only [nhdsWithin, nhds_prod_eq, ← prod_inf_prod, prod_principal_principal]

instance Prod.instNeBotNhdsWithinIio [Preorder X] [Preorder Y] {x : X × Y}
    [hx₁ : (𝓝[<] x.1).NeBot] [hx₂ : (𝓝[<] x.2).NeBot] : (𝓝[<] x).NeBot := by
  refine (hx₁.prod hx₂).mono ?_
  rw [← nhdsWithin_prod_eq]
  exact nhdsWithin_mono _ fun _ ⟨h₁, h₂⟩ ↦ Prod.lt_iff.2 <| .inl ⟨h₁, h₂.le⟩

instance Prod.instNeBotNhdsWithinIoi [Preorder X] [Preorder Y] {x : X × Y}
    [hx₁ : (𝓝[>] x.1).NeBot] [hx₂ : (𝓝[>] x.2).NeBot] : (𝓝[>] x).NeBot := by
  refine (hx₁.prod hx₂).mono ?_
  rw [← nhdsWithin_prod_eq]
  exact nhdsWithin_mono _ fun _ ⟨h₁, h₂⟩ ↦ Prod.lt_iff.2 <| .inl ⟨h₁, h₂.le⟩

theorem mem_nhds_prod_iff {x : X} {y : Y} {s : Set (X × Y)} :
    s ∈ 𝓝 (x, y) ↔ ∃ u ∈ 𝓝 x, ∃ v ∈ 𝓝 y, u ×ˢ v ⊆ s := by rw [nhds_prod_eq, mem_prod_iff]

theorem mem_nhdsWithin_prod_iff {x : X} {y : Y} {s : Set (X × Y)} {tx : Set X} {ty : Set Y} :
    s ∈ 𝓝[tx ×ˢ ty] (x, y) ↔ ∃ u ∈ 𝓝[tx] x, ∃ v ∈ 𝓝[ty] y, u ×ˢ v ⊆ s := by
  rw [nhdsWithin_prod_eq, mem_prod_iff]

theorem Filter.HasBasis.prod_nhds {ιX ιY : Type*} {px : ιX → Prop} {py : ιY → Prop}
    {sx : ιX → Set X} {sy : ιY → Set Y} {x : X} {y : Y} (hx : (𝓝 x).HasBasis px sx)
    (hy : (𝓝 y).HasBasis py sy) :
    (𝓝 (x, y)).HasBasis (fun i : ιX × ιY => px i.1 ∧ py i.2) fun i => sx i.1 ×ˢ sy i.2 := by
  rw [nhds_prod_eq]
  exact hx.prod hy

theorem Filter.HasBasis.prod_nhds' {ιX ιY : Type*} {pX : ιX → Prop} {pY : ιY → Prop}
    {sx : ιX → Set X} {sy : ιY → Set Y} {p : X × Y} (hx : (𝓝 p.1).HasBasis pX sx)
    (hy : (𝓝 p.2).HasBasis pY sy) :
    (𝓝 p).HasBasis (fun i : ιX × ιY => pX i.1 ∧ pY i.2) fun i => sx i.1 ×ˢ sy i.2 :=
  hx.prod_nhds hy

theorem mem_nhds_prod_iff' {x : X} {y : Y} {s : Set (X × Y)} :
    s ∈ 𝓝 (x, y) ↔ ∃ u v, IsOpen u ∧ x ∈ u ∧ IsOpen v ∧ y ∈ v ∧ u ×ˢ v ⊆ s :=
  ((nhds_basis_opens x).prod_nhds (nhds_basis_opens y)).mem_iff.trans <| by
    simp only [Prod.exists, and_comm, and_assoc, and_left_comm]

theorem Prod.tendsto_iff {X} (seq : X → Y × Z) {f : Filter X} (p : Y × Z) :
    Tendsto seq f (𝓝 p) ↔
      Tendsto (fun n => (seq n).fst) f (𝓝 p.fst) ∧ Tendsto (fun n => (seq n).snd) f (𝓝 p.snd) := by
  rw [nhds_prod_eq, Filter.tendsto_prod_iff']

instance [DiscreteTopology X] [DiscreteTopology Y] : DiscreteTopology (X × Y) :=
  discreteTopology_iff_nhds.2 fun (a, b) => by
    rw [nhds_prod_eq, nhds_discrete X, nhds_discrete Y, prod_pure_pure]

theorem prod_mem_nhds_iff {s : Set X} {t : Set Y} {x : X} {y : Y} :
    s ×ˢ t ∈ 𝓝 (x, y) ↔ s ∈ 𝓝 x ∧ t ∈ 𝓝 y := by rw [nhds_prod_eq, prod_mem_prod_iff]

theorem prod_mem_nhds {s : Set X} {t : Set Y} {x : X} {y : Y} (hx : s ∈ 𝓝 x) (hy : t ∈ 𝓝 y) :
    s ×ˢ t ∈ 𝓝 (x, y) :=
  prod_mem_nhds_iff.2 ⟨hx, hy⟩

theorem isOpen_setOf_disjoint_nhds_nhds : IsOpen { p : X × X | Disjoint (𝓝 p.1) (𝓝 p.2) } := by
  simp only [isOpen_iff_mem_nhds, Prod.forall, mem_setOf_eq]
  intro x y h
  obtain ⟨U, hU, V, hV, hd⟩ := ((nhds_basis_opens x).disjoint_iff (nhds_basis_opens y)).mp h
  exact mem_nhds_prod_iff'.mpr ⟨U, V, hU.2, hU.1, hV.2, hV.1, fun ⟨x', y'⟩ ⟨hx', hy'⟩ =>
    disjoint_of_disjoint_of_mem hd (hU.2.mem_nhds hx') (hV.2.mem_nhds hy')⟩

theorem Filter.Eventually.prod_nhds {p : X → Prop} {q : Y → Prop} {x : X} {y : Y}
    (hx : ∀ᶠ x in 𝓝 x, p x) (hy : ∀ᶠ y in 𝓝 y, q y) : ∀ᶠ z : X × Y in 𝓝 (x, y), p z.1 ∧ q z.2 :=
  prod_mem_nhds hx hy

theorem Filter.EventuallyEq.prodMap_nhds {α β : Type*} {f₁ f₂ : X → α} {g₁ g₂ : Y → β}
    {x : X} {y : Y} (hf : f₁ =ᶠ[𝓝 x] f₂) (hg : g₁ =ᶠ[𝓝 y] g₂) :
    Prod.map f₁ g₁ =ᶠ[𝓝 (x, y)] Prod.map f₂ g₂ := by
  rw [nhds_prod_eq]
  exact hf.prodMap hg

theorem Filter.EventuallyLE.prodMap_nhds {α β : Type*} [LE α] [LE β] {f₁ f₂ : X → α} {g₁ g₂ : Y → β}
    {x : X} {y : Y} (hf : f₁ ≤ᶠ[𝓝 x] f₂) (hg : g₁ ≤ᶠ[𝓝 y] g₂) :
    Prod.map f₁ g₁ ≤ᶠ[𝓝 (x, y)] Prod.map f₂ g₂ := by
  rw [nhds_prod_eq]
  exact hf.prodMap hg

theorem nhds_swap (x : X) (y : Y) : 𝓝 (x, y) = (𝓝 (y, x)).map Prod.swap := by
  rw [nhds_prod_eq, Filter.prod_comm, nhds_prod_eq]; rfl

theorem Filter.Tendsto.prodMk_nhds {γ} {x : X} {y : Y} {f : Filter γ} {mx : γ → X} {my : γ → Y}
    (hx : Tendsto mx f (𝓝 x)) (hy : Tendsto my f (𝓝 y)) :
    Tendsto (fun c => (mx c, my c)) f (𝓝 (x, y)) := by
  rw [nhds_prod_eq]
  exact hx.prodMk hy

@[deprecated (since := "2025-03-10")]
alias Filter.Tendsto.prod_mk_nhds := Filter.Tendsto.prodMk_nhds

theorem Filter.Tendsto.prodMap_nhds {x : X} {y : Y} {z : Z} {w : W} {f : X → Y} {g : Z → W}
    (hf : Tendsto f (𝓝 x) (𝓝 y)) (hg : Tendsto g (𝓝 z) (𝓝 w)) :
    Tendsto (Prod.map f g) (𝓝 (x, z)) (𝓝 (y, w)) := by
  rw [nhds_prod_eq, nhds_prod_eq]
  exact hf.prodMap hg

theorem Filter.Eventually.curry_nhds {p : X × Y → Prop} {x : X} {y : Y}
    (h : ∀ᶠ x in 𝓝 (x, y), p x) : ∀ᶠ x' in 𝓝 x, ∀ᶠ y' in 𝓝 y, p (x', y') := by
  rw [nhds_prod_eq] at h
  exact h.curry

@[fun_prop]
theorem ContinuousAt.prodMk {f : X → Y} {g : X → Z} {x : X} (hf : ContinuousAt f x)
    (hg : ContinuousAt g x) : ContinuousAt (fun x => (f x, g x)) x :=
  hf.prodMk_nhds hg

@[deprecated (since := "2025-03-10")]
alias ContinuousAt.prod := ContinuousAt.prodMk

theorem ContinuousAt.prodMap {f : X → Z} {g : Y → W} {p : X × Y} (hf : ContinuousAt f p.fst)
    (hg : ContinuousAt g p.snd) : ContinuousAt (Prod.map f g) p :=
  hf.fst''.prodMk hg.snd''

/-- A version of `ContinuousAt.prodMap` that avoids `Prod.fst`/`Prod.snd`
by assuming that the point is `(x, y)`. -/
theorem ContinuousAt.prodMap' {f : X → Z} {g : Y → W} {x : X} {y : Y} (hf : ContinuousAt f x)
    (hg : ContinuousAt g y) : ContinuousAt (Prod.map f g) (x, y) :=
  hf.prodMap hg

theorem ContinuousAt.comp₂ {f : Y × Z → W} {g : X → Y} {h : X → Z} {x : X}
    (hf : ContinuousAt f (g x, h x)) (hg : ContinuousAt g x) (hh : ContinuousAt h x) :
    ContinuousAt (fun x ↦ f (g x, h x)) x :=
  ContinuousAt.comp hf (hg.prodMk hh)

theorem ContinuousAt.comp₂_of_eq {f : Y × Z → W} {g : X → Y} {h : X → Z} {x : X} {y : Y × Z}
    (hf : ContinuousAt f y) (hg : ContinuousAt g x) (hh : ContinuousAt h x) (e : (g x, h x) = y) :
    ContinuousAt (fun x ↦ f (g x, h x)) x := by
  rw [← e] at hf
  exact hf.comp₂ hg hh

/-- Continuous functions on products are continuous in their first argument -/
theorem Continuous.curry_left {f : X × Y → Z} (hf : Continuous f) {y : Y} :
    Continuous fun x ↦ f (x, y) :=
  hf.comp (.prodMk_left _)
alias Continuous.along_fst := Continuous.curry_left

/-- Continuous functions on products are continuous in their second argument -/
theorem Continuous.curry_right {f : X × Y → Z} (hf : Continuous f) {x : X} :
    Continuous fun y ↦ f (x, y) :=
  hf.comp (.prodMk_right _)
alias Continuous.along_snd := Continuous.curry_right

-- todo: prove a version of `generateFrom_union` with `image2 (∩) s t` in the LHS and use it here
theorem prod_generateFrom_generateFrom_eq {X Y : Type*} {s : Set (Set X)} {t : Set (Set Y)}
    (hs : ⋃₀ s = univ) (ht : ⋃₀ t = univ) :
    @instTopologicalSpaceProd X Y (generateFrom s) (generateFrom t) =
      generateFrom (image2 (·  ×ˢ ·) s t) :=
  let G := generateFrom (image2  (·  ×ˢ ·) s t)
  le_antisymm
    (le_generateFrom fun _ ⟨_, hu, _, hv, g_eq⟩ =>
      g_eq.symm ▸
        @IsOpen.prod _ _ (generateFrom s) (generateFrom t) _ _ (GenerateOpen.basic _ hu)
          (GenerateOpen.basic _ hv))
    (le_inf
      (coinduced_le_iff_le_induced.mp <|
        le_generateFrom fun u hu =>
          have : ⋃ v ∈ t, u ×ˢ v = Prod.fst ⁻¹' u := by
            simp_rw [← prod_iUnion, ← sUnion_eq_biUnion, ht, prod_univ]
          show G.IsOpen (Prod.fst ⁻¹' u) by
            rw [← this]
            exact
              isOpen_iUnion fun v =>
                isOpen_iUnion fun hv => GenerateOpen.basic _ ⟨_, hu, _, hv, rfl⟩)
      (coinduced_le_iff_le_induced.mp <|
        le_generateFrom fun v hv =>
          have : ⋃ u ∈ s, u ×ˢ v = Prod.snd ⁻¹' v := by
            simp_rw [← iUnion_prod_const, ← sUnion_eq_biUnion, hs, univ_prod]
          show G.IsOpen (Prod.snd ⁻¹' v) by
            rw [← this]
            exact
              isOpen_iUnion fun u =>
                isOpen_iUnion fun hu => GenerateOpen.basic _ ⟨_, hu, _, hv, rfl⟩))

theorem prod_eq_generateFrom :
    instTopologicalSpaceProd =
      generateFrom { g | ∃ (s : Set X) (t : Set Y), IsOpen s ∧ IsOpen t ∧ g = s ×ˢ t } :=
  le_antisymm (le_generateFrom fun _ ⟨_, _, hs, ht, g_eq⟩ => g_eq.symm ▸ hs.prod ht)
    (le_inf
      (forall_mem_image.2 fun t ht =>
        GenerateOpen.basic _ ⟨t, univ, by simpa [Set.prod_eq] using ht⟩)
      (forall_mem_image.2 fun t ht =>
        GenerateOpen.basic _ ⟨univ, t, by simpa [Set.prod_eq] using ht⟩))

-- TODO: align with `mem_nhds_prod_iff'`
theorem isOpen_prod_iff {s : Set (X × Y)} :
    IsOpen s ↔ ∀ a b, (a, b) ∈ s →
      ∃ u v, IsOpen u ∧ IsOpen v ∧ a ∈ u ∧ b ∈ v ∧ u ×ˢ v ⊆ s :=
  isOpen_iff_mem_nhds.trans <| by simp_rw [Prod.forall, mem_nhds_prod_iff', and_left_comm]

/-- A product of induced topologies is induced by the product map -/
theorem prod_induced_induced {X Z} (f : X → Y) (g : Z → W) :
    @instTopologicalSpaceProd X Z (induced f ‹_›) (induced g ‹_›) =
      induced (fun p => (f p.1, g p.2)) instTopologicalSpaceProd := by
  delta instTopologicalSpaceProd
  simp_rw [induced_inf, induced_compose]
  rfl

/-- Given a neighborhood `s` of `(x, x)`, then `(x, x)` has a square open neighborhood
  that is a subset of `s`. -/
theorem exists_nhds_square {s : Set (X × X)} {x : X} (hx : s ∈ 𝓝 (x, x)) :
    ∃ U : Set X, IsOpen U ∧ x ∈ U ∧ U ×ˢ U ⊆ s := by
  simpa [nhds_prod_eq, (nhds_basis_opens x).prod_self.mem_iff, and_assoc, and_left_comm] using hx

/-- `Prod.fst` maps neighborhood of `x : X × Y` within the section `Prod.snd ⁻¹' {x.2}`
to `𝓝 x.1`. -/
theorem map_fst_nhdsWithin (x : X × Y) : map Prod.fst (𝓝[Prod.snd ⁻¹' {x.2}] x) = 𝓝 x.1 := by
  refine le_antisymm (continuousAt_fst.mono_left inf_le_left) fun s hs => ?_
  rcases x with ⟨x, y⟩
  rw [mem_map, nhdsWithin, mem_inf_principal, mem_nhds_prod_iff] at hs
  rcases hs with ⟨u, hu, v, hv, H⟩
  simp only [prod_subset_iff, mem_singleton_iff, mem_setOf_eq, mem_preimage] at H
  exact mem_of_superset hu fun z hz => H _ hz _ (mem_of_mem_nhds hv) rfl

@[simp]
theorem map_fst_nhds (x : X × Y) : map Prod.fst (𝓝 x) = 𝓝 x.1 :=
  le_antisymm continuousAt_fst <| (map_fst_nhdsWithin x).symm.trans_le (map_mono inf_le_left)

/-- The first projection in a product of topological spaces sends open sets to open sets. -/
theorem isOpenMap_fst : IsOpenMap (@Prod.fst X Y) :=
  isOpenMap_iff_nhds_le.2 fun x => (map_fst_nhds x).ge

/-- `Prod.snd` maps neighborhood of `x : X × Y` within the section `Prod.fst ⁻¹' {x.1}`
to `𝓝 x.2`. -/
theorem map_snd_nhdsWithin (x : X × Y) : map Prod.snd (𝓝[Prod.fst ⁻¹' {x.1}] x) = 𝓝 x.2 := by
  refine le_antisymm (continuousAt_snd.mono_left inf_le_left) fun s hs => ?_
  rcases x with ⟨x, y⟩
  rw [mem_map, nhdsWithin, mem_inf_principal, mem_nhds_prod_iff] at hs
  rcases hs with ⟨u, hu, v, hv, H⟩
  simp only [prod_subset_iff, mem_singleton_iff, mem_setOf_eq, mem_preimage] at H
  exact mem_of_superset hv fun z hz => H _ (mem_of_mem_nhds hu) _ hz rfl

@[simp]
theorem map_snd_nhds (x : X × Y) : map Prod.snd (𝓝 x) = 𝓝 x.2 :=
  le_antisymm continuousAt_snd <| (map_snd_nhdsWithin x).symm.trans_le (map_mono inf_le_left)

/-- The second projection in a product of topological spaces sends open sets to open sets. -/
theorem isOpenMap_snd : IsOpenMap (@Prod.snd X Y) :=
  isOpenMap_iff_nhds_le.2 fun x => (map_snd_nhds x).ge

/-- A product set is open in a product space if and only if each factor is open, or one of them is
empty -/
theorem isOpen_prod_iff' {s : Set X} {t : Set Y} :
    IsOpen (s ×ˢ t) ↔ IsOpen s ∧ IsOpen t ∨ s = ∅ ∨ t = ∅ := by
  rcases (s ×ˢ t).eq_empty_or_nonempty with h | h
  · simp [h, prod_eq_empty_iff.1 h]
  · have st : s.Nonempty ∧ t.Nonempty := prod_nonempty_iff.1 h
    constructor
    · intro (H : IsOpen (s ×ˢ t))
      refine Or.inl ⟨?_, ?_⟩
      · simpa only [fst_image_prod _ st.2] using isOpenMap_fst _ H
      · simpa only [snd_image_prod st.1 t] using isOpenMap_snd _ H
    · intro H
      simp only [st.1.ne_empty, st.2.ne_empty, not_false_iff, or_false] at H
      exact H.1.prod H.2

theorem isQuotientMap_fst [Nonempty Y] : IsQuotientMap (Prod.fst : X × Y → X) :=
  isOpenMap_fst.isQuotientMap continuous_fst Prod.fst_surjective

@[deprecated (since := "2024-10-22")]
alias quotientMap_fst := isQuotientMap_fst

theorem isQuotientMap_snd [Nonempty X] : IsQuotientMap (Prod.snd : X × Y → Y) :=
  isOpenMap_snd.isQuotientMap continuous_snd Prod.snd_surjective

@[deprecated (since := "2024-10-22")]
alias quotientMap_snd := isQuotientMap_snd

theorem closure_prod_eq {s : Set X} {t : Set Y} : closure (s ×ˢ t) = closure s ×ˢ closure t :=
  ext fun ⟨a, b⟩ => by
    simp_rw [mem_prod, mem_closure_iff_nhdsWithin_neBot, nhdsWithin_prod_eq, prod_neBot]

theorem interior_prod_eq (s : Set X) (t : Set Y) : interior (s ×ˢ t) = interior s ×ˢ interior t :=
  ext fun ⟨a, b⟩ => by simp only [mem_interior_iff_mem_nhds, mem_prod, prod_mem_nhds_iff]

theorem frontier_prod_eq (s : Set X) (t : Set Y) :
    frontier (s ×ˢ t) = closure s ×ˢ frontier t ∪ frontier s ×ˢ closure t := by
  simp only [frontier, closure_prod_eq, interior_prod_eq, prod_diff_prod]

@[simp]
theorem frontier_prod_univ_eq (s : Set X) :
    frontier (s ×ˢ (univ : Set Y)) = frontier s ×ˢ univ := by
  simp [frontier_prod_eq]

@[simp]
theorem frontier_univ_prod_eq (s : Set Y) :
    frontier ((univ : Set X) ×ˢ s) = univ ×ˢ frontier s := by
  simp [frontier_prod_eq]

theorem map_mem_closure₂ {f : X → Y → Z} {x : X} {y : Y} {s : Set X} {t : Set Y} {u : Set Z}
    (hf : Continuous (uncurry f)) (hx : x ∈ closure s) (hy : y ∈ closure t)
    (h : ∀ a ∈ s, ∀ b ∈ t, f a b ∈ u) : f x y ∈ closure u :=
  have H₁ : (x, y) ∈ closure (s ×ˢ t) := by simpa only [closure_prod_eq] using mk_mem_prod hx hy
  have H₂ : MapsTo (uncurry f) (s ×ˢ t) u := forall_prod_set.2 h
  H₂.closure hf H₁

theorem IsClosed.prod {s₁ : Set X} {s₂ : Set Y} (h₁ : IsClosed s₁) (h₂ : IsClosed s₂) :
    IsClosed (s₁ ×ˢ s₂) :=
  closure_eq_iff_isClosed.mp <| by simp only [h₁.closure_eq, h₂.closure_eq, closure_prod_eq]

/-- The product of two dense sets is a dense set. -/
theorem Dense.prod {s : Set X} {t : Set Y} (hs : Dense s) (ht : Dense t) : Dense (s ×ˢ t) :=
  fun x => by
  rw [closure_prod_eq]
  exact ⟨hs x.1, ht x.2⟩

/-- If `f` and `g` are maps with dense range, then `Prod.map f g` has dense range. -/
theorem DenseRange.prodMap {ι : Type*} {κ : Type*} {f : ι → Y} {g : κ → Z} (hf : DenseRange f)
    (hg : DenseRange g) : DenseRange (Prod.map f g) := by
  simpa only [DenseRange, prod_range_range_eq] using hf.prod hg

lemma Topology.IsInducing.prodMap {f : X → Y} {g : Z → W} (hf : IsInducing f) (hg : IsInducing g) :
    IsInducing (Prod.map f g) :=
  isInducing_iff_nhds.2 fun (x, z) => by simp_rw [Prod.map_def, nhds_prod_eq, hf.nhds_eq_comap,
    hg.nhds_eq_comap, prod_comap_comap_eq]

@[deprecated (since := "2024-10-28")] alias Inducing.prodMap := IsInducing.prodMap

@[simp]
lemma Topology.isInducing_const_prod {x : X} {f : Y → Z} :
    IsInducing (fun x' => (x, f x')) ↔ IsInducing f := by
  simp_rw [isInducing_iff, instTopologicalSpaceProd, induced_inf, induced_compose,
    Function.comp_def, induced_const, top_inf_eq]

@[deprecated (since := "2024-10-28")] alias inducing_const_prod := isInducing_const_prod

@[simp]
lemma Topology.isInducing_prod_const {y : Y} {f : X → Z} :
    IsInducing (fun x => (f x, y)) ↔ IsInducing f := by
  simp_rw [isInducing_iff, instTopologicalSpaceProd, induced_inf, induced_compose,
    Function.comp_def, induced_const, inf_top_eq]

@[deprecated (since := "2024-10-28")] alias inducing_prod_const := isInducing_prod_const

lemma isInducing_prodMkLeft (y : Y) : IsInducing (fun x : X ↦ (x, y)) :=
  .of_comp (.prodMk_left y) continuous_fst .id

lemma isInducing_prodMkRight (x : X) : IsInducing (Prod.mk x : Y → X × Y) :=
  .of_comp (.prodMk_right x) continuous_snd .id

lemma Topology.IsEmbedding.prodMap {f : X → Y} {g : Z → W} (hf : IsEmbedding f)
    (hg : IsEmbedding g) : IsEmbedding (Prod.map f g) where
  toIsInducing := hf.isInducing.prodMap hg.isInducing
  injective := hf.injective.prodMap hg.injective

protected theorem IsOpenMap.prodMap {f : X → Y} {g : Z → W} (hf : IsOpenMap f) (hg : IsOpenMap g) :
    IsOpenMap (Prod.map f g) := by
  rw [isOpenMap_iff_nhds_le]
  rintro ⟨a, b⟩
  rw [nhds_prod_eq, nhds_prod_eq, ← Filter.prod_map_map_eq']
  exact Filter.prod_mono (hf.nhds_le a) (hg.nhds_le b)

protected lemma Topology.IsOpenEmbedding.prodMap {f : X → Y} {g : Z → W} (hf : IsOpenEmbedding f)
    (hg : IsOpenEmbedding g) : IsOpenEmbedding (Prod.map f g) :=
  .of_isEmbedding_isOpenMap (hf.1.prodMap hg.1) (hf.isOpenMap.prodMap hg.isOpenMap)

lemma isEmbedding_graph {f : X → Y} (hf : Continuous f) : IsEmbedding fun x => (x, f x) :=
  .of_comp (continuous_id.prodMk hf) continuous_fst .id

@[deprecated (since := "2024-10-26")]
alias embedding_graph := isEmbedding_graph

lemma isEmbedding_prodMkLeft (y : Y) : IsEmbedding (fun x : X ↦ (x, y)) :=
  .of_comp (.prodMk_left y) continuous_fst .id

lemma isEmbedding_prodMkRight (x : X) : IsEmbedding (Prod.mk x : Y → X × Y) :=
  .of_comp (.prodMk_right x) continuous_snd .id

<<<<<<< HEAD
@[deprecated (since := "2024-10-26")]
alias isEmbedding_prodMk := isEmbedding_prodMkRight

@[deprecated (since := "2024-10-26")]
alias embedding_prod_mk := isEmbedding_prodMk
=======
@[deprecated (since := "2025-06-12")] alias isEmbedding_prodMk := isEmbedding_prodMkRight
@[deprecated (since := "2024-10-26")] alias embedding_prod_mk := isEmbedding_prodMkRight
>>>>>>> 8b2141b2

theorem IsOpenQuotientMap.prodMap {f : X → Y} {g : Z → W} (hf : IsOpenQuotientMap f)
    (hg : IsOpenQuotientMap g) : IsOpenQuotientMap (Prod.map f g) :=
  ⟨.prodMap hf.1 hg.1, .prodMap hf.2 hg.2, .prodMap hf.3 hg.3⟩

end Prod

section Sum

open Sum

variable [TopologicalSpace X] [TopologicalSpace Y] [TopologicalSpace W] [TopologicalSpace Z]

theorem continuous_sum_dom {f : X ⊕ Y → Z} :
    Continuous f ↔ Continuous (f ∘ Sum.inl) ∧ Continuous (f ∘ Sum.inr) :=
  (continuous_sup_dom (t₁ := TopologicalSpace.coinduced Sum.inl _)
    (t₂ := TopologicalSpace.coinduced Sum.inr _)).trans <|
    continuous_coinduced_dom.and continuous_coinduced_dom

theorem continuous_sumElim {f : X → Z} {g : Y → Z} :
    Continuous (Sum.elim f g) ↔ Continuous f ∧ Continuous g :=
  continuous_sum_dom

@[deprecated (since := "2025-02-20")] alias continuous_sum_elim := continuous_sumElim

@[continuity, fun_prop]
theorem Continuous.sumElim {f : X → Z} {g : Y → Z} (hf : Continuous f) (hg : Continuous g) :
    Continuous (Sum.elim f g) :=
  continuous_sumElim.2 ⟨hf, hg⟩

@[deprecated (since := "2025-02-20")] alias Continuous.sum_elim := Continuous.sumElim

@[continuity, fun_prop]
theorem continuous_isLeft : Continuous (isLeft : X ⊕ Y → Bool) :=
  continuous_sum_dom.2 ⟨continuous_const, continuous_const⟩

@[continuity, fun_prop]
theorem continuous_isRight : Continuous (isRight : X ⊕ Y → Bool) :=
  continuous_sum_dom.2 ⟨continuous_const, continuous_const⟩

@[continuity, fun_prop]
theorem continuous_inl : Continuous (@inl X Y) := ⟨fun _ => And.left⟩

@[continuity, fun_prop]
theorem continuous_inr : Continuous (@inr X Y) := ⟨fun _ => And.right⟩

@[fun_prop, continuity]
lemma continuous_sum_swap : Continuous (@Sum.swap X Y) :=
  Continuous.sumElim continuous_inr continuous_inl

theorem isOpen_sum_iff {s : Set (X ⊕ Y)} : IsOpen s ↔ IsOpen (inl ⁻¹' s) ∧ IsOpen (inr ⁻¹' s) :=
  Iff.rfl

theorem isClosed_sum_iff {s : Set (X ⊕ Y)} :
    IsClosed s ↔ IsClosed (inl ⁻¹' s) ∧ IsClosed (inr ⁻¹' s) := by
  simp only [← isOpen_compl_iff, isOpen_sum_iff, preimage_compl]

theorem isOpenMap_inl : IsOpenMap (@inl X Y) := fun u hu => by
  simpa [isOpen_sum_iff, preimage_image_eq u Sum.inl_injective]

theorem isOpenMap_inr : IsOpenMap (@inr X Y) := fun u hu => by
  simpa [isOpen_sum_iff, preimage_image_eq u Sum.inr_injective]

theorem isClosedMap_inl : IsClosedMap (@inl X Y) := fun u hu ↦ by
  simpa [isClosed_sum_iff, preimage_image_eq u Sum.inl_injective]

theorem isClosedMap_inr : IsClosedMap (@inr X Y) := fun u hu ↦ by
  simpa [isClosed_sum_iff, preimage_image_eq u Sum.inr_injective]

protected lemma Topology.IsOpenEmbedding.inl : IsOpenEmbedding (@inl X Y) :=
  .of_continuous_injective_isOpenMap continuous_inl inl_injective isOpenMap_inl

@[deprecated (since := "2024-10-30")] alias isOpenEmbedding_inl := IsOpenEmbedding.inl

protected lemma Topology.IsOpenEmbedding.inr : IsOpenEmbedding (@inr X Y) :=
  .of_continuous_injective_isOpenMap continuous_inr inr_injective isOpenMap_inr

@[deprecated (since := "2024-10-30")] alias isOpenEmbedding_inr := IsOpenEmbedding.inr

protected lemma Topology.IsEmbedding.inl : IsEmbedding (@inl X Y) := IsOpenEmbedding.inl.1
protected lemma Topology.IsEmbedding.inr : IsEmbedding (@inr X Y) := IsOpenEmbedding.inr.1

@[deprecated (since := "2024-10-26")]
alias embedding_inr := IsEmbedding.inr

lemma isOpen_range_inl : IsOpen (range (inl : X → X ⊕ Y)) := IsOpenEmbedding.inl.2
lemma isOpen_range_inr : IsOpen (range (inr : Y → X ⊕ Y)) := IsOpenEmbedding.inr.2

theorem isClosed_range_inl : IsClosed (range (inl : X → X ⊕ Y)) := by
  rw [← isOpen_compl_iff, compl_range_inl]
  exact isOpen_range_inr

theorem isClosed_range_inr : IsClosed (range (inr : Y → X ⊕ Y)) := by
  rw [← isOpen_compl_iff, compl_range_inr]
  exact isOpen_range_inl

theorem Topology.IsClosedEmbedding.inl : IsClosedEmbedding (inl : X → X ⊕ Y) :=
  ⟨.inl, isClosed_range_inl⟩

@[deprecated (since := "2024-10-30")] alias isClosedEmbedding_inl := IsClosedEmbedding.inl

theorem Topology.IsClosedEmbedding.inr : IsClosedEmbedding (inr : Y → X ⊕ Y) :=
  ⟨.inr, isClosed_range_inr⟩

@[deprecated (since := "2024-10-30")] alias isClosedEmbedding_inr := IsClosedEmbedding.inr

theorem nhds_inl (x : X) : 𝓝 (inl x : X ⊕ Y) = map inl (𝓝 x) :=
  (IsOpenEmbedding.inl.map_nhds_eq _).symm

theorem nhds_inr (y : Y) : 𝓝 (inr y : X ⊕ Y) = map inr (𝓝 y) :=
  (IsOpenEmbedding.inr.map_nhds_eq _).symm

@[simp]
theorem continuous_sumMap {f : X → Y} {g : Z → W} :
    Continuous (Sum.map f g) ↔ Continuous f ∧ Continuous g :=
  continuous_sumElim.trans <|
    IsEmbedding.inl.continuous_iff.symm.and IsEmbedding.inr.continuous_iff.symm

@[deprecated (since := "2025-02-21")] alias continuous_sum_map := continuous_sumMap

@[continuity, fun_prop]
theorem Continuous.sumMap {f : X → Y} {g : Z → W} (hf : Continuous f) (hg : Continuous g) :
    Continuous (Sum.map f g) :=
  continuous_sumMap.2 ⟨hf, hg⟩

@[deprecated (since := "2025-02-21")] alias Continuous.sum_map := Continuous.sumMap

theorem isOpenMap_sum {f : X ⊕ Y → Z} :
    IsOpenMap f ↔ (IsOpenMap fun a => f (inl a)) ∧ IsOpenMap fun b => f (inr b) := by
  simp only [isOpenMap_iff_nhds_le, Sum.forall, nhds_inl, nhds_inr, Filter.map_map, comp_def]

theorem IsOpenMap.sumMap {f : X → Y} {g : Z → W} (hf : IsOpenMap f) (hg : IsOpenMap g) :
    IsOpenMap (Sum.map f g) :=
  isOpenMap_sum.2 ⟨isOpenMap_inl.comp hf, isOpenMap_inr.comp hg⟩

@[simp]
theorem isOpenMap_sumElim {f : X → Z} {g : Y → Z} :
    IsOpenMap (Sum.elim f g) ↔ IsOpenMap f ∧ IsOpenMap g := by
  simp only [isOpenMap_sum, elim_inl, elim_inr]

@[deprecated (since := "2025-02-20")] alias isOpenMap_sum_elim := isOpenMap_sumElim

theorem IsOpenMap.sumElim {f : X → Z} {g : Y → Z} (hf : IsOpenMap f) (hg : IsOpenMap g) :
    IsOpenMap (Sum.elim f g) :=
  isOpenMap_sumElim.2 ⟨hf, hg⟩

@[deprecated (since := "2025-02-20")] alias IsOpenMap.sum_elim := IsOpenMap.sumElim

lemma IsOpenEmbedding.sumElim {f : X → Z} {g : Y → Z}
    (hf : IsOpenEmbedding f) (hg : IsOpenEmbedding g) (h : Injective (Sum.elim f g)) :
    IsOpenEmbedding (Sum.elim f g) := by
  rw [isOpenEmbedding_iff_continuous_injective_isOpenMap] at hf hg ⊢
  exact ⟨hf.1.sumElim hg.1, h, hf.2.2.sumElim hg.2.2⟩

theorem isClosedMap_sum {f : X ⊕ Y → Z} :
    IsClosedMap f ↔ (IsClosedMap fun a => f (.inl a)) ∧ IsClosedMap fun b => f (.inr b) := by
  constructor
  · intro h
    exact ⟨h.comp IsClosedEmbedding.inl.isClosedMap, h.comp IsClosedEmbedding.inr.isClosedMap⟩
  · rintro h Z hZ
    rw [isClosed_sum_iff] at hZ
    convert (h.1 _ hZ.1).union (h.2 _ hZ.2)
    ext
    simp only [mem_image, Sum.exists, mem_union, mem_preimage]

theorem IsClosedMap.sumMap {f : X → Y} {g : Z → W} (hf : IsClosedMap f) (hg : IsClosedMap g) :
    IsClosedMap (Sum.map f g) :=
  isClosedMap_sum.2 ⟨isClosedMap_inl.comp hf, isClosedMap_inr.comp hg⟩

@[simp]
theorem isClosedMap_sumElim {f : X → Z} {g : Y → Z} :
    IsClosedMap (Sum.elim f g) ↔ IsClosedMap f ∧ IsClosedMap g := by
  simp only [isClosedMap_sum, Sum.elim_inl, Sum.elim_inr]

theorem IsClosedMap.sumElim {f : X → Z} {g : Y → Z} (hf : IsClosedMap f) (hg : IsClosedMap g) :
    IsClosedMap (Sum.elim f g) :=
  isClosedMap_sumElim.2 ⟨hf, hg⟩

lemma IsClosedEmbedding.sumElim {f : X → Z} {g : Y → Z}
    (hf : IsClosedEmbedding f) (hg : IsClosedEmbedding g) (h : Injective (Sum.elim f g)) :
    IsClosedEmbedding (Sum.elim f g) := by
  rw [IsClosedEmbedding.isClosedEmbedding_iff_continuous_injective_isClosedMap] at hf hg ⊢
  exact ⟨hf.1.sumElim hg.1, h, hf.2.2.sumElim hg.2.2⟩

end Sum

-- Homeomorphisms between the various constructions: sums and products of two homeomorphisms,
-- as well as commutativity, associativity and distributivity between these.
namespace Homeomorph

variable [TopologicalSpace X] [TopologicalSpace Y] [TopologicalSpace W] [TopologicalSpace Z]
  {X' Y' : Type*} [TopologicalSpace X'] [TopologicalSpace Y']

/-- Sum of two homeomorphisms. -/
def sumCongr (h₁ : X ≃ₜ X') (h₂ : Y ≃ₜ Y') : X ⊕ Y ≃ₜ X' ⊕ Y' where
  continuous_toFun := h₁.continuous.sumMap h₂.continuous
  continuous_invFun := h₁.symm.continuous.sumMap h₂.symm.continuous
  toEquiv := h₁.toEquiv.sumCongr h₂.toEquiv

@[simp]
lemma sumCongr_symm (h₁ : X ≃ₜ X') (h₂ : Y ≃ₜ Y') :
  (sumCongr h₁ h₂).symm = sumCongr h₁.symm h₂.symm := rfl

@[simp]
theorem sumCongr_refl : sumCongr (.refl X) (.refl Y) = .refl (X ⊕ Y) := by
  ext i
  cases i <;> rfl

@[simp]
theorem sumCongr_trans {X'' Y'' : Type*} [TopologicalSpace X''] [TopologicalSpace Y'']
    (h₁ : X ≃ₜ X') (h₂ : Y ≃ₜ Y') (h₃ : X' ≃ₜ X'') (h₄ : Y' ≃ₜ Y'') :
    (sumCongr h₁ h₂).trans (sumCongr h₃ h₄) = sumCongr (h₁.trans h₃) (h₂.trans h₄) := by
  ext i
  cases i <;> rfl

/-- Product of two homeomorphisms. -/
def prodCongr (h₁ : X ≃ₜ X') (h₂ : Y ≃ₜ Y') : X × Y ≃ₜ X' × Y' where
  toEquiv := h₁.toEquiv.prodCongr h₂.toEquiv

@[simp]
theorem prodCongr_symm (h₁ : X ≃ₜ X') (h₂ : Y ≃ₜ Y') :
    (h₁.prodCongr h₂).symm = h₁.symm.prodCongr h₂.symm :=
  rfl

@[simp]
theorem coe_prodCongr (h₁ : X ≃ₜ X') (h₂ : Y ≃ₜ Y') : ⇑(h₁.prodCongr h₂) = Prod.map h₁ h₂ :=
  rfl

variable (W X Y Z)

/-- `X ⊕ Y` is homeomorphic to `Y ⊕ X`. -/
def sumComm : X ⊕ Y ≃ₜ Y ⊕ X where
  toEquiv := Equiv.sumComm X Y
  continuous_toFun := continuous_sum_swap
  continuous_invFun := continuous_sum_swap

@[simp]
theorem sumComm_symm : (sumComm X Y).symm = sumComm Y X :=
  rfl

@[simp]
theorem coe_sumComm : ⇑(sumComm X Y) = Sum.swap :=
  rfl

@[continuity, fun_prop]
lemma continuous_sumAssoc : Continuous (Equiv.sumAssoc X Y Z) :=
  Continuous.sumElim (by fun_prop) (by fun_prop)

@[continuity, fun_prop]
lemma continuous_sumAssoc_symm : Continuous (Equiv.sumAssoc X Y Z).symm :=
  Continuous.sumElim (by fun_prop) (by fun_prop)

/-- `(X ⊕ Y) ⊕ Z` is homeomorphic to `X ⊕ (Y ⊕ Z)`. -/
def sumAssoc : (X ⊕ Y) ⊕ Z ≃ₜ X ⊕ Y ⊕ Z where
  toEquiv := Equiv.sumAssoc X Y Z
  continuous_toFun := continuous_sumAssoc X Y Z
  continuous_invFun := continuous_sumAssoc_symm X Y Z

@[simp]
lemma sumAssoc_toEquiv : (sumAssoc X Y Z).toEquiv = Equiv.sumAssoc X Y Z := rfl

/-- Four-way commutativity of the disjoint union. The name matches `add_add_add_comm`. -/
def sumSumSumComm : (X ⊕ Y) ⊕ W ⊕ Z ≃ₜ (X ⊕ W) ⊕ Y ⊕ Z where
  toEquiv := Equiv.sumSumSumComm X Y W Z
  continuous_toFun := by
    unfold Equiv.sumSumSumComm
    dsimp only
    have : Continuous (Sum.map (Sum.map (@id X) ⇑(Equiv.sumComm Y W)) (@id Z)) := by continuity
    fun_prop
  continuous_invFun := by
    unfold Equiv.sumSumSumComm
    dsimp only
    have : Continuous (Sum.map (Sum.map (@id X) (Equiv.sumComm Y W).symm) (@id Z)) := by continuity
    fun_prop

@[simp]
lemma sumSumSumComm_toEquiv : (sumSumSumComm W X Y Z).toEquiv = (Equiv.sumSumSumComm W X Y Z) := rfl

@[simp]
lemma sumSumSumComm_symm : (sumSumSumComm X Y W Z).symm = (sumSumSumComm X W Y Z) := rfl

/-- `X × Y` is homeomorphic to `Y × X`. -/
def prodComm : X × Y ≃ₜ Y × X where
  continuous_toFun := continuous_snd.prodMk continuous_fst
  continuous_invFun := continuous_snd.prodMk continuous_fst
  toEquiv := Equiv.prodComm X Y

@[simp]
theorem prodComm_symm : (prodComm X Y).symm = prodComm Y X :=
  rfl

@[simp]
theorem coe_prodComm : ⇑(prodComm X Y) = Prod.swap :=
  rfl

/-- `(X × Y) × Z` is homeomorphic to `X × (Y × Z)`. -/
def prodAssoc : (X × Y) × Z ≃ₜ X × Y × Z where
  continuous_toFun := continuous_fst.fst.prodMk (continuous_fst.snd.prodMk continuous_snd)
  continuous_invFun := (continuous_fst.prodMk continuous_snd.fst).prodMk continuous_snd.snd
  toEquiv := Equiv.prodAssoc X Y Z

@[simp]
lemma prodAssoc_toEquiv : (prodAssoc X Y Z).toEquiv = Equiv.prodAssoc X Y Z := rfl

/-- Four-way commutativity of `prod`. The name matches `mul_mul_mul_comm`. -/
def prodProdProdComm : (X × Y) × W × Z ≃ₜ (X × W) × Y × Z where
  toEquiv := Equiv.prodProdProdComm X Y W Z
  continuous_toFun := by
    unfold Equiv.prodProdProdComm
    dsimp only
    fun_prop
  continuous_invFun := by
    unfold Equiv.prodProdProdComm
    dsimp only
    fun_prop

@[simp]
theorem prodProdProdComm_symm : (prodProdProdComm X Y W Z).symm = prodProdProdComm X W Y Z :=
  rfl

/-- `X × {*}` is homeomorphic to `X`. -/
@[simps! -fullyApplied apply]
def prodPUnit : X × PUnit ≃ₜ X where
  toEquiv := Equiv.prodPUnit X
  continuous_toFun := continuous_fst
  continuous_invFun := .prodMk_left _

/-- `{*} × X` is homeomorphic to `X`. -/
def punitProd : PUnit × X ≃ₜ X :=
  (prodComm _ _).trans (prodPUnit _)

@[simp] theorem coe_punitProd : ⇑(punitProd X) = Prod.snd := rfl

/-- The sum of `X` with any empty topological space is homeomorphic to `X`. -/
@[simps! -fullyApplied apply]
def sumEmpty [IsEmpty Y] : X ⊕ Y ≃ₜ X where
  toEquiv := Equiv.sumEmpty X Y
  continuous_toFun := Continuous.sumElim continuous_id (by fun_prop)
  continuous_invFun := continuous_inl

/-- The sum of `X` with any empty topological space is homeomorphic to `X`. -/
def emptySum [IsEmpty Y] : Y ⊕ X ≃ₜ X := (sumComm Y X).trans (sumEmpty X Y)

@[simp] theorem coe_emptySum [IsEmpty Y] : (emptySum X Y).toEquiv = Equiv.emptySum Y X := rfl

variable {W X Y Z}

/-- `(X ⊕ Y) × Z` is homeomorphic to `X × Z ⊕ Y × Z`. -/
@[simps!]
def sumProdDistrib : (X ⊕ Y) × Z ≃ₜ (X × Z) ⊕ (Y × Z) :=
  Homeomorph.symm <|
    (Equiv.sumProdDistrib X Y Z).symm.toHomeomorphOfContinuousOpen
        ((continuous_inl.prodMap continuous_id).sumElim
          (continuous_inr.prodMap continuous_id)) <|
      (isOpenMap_inl.prodMap IsOpenMap.id).sumElim (isOpenMap_inr.prodMap IsOpenMap.id)

/-- `X × (Y ⊕ Z)` is homeomorphic to `X × Y ⊕ X × Z`. -/
def prodSumDistrib : X × (Y ⊕ Z) ≃ₜ (X × Y) ⊕ (X × Z) :=
  (prodComm _ _).trans <| sumProdDistrib.trans <| sumCongr (prodComm _ _) (prodComm _ _)

end Homeomorph<|MERGE_RESOLUTION|>--- conflicted
+++ resolved
@@ -621,16 +621,8 @@
 lemma isEmbedding_prodMkRight (x : X) : IsEmbedding (Prod.mk x : Y → X × Y) :=
   .of_comp (.prodMk_right x) continuous_snd .id
 
-<<<<<<< HEAD
-@[deprecated (since := "2024-10-26")]
-alias isEmbedding_prodMk := isEmbedding_prodMkRight
-
-@[deprecated (since := "2024-10-26")]
-alias embedding_prod_mk := isEmbedding_prodMk
-=======
 @[deprecated (since := "2025-06-12")] alias isEmbedding_prodMk := isEmbedding_prodMkRight
 @[deprecated (since := "2024-10-26")] alias embedding_prod_mk := isEmbedding_prodMkRight
->>>>>>> 8b2141b2
 
 theorem IsOpenQuotientMap.prodMap {f : X → Y} {g : Z → W} (hf : IsOpenQuotientMap f)
     (hg : IsOpenQuotientMap g) : IsOpenQuotientMap (Prod.map f g) :=
