--- conflicted
+++ resolved
@@ -336,8 +336,6 @@
 variable {𝕜 : Type _} {X : Type _} [IsROrC 𝕜] [TopologicalSpace X]
 
 open ContinuousMap
-<<<<<<< HEAD
-=======
 
 /- a post-port refactor eliminated `conjInvariantSubalgebra`, which was only used to
 state and prove the Stone-Weierstrass theorem, in favor of using `StarSubalgebra`s,
@@ -346,7 +344,6 @@
 #noalign continuous_map.mem_conj_invariant_subalgebra
 #noalign continuous_map.subalgebra_conj_invariant
 
->>>>>>> 8dd13612
 
 /-- If a star subalgebra of `C(X, 𝕜)` separates points, then the real subalgebra
 of its purely real-valued elements also separates points. -/
