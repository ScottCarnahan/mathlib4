--- conflicted
+++ resolved
@@ -110,7 +110,9 @@
       TotalSpace (F₁ × F₂) (E₁ ×ᵇ E₂) → TotalSpace F₁ E₁ × TotalSpace F₂ E₂) :=
   ⟨rfl⟩
 
-<<<<<<< HEAD
+@[deprecated (since := "2024-10-28")]
+alias FiberBundle.Prod.inducing_diag := FiberBundle.Prod.isInducing_diag
+
 /-- For vector bundles `E₁` and `E₂` over a manifold `B`, the natural projection from the
 total space of `E₁ ×ᵇ E₂` to the total space of `E₁` is continuous. -/
 theorem Bundle.Prod.continuous_fst : Continuous (TotalSpace.Prod.fst F₁ F₂ E₁ E₂) :=
@@ -133,10 +135,6 @@
     Continuous φ := by
   rw [(FiberBundle.Prod.inducing_diag F₁ E₁ F₂ E₂).continuous_iff]
   exact h1.prod_mk h2
-=======
-@[deprecated (since := "2024-10-28")]
-alias FiberBundle.Prod.inducing_diag := FiberBundle.Prod.isInducing_diag
->>>>>>> 16c9d8c2
 
 end Defs
 
