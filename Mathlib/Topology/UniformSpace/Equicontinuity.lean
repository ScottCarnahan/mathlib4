/-
Copyright (c) 2022 Anatole Dedecker. All rights reserved.
Released under Apache 2.0 license as described in the file LICENSE.
Authors: Anatole Dedecker
-/
import Mathlib.Topology.UniformSpace.UniformConvergenceTopology

#align_import topology.uniform_space.equicontinuity from "leanprover-community/mathlib"@"f2ce6086713c78a7f880485f7917ea547a215982"

/-!
# Equicontinuity of a family of functions

Let `X` be a topological space and `α` a `UniformSpace`. A family of functions `F : ι → X → α`
is said to be *equicontinuous at a point `x₀ : X`* when, for any entourage `U` in `α`, there is a
neighborhood `V` of `x₀` such that, for all `x ∈ V`, and *for all `i`*, `F i x` is `U`-close to
`F i x₀`. In other words, one has `∀ U ∈ 𝓤 α, ∀ᶠ x in 𝓝 x₀, ∀ i, (F i x₀, F i x) ∈ U`.
For maps between metric spaces, this corresponds to
`∀ ε > 0, ∃ δ > 0, ∀ x, ∀ i, dist x₀ x < δ → dist (F i x₀) (F i x) < ε`.

`F` is said to be *equicontinuous* if it is equicontinuous at each point.

A closely related concept is that of ***uniform*** *equicontinuity* of a family of functions
`F : ι → β → α` between uniform spaces, which means that, for any entourage `U` in `α`, there is an
entourage `V` in `β` such that, if `x` and `y` are `V`-close, then *for all `i`*, `F i x` and
`F i y` are `U`-close. In other words, one has
`∀ U ∈ 𝓤 α, ∀ᶠ xy in 𝓤 β, ∀ i, (F i xy.1, F i xy.2) ∈ U`.
For maps between metric spaces, this corresponds to
`∀ ε > 0, ∃ δ > 0, ∀ x y, ∀ i, dist x y < δ → dist (F i x₀) (F i x) < ε`.

## Main definitions

* `EquicontinuousAt`: equicontinuity of a family of functions at a point
* `Equicontinuous`: equicontinuity of a family of functions on the whole domain
* `UniformEquicontinuous`: uniform equicontinuity of a family of functions on the whole domain

We also introduce relative versions, namely `EquicontinuousWithinAt`, `EquicontinuousOn` and
`UniformEquicontinuousOn`, akin to `ContinuousWithinAt`, `ContinuousOn` and `UniformContinuousOn`
respectively.

## Main statements

* `equicontinuous_iff_continuous`: equicontinuity can be expressed as a simple continuity
  condition between well-chosen function spaces. This is really useful for building up the theory.
* `Equicontinuous.closure`: if a set of functions is equicontinuous, its closure
  *for the topology of pointwise convergence* is also equicontinuous.

## Notations

Throughout this file, we use :
- `ι`, `κ` for indexing types
- `X`, `Y`, `Z` for topological spaces
- `α`, `β`, `γ` for uniform spaces

## Implementation details

We choose to express equicontinuity as a properties of indexed families of functions rather
than sets of functions for the following reasons:
- it is really easy to express equicontinuity of `H : Set (X → α)` using our setup: it is just
  equicontinuity of the family `(↑) : ↥H → (X → α)`. On the other hand, going the other way around
  would require working with the range of the family, which is always annoying because it
  introduces useless existentials.
- in most applications, one doesn't work with bare functions but with a more specific hom type
  `hom`. Equicontinuity of a set `H : Set hom` would then have to be expressed as equicontinuity
  of `coe_fn '' H`, which is super annoying to work with. This is much simpler with families,
  because equicontinuity of a family `𝓕 : ι → hom` would simply be expressed as equicontinuity
  of `coe_fn ∘ 𝓕`, which doesn't introduce any nasty existentials.

To simplify statements, we do provide abbreviations `Set.EquicontinuousAt`, `Set.Equicontinuous`
and `Set.UniformEquicontinuous` asserting the corresponding fact about the family
`(↑) : ↥H → (X → α)` where `H : Set (X → α)`. Note however that these won't work for sets of hom
types, and in that case one should go back to the family definition rather than using `Set.image`.

## References

* [N. Bourbaki, *General Topology, Chapter X*][bourbaki1966]

## Tags

equicontinuity, uniform convergence, ascoli
-/


section

open UniformSpace Filter Set Uniformity Topology UniformConvergence Function

variable {ι κ X Y Z α β γ 𝓕 : Type*} [tX : TopologicalSpace X] [tY : TopologicalSpace Y]
  [tZ : TopologicalSpace Z] [uα : UniformSpace α] [uβ : UniformSpace β] [uγ : UniformSpace γ]

/-- A family `F : ι → X → α` of functions from a topological space to a uniform space is
*equicontinuous at `x₀ : X`* if, for all entourage `U ∈ 𝓤 α`, there is a neighborhood `V` of `x₀`
such that, for all `x ∈ V` and for all `i : ι`, `F i x` is `U`-close to `F i x₀`. -/
def EquicontinuousAt (F : ι → X → α) (x₀ : X) : Prop :=
  ∀ U ∈ 𝓤 α, ∀ᶠ x in 𝓝 x₀, ∀ i, (F i x₀, F i x) ∈ U
#align equicontinuous_at EquicontinuousAt

/-- We say that a set `H : Set (X → α)` of functions is equicontinuous at a point if the family
`(↑) : ↥H → (X → α)` is equicontinuous at that point. -/
protected abbrev Set.EquicontinuousAt (H : Set <| X → α) (x₀ : X) : Prop :=
  EquicontinuousAt ((↑) : H → X → α) x₀
#align set.equicontinuous_at Set.EquicontinuousAt

/-- A family `F : ι → X → α` of functions from a topological space to a uniform space is
*equicontinuous at `x₀ : X` within `S : Set X`* if, for all entourage `U ∈ 𝓤 α`, there is a
neighborhood `V` of `x₀` within `S` such that, for all `x ∈ V` and for all `i : ι`, `F i x` is
`U`-close to `F i x₀`. -/
def EquicontinuousWithinAt (F : ι → X → α) (S : Set X) (x₀ : X) : Prop :=
  ∀ U ∈ 𝓤 α, ∀ᶠ x in 𝓝[S] x₀, ∀ i, (F i x₀, F i x) ∈ U

/-- We say that a set `H : Set (X → α)` of functions is equicontinuous at a point within a subset
if the family `(↑) : ↥H → (X → α)` is equicontinuous at that point within that same subset. -/
protected abbrev Set.EquicontinuousWithinAt (H : Set <| X → α) (S : Set X) (x₀ : X) : Prop :=
  EquicontinuousWithinAt ((↑) : H → X → α) S x₀

/-- A family `F : ι → X → α` of functions from a topological space to a uniform space is
*equicontinuous* on all of `X` if it is equicontinuous at each point of `X`. -/
def Equicontinuous (F : ι → X → α) : Prop :=
  ∀ x₀, EquicontinuousAt F x₀
#align equicontinuous Equicontinuous

/-- We say that a set `H : Set (X → α)` of functions is equicontinuous if the family
`(↑) : ↥H → (X → α)` is equicontinuous. -/
protected abbrev Set.Equicontinuous (H : Set <| X → α) : Prop :=
  Equicontinuous ((↑) : H → X → α)
#align set.equicontinuous Set.Equicontinuous

/-- A family `F : ι → X → α` of functions from a topological space to a uniform space is
*equicontinuous on `S : Set X`* if it is equicontinuous *within `S`* at each point of `S`. -/
def EquicontinuousOn (F : ι → X → α) (S : Set X) : Prop :=
  ∀ x₀ ∈ S, EquicontinuousWithinAt F S x₀

/-- We say that a set `H : Set (X → α)` of functions is equicontinuous on a subset if the family
`(↑) : ↥H → (X → α)` is equicontinuous on that subset. -/
protected abbrev Set.EquicontinuousOn (H : Set <| X → α) (S : Set X) : Prop :=
  EquicontinuousOn ((↑) : H → X → α) S

/-- A family `F : ι → β → α` of functions between uniform spaces is *uniformly equicontinuous* if,
for all entourage `U ∈ 𝓤 α`, there is an entourage `V ∈ 𝓤 β` such that, whenever `x` and `y` are
`V`-close, we have that, *for all `i : ι`*, `F i x` is `U`-close to `F i x₀`. -/
def UniformEquicontinuous (F : ι → β → α) : Prop :=
  ∀ U ∈ 𝓤 α, ∀ᶠ xy : β × β in 𝓤 β, ∀ i, (F i xy.1, F i xy.2) ∈ U
#align uniform_equicontinuous UniformEquicontinuous

/-- We say that a set `H : Set (X → α)` of functions is uniformly equicontinuous if the family
`(↑) : ↥H → (X → α)` is uniformly equicontinuous. -/
protected abbrev Set.UniformEquicontinuous (H : Set <| β → α) : Prop :=
  UniformEquicontinuous ((↑) : H → β → α)
#align set.uniform_equicontinuous Set.UniformEquicontinuous

/-- A family `F : ι → β → α` of functions between uniform spaces is
*uniformly equicontinuous on `S : Set β`* if, for all entourage `U ∈ 𝓤 α`, there is a relative
entourage `V ∈ 𝓤 β ⊓ 𝓟 (S ×ˢ S)` such that, whenever `x` and `y` are `V`-close, we have that,
*for all `i : ι`*, `F i x` is `U`-close to `F i x₀`. -/
def UniformEquicontinuousOn (F : ι → β → α) (S : Set β) : Prop :=
  ∀ U ∈ 𝓤 α, ∀ᶠ xy : β × β in 𝓤 β ⊓ 𝓟 (S ×ˢ S), ∀ i, (F i xy.1, F i xy.2) ∈ U

/-- We say that a set `H : Set (X → α)` of functions is uniformly equicontinuous on a subset if the
family `(↑) : ↥H → (X → α)` is uniformly equicontinuous on that subset. -/
protected abbrev Set.UniformEquicontinuousOn (H : Set <| β → α) (S : Set β) : Prop :=
  UniformEquicontinuousOn ((↑) : H → β → α) S

lemma EquicontinuousAt.equicontinuousWithinAt {F : ι → X → α} {x₀ : X} (H : EquicontinuousAt F x₀)
    (S : Set X) : EquicontinuousWithinAt F S x₀ :=
  fun U hU ↦ (H U hU).filter_mono inf_le_left

lemma EquicontinuousWithinAt.mono {F : ι → X → α} {x₀ : X} {S T : Set X}
    (hST : S ⊆ T) (H : EquicontinuousWithinAt F T x₀) : EquicontinuousWithinAt F S x₀ :=
  fun U hU ↦ (H U hU).filter_mono <| nhdsWithin_mono x₀ hST

@[simp] lemma equicontinuousWithinAt_univ (F : ι → X → α) (x₀ : X) :
    EquicontinuousWithinAt F univ x₀ ↔ EquicontinuousAt F x₀ := by
  rw [EquicontinuousWithinAt, EquicontinuousAt, nhdsWithin_univ]

lemma equicontinuousAt_restrict_iff (F : ι → X → α) {S : Set X} (x₀ : S) :
    EquicontinuousAt (S.restrict ∘ F) x₀ ↔ EquicontinuousWithinAt F S x₀ := by
  simp [EquicontinuousWithinAt, EquicontinuousAt,
    ← eventually_nhds_subtype_iff_eventually_nhdsWithin]

lemma Equicontinuous.equicontinuousOn {F : ι → X → α} (H : Equicontinuous F)
    (S : Set X) : EquicontinuousOn F S :=
  fun x _ ↦ (H x).equicontinuousWithinAt S

lemma EquicontinuousOn.mono {F : ι → X → α} {S T : Set X}
    (hST : S ⊆ T) (H : EquicontinuousOn F T) : EquicontinuousOn F S :=
  fun x hx ↦ (H x (hST hx)).mono hST

lemma equicontinuousOn_univ (F : ι → X → α) :
    EquicontinuousOn F univ ↔ Equicontinuous F := by
  simp [EquicontinuousOn, Equicontinuous]

lemma equicontinuous_restrict_iff (F : ι → X → α) {S : Set X} :
    Equicontinuous (S.restrict ∘ F) ↔ EquicontinuousOn F S := by
  simp [Equicontinuous, EquicontinuousOn, equicontinuousAt_restrict_iff]

lemma UniformEquicontinuous.uniformEquicontinuousOn {F : ι → β → α} (H : UniformEquicontinuous F)
    (S : Set β) : UniformEquicontinuousOn F S :=
  fun U hU ↦ (H U hU).filter_mono inf_le_left

lemma UniformEquicontinuousOn.mono {F : ι → β → α} {S T : Set β}
    (hST : S ⊆ T) (H : UniformEquicontinuousOn F T) : UniformEquicontinuousOn F S :=
  fun U hU ↦ (H U hU).filter_mono <| inf_le_inf_left _ <| principal_mono.mpr <| prod_mono hST hST

lemma uniformEquicontinuousOn_univ (F : ι → β → α) :
    UniformEquicontinuousOn F univ ↔ UniformEquicontinuous F := by
  simp [UniformEquicontinuousOn, UniformEquicontinuous]

lemma uniformEquicontinuous_restrict_iff (F : ι → β → α) {S : Set β} :
    UniformEquicontinuous (S.restrict ∘ F) ↔ UniformEquicontinuousOn F S := by
  rw [UniformEquicontinuous, UniformEquicontinuousOn]
  conv in _ ⊓ _ => rw [← Subtype.range_val (s := S), ← range_prod_map, ← map_comap]

/-!
### Empty index type
-/

@[simp]
lemma equicontinuousAt_empty [h : IsEmpty ι] (F : ι → X → α) (x₀ : X) :
    EquicontinuousAt F x₀ :=
  fun _ _ ↦ eventually_of_forall (fun _ ↦ h.elim)

@[simp]
lemma equicontinuousWithinAt_empty [h : IsEmpty ι] (F : ι → X → α) (S : Set X) (x₀ : X) :
    EquicontinuousWithinAt F S x₀ :=
  fun _ _ ↦ eventually_of_forall (fun _ ↦ h.elim)

@[simp]
lemma equicontinuous_empty [IsEmpty ι] (F : ι → X → α) :
    Equicontinuous F :=
  equicontinuousAt_empty F

@[simp]
lemma equicontinuousOn_empty [IsEmpty ι] (F : ι → X → α) (S : Set X) :
    EquicontinuousOn F S :=
  fun x₀ _ ↦ equicontinuousWithinAt_empty F S x₀

@[simp]
lemma uniformEquicontinuous_empty [h : IsEmpty ι] (F : ι → β → α) :
    UniformEquicontinuous F :=
  fun _ _ ↦ eventually_of_forall (fun _ ↦ h.elim)

@[simp]
lemma uniformEquicontinuousOn_empty [h : IsEmpty ι] (F : ι → β → α) (S : Set β) :
    UniformEquicontinuousOn F S :=
  fun _ _ ↦ eventually_of_forall (fun _ ↦ h.elim)

/-!
### Finite index type
-/

theorem equicontinuousAt_finite [Finite ι] {F : ι → X → α} {x₀ : X} :
    EquicontinuousAt F x₀ ↔ ∀ i, ContinuousAt (F i) x₀ := by
  simp [EquicontinuousAt, ContinuousAt, (nhds_basis_uniformity' (𝓤 α).basis_sets).tendsto_right_iff,
    UniformSpace.ball, @forall_swap _ ι]

theorem equicontinuousWithinAt_finite [Finite ι] {F : ι → X → α} {S : Set X} {x₀ : X} :
    EquicontinuousWithinAt F S x₀ ↔ ∀ i, ContinuousWithinAt (F i) S x₀ := by
  simp [EquicontinuousWithinAt, ContinuousWithinAt,
    (nhds_basis_uniformity' (𝓤 α).basis_sets).tendsto_right_iff, UniformSpace.ball,
    @forall_swap _ ι]

theorem equicontinuous_finite [Finite ι] {F : ι → X → α} :
    Equicontinuous F ↔ ∀ i, Continuous (F i) := by
  simp only [Equicontinuous, equicontinuousAt_finite, continuous_iff_continuousAt, @forall_swap ι]

theorem equicontinuousOn_finite [Finite ι] {F : ι → X → α} {S : Set X} :
    EquicontinuousOn F S ↔ ∀ i, ContinuousOn (F i) S := by
  simp only [EquicontinuousOn, equicontinuousWithinAt_finite, ContinuousOn, @forall_swap ι]

theorem uniformEquicontinuous_finite [Finite ι] {F : ι → β → α} :
    UniformEquicontinuous F ↔ ∀ i, UniformContinuous (F i) := by
  simp only [UniformEquicontinuous, eventually_all, @forall_swap _ ι]; rfl

theorem uniformEquicontinuousOn_finite [Finite ι] {F : ι → β → α} {S : Set β} :
    UniformEquicontinuousOn F S ↔ ∀ i, UniformContinuousOn (F i) S := by
  simp only [UniformEquicontinuousOn, eventually_all, @forall_swap _ ι]; rfl

/-!
### Index type with a unique element
-/

theorem equicontinuousAt_unique [Unique ι] {F : ι → X → α} {x : X} :
    EquicontinuousAt F x ↔ ContinuousAt (F default) x :=
  equicontinuousAt_finite.trans Unique.forall_iff

theorem equicontinuousWithinAt_unique [Unique ι] {F : ι → X → α} {S : Set X} {x : X} :
    EquicontinuousWithinAt F S x ↔ ContinuousWithinAt (F default) S x :=
  equicontinuousWithinAt_finite.trans Unique.forall_iff

theorem equicontinuous_unique [Unique ι] {F : ι → X → α} :
    Equicontinuous F ↔ Continuous (F default) :=
  equicontinuous_finite.trans Unique.forall_iff

theorem equicontinuousOn_unique [Unique ι] {F : ι → X → α} {S : Set X} :
    EquicontinuousOn F S ↔ ContinuousOn (F default) S :=
  equicontinuousOn_finite.trans Unique.forall_iff

theorem uniformEquicontinuous_unique [Unique ι] {F : ι → β → α} :
    UniformEquicontinuous F ↔ UniformContinuous (F default) :=
  uniformEquicontinuous_finite.trans Unique.forall_iff

theorem uniformEquicontinuousOn_unique [Unique ι] {F : ι → β → α} {S : Set β} :
    UniformEquicontinuousOn F S ↔ UniformContinuousOn (F default) S :=
  uniformEquicontinuousOn_finite.trans Unique.forall_iff

/-- Reformulation of equicontinuity at `x₀` within a set `S`, comparing two variables near `x₀`
instead of comparing only one with `x₀`. -/
theorem equicontinuousWithinAt_iff_pair {F : ι → X → α} {S : Set X} {x₀ : X} (hx₀ : x₀ ∈ S) :
    EquicontinuousWithinAt F S x₀ ↔
      ∀ U ∈ 𝓤 α, ∃ V ∈ 𝓝[S] x₀, ∀ x ∈ V, ∀ y ∈ V, ∀ i, (F i x, F i y) ∈ U := by
  constructor <;> intro H U hU
  · rcases comp_symm_mem_uniformity_sets hU with ⟨V, hV, hVsymm, hVU⟩
    refine' ⟨_, H V hV, fun x hx y hy i => hVU (prod_mk_mem_compRel _ (hy i))⟩
    exact hVsymm.mk_mem_comm.mp (hx i)
  · rcases H U hU with ⟨V, hV, hVU⟩
    filter_upwards [hV] using fun x hx i => hVU x₀ (mem_of_mem_nhdsWithin hx₀ hV) x hx i

/-- Reformulation of equicontinuity at `x₀` comparing two variables near `x₀` instead of comparing
only one with `x₀`. -/
theorem equicontinuousAt_iff_pair {F : ι → X → α} {x₀ : X} :
    EquicontinuousAt F x₀ ↔
      ∀ U ∈ 𝓤 α, ∃ V ∈ 𝓝 x₀, ∀ x ∈ V, ∀ y ∈ V, ∀ i, (F i x, F i y) ∈ U := by
  simp_rw [← equicontinuousWithinAt_univ, equicontinuousWithinAt_iff_pair (mem_univ x₀),
    nhdsWithin_univ]
#align equicontinuous_at_iff_pair equicontinuousAt_iff_pair

/-- Uniform equicontinuity implies equicontinuity. -/
theorem UniformEquicontinuous.equicontinuous {F : ι → β → α} (h : UniformEquicontinuous F) :
    Equicontinuous F := fun x₀ U hU ↦
  mem_of_superset (ball_mem_nhds x₀ (h U hU)) fun _ hx i ↦ hx i
#align uniform_equicontinuous.equicontinuous UniformEquicontinuous.equicontinuous

/-- Uniform equicontinuity on a subset implies equicontinuity on that subset. -/
theorem UniformEquicontinuousOn.equicontinuousOn {F : ι → β → α} {S : Set β}
    (h : UniformEquicontinuousOn F S) :
    EquicontinuousOn F S := fun _ hx₀ U hU ↦
  mem_of_superset (ball_mem_nhdsWithin hx₀ (h U hU)) fun _ hx i ↦ hx i

/-- Each function of a family equicontinuous at `x₀` is continuous at `x₀`. -/
theorem EquicontinuousAt.continuousAt {F : ι → X → α} {x₀ : X} (h : EquicontinuousAt F x₀) (i : ι) :
    ContinuousAt (F i) x₀ :=
  (UniformSpace.hasBasis_nhds _).tendsto_right_iff.2 fun U ⟨hU, _⟩ ↦ (h U hU).mono fun _x hx ↦ hx i
#align equicontinuous_at.continuous_at EquicontinuousAt.continuousAt

/-- Each function of a family equicontinuous at `x₀` within `S` is continuous at `x₀` within `S`. -/
theorem EquicontinuousWithinAt.continuousWithinAt {F : ι → X → α} {S : Set X} {x₀ : X}
    (h : EquicontinuousWithinAt F S x₀) (i : ι) :
    ContinuousWithinAt (F i) S x₀ :=
  (UniformSpace.hasBasis_nhds _).tendsto_right_iff.2 fun U ⟨hU, _⟩ ↦ (h U hU).mono fun _x hx ↦ hx i

protected theorem Set.EquicontinuousAt.continuousAt_of_mem {H : Set <| X → α} {x₀ : X}
    (h : H.EquicontinuousAt x₀) {f : X → α} (hf : f ∈ H) : ContinuousAt f x₀ :=
  h.continuousAt ⟨f, hf⟩
#align set.equicontinuous_at.continuous_at_of_mem Set.EquicontinuousAt.continuousAt_of_mem

protected theorem Set.EquicontinuousWithinAt.continuousWithinAt_of_mem {H : Set <| X → α}
    {S : Set X} {x₀ : X} (h : H.EquicontinuousWithinAt S x₀) {f : X → α} (hf : f ∈ H) :
    ContinuousWithinAt f S x₀ :=
  h.continuousWithinAt ⟨f, hf⟩

/-- Each function of an equicontinuous family is continuous. -/
theorem Equicontinuous.continuous {F : ι → X → α} (h : Equicontinuous F) (i : ι) :
    Continuous (F i) :=
  continuous_iff_continuousAt.mpr fun x => (h x).continuousAt i
#align equicontinuous.continuous Equicontinuous.continuous

/-- Each function of a family equicontinuous on `S` is continuous on `S`. -/
theorem EquicontinuousOn.continuousOn {F : ι → X → α} {S : Set X} (h : EquicontinuousOn F S)
    (i : ι) : ContinuousOn (F i) S :=
  fun x hx ↦ (h x hx).continuousWithinAt i

protected theorem Set.Equicontinuous.continuous_of_mem {H : Set <| X → α} (h : H.Equicontinuous)
    {f : X → α} (hf : f ∈ H) : Continuous f :=
  h.continuous ⟨f, hf⟩
#align set.equicontinuous.continuous_of_mem Set.Equicontinuous.continuous_of_mem

protected theorem Set.EquicontinuousOn.continuousOn_of_mem {H : Set <| X → α} {S : Set X}
    (h : H.EquicontinuousOn S) {f : X → α} (hf : f ∈ H) : ContinuousOn f S :=
  h.continuousOn ⟨f, hf⟩

/-- Each function of a uniformly equicontinuous family is uniformly continuous. -/
theorem UniformEquicontinuous.uniformContinuous {F : ι → β → α} (h : UniformEquicontinuous F)
    (i : ι) : UniformContinuous (F i) := fun U hU =>
  mem_map.mpr (mem_of_superset (h U hU) fun _ hxy => hxy i)
#align uniform_equicontinuous.uniform_continuous UniformEquicontinuous.uniformContinuous

/-- Each function of a family uniformly equicontinuous on `S` is uniformly continuous `S`. -/
theorem UniformEquicontinuousOn.uniformContinuousOn {F : ι → β → α} {S : Set β}
    (h : UniformEquicontinuousOn F S) (i : ι) :
    UniformContinuousOn (F i) S := fun U hU =>
  mem_map.mpr (mem_of_superset (h U hU) fun _ hxy => hxy i)

protected theorem Set.UniformEquicontinuous.uniformContinuous_of_mem {H : Set <| β → α}
    (h : H.UniformEquicontinuous) {f : β → α} (hf : f ∈ H) : UniformContinuous f :=
  h.uniformContinuous ⟨f, hf⟩
#align set.uniform_equicontinuous.uniform_continuous_of_mem Set.UniformEquicontinuous.uniformContinuous_of_mem

protected theorem Set.UniformEquicontinuousOn.uniformContinuousOn_of_mem {H : Set <| β → α}
    {S : Set β} (h : H.UniformEquicontinuousOn S) {f : β → α} (hf : f ∈ H) :
    UniformContinuousOn f S :=
  h.uniformContinuousOn ⟨f, hf⟩

/-- Taking sub-families preserves equicontinuity at a point. -/
theorem EquicontinuousAt.comp {F : ι → X → α} {x₀ : X} (h : EquicontinuousAt F x₀) (u : κ → ι) :
    EquicontinuousAt (F ∘ u) x₀ := fun U hU => (h U hU).mono fun _ H k => H (u k)
#align equicontinuous_at.comp EquicontinuousAt.comp

/-- Taking sub-families preserves equicontinuity at a point within a subset. -/
theorem EquicontinuousWithinAt.comp {F : ι → X → α} {S : Set X} {x₀ : X}
    (h : EquicontinuousWithinAt F S x₀) (u : κ → ι) :
    EquicontinuousWithinAt (F ∘ u) S x₀ :=
  fun U hU ↦ (h U hU).mono fun _ H k => H (u k)

protected theorem Set.EquicontinuousAt.mono {H H' : Set <| X → α} {x₀ : X}
    (h : H.EquicontinuousAt x₀) (hH : H' ⊆ H) : H'.EquicontinuousAt x₀ :=
  h.comp (inclusion hH)
#align set.equicontinuous_at.mono Set.EquicontinuousAt.mono

protected theorem Set.EquicontinuousWithinAt.mono {H H' : Set <| X → α} {S : Set X} {x₀ : X}
    (h : H.EquicontinuousWithinAt S x₀) (hH : H' ⊆ H) : H'.EquicontinuousWithinAt S x₀ :=
  h.comp (inclusion hH)

/-- Taking sub-families preserves equicontinuity. -/
theorem Equicontinuous.comp {F : ι → X → α} (h : Equicontinuous F) (u : κ → ι) :
    Equicontinuous (F ∘ u) := fun x => (h x).comp u
#align equicontinuous.comp Equicontinuous.comp

/-- Taking sub-families preserves equicontinuity on a subset. -/
theorem EquicontinuousOn.comp {F : ι → X → α} {S : Set X} (h : EquicontinuousOn F S) (u : κ → ι) :
    EquicontinuousOn (F ∘ u) S := fun x hx ↦ (h x hx).comp u

protected theorem Set.Equicontinuous.mono {H H' : Set <| X → α} (h : H.Equicontinuous)
    (hH : H' ⊆ H) : H'.Equicontinuous :=
  h.comp (inclusion hH)
#align set.equicontinuous.mono Set.Equicontinuous.mono

protected theorem Set.EquicontinuousOn.mono {H H' : Set <| X → α} {S : Set X}
    (h : H.EquicontinuousOn S) (hH : H' ⊆ H) : H'.EquicontinuousOn S :=
  h.comp (inclusion hH)

/-- Taking sub-families preserves uniform equicontinuity. -/
theorem UniformEquicontinuous.comp {F : ι → β → α} (h : UniformEquicontinuous F) (u : κ → ι) :
    UniformEquicontinuous (F ∘ u) := fun U hU => (h U hU).mono fun _ H k => H (u k)
#align uniform_equicontinuous.comp UniformEquicontinuous.comp

/-- Taking sub-families preserves uniform equicontinuity on a subset. -/
theorem UniformEquicontinuousOn.comp {F : ι → β → α} {S : Set β} (h : UniformEquicontinuousOn F S)
    (u : κ → ι) : UniformEquicontinuousOn (F ∘ u) S :=
  fun U hU ↦ (h U hU).mono fun _ H k => H (u k)

protected theorem Set.UniformEquicontinuous.mono {H H' : Set <| β → α} (h : H.UniformEquicontinuous)
    (hH : H' ⊆ H) : H'.UniformEquicontinuous :=
  h.comp (inclusion hH)
#align set.uniform_equicontinuous.mono Set.UniformEquicontinuous.mono

protected theorem Set.UniformEquicontinuousOn.mono {H H' : Set <| β → α} {S : Set β}
    (h : H.UniformEquicontinuousOn S) (hH : H' ⊆ H) : H'.UniformEquicontinuousOn S :=
  h.comp (inclusion hH)

/-- A family `𝓕 : ι → X → α` is equicontinuous at `x₀` iff `range 𝓕` is equicontinuous at `x₀`,
i.e the family `(↑) : range F → X → α` is equicontinuous at `x₀`. -/
theorem equicontinuousAt_iff_range {F : ι → X → α} {x₀ : X} :
    EquicontinuousAt F x₀ ↔ EquicontinuousAt ((↑) : range F → X → α) x₀ := by
  simp only [EquicontinuousAt, forall_subtype_range_iff]
#align equicontinuous_at_iff_range equicontinuousAt_iff_range

/-- A family `𝓕 : ι → X → α` is equicontinuous at `x₀` within `S` iff `range 𝓕` is equicontinuous
at `x₀` within `S`, i.e the family `(↑) : range F → X → α` is equicontinuous at `x₀` within `S`. -/
theorem equicontinuousWithinAt_iff_range {F : ι → X → α} {S : Set X} {x₀ : X} :
    EquicontinuousWithinAt F S x₀ ↔ EquicontinuousWithinAt ((↑) : range F → X → α) S x₀ := by
  simp only [EquicontinuousWithinAt, forall_subtype_range_iff]

/-- A family `𝓕 : ι → X → α` is equicontinuous iff `range 𝓕` is equicontinuous,
i.e the family `(↑) : range F → X → α` is equicontinuous. -/
theorem equicontinuous_iff_range {F : ι → X → α} :
    Equicontinuous F ↔ Equicontinuous ((↑) : range F → X → α) :=
  forall_congr' fun _ => equicontinuousAt_iff_range
#align equicontinuous_iff_range equicontinuous_iff_range

/-- A family `𝓕 : ι → X → α` is equicontinuous on `S` iff `range 𝓕` is equicontinuous on `S`,
i.e the family `(↑) : range F → X → α` is equicontinuous on `S`. -/
theorem equicontinuousOn_iff_range {F : ι → X → α} {S : Set X} :
    EquicontinuousOn F S ↔ EquicontinuousOn ((↑) : range F → X → α) S :=
  forall_congr' fun _ ↦ forall_congr' fun _ ↦ equicontinuousWithinAt_iff_range

/-- A family `𝓕 : ι → β → α` is uniformly equicontinuous iff `range 𝓕` is uniformly equicontinuous,
i.e the family `(↑) : range F → β → α` is uniformly equicontinuous. -/
theorem uniformEquicontinuous_iff_range {F : ι → β → α} :
    UniformEquicontinuous F ↔ UniformEquicontinuous ((↑) : range F → β → α) :=
  ⟨fun h => by rw [← comp_rangeSplitting F]; exact h.comp _, fun h =>
    h.comp (rangeFactorization F)⟩
#align uniform_equicontinuous_at_iff_range uniformEquicontinuous_iff_range

/-- A family `𝓕 : ι → β → α` is uniformly equicontinuous on `S` iff `range 𝓕` is uniformly
equicontinuous on `S`, i.e the family `(↑) : range F → β → α` is uniformly equicontinuous on `S`. -/
theorem uniformEquicontinuousOn_iff_range {F : ι → β → α} {S : Set β} :
    UniformEquicontinuousOn F S ↔ UniformEquicontinuousOn ((↑) : range F → β → α) S :=
  ⟨fun h => by rw [← comp_rangeSplitting F]; exact h.comp _, fun h =>
    h.comp (rangeFactorization F)⟩

section

open UniformFun

/-- A family `𝓕 : ι → X → α` is equicontinuous at `x₀` iff the function `swap 𝓕 : X → ι → α` is
continuous at `x₀` *when `ι → α` is equipped with the topology of uniform convergence*. This is
very useful for developping the equicontinuity API, but it should not be used directly for other
purposes. -/
theorem equicontinuousAt_iff_continuousAt {F : ι → X → α} {x₀ : X} :
    EquicontinuousAt F x₀ ↔ ContinuousAt (ofFun ∘ Function.swap F : X → ι →ᵤ α) x₀ := by
  rw [ContinuousAt, (UniformFun.hasBasis_nhds ι α _).tendsto_right_iff]
  rfl
#align equicontinuous_at_iff_continuous_at equicontinuousAt_iff_continuousAt

/-- A family `𝓕 : ι → X → α` is equicontinuous at `x₀` within `S` iff the function
`swap 𝓕 : X → ι → α` is continuous at `x₀` within `S`
*when `ι → α` is equipped with the topology of uniform convergence*. This is very useful for
developping the equicontinuity API, but it should not be used directly for other purposes. -/
theorem equicontinuousWithinAt_iff_continuousWithinAt {F : ι → X → α} {S : Set X} {x₀ : X} :
    EquicontinuousWithinAt F S x₀ ↔
    ContinuousWithinAt (ofFun ∘ Function.swap F : X → ι →ᵤ α) S x₀ := by
  rw [ContinuousWithinAt, (UniformFun.hasBasis_nhds ι α _).tendsto_right_iff]
  rfl

/-- A family `𝓕 : ι → X → α` is equicontinuous iff the function `swap 𝓕 : X → ι → α` is
continuous *when `ι → α` is equipped with the topology of uniform convergence*. This is
very useful for developping the equicontinuity API, but it should not be used directly for other
purposes. -/
theorem equicontinuous_iff_continuous {F : ι → X → α} :
    Equicontinuous F ↔ Continuous (ofFun ∘ Function.swap F : X → ι →ᵤ α) := by
  simp_rw [Equicontinuous, continuous_iff_continuousAt, equicontinuousAt_iff_continuousAt]
#align equicontinuous_iff_continuous equicontinuous_iff_continuous

/-- A family `𝓕 : ι → X → α` is equicontinuous on `S` iff the function `swap 𝓕 : X → ι → α` is
continuous on `S` *when `ι → α` is equipped with the topology of uniform convergence*. This is
very useful for developping the equicontinuity API, but it should not be used directly for other
purposes. -/
theorem equicontinuousOn_iff_continuousOn {F : ι → X → α} {S : Set X} :
    EquicontinuousOn F S ↔ ContinuousOn (ofFun ∘ Function.swap F : X → ι →ᵤ α) S := by
  simp_rw [EquicontinuousOn, ContinuousOn, equicontinuousWithinAt_iff_continuousWithinAt]

/-- A family `𝓕 : ι → β → α` is uniformly equicontinuous iff the function `swap 𝓕 : β → ι → α` is
uniformly continuous *when `ι → α` is equipped with the uniform structure of uniform convergence*.
This is very useful for developping the equicontinuity API, but it should not be used directly
for other purposes. -/
theorem uniformEquicontinuous_iff_uniformContinuous {F : ι → β → α} :
    UniformEquicontinuous F ↔ UniformContinuous (ofFun ∘ Function.swap F : β → ι →ᵤ α) := by
  rw [UniformContinuous, (UniformFun.hasBasis_uniformity ι α).tendsto_right_iff]
  rfl
#align uniform_equicontinuous_iff_uniform_continuous uniformEquicontinuous_iff_uniformContinuous

/-- A family `𝓕 : ι → β → α` is uniformly equicontinuous n `S` iff the function `swap 𝓕 : β → ι → α`
is uniformly continuous on `S`
*when `ι → α` is equipped with the uniform structure of uniform convergence*. This is very useful
for developping the equicontinuity API, but it should not be used directly for other purposes. -/
theorem uniformEquicontinuousOn_iff_uniformContinuousOn {F : ι → β → α} {S : Set β} :
    UniformEquicontinuousOn F S ↔ UniformContinuousOn (ofFun ∘ Function.swap F : β → ι →ᵤ α) S := by
  rw [UniformContinuousOn, (UniformFun.hasBasis_uniformity ι α).tendsto_right_iff]
  rfl

theorem equicontinuousWithinAt_iInf_rng {α' : Type*} {u : κ → UniformSpace α'} {F : ι → X → α'}
    {S : Set X} {x₀ : X} : EquicontinuousWithinAt (uα :=  ⨅ k, u k) F S x₀ ↔
      ∀ k, EquicontinuousWithinAt (uα :=  u k) F S x₀ := by
  simp only [equicontinuousWithinAt_iff_continuousWithinAt (uα := _), topologicalSpace]
  unfold ContinuousWithinAt
  rw [UniformFun.iInf_eq, toTopologicalSpace_iInf, nhds_iInf, tendsto_iInf]

theorem equicontinuousAt_iInf_rng {α' : Type*} {u : κ → UniformSpace α'} {F : ι → X → α'}
    {x₀ : X} :
    EquicontinuousAt (uα := ⨅ k, u k) F x₀ ↔ ∀ k, EquicontinuousAt (uα := u k) F x₀ := by
  simp only [← equicontinuousWithinAt_univ (uα := _), equicontinuousWithinAt_iInf_rng]

theorem equicontinuous_iInf_rng {α' : Type*} {u : κ → UniformSpace α'} {F : ι → X → α'} :
    Equicontinuous (uα := ⨅ k, u k) F ↔ ∀ k, Equicontinuous (uα := u k) F := by
  simp_rw [equicontinuous_iff_continuous (uα := _), UniformFun.topologicalSpace]
  rw [UniformFun.iInf_eq, toTopologicalSpace_iInf, continuous_iInf_rng]

theorem equicontinuousOn_iInf_rng {α' : Type*} {u : κ → UniformSpace α'} {F : ι → X → α'}
    {S : Set X} :
    EquicontinuousOn (uα := ⨅ k, u k) F S ↔ ∀ k, EquicontinuousOn (uα := u k) F S := by
  simp_rw [EquicontinuousOn, equicontinuousWithinAt_iInf_rng, @forall_swap _ κ]

theorem uniformEquicontinuous_iInf_rng {α' : Type*} {u : κ → UniformSpace α'} {F : ι → β → α'} :
    UniformEquicontinuous (uα := ⨅ k, u k) F ↔ ∀ k, UniformEquicontinuous (uα := u k) F := by
  simp_rw [uniformEquicontinuous_iff_uniformContinuous (uα := _)]
  rw [UniformFun.iInf_eq, uniformContinuous_iInf_rng]

theorem uniformEquicontinuousOn_iInf_rng {α' : Type*} {u : κ → UniformSpace α'} {F : ι → β → α'}
    {S : Set β} : UniformEquicontinuousOn (uα := ⨅ k, u k) F S ↔
      ∀ k, UniformEquicontinuousOn (uα := u k) F S := by
  simp_rw [uniformEquicontinuousOn_iff_uniformContinuousOn (uα := _)]
  unfold UniformContinuousOn
  rw [UniformFun.iInf_eq, iInf_uniformity, tendsto_iInf]

theorem equicontinuousWithinAt_iInf_dom {X' : Type*} {t : κ → TopologicalSpace X'} {F : ι → X' → α}
    {S : Set X'} {x₀ : X'} {k : κ} (hk : EquicontinuousWithinAt (tX := t k) F S x₀) :
    EquicontinuousWithinAt (tX := ⨅ k, t k) F S x₀ := by
  simp [equicontinuousWithinAt_iff_continuousWithinAt (tX := _)] at hk ⊢
  unfold ContinuousWithinAt nhdsWithin at hk ⊢
  rw [nhds_iInf]
  exact hk.mono_left <| inf_le_inf_right _ <| iInf_le _ k

theorem equicontinuousAt_iInf_dom {X' : Type*} {t : κ → TopologicalSpace X'} {F : ι → X' → α}
    {x₀ : X'} {k : κ} (hk : EquicontinuousAt (tX := t k) F x₀) :
    EquicontinuousAt (tX := ⨅ k, t k) F x₀ := by
  rw [← equicontinuousWithinAt_univ (tX := _)] at hk ⊢
  exact equicontinuousWithinAt_iInf_dom hk

theorem equicontinuous_iInf_dom {X' : Type*} {t : κ → TopologicalSpace X'} {F : ι → X' → α}
    {k : κ} (hk : Equicontinuous (tX := t k) F) :
    Equicontinuous (tX := ⨅ k, t k) F :=
  fun x ↦ equicontinuousAt_iInf_dom (hk x)

theorem equicontinuousOn_iInf_dom {X' : Type*} {t : κ → TopologicalSpace X'} {F : ι → X' → α}
    {S : Set X'} {k : κ} (hk : EquicontinuousOn (tX := t k) F S) :
    EquicontinuousOn (tX := ⨅ k, t k) F S :=
  fun x hx ↦ equicontinuousWithinAt_iInf_dom (hk x hx)

theorem uniformEquicontinuous_iInf_dom {β' : Type*} {u : κ → UniformSpace β'} {F : ι → β' → α}
    {k : κ} (hk : UniformEquicontinuous (uβ := u k) F) :
    UniformEquicontinuous (uβ := ⨅ k, u k) F := by
  simp_rw [uniformEquicontinuous_iff_uniformContinuous (uβ := _)] at hk ⊢
  exact uniformContinuous_iInf_dom hk

theorem uniformEquicontinuousOn_iInf_dom {β' : Type*} {u : κ → UniformSpace β'} {F : ι → β' → α}
    {S : Set β'} {k : κ} (hk : UniformEquicontinuousOn (uβ := u k) F S) :
    UniformEquicontinuousOn (uβ := ⨅ k, u k) F S := by
  simp_rw [uniformEquicontinuousOn_iff_uniformContinuousOn (uβ := _)] at hk ⊢
  unfold UniformContinuousOn
  rw [iInf_uniformity]
  exact hk.mono_left <| inf_le_inf_right _ <| iInf_le _ k

theorem Filter.HasBasis.equicontinuousAt_iff_left {κ : Type*} {p : κ → Prop} {s : κ → Set X}
    {F : ι → X → α} {x₀ : X} (hX : (𝓝 x₀).HasBasis p s) :
    EquicontinuousAt F x₀ ↔ ∀ U ∈ 𝓤 α, ∃ k, p k ∧ ∀ x ∈ s k, ∀ i, (F i x₀, F i x) ∈ U := by
  rw [equicontinuousAt_iff_continuousAt, ContinuousAt,
    hX.tendsto_iff (UniformFun.hasBasis_nhds ι α _)]
  rfl
#align filter.has_basis.equicontinuous_at_iff_left Filter.HasBasis.equicontinuousAt_iff_left

theorem Filter.HasBasis.equicontinuousWithinAt_iff_left {κ : Type*} {p : κ → Prop} {s : κ → Set X}
    {F : ι → X → α} {S : Set X} {x₀ : X} (hX : (𝓝[S] x₀).HasBasis p s) :
    EquicontinuousWithinAt F S x₀ ↔ ∀ U ∈ 𝓤 α, ∃ k, p k ∧ ∀ x ∈ s k, ∀ i, (F i x₀, F i x) ∈ U := by
  rw [equicontinuousWithinAt_iff_continuousWithinAt, ContinuousWithinAt,
    hX.tendsto_iff (UniformFun.hasBasis_nhds ι α _)]
  rfl

theorem Filter.HasBasis.equicontinuousAt_iff_right {κ : Type*} {p : κ → Prop} {s : κ → Set (α × α)}
    {F : ι → X → α} {x₀ : X} (hα : (𝓤 α).HasBasis p s) :
    EquicontinuousAt F x₀ ↔ ∀ k, p k → ∀ᶠ x in 𝓝 x₀, ∀ i, (F i x₀, F i x) ∈ s k := by
  rw [equicontinuousAt_iff_continuousAt, ContinuousAt,
    (UniformFun.hasBasis_nhds_of_basis ι α _ hα).tendsto_right_iff]
  rfl
#align filter.has_basis.equicontinuous_at_iff_right Filter.HasBasis.equicontinuousAt_iff_right

theorem Filter.HasBasis.equicontinuousWithinAt_iff_right {κ : Type*} {p : κ → Prop}
    {s : κ → Set (α × α)} {F : ι → X → α} {S : Set X} {x₀ : X} (hα : (𝓤 α).HasBasis p s) :
    EquicontinuousWithinAt F S x₀ ↔ ∀ k, p k → ∀ᶠ x in 𝓝[S] x₀, ∀ i, (F i x₀, F i x) ∈ s k := by
  rw [equicontinuousWithinAt_iff_continuousWithinAt, ContinuousWithinAt,
    (UniformFun.hasBasis_nhds_of_basis ι α _ hα).tendsto_right_iff]
  rfl

theorem Filter.HasBasis.equicontinuousAt_iff {κ₁ κ₂ : Type*} {p₁ : κ₁ → Prop} {s₁ : κ₁ → Set X}
    {p₂ : κ₂ → Prop} {s₂ : κ₂ → Set (α × α)} {F : ι → X → α} {x₀ : X} (hX : (𝓝 x₀).HasBasis p₁ s₁)
    (hα : (𝓤 α).HasBasis p₂ s₂) :
    EquicontinuousAt F x₀ ↔
      ∀ k₂, p₂ k₂ → ∃ k₁, p₁ k₁ ∧ ∀ x ∈ s₁ k₁, ∀ i, (F i x₀, F i x) ∈ s₂ k₂ := by
  rw [equicontinuousAt_iff_continuousAt, ContinuousAt,
    hX.tendsto_iff (UniformFun.hasBasis_nhds_of_basis ι α _ hα)]
  rfl
#align filter.has_basis.equicontinuous_at_iff Filter.HasBasis.equicontinuousAt_iff

theorem Filter.HasBasis.equicontinuousWithinAt_iff {κ₁ κ₂ : Type*} {p₁ : κ₁ → Prop}
    {s₁ : κ₁ → Set X} {p₂ : κ₂ → Prop} {s₂ : κ₂ → Set (α × α)} {F : ι → X → α} {S : Set X} {x₀ : X}
    (hX : (𝓝[S] x₀).HasBasis p₁ s₁) (hα : (𝓤 α).HasBasis p₂ s₂) :
    EquicontinuousWithinAt F S x₀ ↔
      ∀ k₂, p₂ k₂ → ∃ k₁, p₁ k₁ ∧ ∀ x ∈ s₁ k₁, ∀ i, (F i x₀, F i x) ∈ s₂ k₂ := by
  rw [equicontinuousWithinAt_iff_continuousWithinAt, ContinuousWithinAt,
    hX.tendsto_iff (UniformFun.hasBasis_nhds_of_basis ι α _ hα)]
  rfl

theorem Filter.HasBasis.uniformEquicontinuous_iff_left {κ : Type*} {p : κ → Prop}
    {s : κ → Set (β × β)} {F : ι → β → α} (hβ : (𝓤 β).HasBasis p s) :
    UniformEquicontinuous F ↔
      ∀ U ∈ 𝓤 α, ∃ k, p k ∧ ∀ x y, (x, y) ∈ s k → ∀ i, (F i x, F i y) ∈ U := by
  rw [uniformEquicontinuous_iff_uniformContinuous, UniformContinuous,
    hβ.tendsto_iff (UniformFun.hasBasis_uniformity ι α)]
  simp only [Prod.forall]
  rfl
#align filter.has_basis.uniform_equicontinuous_iff_left Filter.HasBasis.uniformEquicontinuous_iff_left

theorem Filter.HasBasis.uniformEquicontinuousOn_iff_left {κ : Type*} {p : κ → Prop}
    {s : κ → Set (β × β)} {F : ι → β → α} {S : Set β} (hβ : (𝓤 β ⊓ 𝓟 (S ×ˢ S)).HasBasis p s) :
    UniformEquicontinuousOn F S ↔
      ∀ U ∈ 𝓤 α, ∃ k, p k ∧ ∀ x y, (x, y) ∈ s k → ∀ i, (F i x, F i y) ∈ U := by
  rw [uniformEquicontinuousOn_iff_uniformContinuousOn, UniformContinuousOn,
    hβ.tendsto_iff (UniformFun.hasBasis_uniformity ι α)]
  simp only [Prod.forall]
  rfl

theorem Filter.HasBasis.uniformEquicontinuous_iff_right {κ : Type*} {p : κ → Prop}
    {s : κ → Set (α × α)} {F : ι → β → α} (hα : (𝓤 α).HasBasis p s) :
    UniformEquicontinuous F ↔ ∀ k, p k → ∀ᶠ xy : β × β in 𝓤 β, ∀ i, (F i xy.1, F i xy.2) ∈ s k := by
  rw [uniformEquicontinuous_iff_uniformContinuous, UniformContinuous,
    (UniformFun.hasBasis_uniformity_of_basis ι α hα).tendsto_right_iff]
  rfl
#align filter.has_basis.uniform_equicontinuous_iff_right Filter.HasBasis.uniformEquicontinuous_iff_right

theorem Filter.HasBasis.uniformEquicontinuousOn_iff_right {κ : Type*} {p : κ → Prop}
    {s : κ → Set (α × α)} {F : ι → β → α} {S : Set β} (hα : (𝓤 α).HasBasis p s) :
    UniformEquicontinuousOn F S ↔
      ∀ k, p k → ∀ᶠ xy : β × β in 𝓤 β ⊓ 𝓟 (S ×ˢ S), ∀ i, (F i xy.1, F i xy.2) ∈ s k := by
  rw [uniformEquicontinuousOn_iff_uniformContinuousOn, UniformContinuousOn,
    (UniformFun.hasBasis_uniformity_of_basis ι α hα).tendsto_right_iff]
  rfl

theorem Filter.HasBasis.uniformEquicontinuous_iff {κ₁ κ₂ : Type*} {p₁ : κ₁ → Prop}
    {s₁ : κ₁ → Set (β × β)} {p₂ : κ₂ → Prop} {s₂ : κ₂ → Set (α × α)} {F : ι → β → α}
    (hβ : (𝓤 β).HasBasis p₁ s₁) (hα : (𝓤 α).HasBasis p₂ s₂) :
    UniformEquicontinuous F ↔
      ∀ k₂, p₂ k₂ → ∃ k₁, p₁ k₁ ∧ ∀ x y, (x, y) ∈ s₁ k₁ → ∀ i, (F i x, F i y) ∈ s₂ k₂ := by
  rw [uniformEquicontinuous_iff_uniformContinuous, UniformContinuous,
    hβ.tendsto_iff (UniformFun.hasBasis_uniformity_of_basis ι α hα)]
  simp only [Prod.forall]
  rfl
#align filter.has_basis.uniform_equicontinuous_iff Filter.HasBasis.uniformEquicontinuous_iff

theorem Filter.HasBasis.uniformEquicontinuousOn_iff {κ₁ κ₂ : Type*} {p₁ : κ₁ → Prop}
    {s₁ : κ₁ → Set (β × β)} {p₂ : κ₂ → Prop} {s₂ : κ₂ → Set (α × α)} {F : ι → β → α}
    {S : Set β} (hβ : (𝓤 β ⊓ 𝓟 (S ×ˢ S)).HasBasis p₁ s₁) (hα : (𝓤 α).HasBasis p₂ s₂) :
    UniformEquicontinuousOn F S ↔
      ∀ k₂, p₂ k₂ → ∃ k₁, p₁ k₁ ∧ ∀ x y, (x, y) ∈ s₁ k₁ → ∀ i, (F i x, F i y) ∈ s₂ k₂ := by
  rw [uniformEquicontinuousOn_iff_uniformContinuousOn, UniformContinuousOn,
    hβ.tendsto_iff (UniformFun.hasBasis_uniformity_of_basis ι α hα)]
  simp only [Prod.forall]
  rfl

/-- Given `u : α → β` a uniform inducing map, a family `𝓕 : ι → X → α` is equicontinuous at a point
`x₀ : X` iff the family `𝓕'`, obtained by precomposing each function of `𝓕` by `u`, is
equicontinuous at `x₀`. -/
theorem UniformInducing.equicontinuousAt_iff {F : ι → X → α} {x₀ : X} {u : α → β}
    (hu : UniformInducing u) : EquicontinuousAt F x₀ ↔ EquicontinuousAt ((u ∘ ·) ∘ F) x₀ := by
  have := (UniformFun.postcomp_uniformInducing (α := ι) hu).inducing
  rw [equicontinuousAt_iff_continuousAt, equicontinuousAt_iff_continuousAt, this.continuousAt_iff]
  rfl
#align uniform_inducing.equicontinuous_at_iff UniformInducing.equicontinuousAt_iff

/-- Given `u : α → β` a uniform inducing map, a family `𝓕 : ι → X → α` is equicontinuous at a point
`x₀ : X` within a subset `S : Set X` iff the family `𝓕'`, obtained by precomposing each function
of `𝓕` by `u`, is equicontinuous at `x₀` within `S`. -/
theorem UniformInducing.equicontinuousWithinAt_iff {F : ι → X → α} {S : Set X} {x₀ : X} {u : α → β}
    (hu : UniformInducing u) : EquicontinuousWithinAt F S x₀ ↔
      EquicontinuousWithinAt ((u ∘ ·) ∘ F) S x₀ := by
  have := (UniformFun.postcomp_uniformInducing (α := ι) hu).inducing
  simp only [equicontinuousWithinAt_iff_continuousWithinAt, this.continuousWithinAt_iff]
  rfl

/-- Given `u : α → β` a uniform inducing map, a family `𝓕 : ι → X → α` is equicontinuous iff the
family `𝓕'`, obtained by precomposing each function of `𝓕` by `u`, is equicontinuous. -/
theorem UniformInducing.equicontinuous_iff {F : ι → X → α} {u : α → β} (hu : UniformInducing u) :
    Equicontinuous F ↔ Equicontinuous ((u ∘ ·) ∘ F) := by
  congrm ∀ x, ?_
  rw [hu.equicontinuousAt_iff]
#align uniform_inducing.equicontinuous_iff UniformInducing.equicontinuous_iff

/-- Given `u : α → β` a uniform inducing map, a family `𝓕 : ι → X → α` is equicontinuous on a
subset `S : Set X` iff the family `𝓕'`, obtained by precomposing each function of `𝓕` by `u`, is
equicontinuous on `S`. -/
theorem UniformInducing.equicontinuousOn_iff {F : ι → X → α} {S : Set X} {u : α → β}
    (hu : UniformInducing u) : EquicontinuousOn F S ↔ EquicontinuousOn ((u ∘ ·) ∘ F) S := by
  congrm ∀ x ∈ S, ?_
  rw [hu.equicontinuousWithinAt_iff]

/-- Given `u : α → γ` a uniform inducing map, a family `𝓕 : ι → β → α` is uniformly equicontinuous
iff the family `𝓕'`, obtained by precomposing each function of `𝓕` by `u`, is uniformly
equicontinuous. -/
theorem UniformInducing.uniformEquicontinuous_iff {F : ι → β → α} {u : α → γ}
    (hu : UniformInducing u) : UniformEquicontinuous F ↔ UniformEquicontinuous ((u ∘ ·) ∘ F) := by
  have := UniformFun.postcomp_uniformInducing (α := ι) hu
  simp only [uniformEquicontinuous_iff_uniformContinuous, this.uniformContinuous_iff]
  rfl
#align uniform_inducing.uniform_equicontinuous_iff UniformInducing.uniformEquicontinuous_iff

/-- Given `u : α → γ` a uniform inducing map, a family `𝓕 : ι → β → α` is uniformly equicontinuous
on a subset `S : Set β` iff the family `𝓕'`, obtained by precomposing each function of `𝓕` by `u`,
is uniformly equicontinuous on `S`. -/
theorem UniformInducing.uniformEquicontinuousOn_iff {F : ι → β → α} {S : Set β} {u : α → γ}
    (hu : UniformInducing u) :
    UniformEquicontinuousOn F S ↔ UniformEquicontinuousOn ((u ∘ ·) ∘ F) S := by
  have := UniformFun.postcomp_uniformInducing (α := ι) hu
  simp only [uniformEquicontinuousOn_iff_uniformContinuousOn, this.uniformContinuousOn_iff]
  rfl

theorem EquicontinuousWithinAt.closure' {A : Set Y} {u : Y → X → α} {S : Set X} {x₀ : X}
    (hA : EquicontinuousWithinAt (u ∘ (↑) : A → X → α) S x₀) (hu₁ : Continuous (S.restrict ∘ u))
    (hu₂ : Continuous (eval x₀ ∘ u)) :
    EquicontinuousWithinAt (u ∘ (↑) : closure A → X → α) S x₀ := by
  intro U hU
  rcases mem_uniformity_isClosed hU with ⟨V, hV, hVclosed, hVU⟩
  filter_upwards [hA V hV, eventually_mem_nhdsWithin] with x hx hxS
  rw [SetCoe.forall] at *
  change A ⊆ (fun f => (u f x₀, u f x)) ⁻¹' V at hx
  refine (closure_minimal hx <| hVclosed.preimage <| hu₂.prod_mk ?_).trans (preimage_mono hVU)
  exact (continuous_apply ⟨x, hxS⟩).comp hu₁

/-- A version of `EquicontinuousAt.closure` applicable to subsets of types which embed continuously
into `X → α` with the product topology. It turns out we don't need any condition on the embedding
other than continuity, but in practice this will mostly be applied to `FunLike` types where
the coercion is injective. -/
theorem EquicontinuousAt.closure' {A : Set Y} {u : Y → X → α} {x₀ : X}
    (hA : EquicontinuousAt (u ∘ (↑) : A → X → α) x₀) (hu : Continuous u) :
    EquicontinuousAt (u ∘ (↑) : closure A → X → α) x₀ := by
  rw [← equicontinuousWithinAt_univ] at hA ⊢
  exact hA.closure' (Pi.continuous_restrict _ |>.comp hu) (continuous_apply x₀ |>.comp hu)
#align equicontinuous_at.closure' EquicontinuousAt.closure'

/-- If a set of functions is equicontinuous at some `x₀`, its closure for the product topology is
also equicontinuous at `x₀`. -/
protected theorem EquicontinuousAt.closure {A : Set (X → α)} {x₀ : X} (hA : A.EquicontinuousAt x₀) :
    (closure A).EquicontinuousAt x₀ :=
  EquicontinuousAt.closure' (u := id) hA continuous_id
#align equicontinuous_at.closure EquicontinuousAt.closure

protected theorem EquicontinuousWithinAt.closure {A : Set (X → α)} {S : Set X} {x₀ : X}
    (hA : A.EquicontinuousWithinAt S x₀) :
    (closure A).EquicontinuousWithinAt S x₀ :=
  EquicontinuousWithinAt.closure' (u := id) hA (Pi.continuous_restrict _) (continuous_apply _)

/-- A version of `Equicontinuous.closure` applicable to subsets of types which embed continuously
into `X → α` with the product topology. It turns out we don't need any condition on the embedding
other than continuity, but in practice this will mostly be applied to `FunLike` types where
the coercion is injective. -/
theorem Equicontinuous.closure' {A : Set Y} {u : Y → X → α}
    (hA : Equicontinuous (u ∘ (↑) : A → X → α)) (hu : Continuous u) :
    Equicontinuous (u ∘ (↑) : closure A → X → α) := fun x ↦ (hA x).closure' hu
#align equicontinuous.closure' Equicontinuous.closure'

theorem EquicontinuousOn.closure' {A : Set Y} {u : Y → X → α} {S : Set X}
    (hA : EquicontinuousOn (u ∘ (↑) : A → X → α) S) (hu : Continuous (S.restrict ∘ u)) :
    EquicontinuousOn (u ∘ (↑) : closure A → X → α) S :=
  fun x hx ↦ (hA x hx).closure' hu <| by exact continuous_apply ⟨x, hx⟩ |>.comp hu

/-- If a set of functions is equicontinuous, its closure for the product topology is also
equicontinuous. -/
protected theorem Equicontinuous.closure {A : Set <| X → α} (hA : A.Equicontinuous) :
<<<<<<< HEAD
    (closure A).Equicontinuous := fun x => (hA x).closure
=======
    (closure A).Equicontinuous := fun x ↦ (hA x).closure
>>>>>>> bcd4143d
#align equicontinuous.closure Equicontinuous.closure

/-- If a set of functions is equicontinuous, its closure for the product topology (i.e the topology
of pointwise convergence **on the whole `X`**) is also equicontinuous. See also
`EquicontinuousOn.closure_rel` for a version that only assumes convergence pointwise **on `S`**.-/
protected theorem EquicontinuousOn.closure {A : Set <| X → α} {S : Set X}
    (hA : A.EquicontinuousOn S) : (closure A).EquicontinuousOn S :=
  fun x hx ↦ (hA x hx).closure

/-- A version of `UniformEquicontinuousOn.closure` applicable to subsets of types which embed
continuously into `β → α` with the product topology. It turns out we don't need any other condition
on the embedding than continuity, but in practice this will mostly be applied to `FunLike` types
where the coercion is injective. -/
theorem UniformEquicontinuousOn.closure' {A : Set Y} {u : Y → β → α} {S : Set β}
    (hA : UniformEquicontinuousOn (u ∘ (↑) : A → β → α) S) (hu : Continuous (S.restrict ∘ u)) :
    UniformEquicontinuousOn (u ∘ (↑) : closure A → β → α) S := by
  intro U hU
  rcases mem_uniformity_isClosed hU with ⟨V, hV, hVclosed, hVU⟩
  filter_upwards [hA V hV, mem_inf_of_right (mem_principal_self _)]
  rintro ⟨x, y⟩ hxy ⟨hxS, hyS⟩
  rw [SetCoe.forall] at *
  change A ⊆ (fun f => (u f x, u f y)) ⁻¹' V at hxy
  refine (closure_minimal hxy <| hVclosed.preimage <| .prod_mk ?_ ?_).trans (preimage_mono hVU)
  · exact (continuous_apply ⟨x, hxS⟩).comp hu
  · exact (continuous_apply ⟨y, hyS⟩).comp hu

/-- A version of `UniformEquicontinuous.closure` applicable to subsets of types which embed
continuously into `β → α` with the product topology. It turns out we don't need any other condition
on the embedding than continuity, but in practice this will mostly be applied to `FunLike` types
where the coercion is injective. -/
theorem UniformEquicontinuous.closure' {A : Set Y} {u : Y → β → α}
    (hA : UniformEquicontinuous (u ∘ (↑) : A → β → α)) (hu : Continuous u) :
    UniformEquicontinuous (u ∘ (↑) : closure A → β → α) := by
  rw [← uniformEquicontinuousOn_univ] at hA ⊢
  exact hA.closure' (Pi.continuous_restrict _ |>.comp hu)
#align uniform_equicontinuous.closure' UniformEquicontinuous.closure'

/-- If a set of functions is uniformly equicontinuous, its closure for the product topology is also
uniformly equicontinuous. -/
protected theorem UniformEquicontinuous.closure {A : Set <| β → α} (hA : A.UniformEquicontinuous) :
    (closure A).UniformEquicontinuous :=
  UniformEquicontinuous.closure' (u := id) hA continuous_id
#align uniform_equicontinuous.closure UniformEquicontinuous.closure

protected theorem UniformEquicontinuousOn.closure {A : Set <| β → α} {S : Set β}
    (hA : A.UniformEquicontinuousOn S) : (closure A).UniformEquicontinuousOn S :=
  UniformEquicontinuousOn.closure' (u := id) hA (Pi.continuous_restrict _)

--theorem Filter.Tendsto.uniformContinuous_of_uniformEquicontinuous {l : Filter ι} [l.NeBot]
--    {F : ι → β → α} {f : β → α} (h₁ : Tendsto F l (𝓝 f)) (h₂ : UniformEquicontinuous F) :
--    UniformContinuous f :=
--  (uniformEquicontinuous_iff_range.mp h₂).closure.uniformContinuous
--    ⟨f, mem_closure_of_tendsto h₁ <| eventually_of_forall mem_range_self⟩

--theorem Filter.Tendsto.continuousAt_of_equicontinuousAt {l : Filter ι} [l.NeBot] {F : ι → X → α}
--    {f : X → α} {x₀ : X} (h₁ : Tendsto F l (𝓝 f)) (h₂ : EquicontinuousAt F x₀) :
--    ContinuousAt f x₀ :=
--  (equicontinuousAt_iff_range.mp h₂).closure.continuousAt
--    ⟨f, mem_closure_of_tendsto h₁ <| eventually_of_forall mem_range_self⟩

theorem Filter.Tendsto.continuousWithinAt_of_equicontinuousWithinAt {l : Filter ι} [l.NeBot]
    {F : ι → X → α} {f : X → α} {S : Set X} {x₀ : X} (h₁ : ∀ x ∈ S, Tendsto (F · x) l (𝓝 (f x)))
    (h₂ : Tendsto (F · x₀) l (𝓝 (f x₀))) (h₃ : EquicontinuousWithinAt F S x₀) :
    ContinuousWithinAt f S x₀ := by
  intro U hU; rw [mem_map]
  rcases UniformSpace.mem_nhds_iff.mp hU with ⟨V, hV, hVU⟩
  rcases mem_uniformity_isClosed hV with ⟨W, hW, hWclosed, hWV⟩
  filter_upwards [h₃ W hW, eventually_mem_nhdsWithin] with x hx hxS using
    hVU <| ball_mono hWV (f x₀) <| hWclosed.mem_of_tendsto (h₂.prod_mk_nhds (h₁ x hxS)) <|
    eventually_of_forall hx

/-- If `𝓕 : ι → X → α` tends to `f : X → α` *pointwise* along some nontrivial filter, and if the
family `𝓕` is equicontinuous at some `x₀ : X`, then the limit is continuous at `x₀`. -/
theorem Filter.Tendsto.continuousAt_of_equicontinuousAt {l : Filter ι} [l.NeBot] {F : ι → X → α}
    {f : X → α} {x₀ : X} (h₁ : Tendsto F l (𝓝 f)) (h₂ : EquicontinuousAt F x₀) :
    ContinuousAt f x₀ := by
  rw [← continuousWithinAt_univ, ← equicontinuousWithinAt_univ, tendsto_pi_nhds] at *
  exact continuousWithinAt_of_equicontinuousWithinAt (fun x _ ↦ h₁ x) (h₁ x₀) h₂
#align filter.tendsto.continuous_at_of_equicontinuous_at Filter.Tendsto.continuousAt_of_equicontinuousAt

/-- If `𝓕 : ι → X → α` tends to `f : X → α` *pointwise* along some nontrivial filter, and if the
family `𝓕` is equicontinuous, then the limit is continuous. -/
theorem Filter.Tendsto.continuous_of_equicontinuous {l : Filter ι} [l.NeBot] {F : ι → X → α}
    {f : X → α} (h₁ : Tendsto F l (𝓝 f)) (h₂ : Equicontinuous F) : Continuous f :=
  continuous_iff_continuousAt.mpr fun x => h₁.continuousAt_of_equicontinuousAt (h₂ x)
#align filter.tendsto.continuous_of_equicontinuous_at Filter.Tendsto.continuous_of_equicontinuous

theorem Filter.Tendsto.continuousOn_of_equicontinuousOn {l : Filter ι} [l.NeBot] {F : ι → X → α}
    {f : X → α} {S : Set X} (h₁ : ∀ x ∈ S, Tendsto (F · x) l (𝓝 (f x)))
    (h₂ : EquicontinuousOn F S) : ContinuousOn f S :=
  fun x hx ↦ Filter.Tendsto.continuousWithinAt_of_equicontinuousWithinAt h₁ (h₁ x hx) (h₂ x hx)

theorem Filter.Tendsto.uniformContinuousOn_of_uniformEquicontinuousOn {l : Filter ι} [l.NeBot]
    {F : ι → β → α} {f : β → α} {S : Set β} (h₁ : ∀ x ∈ S, Tendsto (F · x) l (𝓝 (f x)))
    (h₂ : UniformEquicontinuousOn F S) :
    UniformContinuousOn f S := by
  intro U hU; rw [mem_map]
  rcases mem_uniformity_isClosed hU with ⟨V, hV, hVclosed, hVU⟩
  filter_upwards [h₂ V hV, mem_inf_of_right (mem_principal_self _)]
  rintro ⟨x, y⟩ hxy ⟨hxS, hyS⟩
  exact hVU <| hVclosed.mem_of_tendsto ((h₁ x hxS).prod_mk_nhds (h₁ y hyS)) <|
    eventually_of_forall hxy

/-- If `𝓕 : ι → β → α` tends to `f : β → α` *pointwise* along some nontrivial filter, and if the
family `𝓕` is uniformly equicontinuous, then the limit is uniformly continuous. -/
theorem Filter.Tendsto.uniformContinuous_of_uniformEquicontinuous {l : Filter ι} [l.NeBot]
    {F : ι → β → α} {f : β → α} (h₁ : Tendsto F l (𝓝 f)) (h₂ : UniformEquicontinuous F) :
    UniformContinuous f := by
  rw [← uniformContinuousOn_univ, ← uniformEquicontinuousOn_univ, tendsto_pi_nhds] at *
  exact uniformContinuousOn_of_uniformEquicontinuousOn (fun x _ ↦ h₁ x) h₂
#align filter.tendsto.uniform_continuous_of_uniform_equicontinuous Filter.Tendsto.uniformContinuous_of_uniformEquicontinuous

/-- If `F : ι → X → α` is a family of functions equicontinuous at `x`,
it tends to `f y` along a filter `l` for any `y ∈ s`,
the limit function `f` tends to `z` along `𝓝[s] x`, and `x ∈ closure s`,
then `(F · x)` tends to `z` along `l`.

In some sense, this is a converse of `EquicontinuousAt.closure`. -/
theorem EquicontinuousAt.tendsto_of_mem_closure {l : Filter ι} {F : ι → X → α} {f : X → α}
    {s : Set X} {x : X} {z : α} (hF : EquicontinuousAt F x) (hf : Tendsto f (𝓝[s] x) (𝓝 z))
    (hs : ∀ y ∈ s, Tendsto (F · y) l (𝓝 (f y))) (hx : x ∈ closure s) :
    Tendsto (F · x) l (𝓝 z) := by
  rw [(nhds_basis_uniformity (𝓤 α).basis_sets).tendsto_right_iff] at hf ⊢
  intro U hU
  rcases comp_comp_symm_mem_uniformity_sets hU with ⟨V, hV, hVs, hVU⟩
  rw [mem_closure_iff_nhdsWithin_neBot] at hx
  have : ∀ᶠ y in 𝓝[s] x, y ∈ s ∧ (∀ i, (F i x, F i y) ∈ V) ∧ (f y, z) ∈ V :=
    eventually_mem_nhdsWithin.and <| ((hF V hV).filter_mono nhdsWithin_le_nhds).and (hf V hV)
  rcases this.exists with ⟨y, hys, hFy, hfy⟩
  filter_upwards [hs y hys (ball_mem_nhds _ hV)] with i hi
  exact hVU ⟨_, ⟨_, hFy i, (mem_ball_symmetry hVs).2 hi⟩, hfy⟩

/-- If `F : ι → X → α` is an equicontinuous family of functions,
`f : X → α` is a continuous function, and `l` is a filter on `ι`,
then `{x | Filter.Tendsto (F · x) l (𝓝 (f x))}` is a closed set. -/
theorem Equicontinuous.isClosed_setOf_tendsto {l : Filter ι} {F : ι → X → α} {f : X → α}
    (hF : Equicontinuous F) (hf : Continuous f) :
    IsClosed {x | Tendsto (F · x) l (𝓝 (f x))} :=
  closure_subset_iff_isClosed.mp fun x hx ↦
    (hF x).tendsto_of_mem_closure (hf.continuousAt.mono_left inf_le_left) (fun _ ↦ id) hx

end

end<|MERGE_RESOLUTION|>--- conflicted
+++ resolved
@@ -842,11 +842,7 @@
 /-- If a set of functions is equicontinuous, its closure for the product topology is also
 equicontinuous. -/
 protected theorem Equicontinuous.closure {A : Set <| X → α} (hA : A.Equicontinuous) :
-<<<<<<< HEAD
-    (closure A).Equicontinuous := fun x => (hA x).closure
-=======
     (closure A).Equicontinuous := fun x ↦ (hA x).closure
->>>>>>> bcd4143d
 #align equicontinuous.closure Equicontinuous.closure
 
 /-- If a set of functions is equicontinuous, its closure for the product topology (i.e the topology
