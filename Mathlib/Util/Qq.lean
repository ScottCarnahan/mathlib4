--- conflicted
+++ resolved
@@ -28,9 +28,8 @@
 
 theorem QuotedDefEq.rfl {u : Level} {α : Q(Sort u)} {a : Q($α)} : @QuotedDefEq u α a a := ⟨⟩
 
-<<<<<<< HEAD
 theorem QuotedLevelDefEq.rfl {u : Level} : @QuotedLevelDefEq u u := ⟨⟩
-=======
+
 /-- Return a local declaration whose type is definitionally equal to `sort`.
 
 This is a Qq version of `Lean.Meta.findLocalDeclWithType?` -/
@@ -42,6 +41,5 @@
 
 This is a Qq version of `Lean.Meta.mkDecideProof`. -/
 def mkDecideProofQ (p : Q(Prop)) : MetaM Q($p) := mkDecideProof p
->>>>>>> 05c75f88
 
 end Qq