import Mathlib.Util.CountHeartbeats
<<<<<<< HEAD
=======
import Mathlib.Util.SleepHeartbeats
>>>>>>> 2d11cab8

set_option linter.style.header false

/-- info: Used approximately 0 heartbeats, which is less than the current maximum of 200000. -/
#guard_msgs in
#count_heartbeats approximately in
example (a : Nat) : a = a := rfl

/-- info: Used approximately 0 heartbeats, which is less than the minimum of 200000. -/
#guard_msgs in
guard_min_heartbeats approximately in
example (a : Nat) : a = a := rfl

/-- info: Used approximately 0 heartbeats, which is less than the minimum of 2000. -/
#guard_msgs in
guard_min_heartbeats approximately 2000 in
example (a : Nat) : a = a := rfl

guard_min_heartbeats approximately 1 in
example (a : Nat) : a = a := rfl

/-!
# Tests for the `countHeartbeats` linter
-/

section using_count_heartbeats

-- sets the `countHeartbeats` both linter option and the `approximate` option to `true`
#count_heartbeats approximately

mutual -- mutual declarations get ignored
theorem XY : True := trivial
end

<<<<<<< HEAD
/-- info: Used 3 heartbeats, which is less than the current maximum of 200000. -/
=======
/-- info: Used approximately 1000 heartbeats, which is less than the current maximum of 200000. -/
>>>>>>> 2d11cab8
#guard_msgs in
-- we use two nested `set_option ... in` to test that the `heartBeats` linter enters both.
set_option linter.unusedTactic false in
set_option linter.unusedTactic false in
example : True := by
  sleep_heartbeats 1000 -- on top of these heartbeats, a few more are used by the rest of the proof
  trivial

<<<<<<< HEAD
/-- info: Used 3 heartbeats, which is less than the current maximum of 200000. -/
#guard_msgs in
example : True := trivial

/-- info: 'YX' used 3 heartbeats, which is less than the current maximum of 200000. -/
=======
/-- info: Used approximately 0 heartbeats, which is less than the current maximum of 200000. -/
#guard_msgs in
example : True := trivial

/-- info: 'YX' used approximately 0 heartbeats, which is less than the current maximum of 200000. -/
>>>>>>> 2d11cab8
#guard_msgs in
set_option linter.unusedTactic false in
set_option linter.unusedTactic false in
theorem YX : True := trivial

-- Test it goes into local `open in`
/-- info: 'a' used 5 heartbeats, which is less than the current maximum of 200000. -/
#guard_msgs in
open Lean Meta in
theorem a : True := trivial

/-- info: 'b' used 30 heartbeats, which is less than the current maximum of 200000. -/
#guard_msgs in
variable (n : Nat) in
open Lean in
theorem b : n ≥ 0 := by
  simp only [ge_iff_le, Nat.zero_le]

-- Test that local namespaces work:

/--
info: 'MyNamespace.helper' used 30 heartbeats, which is less than the current maximum of 200000.
-/
#guard_msgs in
theorem MyNamespace.helper (m n : Nat) : m + n = n + m := Nat.add_comm m n
/--
info: 'MyNamespace.dependent' used 30 heartbeats, which is less than the current maximum of 200000.
-/
#guard_msgs in
theorem MyNamespace.dependent (m n : Nat) : m + n = n + m := helper m n

-- -- Test: ideally this should not be marked, but in the current implementation
-- -- it is decided that this is okay.
-- open Nat in
-- set_option trace.Meta.Tactic.simp.heads true

end using_count_heartbeats

section using_linter_option

set_option linter.countHeartbeats true
set_option linter.countHeartbeatsApprox true

mutual -- mutual declarations get ignored
theorem XY' : True := trivial
end

<<<<<<< HEAD
/-- info: Used 3 heartbeats, which is less than the current maximum of 200000. -/
=======
/-- info: Used approximately 0 heartbeats, which is less than the current maximum of 200000. -/
>>>>>>> 2d11cab8
#guard_msgs in
-- we use two nested `set_option ... in` to test that the `heartBeats` linter enters both.
set_option linter.unusedTactic false in
set_option linter.unusedTactic false in
example : True := trivial

<<<<<<< HEAD
/-- info: Used 3 heartbeats, which is less than the current maximum of 200000. -/
#guard_msgs in
example : True := trivial

/-- info: 'YX'' used 3 heartbeats, which is less than the current maximum of 200000. -/
=======
/-- info: Used approximately 0 heartbeats, which is less than the current maximum of 200000. -/
#guard_msgs in
example : True := trivial

/--
info: 'YX'' used approximately 0 heartbeats, which is less than the current maximum of 200000.
-/
>>>>>>> 2d11cab8
#guard_msgs in
set_option linter.unusedTactic false in
set_option linter.unusedTactic false in
theorem YX' : True := trivial

/-- info: 'XX' used 93 heartbeats, which is less than the current maximum of 200000. -/
#guard_msgs in
theorem XX : 3 + 4 + 5 = 12 := by
  decide


-- Don't want the try-this blocks of `#count_heartbeats in`
/--
info: 'too_slow' used 93 heartbeats, which is greater than the current maximum of 89.
 -/
#guard_msgs in
set_option maxHeartbeats 89 in
theorem too_slow : 3 + 4 + 5 = 12 := by
  decide


end using_linter_option


/-
Test: `#count_heartbeats in` and `set_option linter.countHeartbeats true` should return
the same result.
-/

/-- info: Used 3 heartbeats, which is less than the current maximum of 200000. -/
#guard_msgs in
#count_heartbeats in
theorem YX'₂ : True := trivial

/-- info: Used 93 heartbeats, which is less than the current maximum of 200000. -/
#guard_msgs in
#count_heartbeats in
theorem XX₂ : 3 + 4 + 5 = 12 := by
  decide<|MERGE_RESOLUTION|>--- conflicted
+++ resolved
@@ -1,8 +1,5 @@
 import Mathlib.Util.CountHeartbeats
-<<<<<<< HEAD
-=======
 import Mathlib.Util.SleepHeartbeats
->>>>>>> 2d11cab8
 
 set_option linter.style.header false
 
@@ -37,11 +34,7 @@
 theorem XY : True := trivial
 end
 
-<<<<<<< HEAD
-/-- info: Used 3 heartbeats, which is less than the current maximum of 200000. -/
-=======
 /-- info: Used approximately 1000 heartbeats, which is less than the current maximum of 200000. -/
->>>>>>> 2d11cab8
 #guard_msgs in
 -- we use two nested `set_option ... in` to test that the `heartBeats` linter enters both.
 set_option linter.unusedTactic false in
@@ -50,31 +43,23 @@
   sleep_heartbeats 1000 -- on top of these heartbeats, a few more are used by the rest of the proof
   trivial
 
-<<<<<<< HEAD
-/-- info: Used 3 heartbeats, which is less than the current maximum of 200000. -/
-#guard_msgs in
-example : True := trivial
-
-/-- info: 'YX' used 3 heartbeats, which is less than the current maximum of 200000. -/
-=======
 /-- info: Used approximately 0 heartbeats, which is less than the current maximum of 200000. -/
 #guard_msgs in
 example : True := trivial
 
 /-- info: 'YX' used approximately 0 heartbeats, which is less than the current maximum of 200000. -/
->>>>>>> 2d11cab8
 #guard_msgs in
 set_option linter.unusedTactic false in
 set_option linter.unusedTactic false in
 theorem YX : True := trivial
 
 -- Test it goes into local `open in`
-/-- info: 'a' used 5 heartbeats, which is less than the current maximum of 200000. -/
+/-- info: 'a' used approximately 0 heartbeats, which is less than the current maximum of 200000. -/
 #guard_msgs in
 open Lean Meta in
 theorem a : True := trivial
 
-/-- info: 'b' used 30 heartbeats, which is less than the current maximum of 200000. -/
+/-- info: 'b' used approximately 0 heartbeats, which is less than the current maximum of 200000. -/
 #guard_msgs in
 variable (n : Nat) in
 open Lean in
@@ -84,12 +69,12 @@
 -- Test that local namespaces work:
 
 /--
-info: 'MyNamespace.helper' used 30 heartbeats, which is less than the current maximum of 200000.
+info: 'MyNamespace.helper' used approximately 0 heartbeats, which is less than the current maximum of 200000.
 -/
 #guard_msgs in
 theorem MyNamespace.helper (m n : Nat) : m + n = n + m := Nat.add_comm m n
 /--
-info: 'MyNamespace.dependent' used 30 heartbeats, which is less than the current maximum of 200000.
+info: 'MyNamespace.dependent' used approximately 0 heartbeats, which is less than the current maximum of 200000.
 -/
 #guard_msgs in
 theorem MyNamespace.dependent (m n : Nat) : m + n = n + m := helper m n
@@ -110,24 +95,13 @@
 theorem XY' : True := trivial
 end
 
-<<<<<<< HEAD
-/-- info: Used 3 heartbeats, which is less than the current maximum of 200000. -/
-=======
 /-- info: Used approximately 0 heartbeats, which is less than the current maximum of 200000. -/
->>>>>>> 2d11cab8
 #guard_msgs in
 -- we use two nested `set_option ... in` to test that the `heartBeats` linter enters both.
 set_option linter.unusedTactic false in
 set_option linter.unusedTactic false in
 example : True := trivial
 
-<<<<<<< HEAD
-/-- info: Used 3 heartbeats, which is less than the current maximum of 200000. -/
-#guard_msgs in
-example : True := trivial
-
-/-- info: 'YX'' used 3 heartbeats, which is less than the current maximum of 200000. -/
-=======
 /-- info: Used approximately 0 heartbeats, which is less than the current maximum of 200000. -/
 #guard_msgs in
 example : True := trivial
@@ -135,13 +109,12 @@
 /--
 info: 'YX'' used approximately 0 heartbeats, which is less than the current maximum of 200000.
 -/
->>>>>>> 2d11cab8
 #guard_msgs in
 set_option linter.unusedTactic false in
 set_option linter.unusedTactic false in
 theorem YX' : True := trivial
 
-/-- info: 'XX' used 93 heartbeats, which is less than the current maximum of 200000. -/
+/-- info: 'XX' used approximately 0 heartbeats, which is less than the current maximum of 200000. -/
 #guard_msgs in
 theorem XX : 3 + 4 + 5 = 12 := by
   decide
@@ -149,8 +122,8 @@
 
 -- Don't want the try-this blocks of `#count_heartbeats in`
 /--
-info: 'too_slow' used 93 heartbeats, which is greater than the current maximum of 89.
- -/
+info: 'too_slow' used approximately 0 heartbeats, which is greater than the current maximum of 89.
+-/
 #guard_msgs in
 set_option maxHeartbeats 89 in
 theorem too_slow : 3 + 4 + 5 = 12 := by
