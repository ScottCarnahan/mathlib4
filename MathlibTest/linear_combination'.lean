--- conflicted
+++ resolved
@@ -201,11 +201,7 @@
 --   sake of simplicity, but the tactic could potentially be modified to allow
 --   this behavior.
 /--
-<<<<<<< HEAD
-error: Application type mismatch: In the appplication
-=======
 error: Application type mismatch: In the application
->>>>>>> da11a5fe
   Mathlib.Tactic.LinearCombination'.c_mul_pf h2 0
 the final argument
   0
