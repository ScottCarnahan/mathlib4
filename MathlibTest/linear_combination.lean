--- conflicted
+++ resolved
@@ -316,11 +316,7 @@
 /--
 error: Application type mismatch: In the application
   Mathlib.Tactic.LinearCombination.mul_const_eq h2 0
-<<<<<<< HEAD
-the final argument
-=======
 the argument
->>>>>>> 00be6377
   0
 has type
   ℝ : Type
