{"version": 7,
 "packagesDir": ".lake/packages",
 "packages":
 [{"url": "https://github.com/leanprover/std4",
   "type": "git",
   "subDir": null,
<<<<<<< HEAD
   "rev": "bdf55e8803320641750d4d445a7dc26166090b1e",
   "name": "std",
   "manifestFile": "lake-manifest.json",
   "inputRev": "lean-pr-testing-4002",
=======
   "rev": "fd1ff80bba26ec34cb65fd40b6baf2105d6d5489",
   "name": "std",
   "manifestFile": "lake-manifest.json",
   "inputRev": "bump/v4.8.0",
>>>>>>> 6185e7e5
   "inherited": false,
   "configFile": "lakefile.lean"},
  {"url": "https://github.com/leanprover-community/quote4",
   "type": "git",
   "subDir": null,
   "rev": "64365c656d5e1bffa127d2a1795f471529ee0178",
   "name": "Qq",
   "manifestFile": "lake-manifest.json",
   "inputRev": "master",
   "inherited": false,
   "configFile": "lakefile.lean"},
  {"url": "https://github.com/leanprover-community/aesop",
   "type": "git",
   "subDir": null,
   "rev": "1dd6dc259e968909c8116c6e994d56cbdc933084",
   "name": "aesop",
   "manifestFile": "lake-manifest.json",
   "inputRev": "bump/v4.8.0",
   "inherited": false,
   "configFile": "lakefile.lean"},
  {"url": "https://github.com/leanprover-community/ProofWidgets4",
   "type": "git",
   "subDir": null,
   "rev": "12c74a155da7f7ea9994ebfc684518640456faff",
   "name": "proofwidgets",
   "manifestFile": "lake-manifest.json",
   "inputRev": "v0.0.35-pre",
   "inherited": false,
   "configFile": "lakefile.lean"},
  {"url": "https://github.com/leanprover/lean4-cli",
   "type": "git",
   "subDir": null,
   "rev": "a11566029bd9ec4f68a65394e8c3ff1af74c1a29",
   "name": "Cli",
   "manifestFile": "lake-manifest.json",
   "inputRev": "main",
   "inherited": false,
   "configFile": "lakefile.lean"},
  {"url": "https://github.com/leanprover-community/import-graph.git",
   "type": "git",
   "subDir": null,
   "rev": "2fdbdc490f5f673a8525205b24562d2f3ce554f2",
   "name": "importGraph",
   "manifestFile": "lake-manifest.json",
   "inputRev": "nightly-testing",
   "inherited": false,
   "configFile": "lakefile.lean"}],
 "name": "mathlib",
 "lakeDir": ".lake"}<|MERGE_RESOLUTION|>--- conflicted
+++ resolved
@@ -4,17 +4,10 @@
  [{"url": "https://github.com/leanprover/std4",
    "type": "git",
    "subDir": null,
-<<<<<<< HEAD
-   "rev": "bdf55e8803320641750d4d445a7dc26166090b1e",
+   "rev": "01fac38ad9e4a74e1740c79f5c31d5f45d639598",
    "name": "std",
    "manifestFile": "lake-manifest.json",
    "inputRev": "lean-pr-testing-4002",
-=======
-   "rev": "fd1ff80bba26ec34cb65fd40b6baf2105d6d5489",
-   "name": "std",
-   "manifestFile": "lake-manifest.json",
-   "inputRev": "bump/v4.8.0",
->>>>>>> 6185e7e5
    "inherited": false,
    "configFile": "lakefile.lean"},
   {"url": "https://github.com/leanprover-community/quote4",
