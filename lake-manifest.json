{"version": "1.1.0",
 "packagesDir": ".lake/packages",
 "packages":
 [{"url": "https://github.com/nomeata/batteries",
   "type": "git",
   "subDir": null,
<<<<<<< HEAD
   "rev": "b07fbb59fd387414b99ed54c01989d7b35690892",
=======
   "scope": "leanprover-community",
   "rev": "858fdb174b87e2fb639d910c006ff904a2b0e78b",
>>>>>>> d2a59c17
   "name": "batteries",
   "manifestFile": "lake-manifest.json",
   "inputRev": "lean-pr-testing-3772",
   "inherited": false,
   "configFile": "lakefile.lean"},
  {"url": "https://github.com/leanprover-community/quote4",
   "type": "git",
   "subDir": null,
   "scope": "leanprover-community",
   "rev": "61cc01564763dc5650ff5576575eb7bc5d84809f",
   "name": "Qq",
   "manifestFile": "lake-manifest.json",
   "inputRev": "nightly-testing",
   "inherited": false,
   "configFile": "lakefile.lean"},
  {"url": "https://github.com/leanprover-community/aesop",
   "type": "git",
   "subDir": null,
   "scope": "leanprover-community",
   "rev": "4de4f02b435686e9c486f6f01a196ea97e45a5eb",
   "name": "aesop",
   "manifestFile": "lake-manifest.json",
   "inputRev": "nightly-testing",
   "inherited": false,
   "configFile": "lakefile.toml"},
  {"url": "https://github.com/leanprover-community/ProofWidgets4",
   "type": "git",
   "subDir": null,
   "scope": "leanprover-community",
   "rev": "6f9a1b99e76899a578a6ca0fd1d435f00428014b",
   "name": "proofwidgets",
   "manifestFile": "lake-manifest.json",
   "inputRev": "v0.0.42-pre2",
   "inherited": false,
   "configFile": "lakefile.lean"},
  {"url": "https://github.com/leanprover/lean4-cli",
   "type": "git",
   "subDir": null,
   "scope": "",
   "rev": "2cf1030dc2ae6b3632c84a09350b675ef3e347d0",
   "name": "Cli",
   "manifestFile": "lake-manifest.json",
   "inputRev": "main",
   "inherited": true,
   "configFile": "lakefile.toml"},
  {"url": "https://github.com/leanprover-community/import-graph",
   "type": "git",
   "subDir": null,
   "scope": "leanprover-community",
   "rev": "1ef0b288623337cb37edd1222b9c26b4b77c6620",
   "name": "importGraph",
   "manifestFile": "lake-manifest.json",
   "inputRev": "main",
   "inherited": false,
   "configFile": "lakefile.toml"}],
 "name": "mathlib",
 "lakeDir": ".lake"}<|MERGE_RESOLUTION|>--- conflicted
+++ resolved
@@ -4,12 +4,7 @@
  [{"url": "https://github.com/nomeata/batteries",
    "type": "git",
    "subDir": null,
-<<<<<<< HEAD
    "rev": "b07fbb59fd387414b99ed54c01989d7b35690892",
-=======
-   "scope": "leanprover-community",
-   "rev": "858fdb174b87e2fb639d910c006ff904a2b0e78b",
->>>>>>> d2a59c17
    "name": "batteries",
    "manifestFile": "lake-manifest.json",
    "inputRev": "lean-pr-testing-3772",
