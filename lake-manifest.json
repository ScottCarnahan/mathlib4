--- conflicted
+++ resolved
@@ -65,11 +65,7 @@
    "type": "git",
    "subDir": null,
    "scope": "leanprover-community",
-<<<<<<< HEAD
-   "rev": "b15af0d67130cd36c0915f2b0a56c4154f5bffa9",
-=======
-   "rev": "58c8bc93cf892da5e75ac6a4920d91732e8533de",
->>>>>>> 5c7de275
+   "rev": "844039dcba5995fc216a3f5e4b29a59b2074d1cf",
    "name": "batteries",
    "manifestFile": "lake-manifest.json",
    "inputRev": "lean-pr-testing-3010",
