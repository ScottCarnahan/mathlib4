--- conflicted
+++ resolved
@@ -65,11 +65,7 @@
    "type": "git",
    "subDir": null,
    "scope": "leanprover-community",
-<<<<<<< HEAD
-   "rev": "425770d435dd7fbf6c4f8683669ea3dfce3c5799",
-=======
    "rev": "235dbf952fefb900c93d0eeffa9e6455aa5d89d0",
->>>>>>> 3a34736f
    "name": "batteries",
    "manifestFile": "lake-manifest.json",
    "inputRev": "nightly-testing",
