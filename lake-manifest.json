--- conflicted
+++ resolved
@@ -24,11 +24,7 @@
   {"url": "https://github.com/leanprover-community/import-graph",
    "type": "git",
    "subDir": null,
-<<<<<<< HEAD
-   "scope": "",
-=======
    "scope": "leanprover-community",
->>>>>>> 507556ca
    "rev": "856a8cb8908af109aac3ce13e2b4f866f3d75199",
    "name": "importGraph",
    "manifestFile": "lake-manifest.json",
@@ -69,11 +65,7 @@
    "type": "git",
    "subDir": null,
    "scope": "leanprover-community",
-<<<<<<< HEAD
-   "rev": "c14b2713a6124499635eb06670b3c109f5d9d67f",
-=======
    "rev": "ca8a07869951cbf25f334a74cb15e42776059c59",
->>>>>>> 507556ca
    "name": "batteries",
    "manifestFile": "lake-manifest.json",
    "inputRev": "nightly-testing",
