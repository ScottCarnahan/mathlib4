{"version": "1.1.0",
 "packagesDir": ".lake/packages",
 "packages":
 [{"url": "https://github.com/leanprover-community/batteries",
   "type": "git",
   "subDir": null,
   "scope": "leanprover-community",
<<<<<<< HEAD
   "rev": "34ce6c38752e8671d7556a30120ec6008a9a177a",
=======
   "rev": "7ec90768f7cefdf4f590ad784b27f484501ecfe8",
>>>>>>> 2059afd2
   "name": "batteries",
   "manifestFile": "lake-manifest.json",
   "inputRev": "lean-pr-testing-4814",
   "inherited": false,
   "configFile": "lakefile.lean"},
  {"url": "https://github.com/leanprover-community/quote4",
   "type": "git",
   "subDir": null,
   "scope": "leanprover-community",
   "rev": "01ad33937acd996ee99eb74eefb39845e4e4b9f5",
   "name": "Qq",
   "manifestFile": "lake-manifest.json",
   "inputRev": "master",
   "inherited": false,
   "configFile": "lakefile.lean"},
  {"url": "https://github.com/leanprover-community/aesop",
   "type": "git",
   "subDir": null,
   "scope": "leanprover-community",
   "rev": "6058ab8d938c5104eace7d0fb5ac17b21cb067b1",
   "name": "aesop",
   "manifestFile": "lake-manifest.json",
   "inputRev": "master",
   "inherited": false,
   "configFile": "lakefile.toml"},
  {"url": "https://github.com/leanprover-community/ProofWidgets4",
   "type": "git",
   "subDir": null,
   "scope": "leanprover-community",
   "rev": "c87908619cccadda23f71262e6898b9893bffa36",
   "name": "proofwidgets",
   "manifestFile": "lake-manifest.json",
   "inputRev": "v0.0.40",
   "inherited": false,
   "configFile": "lakefile.lean"},
  {"url": "https://github.com/leanprover/lean4-cli",
   "type": "git",
   "subDir": null,
   "scope": "",
   "rev": "a11566029bd9ec4f68a65394e8c3ff1af74c1a29",
   "name": "Cli",
   "manifestFile": "lake-manifest.json",
   "inputRev": "main",
   "inherited": true,
   "configFile": "lakefile.lean"},
  {"url": "https://github.com/leanprover-community/import-graph",
   "type": "git",
   "subDir": null,
   "scope": "leanprover-community",
   "rev": "033082103b7b53f35ccee18702a995382503d6ef",
   "name": "importGraph",
   "manifestFile": "lake-manifest.json",
   "inputRev": "nightly-testing",
   "inherited": false,
   "configFile": "lakefile.toml"}],
 "name": "mathlib",
 "lakeDir": ".lake"}<|MERGE_RESOLUTION|>--- conflicted
+++ resolved
@@ -5,11 +5,7 @@
    "type": "git",
    "subDir": null,
    "scope": "leanprover-community",
-<<<<<<< HEAD
    "rev": "34ce6c38752e8671d7556a30120ec6008a9a177a",
-=======
-   "rev": "7ec90768f7cefdf4f590ad784b27f484501ecfe8",
->>>>>>> 2059afd2
    "name": "batteries",
    "manifestFile": "lake-manifest.json",
    "inputRev": "lean-pr-testing-4814",
