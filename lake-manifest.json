{"version": "1.1.0",
 "packagesDir": ".lake/packages",
 "packages":
 [{"url": "https://github.com/leanprover-community/batteries",
   "type": "git",
   "subDir": null,
   "scope": "leanprover-community",
<<<<<<< HEAD
   "rev": "a3168f8375c3f74c5b98f9d3ae9f6d1582d81464",
=======
   "rev": "51c38e3828d06c82741a7a65df93611e2ce209e1",
>>>>>>> a087cde0
   "name": "batteries",
   "manifestFile": "lake-manifest.json",
   "inputRev": "nightly-testing",
   "inherited": false,
   "configFile": "lakefile.lean"},
  {"url": "https://github.com/leanprover-community/quote4",
   "type": "git",
   "subDir": null,
   "scope": "leanprover-community",
   "rev": "2c8ae451ce9ffc83554322b14437159c1a9703f9",
   "name": "Qq",
   "manifestFile": "lake-manifest.json",
   "inputRev": "master",
   "inherited": false,
   "configFile": "lakefile.lean"},
  {"url": "https://github.com/leanprover-community/aesop",
   "type": "git",
   "subDir": null,
   "scope": "leanprover-community",
   "rev": "a895713f7701e295a015b1087f3113fd3d615272",
   "name": "aesop",
   "manifestFile": "lake-manifest.json",
   "inputRev": "master",
   "inherited": false,
   "configFile": "lakefile.toml"},
  {"url": "https://github.com/leanprover-community/ProofWidgets4",
   "type": "git",
   "subDir": null,
   "scope": "leanprover-community",
   "rev": "eb08eee94098fe530ccd6d8751a86fe405473d4c",
   "name": "proofwidgets",
   "manifestFile": "lake-manifest.json",
   "inputRev": "v0.0.42",
   "inherited": false,
   "configFile": "lakefile.lean"},
  {"url": "https://github.com/leanprover/lean4-cli",
   "type": "git",
   "subDir": null,
   "scope": "",
   "rev": "2cf1030dc2ae6b3632c84a09350b675ef3e347d0",
   "name": "Cli",
   "manifestFile": "lake-manifest.json",
   "inputRev": "main",
   "inherited": true,
   "configFile": "lakefile.toml"},
  {"url": "https://github.com/leanprover-community/import-graph",
   "type": "git",
   "subDir": null,
   "scope": "leanprover-community",
   "rev": "fb7841a6f4fb389ec0e47dd4677844d49906af3c",
   "name": "importGraph",
   "manifestFile": "lake-manifest.json",
   "inputRev": "main",
   "inherited": false,
   "configFile": "lakefile.toml"},
  {"url": "https://github.com/leanprover-community/LeanSearchClient",
   "type": "git",
   "subDir": null,
   "scope": "leanprover-community",
   "rev": "2ba60fa2c384a94735454db11a2d523612eaabff",
   "name": "LeanSearchClient",
   "manifestFile": "lake-manifest.json",
   "inputRev": "main",
   "inherited": false,
   "configFile": "lakefile.toml"}],
 "name": "mathlib",
 "lakeDir": ".lake"}<|MERGE_RESOLUTION|>--- conflicted
+++ resolved
@@ -5,11 +5,7 @@
    "type": "git",
    "subDir": null,
    "scope": "leanprover-community",
-<<<<<<< HEAD
-   "rev": "a3168f8375c3f74c5b98f9d3ae9f6d1582d81464",
-=======
-   "rev": "51c38e3828d06c82741a7a65df93611e2ce209e1",
->>>>>>> a087cde0
+   "rev": "a99a015af2712e25aebe3e3a2752bdc6e321122b",
    "name": "batteries",
    "manifestFile": "lake-manifest.json",
    "inputRev": "nightly-testing",
