{"version": "1.1.0",
 "packagesDir": ".lake/packages",
 "packages":
 [{"url": "https://github.com/leanprover-community/plausible",
   "type": "git",
   "subDir": null,
   "scope": "leanprover-community",
   "rev": "7a6030b92f001a0e08c59c8f39a97cdf32f627ed",
   "name": "plausible",
   "manifestFile": "lake-manifest.json",
   "inputRev": "nightly-testing",
   "inherited": false,
   "configFile": "lakefile.toml"},
  {"url": "https://github.com/leanprover-community/LeanSearchClient",
   "type": "git",
   "subDir": null,
   "scope": "leanprover-community",
   "rev": "003ff459cdd85de551f4dcf95cdfeefe10f20531",
   "name": "LeanSearchClient",
   "manifestFile": "lake-manifest.json",
   "inputRev": "main",
   "inherited": false,
   "configFile": "lakefile.toml"},
  {"url": "https://github.com/leanprover-community/import-graph",
   "type": "git",
   "subDir": null,
   "scope": "leanprover-community",
   "rev": "f72319c9686788305a8ab059f3c4d8c724785c83",
   "name": "importGraph",
   "manifestFile": "lake-manifest.json",
   "inputRev": "main",
   "inherited": false,
   "configFile": "lakefile.toml"},
  {"url": "https://github.com/leanprover-community/ProofWidgets4",
   "type": "git",
   "subDir": null,
   "scope": "leanprover-community",
   "rev": "d090902c07ed6741b249097bb493df74042330ae",
   "name": "proofwidgets",
   "manifestFile": "lake-manifest.json",
   "inputRev": "v0.0.51-pre",
   "inherited": false,
   "configFile": "lakefile.lean"},
  {"url": "https://github.com/leanprover-community/aesop",
   "type": "git",
   "subDir": null,
   "scope": "leanprover-community",
   "rev": "79402ad9ab4be9a2286701a9880697e2351e4955",
   "name": "aesop",
   "manifestFile": "lake-manifest.json",
   "inputRev": "v4.16.0-rc1",
   "inherited": false,
   "configFile": "lakefile.toml"},
  {"url": "https://github.com/leanprover-community/quote4",
   "type": "git",
   "subDir": null,
   "scope": "leanprover-community",
   "rev": "f0c584bcb14c5adfb53079781eeea75b26ebbd32",
   "name": "Qq",
   "manifestFile": "lake-manifest.json",
   "inputRev": "v4.15.0",
   "inherited": false,
   "configFile": "lakefile.toml"},
  {"url": "https://github.com/leanprover-community/batteries",
   "type": "git",
   "subDir": null,
   "scope": "leanprover-community",
<<<<<<< HEAD
   "rev": "802b4afbf919cbc99485fef311b09786552f5b34",
=======
   "rev": "157552e3835eab3965d8ad87e0803f9662e761b1",
>>>>>>> a17fe140
   "name": "batteries",
   "manifestFile": "lake-manifest.json",
   "inputRev": "lean-pr-testing-6261",
   "inherited": false,
   "configFile": "lakefile.toml"},
  {"url": "https://github.com/leanprover/lean4-cli",
   "type": "git",
   "subDir": null,
   "scope": "leanprover",
   "rev": "0c8ea32a15a4f74143e4e1e107ba2c412adb90fd",
   "name": "Cli",
   "manifestFile": "lake-manifest.json",
   "inputRev": "main",
   "inherited": true,
   "configFile": "lakefile.toml"}],
 "name": "mathlib",
 "lakeDir": ".lake"}<|MERGE_RESOLUTION|>--- conflicted
+++ resolved
@@ -65,11 +65,7 @@
    "type": "git",
    "subDir": null,
    "scope": "leanprover-community",
-<<<<<<< HEAD
-   "rev": "802b4afbf919cbc99485fef311b09786552f5b34",
-=======
-   "rev": "157552e3835eab3965d8ad87e0803f9662e761b1",
->>>>>>> a17fe140
+   "rev": "ca1e7b152e32e85cef4000058591290047830aa8",
    "name": "batteries",
    "manifestFile": "lake-manifest.json",
    "inputRev": "lean-pr-testing-6261",
