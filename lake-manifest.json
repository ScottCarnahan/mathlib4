{"version": "1.1.0",
 "packagesDir": ".lake/packages",
 "packages":
 [{"url": "https://github.com/fgdorais/batteries",
   "type": "git",
   "subDir": null,
   "scope": "leanprover-community",
<<<<<<< HEAD
   "rev": "41c015d34e19cf4d8bcd23ee61c4abddc66c55e8",
=======
   "rev": "b100ff2565805e9f30a482788b3fc66937a7f38a",
>>>>>>> 0b854502
   "name": "batteries",
   "manifestFile": "lake-manifest.json",
   "inputRev": "union-darray",
   "inherited": false,
   "configFile": "lakefile.toml"},
  {"url": "https://github.com/leanprover-community/quote4",
   "type": "git",
   "subDir": null,
   "scope": "leanprover-community",
   "rev": "303b23fbcea94ac4f96e590c1cad6618fd4f5f41",
   "name": "Qq",
   "manifestFile": "lake-manifest.json",
   "inputRev": "master",
   "inherited": false,
   "configFile": "lakefile.lean"},
  {"url": "https://github.com/leanprover-community/aesop",
   "type": "git",
   "subDir": null,
   "scope": "leanprover-community",
   "rev": "de91b59101763419997026c35a41432ac8691f15",
   "name": "aesop",
   "manifestFile": "lake-manifest.json",
   "inputRev": "master",
   "inherited": false,
   "configFile": "lakefile.toml"},
  {"url": "https://github.com/leanprover-community/ProofWidgets4",
   "type": "git",
   "subDir": null,
   "scope": "leanprover-community",
   "rev": "1383e72b40dd62a566896a6e348ffe868801b172",
   "name": "proofwidgets",
   "manifestFile": "lake-manifest.json",
   "inputRev": "v0.0.46",
   "inherited": false,
   "configFile": "lakefile.lean"},
  {"url": "https://github.com/leanprover/lean4-cli",
   "type": "git",
   "subDir": null,
   "scope": "leanprover",
   "rev": "726b3c9ad13acca724d4651f14afc4804a7b0e4d",
   "name": "Cli",
   "manifestFile": "lake-manifest.json",
   "inputRev": "main",
   "inherited": true,
   "configFile": "lakefile.toml"},
  {"url": "https://github.com/leanprover-community/import-graph",
   "type": "git",
   "subDir": null,
   "scope": "leanprover-community",
   "rev": "b0b73e5bc33f1bc4d3c0f254630dd0e262cecc08",
   "name": "importGraph",
   "manifestFile": "lake-manifest.json",
   "inputRev": "main",
   "inherited": false,
   "configFile": "lakefile.toml"},
  {"url": "https://github.com/leanprover-community/LeanSearchClient",
   "type": "git",
   "subDir": null,
   "scope": "leanprover-community",
   "rev": "86d0d0584f5cd165353e2f8a30c455cd0e168ac2",
   "name": "LeanSearchClient",
   "manifestFile": "lake-manifest.json",
   "inputRev": "main",
   "inherited": false,
   "configFile": "lakefile.toml"},
  {"url": "https://github.com/leanprover-community/plausible",
   "type": "git",
   "subDir": null,
   "scope": "leanprover-community",
   "rev": "42dc02bdbc5d0c2f395718462a76c3d87318f7fa",
   "name": "plausible",
   "manifestFile": "lake-manifest.json",
   "inputRev": "main",
   "inherited": false,
   "configFile": "lakefile.toml"}],
 "name": "mathlib",
 "lakeDir": ".lake"}<|MERGE_RESOLUTION|>--- conflicted
+++ resolved
@@ -5,11 +5,7 @@
    "type": "git",
    "subDir": null,
    "scope": "leanprover-community",
-<<<<<<< HEAD
-   "rev": "41c015d34e19cf4d8bcd23ee61c4abddc66c55e8",
-=======
-   "rev": "b100ff2565805e9f30a482788b3fc66937a7f38a",
->>>>>>> 0b854502
+   "rev": "77eb2a2c79f4a5f2df189bce3935a7257dfc5816",
    "name": "batteries",
    "manifestFile": "lake-manifest.json",
    "inputRev": "union-darray",
