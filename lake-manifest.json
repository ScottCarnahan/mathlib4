{"version": "1.1.0",
 "packagesDir": ".lake/packages",
 "packages":
 [{"url": "https://github.com/leanprover-community/plausible",
   "type": "git",
   "subDir": null,
   "scope": "leanprover-community",
   "rev": "ebfb31672ab0a5b6d00a018ff67d2ec51ed66f3a",
   "name": "plausible",
   "manifestFile": "lake-manifest.json",
   "inputRev": "main",
   "inherited": false,
   "configFile": "lakefile.toml"},
  {"url": "https://github.com/leanprover-community/LeanSearchClient",
   "type": "git",
   "subDir": null,
   "scope": "leanprover-community",
   "rev": "ba020ed434b9c5877eb62ff072a28f5ec56eb871",
   "name": "LeanSearchClient",
   "manifestFile": "lake-manifest.json",
   "inputRev": "main",
   "inherited": false,
   "configFile": "lakefile.toml"},
  {"url": "https://github.com/leanprover-community/import-graph",
   "type": "git",
   "subDir": null,
   "scope": "leanprover-community",
   "rev": "c96401869916619b86e2e54dbb8e8488bd6dd19c",
   "name": "importGraph",
   "manifestFile": "lake-manifest.json",
   "inputRev": "main",
   "inherited": false,
   "configFile": "lakefile.toml"},
  {"url": "https://github.com/leanprover-community/ProofWidgets4",
   "type": "git",
   "subDir": null,
   "scope": "leanprover-community",
   "rev": "a602d13aca2913724c7d47b2d7df0353620c4ee8",
   "name": "proofwidgets",
   "manifestFile": "lake-manifest.json",
   "inputRev": "v0.0.53",
   "inherited": false,
   "configFile": "lakefile.lean"},
  {"url": "https://github.com/leanprover-community/aesop",
   "type": "git",
   "subDir": null,
   "scope": "leanprover-community",
   "rev": "7639cf97dcab967a948ec41ccc556fa613bd8963",
   "name": "aesop",
   "manifestFile": "lake-manifest.json",
   "inputRev": "nightly-testing",
   "inherited": false,
   "configFile": "lakefile.toml"},
  {"url": "https://github.com/leanprover-community/quote4",
   "type": "git",
   "subDir": null,
   "scope": "leanprover-community",
   "rev": "d892d7a88ad0ccf748fb8e651308ccd13426ba73",
   "name": "Qq",
   "manifestFile": "lake-manifest.json",
   "inputRev": "master",
   "inherited": false,
   "configFile": "lakefile.toml"},
  {"url": "https://github.com/leanprover-community/batteries",
   "type": "git",
   "subDir": null,
   "scope": "leanprover-community",
<<<<<<< HEAD
   "rev": "4e3f4730af7a49fa14dd31005ed65e0289fd854f",
=======
   "rev": "e9dea218d9eddf9252b0fcbcf99896cd881acc8b",
>>>>>>> f946d24d
   "name": "batteries",
   "manifestFile": "lake-manifest.json",
   "inputRev": "lean-pr-testing-7384",
   "inherited": false,
   "configFile": "lakefile.toml"},
  {"url": "https://github.com/leanprover/lean4-cli",
   "type": "git",
   "subDir": null,
   "scope": "leanprover",
   "rev": "dd423cf2b153b5b14cb017ee4beae788565a3925",
   "name": "Cli",
   "manifestFile": "lake-manifest.json",
   "inputRev": "main",
   "inherited": true,
   "configFile": "lakefile.toml"}],
 "name": "mathlib",
 "lakeDir": ".lake"}<|MERGE_RESOLUTION|>--- conflicted
+++ resolved
@@ -65,11 +65,7 @@
    "type": "git",
    "subDir": null,
    "scope": "leanprover-community",
-<<<<<<< HEAD
-   "rev": "4e3f4730af7a49fa14dd31005ed65e0289fd854f",
-=======
-   "rev": "e9dea218d9eddf9252b0fcbcf99896cd881acc8b",
->>>>>>> f946d24d
+   "rev": "3c4e3a482eca216cd62d3350cbd507acbf31850d",
    "name": "batteries",
    "manifestFile": "lake-manifest.json",
    "inputRev": "lean-pr-testing-7384",
