{"version": "1.1.0",
 "packagesDir": ".lake/packages",
 "packages":
 [{"url": "https://github.com/leanprover-community/batteries",
   "type": "git",
   "subDir": null,
   "scope": "leanprover-community",
<<<<<<< HEAD
   "rev": "11c12d59ae79967a594829f6bc147fb101dfdfe7",
=======
   "rev": "acc9722fa789363b2c7cd0c0e3ee69a9048b459a",
>>>>>>> e553fb08
   "name": "batteries",
   "manifestFile": "lake-manifest.json",
   "inputRev": "lean-pr-testing-5338",
   "inherited": false,
   "configFile": "lakefile.lean"},
  {"url": "https://github.com/leanprover-community/quote4",
   "type": "git",
   "subDir": null,
   "scope": "leanprover-community",
   "rev": "fa3d73a2cf077f4b14c7840352ac7b08aeb6eb41",
   "name": "Qq",
   "manifestFile": "lake-manifest.json",
   "inputRev": "master",
   "inherited": false,
   "configFile": "lakefile.lean"},
  {"url": "https://github.com/leanprover-community/aesop",
   "type": "git",
   "subDir": null,
   "scope": "leanprover-community",
<<<<<<< HEAD
   "rev": "ff420521a0c098891f4f44ecda9dd7ff57b50bad",
=======
   "rev": "6503af80a441d6d5351e60e6256b45d135d46d50",
>>>>>>> e553fb08
   "name": "aesop",
   "manifestFile": "lake-manifest.json",
   "inputRev": "nightly-testing",
   "inherited": false,
   "configFile": "lakefile.toml"},
  {"url": "https://github.com/leanprover-community/ProofWidgets4",
   "type": "git",
   "subDir": null,
   "scope": "leanprover-community",
   "rev": "032cf93147e1fc5af7cbddc1075acea78c89a075",
   "name": "proofwidgets",
   "manifestFile": "lake-manifest.json",
   "inputRev": "v0.0.44-pre",
   "inherited": false,
   "configFile": "lakefile.lean"},
  {"url": "https://github.com/leanprover/lean4-cli",
   "type": "git",
   "subDir": null,
   "scope": "leanprover",
   "rev": "2cf1030dc2ae6b3632c84a09350b675ef3e347d0",
   "name": "Cli",
   "manifestFile": "lake-manifest.json",
   "inputRev": "main",
   "inherited": true,
   "configFile": "lakefile.toml"},
  {"url": "https://github.com/leanprover-community/import-graph",
   "type": "git",
   "subDir": null,
   "scope": "leanprover-community",
<<<<<<< HEAD
   "rev": "e285a7ade149c551c17a4b24f127e1ef782e4bb1",
=======
   "rev": "9b4088ccf0f44ddd7b1132bb1348aef8cf481e12",
>>>>>>> e553fb08
   "name": "importGraph",
   "manifestFile": "lake-manifest.json",
   "inputRev": "main",
   "inherited": false,
   "configFile": "lakefile.toml"},
  {"url": "https://github.com/leanprover-community/LeanSearchClient",
   "type": "git",
   "subDir": null,
   "scope": "leanprover-community",
<<<<<<< HEAD
   "rev": "781beceb959c68b36d3d96205b3531e341879d2c",
=======
   "rev": "7bedaed1ef024add1e171cc17706b012a9a37802",
>>>>>>> e553fb08
   "name": "LeanSearchClient",
   "manifestFile": "lake-manifest.json",
   "inputRev": "main",
   "inherited": false,
   "configFile": "lakefile.toml"}],
 "name": "mathlib",
 "lakeDir": ".lake"}<|MERGE_RESOLUTION|>--- conflicted
+++ resolved
@@ -5,11 +5,7 @@
    "type": "git",
    "subDir": null,
    "scope": "leanprover-community",
-<<<<<<< HEAD
-   "rev": "11c12d59ae79967a594829f6bc147fb101dfdfe7",
-=======
-   "rev": "acc9722fa789363b2c7cd0c0e3ee69a9048b459a",
->>>>>>> e553fb08
+   "rev": "9846d013a7d22040fd8b7ffb54f94fbcbd8569bd",
    "name": "batteries",
    "manifestFile": "lake-manifest.json",
    "inputRev": "lean-pr-testing-5338",
@@ -29,11 +25,7 @@
    "type": "git",
    "subDir": null,
    "scope": "leanprover-community",
-<<<<<<< HEAD
    "rev": "ff420521a0c098891f4f44ecda9dd7ff57b50bad",
-=======
-   "rev": "6503af80a441d6d5351e60e6256b45d135d46d50",
->>>>>>> e553fb08
    "name": "aesop",
    "manifestFile": "lake-manifest.json",
    "inputRev": "nightly-testing",
@@ -52,7 +44,7 @@
   {"url": "https://github.com/leanprover/lean4-cli",
    "type": "git",
    "subDir": null,
-   "scope": "leanprover",
+   "scope": "",
    "rev": "2cf1030dc2ae6b3632c84a09350b675ef3e347d0",
    "name": "Cli",
    "manifestFile": "lake-manifest.json",
@@ -63,11 +55,7 @@
    "type": "git",
    "subDir": null,
    "scope": "leanprover-community",
-<<<<<<< HEAD
    "rev": "e285a7ade149c551c17a4b24f127e1ef782e4bb1",
-=======
-   "rev": "9b4088ccf0f44ddd7b1132bb1348aef8cf481e12",
->>>>>>> e553fb08
    "name": "importGraph",
    "manifestFile": "lake-manifest.json",
    "inputRev": "main",
@@ -77,11 +65,7 @@
    "type": "git",
    "subDir": null,
    "scope": "leanprover-community",
-<<<<<<< HEAD
    "rev": "781beceb959c68b36d3d96205b3531e341879d2c",
-=======
-   "rev": "7bedaed1ef024add1e171cc17706b012a9a37802",
->>>>>>> e553fb08
    "name": "LeanSearchClient",
    "manifestFile": "lake-manifest.json",
    "inputRev": "main",
