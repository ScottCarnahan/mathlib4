{"version": "1.1.0",
 "packagesDir": ".lake/packages",
 "packages":
 [{"url": "https://github.com/leanprover-community/plausible",
   "type": "git",
   "subDir": null,
   "scope": "leanprover-community",
   "rev": "304c5e2f490d546134c06bf8919e13b175272084",
   "name": "plausible",
   "manifestFile": "lake-manifest.json",
   "inputRev": "main",
   "inherited": false,
   "configFile": "lakefile.toml"},
  {"url": "https://github.com/leanprover-community/LeanSearchClient",
   "type": "git",
   "subDir": null,
   "scope": "leanprover-community",
   "rev": "25078369972d295301f5a1e53c3e5850cf6d9d4c",
   "name": "LeanSearchClient",
   "manifestFile": "lake-manifest.json",
   "inputRev": "main",
   "inherited": false,
   "configFile": "lakefile.toml"},
  {"url": "https://github.com/leanprover-community/import-graph",
   "type": "git",
   "subDir": null,
   "scope": "leanprover-community",
   "rev": "f5e58ef1f58fc0cbd92296d18951f45216309e48",
   "name": "importGraph",
   "manifestFile": "lake-manifest.json",
   "inputRev": "main",
   "inherited": false,
   "configFile": "lakefile.toml"},
  {"url": "https://github.com/leanprover-community/ProofWidgets4",
   "type": "git",
   "subDir": null,
   "scope": "leanprover-community",
   "rev": "632ca63a94f47dbd5694cac3fd991354b82b8f7a",
   "name": "proofwidgets",
   "manifestFile": "lake-manifest.json",
   "inputRev": "v0.0.59",
   "inherited": false,
   "configFile": "lakefile.lean"},
  {"url": "https://github.com/leanprover-community/aesop",
   "type": "git",
   "subDir": null,
   "scope": "leanprover-community",
<<<<<<< HEAD
   "rev": "10da212276a4a714ec40cfd7799528412c516770",
=======
   "rev": "c37af3a23d5798c560bce190bfd779710eaff1e1",
>>>>>>> b1993479
   "name": "aesop",
   "manifestFile": "lake-manifest.json",
   "inputRev": "nightly-testing",
   "inherited": false,
   "configFile": "lakefile.toml"},
  {"url": "https://github.com/leanprover-community/quote4",
   "type": "git",
   "subDir": null,
   "scope": "leanprover-community",
   "rev": "36ce5e17d6ab3c881e0cb1bb727982507e708130",
   "name": "Qq",
   "manifestFile": "lake-manifest.json",
   "inputRev": "master",
   "inherited": false,
   "configFile": "lakefile.toml"},
  {"url": "https://github.com/leanprover-community/batteries",
   "type": "git",
   "subDir": null,
   "scope": "leanprover-community",
<<<<<<< HEAD
   "rev": "762e2630cdf2cc54979233679613611734e8351b",
=======
   "rev": "0d100b8f650ce017029e3a71550b9aae96701d62",
>>>>>>> b1993479
   "name": "batteries",
   "manifestFile": "lake-manifest.json",
   "inputRev": "nightly-testing",
   "inherited": false,
   "configFile": "lakefile.toml"},
  {"url": "https://github.com/leanprover/lean4-cli",
   "type": "git",
   "subDir": null,
   "scope": "leanprover",
   "rev": "4f22c09e7ded721e6ecd3cf59221c4647ca49664",
   "name": "Cli",
   "manifestFile": "lake-manifest.json",
   "inputRev": "main",
   "inherited": true,
   "configFile": "lakefile.toml"}],
 "name": "mathlib",
 "lakeDir": ".lake"}<|MERGE_RESOLUTION|>--- conflicted
+++ resolved
@@ -45,11 +45,7 @@
    "type": "git",
    "subDir": null,
    "scope": "leanprover-community",
-<<<<<<< HEAD
-   "rev": "10da212276a4a714ec40cfd7799528412c516770",
-=======
    "rev": "c37af3a23d5798c560bce190bfd779710eaff1e1",
->>>>>>> b1993479
    "name": "aesop",
    "manifestFile": "lake-manifest.json",
    "inputRev": "nightly-testing",
@@ -69,11 +65,7 @@
    "type": "git",
    "subDir": null,
    "scope": "leanprover-community",
-<<<<<<< HEAD
-   "rev": "762e2630cdf2cc54979233679613611734e8351b",
-=======
    "rev": "0d100b8f650ce017029e3a71550b9aae96701d62",
->>>>>>> b1993479
    "name": "batteries",
    "manifestFile": "lake-manifest.json",
    "inputRev": "nightly-testing",
