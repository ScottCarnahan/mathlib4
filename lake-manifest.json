--- conflicted
+++ resolved
@@ -65,11 +65,7 @@
    "type": "git",
    "subDir": null,
    "scope": "leanprover-community",
-<<<<<<< HEAD
-   "rev": "db2a61b13aaa35604a237c284f54e038d95f9be5",
-=======
    "rev": "d4732e06e0541f30ce3d9848804729643abea5df",
->>>>>>> c6498df1
    "name": "batteries",
    "manifestFile": "lake-manifest.json",
    "inputRev": "nightly-testing",
