--- conflicted
+++ resolved
@@ -45,11 +45,7 @@
    "type": "git",
    "subDir": null,
    "scope": "leanprover-community",
-<<<<<<< HEAD
-   "rev": "4092e80ba2c54b6a4a8578006b0756d7fe93d3a5",
-=======
    "rev": "2b4fc3aa9ae06e749417a101d5a95de2c5e8b1b6",
->>>>>>> bae40f51
    "name": "aesop",
    "manifestFile": "lake-manifest.json",
    "inputRev": "nightly-testing",
@@ -69,11 +65,7 @@
    "type": "git",
    "subDir": null,
    "scope": "leanprover-community",
-<<<<<<< HEAD
-   "rev": "1459344add1fcda957624cd8cdc30951e9071a70",
-=======
    "rev": "83b4115edfea21c2b9d3cc33742941ea1f9ba2e4",
->>>>>>> bae40f51
    "name": "batteries",
    "manifestFile": "lake-manifest.json",
    "inputRev": "nightly-testing",
