--- conflicted
+++ resolved
@@ -40,11 +40,7 @@
 meta if get_config? doc = some "on" then -- do not download and build doc-gen4 by default
 require «doc-gen4» from git "https://github.com/leanprover/doc-gen4" @ "main"
 
-<<<<<<< HEAD
-require std from git "https://github.com/semorrison/std4" @ "rm_simp"
-=======
-require std from git "https://github.com/leanprover/std4" @ "Rat.intCast"
->>>>>>> 77380c16
+require std from git "https://github.com/semorrison/std4" @ "omega_sup"
 require Qq from git "https://github.com/gebner/quote4" @ "master"
 require aesop from git "https://github.com/JLimperg/aesop" @ "master"
 require Cli from git "https://github.com/mhuisi/lean4-cli.git" @ "nightly"
