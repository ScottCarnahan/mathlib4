--- conflicted
+++ resolved
@@ -7,19 +7,11 @@
 ## Mathlib dependencies on upstream projects
 -/
 
-<<<<<<< HEAD
 require "leanprover-community" / "batteries" @ git "lean-pr-testing-5688"
 require "leanprover-community" / "Qq" @ git "master"
 require "leanprover-community" / "aesop" @ git "master"
 require "leanprover-community" / "proofwidgets" @ git "v0.0.43-pre"
 require "leanprover-community" / "importGraph" @ git "main"
-=======
-require "leanprover-community" / "batteries" @ git "nightly-testing"
-require "leanprover-community" / "Qq" @ git "nightly-testing"
-require "leanprover-community" / "aesop" @ git "nightly-testing"
-require "leanprover-community" / "proofwidgets" @ git "v0.0.44-pre"
-require "leanprover-community" / "importGraph" @ git "nightly-testing"
->>>>>>> 407a4459
 require "leanprover-community" / "LeanSearchClient" @ git "main"
   from git "https://github.com/leanprover-community/LeanSearchClient" @ "main"
 
