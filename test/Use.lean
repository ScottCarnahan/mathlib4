--- conflicted
+++ resolved
@@ -38,11 +38,7 @@
 numerals are polymorphic in Lean, but the numeral `42` cannot be used in a context where the expected type is
   Nat × Nat
 due to the absence of the instance above
-<<<<<<< HEAD
-Additional diagnostic information may be available by using the `set_option diagnostics true` command.
-=======
 Additional diagnostic information may be available using the `set_option diagnostics true` command.
->>>>>>> 912fd07d
 -/
 #guard_msgs in
 example : ∃ p : Nat × Nat, p.1 = p.2 := by use 42; sorry
@@ -98,11 +94,7 @@
 numerals are polymorphic in Lean, but the numeral `1` cannot be used in a context where the expected type is
   Option Nat
 due to the absence of the instance above
-<<<<<<< HEAD
-Additional diagnostic information may be available by using the `set_option diagnostics true` command.
-=======
 Additional diagnostic information may be available using the `set_option diagnostics true` command.
->>>>>>> 912fd07d
 -/
 #guard_msgs in
 example : Option Nat := by use 1
@@ -113,11 +105,7 @@
 numerals are polymorphic in Lean, but the numeral `1` cannot be used in a context where the expected type is
   Nat → Nat
 due to the absence of the instance above
-<<<<<<< HEAD
-Additional diagnostic information may be available by using the `set_option diagnostics true` command.
-=======
 Additional diagnostic information may be available using the `set_option diagnostics true` command.
->>>>>>> 912fd07d
 -/
 #guard_msgs in
 example : Nat → Nat := by use 1
